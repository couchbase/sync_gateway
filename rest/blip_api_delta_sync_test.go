--- conflicted
+++ resolved
@@ -12,6 +12,7 @@
 
 import (
 	"encoding/base64"
+	"fmt"
 	"testing"
 
 	"github.com/couchbase/go-blip"
@@ -824,13 +825,7 @@
 // TestBlipDeltaSyncPush tests that a simple push replication handles deltas in EE,
 // and checks that full body replication is still supported in CE.
 func TestBlipDeltaSyncPush(t *testing.T) {
-<<<<<<< HEAD
-
-	t.Skip("TODO: CBG-4426 - DeleteDocDirectly does not support CV")
-
-=======
 	base.SetUpTestLogging(t, base.LevelDebug, base.KeyCRUD, base.KeySGTest, base.KeySyncMsg, base.KeySync)
->>>>>>> 31dab988
 	sgUseDeltas := base.IsEnterpriseEdition()
 	rtConfig := RestTesterConfig{
 		DatabaseConfig: &DatabaseConfig{DbConfig: DbConfig{
@@ -898,12 +893,14 @@
 		assert.Equal(t, "doc1", respBody[db.BodyId])
 		greetings := respBody["greetings"].([]interface{})
 		assert.Len(t, greetings, 3)
+		fmt.Println(greetings)
 		assert.Equal(t, map[string]interface{}{"hello": "world!"}, greetings[0])
 		assert.Equal(t, map[string]interface{}{"hi": "alice"}, greetings[1])
 		assert.Equal(t, map[string]interface{}{"howdy": "bob"}, greetings[2])
 
+		t.Skip("FIXMEre")
 		// tombstone doc1 (gets rev 3-f3be6c85e0362153005dae6f08fc68bb)
-		deletedVersion := rt.DeleteDocDirectly(docID, newRev)
+		deletedVersion := rt.DeleteDocReturnVersion(docID, newRev)
 
 		data = btcRunner.WaitForVersion(client.id, docID, deletedVersion)
 		assert.Equal(t, `{}`, string(data))
@@ -913,46 +910,41 @@
 		if rt.GetDatabase().DbStats.DeltaSync() != nil {
 			deltaPushDocCountStart = rt.GetDatabase().DbStats.DeltaSync().DeltaPushDocCount.Value()
 		}
-<<<<<<< HEAD
-
-		_, err := btcRunner.PushUnsolicitedRev(client.id, docID, &deletedVersion, []byte(`{"undelete":true}`))
-
 		if base.IsEnterpriseEdition() && sgCanUseDeltas {
-=======
-		revRequest := blip.NewRequest()
-		revRequest.SetProfile(db.MessageRev)
-		revRequest.Properties[db.RevMessageID] = docID
-		revRequest.Properties[db.RevMessageRev] = "4-abc"
-		revRequest.Properties[db.RevMessageHistory] = deletedVersion.RevID
-		revRequest.SetBody([]byte(`{"undelete": "true"}`))
-		useDeltas := base.IsEnterpriseEdition()
-		if useDeltas {
-			revRequest.Properties[db.RevMessageDeltaSrc] = deletedVersion.RevID
-		}
-		btcRunner.SingleCollection(client.id).sendPushMsg(revRequest)
-		revResp := revRequest.Response()
-		if useDeltas {
-			body, err := revResp.Body()
-			require.NoError(t, err)
->>>>>>> 31dab988
-			// Now make the client push up a delta that has the parent of the tombstone.
-			// This is not a valid scenario, and is actively prevented on the CBL side. Assert Sync Gateway will catch this error.
-			require.Equal(t, blip.ErrorType, revResp.Type())
-			require.Equal(t, `422`, revResp.Properties["Error-Code"], "Did not find correct output for %s", body)
-			require.Contains(t, string(body), "Can't use delta. Found tombstone")
-		} else {
-			// Pushing a full body revision on top of a tombstone is valid.
-			// CBL clients should fall back to this. The test client doesn't.
-			require.NotContains(t, revResp.Properties, "Error-Domain")
-			require.NotContains(t, revResp.Properties, "Error-Code")
-		}
-
-		var deltaPushDocCountEnd int64
-
-		if rt.GetDatabase().DbStats.DeltaSync() != nil {
-			deltaPushDocCountEnd = rt.GetDatabase().DbStats.DeltaSync().DeltaPushDocCount.Value()
-		}
-		assert.Equal(t, deltaPushDocCountStart, deltaPushDocCountEnd)
+			revRequest := blip.NewRequest()
+			revRequest.SetProfile(db.MessageRev)
+			revRequest.Properties[db.RevMessageID] = docID
+			revRequest.Properties[db.RevMessageRev] = "4-abc"
+			revRequest.Properties[db.RevMessageHistory] = deletedVersion.RevTreeID
+			revRequest.SetBody([]byte(`{"undelete": "true"}`))
+			useDeltas := base.IsEnterpriseEdition()
+			if useDeltas {
+				revRequest.Properties[db.RevMessageDeltaSrc] = deletedVersion.RevTreeID
+			}
+			btcRunner.SingleCollection(client.id).sendPushMsg(revRequest)
+			revResp := revRequest.Response()
+			if useDeltas {
+				body, err := revResp.Body()
+				require.NoError(t, err)
+				// Now make the client push up a delta that has the parent of the tombstone.
+				// This is not a valid scenario, and is actively prevented on the CBL side. Assert Sync Gateway will catch this error.
+				require.Equal(t, blip.ErrorType, revResp.Type())
+				require.Equal(t, `422`, revResp.Properties["Error-Code"], "Did not find correct output for %s", body)
+				require.Contains(t, string(body), "Can't use delta. Found tombstone")
+			} else {
+				// Pushing a full body revision on top of a tombstone is valid.
+				// CBL clients should fall back to this. The test client doesn't.
+				require.NotContains(t, revResp.Properties, "Error-Domain")
+				require.NotContains(t, revResp.Properties, "Error-Code")
+			}
+
+			var deltaPushDocCountEnd int64
+
+			if rt.GetDatabase().DbStats.DeltaSync() != nil {
+				deltaPushDocCountEnd = rt.GetDatabase().DbStats.DeltaSync().DeltaPushDocCount.Value()
+			}
+			assert.Equal(t, deltaPushDocCountStart, deltaPushDocCountEnd)
+		}
 	})
 }
 
