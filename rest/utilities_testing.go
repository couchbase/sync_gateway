/*
Copyright 2017-Present Couchbase, Inc.

Use of this software is governed by the Business Source License included in
the file licenses/BSL-Couchbase.txt.  As of the Change Date specified in that
file, in accordance with the Business Source License, use of this software will
be governed by the Apache License, Version 2.0, included in the file
licenses/APL2.txt.
*/

package rest

import (
	"bytes"
	"context"
	"encoding/base64"
	"encoding/json"
	"fmt"
	"log"
	"net"
	"net/http"
	"net/http/httptest"
	"net/url"
	"runtime/debug"
	"strings"
	"sync"
	"testing"
	"time"

	"github.com/couchbase/go-blip"
	sgbucket "github.com/couchbase/sg-bucket"
	"github.com/couchbase/sync_gateway/auth"
	"github.com/couchbase/sync_gateway/base"
	"github.com/couchbase/sync_gateway/channels"
	"github.com/couchbase/sync_gateway/db"
	"github.com/stretchr/testify/assert"
	"github.com/stretchr/testify/require"
	"golang.org/x/crypto/bcrypt"
)

// Testing utilities that have been included in the rest package so that they
// are available to any package that imports rest.  (if they were in a _test.go
// file, they wouldn't be publicly exported to other packages)

// RestTesterConfig represents configuration for sync gateway
type RestTesterConfig struct {
	GuestEnabled                    bool                        // If this is true, Admin Party is in full effect
	SyncFn                          string                      // put the sync() function source in here (optional)
	DatabaseConfig                  *DatabaseConfig             // Supports additional config options.  BucketConfig, Name, Sync, Unsupported will be ignored (overridden)
	MutateStartupConfig             func(config *StartupConfig) // Function to mutate the startup configuration before the server context gets created. This overrides options the RT sets.
	InitSyncSeq                     uint64                      // If specified, initializes _sync:seq on bucket creation.  Not supported when running against walrus
	EnableNoConflictsMode           bool                        // Enable no-conflicts mode.  By default, conflicts will be allowed, which is the default behavior
	EnableUserQueries               bool                        // Enable the feature-flag for user N1QL/etc queries
	CustomTestBucket                *base.TestBucket            // If set, use this bucket instead of requesting a new one.
	leakyBucketConfig               *base.LeakyBucketConfig     // Set to create and use a leaky bucket on the RT and DB. A test bucket cannot be passed in if using this option.
	adminInterface                  string                      // adminInterface overrides the default admin interface.
	SgReplicateEnabled              bool                        // SgReplicateManager disabled by default for RestTester
	HideProductInfo                 bool
	AdminInterfaceAuthentication    bool
	metricsInterfaceAuthentication  bool
	enableAdminAuthPermissionsCheck bool
	useTLSServer                    bool // If true, TLS will be required for communications with CBS. Default: false
	persistentConfig                bool
	groupID                         *string
	createScopesAndCollections      bool // If true, will automatically create any defined scopes and collections on startup.
	serverless                      bool // Runs SG in serverless mode. Must be used in conjunction with persistent config
}

// RestTester provides a fake server for testing endpoints
type RestTester struct {
	*RestTesterConfig
	TB                      testing.TB
	TestBucket              *base.TestBucket
	RestTesterServerContext *ServerContext
	AdminHandler            http.Handler
	adminHandlerOnce        sync.Once
	PublicHandler           http.Handler
	publicHandlerOnce       sync.Once
	MetricsHandler          http.Handler
	metricsHandlerOnce      sync.Once
	closed                  bool
}

func NewRestTester(tb testing.TB, restConfig *RestTesterConfig) *RestTester {
	var rt RestTester
	if tb == nil {
		panic("tester parameter cannot be nil")
	}
	rt.TB = tb
	if restConfig != nil {
		rt.RestTesterConfig = restConfig
	} else {
		rt.RestTesterConfig = &RestTesterConfig{}
	}
	rt.RestTesterConfig.useTLSServer = base.ServerIsTLS(base.UnitTestUrl())
	return &rt
}

func (rt *RestTester) Bucket() base.Bucket {
	if rt.TB == nil {
		panic("RestTester not properly initialized please use NewRestTester function")
	} else if rt.closed {
		panic("RestTester was closed!")
	}

	if rt.TestBucket != nil {
		return rt.TestBucket.Bucket
	}

	// If we have a TestBucket defined on the RestTesterConfig, use that instead of requesting a new one.
	testBucket := rt.RestTesterConfig.CustomTestBucket
	if testBucket == nil {
		testBucket = base.GetTestBucket(rt.TB)
		if rt.leakyBucketConfig != nil {
			leakyConfig := *rt.leakyBucketConfig
			// Ignore closures to avoid double closing panics
			leakyConfig.IgnoreClose = true
			testBucket = testBucket.LeakyBucketClone(leakyConfig)
		}
	} else if rt.leakyBucketConfig != nil {
		rt.TB.Fatalf("A passed in TestBucket cannot be used on the RestTester when defining a leakyBucketConfig")
	}
	rt.TestBucket = testBucket

	if rt.InitSyncSeq > 0 {
		log.Printf("Initializing %s to %d", base.SyncSeqKey, rt.InitSyncSeq)
		_, incrErr := testBucket.Incr(base.SyncSeqKey, rt.InitSyncSeq, rt.InitSyncSeq, 0)
		if incrErr != nil {
			rt.TB.Fatalf("Error initializing %s in test bucket: %v", base.SyncSeqKey, incrErr)
		}
	}

	corsConfig := &CORSConfig{
		Origin:      []string{"http://example.com", "*", "http://staging.example.com"},
		LoginOrigin: []string{"http://example.com"},
		Headers:     []string{},
		MaxAge:      1728000,
	}

	adminInterface := &DefaultAdminInterface
	if rt.RestTesterConfig.adminInterface != "" {
		adminInterface = &rt.RestTesterConfig.adminInterface
	}

	sc := DefaultStartupConfig("")

	username, password, _ := testBucket.BucketSpec.Auth.GetCredentials()

	// Disable config polling to avoid test flakiness and increase control of timing.
	// Rely on on-demand config fetching for consistency.
	sc.Bootstrap.ConfigUpdateFrequency = base.NewConfigDuration(0)

	sc.Bootstrap.Server = testBucket.BucketSpec.Server
	sc.Bootstrap.Username = username
	sc.Bootstrap.Password = password
	sc.API.AdminInterface = *adminInterface
	sc.API.CORS = corsConfig
	sc.API.HideProductVersion = base.BoolPtr(rt.RestTesterConfig.HideProductInfo)
	sc.DeprecatedConfig = &DeprecatedConfig{Facebook: &FacebookConfigLegacy{}}
	sc.API.AdminInterfaceAuthentication = &rt.AdminInterfaceAuthentication
	sc.API.MetricsInterfaceAuthentication = &rt.metricsInterfaceAuthentication
	sc.API.EnableAdminAuthenticationPermissionsCheck = &rt.enableAdminAuthPermissionsCheck
	sc.Bootstrap.UseTLSServer = &rt.RestTesterConfig.useTLSServer
	sc.Bootstrap.ServerTLSSkipVerify = base.BoolPtr(base.TestTLSSkipVerify())
	sc.Unsupported.Serverless.Enabled = &rt.serverless
	if rt.serverless {
		if !rt.persistentConfig {
			rt.TB.Fatalf("Persistent config must be used when running in serverless mode")
		}
		sc.BucketCredentials = map[string]*base.CredentialsConfig{
			testBucket.GetName(): {
				Username: base.TestClusterUsername(),
				Password: base.TestClusterPassword(),
			},
		}
	}

	if rt.RestTesterConfig.groupID != nil {
		sc.Bootstrap.ConfigGroupID = *rt.RestTesterConfig.groupID
	} else if rt.RestTesterConfig.persistentConfig {
		// If running in persistent config mode, the database has to be manually created. If the db name is the same as a
		// past tests db name, a db already exists error could happen if the past tests bucket is still flushing. Prevent this
		// by setting the group ID as the current test bucket name by default.
		sc.Bootstrap.ConfigGroupID = testBucket.GetName()
	}

	sc.Unsupported.UserQueries = base.BoolPtr(rt.EnableUserQueries)

	if rt.MutateStartupConfig != nil {
		rt.MutateStartupConfig(&sc)
	}

	// Allow EE-only config even in CE for testing using group IDs.
	if err := sc.Validate(true); err != nil {
		panic("invalid RestTester StartupConfig: " + err.Error())
	}

	// Post-validation, we can lower the bcrypt cost beyond SG limits to reduce test runtime.
	sc.Auth.BcryptCost = bcrypt.MinCost

	rt.RestTesterServerContext = NewServerContext(base.TestCtx(rt.TB), &sc, rt.RestTesterConfig.persistentConfig)
	ctx := rt.Context()

	if !base.ServerIsWalrus(sc.Bootstrap.Server) {
		// Copy any testbucket cert info into boostrap server config
		// Required as present for X509 tests there is no way to pass this info to the bootstrap server context with a
		// RestTester directly - Should hopefully be alleviated by CBG-1460
		sc.Bootstrap.CACertPath = testBucket.BucketSpec.CACertPath
		sc.Bootstrap.X509CertPath = testBucket.BucketSpec.Certpath
		sc.Bootstrap.X509KeyPath = testBucket.BucketSpec.Keypath

		rt.TestBucket.BucketSpec.TLSSkipVerify = base.TestTLSSkipVerify()

		if err := rt.RestTesterServerContext.initializeCouchbaseServerConnections(ctx); err != nil {
			panic("Couldn't initialize Couchbase Server connection: " + err.Error())
		}
	}

	// Copy this startup config at this point into initial startup config
	err := base.DeepCopyInefficient(&rt.RestTesterServerContext.initialStartupConfig, &sc)
	if err != nil {
		rt.TB.Fatalf("Unable to copy initial startup config: %v", err)
	}

	// tests must create their own databases in persistent mode
	if !rt.persistentConfig {
		useXattrs := base.TestUseXattrs()

		if rt.DatabaseConfig == nil {
			// If no db config was passed in, create one
			rt.DatabaseConfig = &DatabaseConfig{}
		}

		if rt.DatabaseConfig.UseViews == nil {
			rt.DatabaseConfig.UseViews = base.BoolPtr(base.TestsDisableGSI())
		}

<<<<<<< HEAD
		collection, collectionErr := base.AsCollection(rt.TestBucket)
		if collectionErr == nil && rt.DatabaseConfig.Scopes == nil && collection.Spec.Scope != nil && collection.Spec.Collection != nil {
			rt.DatabaseConfig.Scopes = ScopesConfig{
				*collection.Spec.Scope: ScopeConfig{
					Collections: map[string]CollectionConfig{
						*collection.Spec.Collection: {},
					},
				},
=======
		if rt.createScopesAndCollections {
			scopes := make(map[string][]string)
			for scopeName, scopeCfg := range rt.DatabaseConfig.Scopes {
				scopes[scopeName] = make([]string, 0, len(scopeCfg.Collections))
				for collName := range scopeCfg.Collections {
					scopes[scopeName] = append(scopes[scopeName], collName)
				}
			}
			if err := base.CreateBucketScopesAndCollections(ctx, rt.TestBucket.BucketSpec, scopes); err != nil {
				rt.TB.Fatalf("Error creating test scopes/collections: %v", err)
>>>>>>> 22a0bf59
			}
		}
		// numReplicas set to 0 for test buckets, since it should assume that there may only be one indexing node.
		numReplicas := uint(0)
		rt.DatabaseConfig.NumIndexReplicas = &numReplicas

		rt.DatabaseConfig.Bucket = &testBucket.BucketSpec.BucketName
		rt.DatabaseConfig.Username = username
		rt.DatabaseConfig.Password = password
		rt.DatabaseConfig.CACertPath = testBucket.BucketSpec.CACertPath
		rt.DatabaseConfig.CertPath = testBucket.BucketSpec.Certpath
		rt.DatabaseConfig.KeyPath = testBucket.BucketSpec.Keypath
		rt.DatabaseConfig.Name = "db"
		rt.DatabaseConfig.Sync = &rt.SyncFn
		rt.DatabaseConfig.EnableXattrs = &useXattrs
		if rt.EnableNoConflictsMode {
			boolVal := false
			rt.DatabaseConfig.AllowConflicts = &boolVal
		}

		rt.DatabaseConfig.SGReplicateEnabled = base.BoolPtr(rt.RestTesterConfig.SgReplicateEnabled)

		autoImport, _ := rt.DatabaseConfig.AutoImportEnabled()
		if rt.DatabaseConfig.ImportPartitions == nil && base.TestUseXattrs() && base.IsEnterpriseEdition() && autoImport {
			// Speed up test setup - most tests don't need more than one partition given we only have one node
			rt.DatabaseConfig.ImportPartitions = base.Uint16Ptr(1)
		}

		if rt.leakyBucketConfig != nil {
			// Scopes and collections have to be set on the bucket being passed in for the db to use.
			// WIP: Collections Phase 1 - Grab just one scope/collection from the defined set.
			// Phase 2 (multi collection) means DatabaseContext needs a set of BucketSpec/Collections, not just one...
			var scope, collection *string
			for scopeName, scopeConfig := range rt.RestTesterConfig.DatabaseConfig.Scopes {
				scope = &scopeName
				for collectionName := range scopeConfig.Collections {
					collection = &collectionName
					break
				}
			}
			if scope != nil && collection != nil {
				collectionBucket, err := base.AsCollection(testBucket.Bucket)
				if err != nil {
					rt.TB.Fatalf("Could not get collection from bucket with type %T: %v", testBucket.Bucket, err)
				}

				collectionBucket.Spec.Scope = scope
				collectionBucket.Spec.Collection = collection
				collectionBucket.Collection = collectionBucket.Collection.Bucket().Scope(*scope).Collection(*collection)
			}

			_, err = rt.RestTesterServerContext.AddDatabaseFromConfigWithBucket(ctx, rt.TB, *rt.DatabaseConfig, testBucket.Bucket)
		} else {
			_, err = rt.RestTesterServerContext.AddDatabaseFromConfig(ctx, *rt.DatabaseConfig)
		}

		if err != nil {
			rt.TB.Fatalf("Error from AddDatabaseFromConfig: %v", err)
		}
		ctx = rt.Context() // get new ctx with db info before passing it down

		// Update the testBucket Bucket to the one associated with the database context.  The new (dbContext) bucket
		// will be closed when the rest tester closes the server context. The original bucket will be closed using the
		// testBucket's closeFn
		rt.TestBucket.Bucket = rt.RestTesterServerContext.Database(ctx, "db").Bucket

		if rt.DatabaseConfig.Guest == nil {
			if err := rt.SetAdminParty(rt.GuestEnabled); err != nil {
				rt.TB.Fatalf("Error from SetAdminParty %v", err)
			}
		}
	}

	// PostStartup (without actually waiting 5 seconds)
	close(rt.RestTesterServerContext.hasStarted)
	return rt.TestBucket.Bucket
}

// LeakyBucket gets the bucket from the RestTester as a leaky bucket allowing for callbacks to be set on the fly.
// The RestTester must have been set up to create and use a leaky bucket by setting leakyBucketConfig in the RT
// config when calling NewRestTester.
func (rt *RestTester) LeakyBucket() *base.LeakyBucket {
	if rt.leakyBucketConfig == nil {
		rt.TB.Fatalf("Cannot get leaky bucket when leakyBucketConfig was not set on RestTester initialisation")
	}
	leakyBucket, ok := base.AsLeakyBucket(rt.Bucket())
	if !ok {
		rt.TB.Fatalf("Could not get bucket (type %T) as a leaky bucket", rt.Bucket())
	}
	return leakyBucket
}

func (rt *RestTester) ServerContext() *ServerContext {
	rt.Bucket()
	return rt.RestTesterServerContext
}

// CreateDatabase is a utility function to create a database through the REST API
func (rt *RestTester) CreateDatabase(dbName string, config DbConfig) (*TestResponse, error) {
	dbcJSON, err := base.JSONMarshal(config)
	if err != nil {
		return nil, err
	}
	resp := rt.SendAdminRequest(http.MethodPut, fmt.Sprintf("/%s/", dbName), string(dbcJSON))
	return resp, nil
}

// ReplaceDbConfig is a utility function to replace a database config through the REST API
func (rt *RestTester) ReplaceDbConfig(dbName string, config DbConfig) (*TestResponse, error) {
	dbcJSON, err := base.JSONMarshal(config)
	if err != nil {
		return nil, err
	}
	resp := rt.SendAdminRequest(http.MethodPut, fmt.Sprintf("/%s/_config", dbName), string(dbcJSON))
	return resp, nil
}

// UpsertDbConfig is a utility function to upsert a database through the REST API
func (rt *RestTester) UpsertDbConfig(dbName string, config DbConfig) (*TestResponse, error) {
	dbcJSON, err := base.JSONMarshal(config)
	if err != nil {
		return nil, err
	}
	resp := rt.SendAdminRequest(http.MethodPost, fmt.Sprintf("/%s/_config", dbName), string(dbcJSON))
	return resp, nil
}

// Returns first database found for server context.
func (rt *RestTester) GetDatabase() *db.DatabaseContext {

	for _, database := range rt.ServerContext().AllDatabases() {
		return database
	}
	return nil
}

func (rt *RestTester) MustWaitForDoc(docid string, t testing.TB) {
	err := rt.WaitForDoc(docid)
	assert.NoError(t, err)
}

func (rt *RestTester) WaitForDoc(docid string) (err error) {
	seq, err := rt.SequenceForDoc(docid)
	if err != nil {
		return err
	}
	return rt.WaitForSequence(seq)
}

func (rt *RestTester) SequenceForDoc(docid string) (seq uint64, err error) {
	database := rt.GetDatabase()
	if database == nil {
		return 0, fmt.Errorf("No database found")
	}
	doc, err := database.GetDocument(base.TestCtx(rt.TB), docid, db.DocUnmarshalAll)
	if err != nil {
		return 0, err
	}
	return doc.Sequence, nil
}

// Wait for sequence to be buffered by the channel cache
func (rt *RestTester) WaitForSequence(seq uint64) error {
	database := rt.GetDatabase()
	if database == nil {
		return fmt.Errorf("No database found")
	}
	return database.WaitForSequence(base.TestCtx(rt.TB), seq)
}

func (rt *RestTester) WaitForPendingChanges() error {
	database := rt.GetDatabase()
	if database == nil {
		return fmt.Errorf("No database found")
	}
	return database.WaitForPendingChanges(base.TestCtx(rt.TB))
}

func (rt *RestTester) SetAdminParty(partyTime bool) error {
	ctx := rt.Context()
	a := rt.ServerContext().Database(ctx, "db").Authenticator(ctx)
	guest, err := a.GetUser("")
	if err != nil {
		return err
	}
	guest.SetDisabled(!partyTime)
	var chans channels.TimedSet
	if partyTime {
		chans = channels.AtSequence(base.SetOf(channels.UserStarChannel), 1)
	}
	guest.SetExplicitChannels(chans, 1)
	return a.Save(guest)
}

func (rt *RestTester) Close() {
	if rt.TB == nil {
		panic("RestTester not properly initialized please use NewRestTester function")
	}
	ctx := rt.Context() // capture ctx before closing rt
	rt.closed = true
	if rt.RestTesterServerContext != nil {
		rt.RestTesterServerContext.Close(ctx)
	}
	if rt.TestBucket != nil {
		rt.TestBucket.Close()
		rt.TestBucket = nil
	}
}

func (rt *RestTester) SendRequest(method, resource string, body string) *TestResponse {
	return rt.Send(Request(method, resource, body))
}

func (rt *RestTester) SendRequestWithHeaders(method, resource string, body string, headers map[string]string) *TestResponse {
	req := Request(method, resource, body)
	for k, v := range headers {
		req.Header.Set(k, v)
	}
	return rt.Send(req)
}

func (rt *RestTester) SendUserRequestWithHeaders(method, resource string, body string, headers map[string]string, username string, password string) *TestResponse {
	req := Request(method, resource, body)
	req.SetBasicAuth(username, password)
	for k, v := range headers {
		req.Header.Set(k, v)
	}
	return rt.Send(req)
}

func (rt *RestTester) SendAdminRequestWithAuth(method, resource string, body string, username string, password string) *TestResponse {
	input := bytes.NewBufferString(body)
	request, err := http.NewRequest(method, "http://localhost"+resource, input)
	require.NoError(rt.TB, err)

	request.SetBasicAuth(username, password)

	response := &TestResponse{ResponseRecorder: httptest.NewRecorder(), Req: request}
	response.Code = 200 // doesn't seem to be initialized by default; filed Go bug #4188

	rt.TestAdminHandler().ServeHTTP(response, request)
	return response
}

func (rt *RestTester) Send(request *http.Request) *TestResponse {
	response := &TestResponse{ResponseRecorder: httptest.NewRecorder(), Req: request}
	response.Code = 200 // doesn't seem to be initialized by default; filed Go bug #4188
	rt.TestPublicHandler().ServeHTTP(response, request)
	return response
}

func (rt *RestTester) TestAdminHandlerNoConflictsMode() http.Handler {
	rt.EnableNoConflictsMode = true
	return rt.TestAdminHandler()
}

func (rt *RestTester) TestAdminHandler() http.Handler {
	rt.adminHandlerOnce.Do(func() {
		rt.AdminHandler = CreateAdminHandler(rt.ServerContext())
	})
	return rt.AdminHandler
}

func (rt *RestTester) TestPublicHandler() http.Handler {
	rt.publicHandlerOnce.Do(func() {
		rt.PublicHandler = CreatePublicHandler(rt.ServerContext())
	})
	return rt.PublicHandler
}

func (rt *RestTester) TestMetricsHandler() http.Handler {
	rt.metricsHandlerOnce.Do(func() {
		rt.MetricsHandler = CreateMetricHandler(rt.ServerContext())
	})
	return rt.MetricsHandler
}

type ChangesResults struct {
	Results  []db.ChangeEntry
	Last_Seq interface{}
}

func (cr ChangesResults) requireDocIDs(t testing.TB, docIDs []string) {
	require.Equal(t, len(docIDs), len(cr.Results))
	for _, docID := range docIDs {
		var found bool
		for _, changeEntry := range cr.Results {
			if changeEntry.ID == docID {
				found = true
				break
			}
		}
		require.True(t, found)
	}
}

func (rt *RestTester) CreateWaitForChangesRetryWorker(numChangesExpected int, changesURL, username string, useAdminPort bool) (worker base.RetryWorker) {

	waitForChangesWorker := func() (shouldRetry bool, err error, value interface{}) {

		var changes ChangesResults
		var response *TestResponse

		if useAdminPort {
			response = rt.SendAdminRequest("GET", changesURL, "")

		} else {
			response = rt.Send(RequestByUser("GET", changesURL, "", username))
		}
		err = base.JSONUnmarshal(response.Body.Bytes(), &changes)
		if err != nil {
			return false, err, nil
		}
		if len(changes.Results) < numChangesExpected {
			// not enough results, retry
			return true, nil, nil
		}
		// If it made it this far, there is no errors and it got enough changes
		return false, nil, changes
	}

	return waitForChangesWorker

}

func (rt *RestTester) WaitForChanges(numChangesExpected int, changesURL, username string, useAdminPort bool) (
	changes ChangesResults,
	err error) {

	waitForChangesWorker := rt.CreateWaitForChangesRetryWorker(numChangesExpected, changesURL, username, useAdminPort)

	sleeper := base.CreateSleeperFunc(200, 100)

	err, changesVal := base.RetryLoop("Wait for changes", waitForChangesWorker, sleeper)
	if err != nil {
		return changes, err
	}

	if changesVal == nil {
		return changes, fmt.Errorf("Got nil value for changes")
	}

	if changesVal != nil {
		changes = changesVal.(ChangesResults)
	}

	return changes, nil
}

// WaitForCondition runs a retry loop that evaluates the provided function, and terminates
// when the function returns true.
func (rt *RestTester) WaitForCondition(successFunc func() bool) error {
	return rt.WaitForConditionWithOptions(successFunc, 200, 100)
}

func (rt *RestTester) WaitForConditionWithOptions(successFunc func() bool, maxNumAttempts, timeToSleepMs int) error {
	waitForSuccess := func() (shouldRetry bool, err error, value interface{}) {
		if successFunc() {
			return false, nil, nil
		}
		return true, nil, nil
	}

	sleeper := base.CreateSleeperFunc(maxNumAttempts, timeToSleepMs)
	err, _ := base.RetryLoop("Wait for condition options", waitForSuccess, sleeper)
	if err != nil {
		return err
	}

	return nil
}

func (rt *RestTester) WaitForConditionShouldRetry(conditionFunc func() (shouldRetry bool, err error, value interface{}), maxNumAttempts, timeToSleepMs int) error {
	sleeper := base.CreateSleeperFunc(maxNumAttempts, timeToSleepMs)
	err, _ := base.RetryLoop("Wait for condition options", conditionFunc, sleeper)
	if err != nil {
		return err
	}

	return nil
}

func (rt *RestTester) SendAdminRequest(method, resource string, body string) *TestResponse {
	input := bytes.NewBufferString(body)
	request, err := http.NewRequest(method, "http://localhost"+resource, input)
	require.NoError(rt.TB, err)

	response := &TestResponse{ResponseRecorder: httptest.NewRecorder(), Req: request}
	response.Code = 200 // doesn't seem to be initialized by default; filed Go bug #4188

	rt.TestAdminHandler().ServeHTTP(response, request)
	return response
}

func (rt *RestTester) WaitForNUserViewResults(numResultsExpected int, viewUrlPath string, user auth.User, password string) (viewResult sgbucket.ViewResult, err error) {
	return rt.WaitForNViewResults(numResultsExpected, viewUrlPath, user, password)
}

func (rt *RestTester) WaitForNAdminViewResults(numResultsExpected int, viewUrlPath string) (viewResult sgbucket.ViewResult, err error) {
	return rt.WaitForNViewResults(numResultsExpected, viewUrlPath, nil, "")
}

// Wait for a certain number of results to be returned from a view query
// viewUrlPath: is the path to the view, including the db name.  Eg: "/db/_design/foo/_view/bar"
func (rt *RestTester) WaitForNViewResults(numResultsExpected int, viewUrlPath string, user auth.User, password string) (viewResult sgbucket.ViewResult, err error) {

	worker := func() (shouldRetry bool, err error, value interface{}) {
		var response *TestResponse
		if user != nil {
			request, _ := http.NewRequest("GET", viewUrlPath, nil)
			request.SetBasicAuth(user.Name(), password)
			response = rt.Send(request)
		} else {
			response = rt.SendAdminRequest("GET", viewUrlPath, ``)
		}

		// If the view is undefined, it might be a race condition where the view is still being created
		// See https://github.com/couchbase/sync_gateway/issues/3570#issuecomment-390487982
		if strings.Contains(response.Body.String(), "view_undefined") {
			base.InfofCtx(rt.Context(), base.KeyAll, "view_undefined error: %v.  Retrying", response.Body.String())
			return true, nil, nil
		}

		if response.Code != 200 {
			return false, fmt.Errorf("Got response code: %d from view call.  Expected 200", response.Code), sgbucket.ViewResult{}
		}
		var result sgbucket.ViewResult
		_ = base.JSONUnmarshal(response.Body.Bytes(), &result)

		if len(result.Rows) >= numResultsExpected {
			// Got enough results, break out of retry loop
			return false, nil, result
		}

		// Not enough results, retry
		return true, nil, sgbucket.ViewResult{}

	}

	description := fmt.Sprintf("Wait for %d view results for query to %v", numResultsExpected, viewUrlPath)
	sleeper := base.CreateSleeperFunc(200, 100)
	err, returnVal := base.RetryLoop(description, worker, sleeper)

	if err != nil {
		return sgbucket.ViewResult{}, err
	}

	return returnVal.(sgbucket.ViewResult), nil

}

// Waits for view to be defined on the server.  Used to avoid view_undefined errors.
func (rt *RestTester) WaitForViewAvailable(viewURLPath string) (err error) {

	worker := func() (shouldRetry bool, err error, value interface{}) {
		response := rt.SendAdminRequest("GET", viewURLPath, ``)

		if response.Code == 200 {
			return false, nil, nil
		}

		// Views unavailable, retry
		if response.Code == 500 {
			log.Printf("Error waiting for view to be available....will retry: %s", response.Body.Bytes())
			return true, fmt.Errorf("500 error"), nil
		}

		// Unexpected error, return
		return false, fmt.Errorf("Unexpected error response code while waiting for view available: %v", response.Code), nil

	}

	description := "Wait for view readiness"
	sleeper := base.CreateSleeperFunc(200, 100)
	err, _ = base.RetryLoop(description, worker, sleeper)

	return err

}

func (rt *RestTester) GetDBState() string {
	var body db.Body
	resp := rt.SendAdminRequest("GET", "/db/", "")
	RequireStatus(rt.TB, resp, 200)
	require.NoError(rt.TB, base.JSONUnmarshal(resp.Body.Bytes(), &body))
	return body["state"].(string)
}

func (rt *RestTester) WaitForDBOnline() (err error) {
	return rt.waitForDBState("Online")
}

func (rt *RestTester) waitForDBState(stateWant string) (err error) {
	var stateCurr string
	maxTries := 20

	for i := 0; i < maxTries; i++ {
		if stateCurr = rt.GetDBState(); stateCurr == stateWant {
			return nil
		}
		time.Sleep(500 * time.Millisecond)
	}
	return fmt.Errorf("given up waiting for DB state, want: %s, current: %s, attempts: %d", stateWant, stateCurr, maxTries)
}

func (rt *RestTester) SendAdminRequestWithHeaders(method, resource string, body string, headers map[string]string) *TestResponse {
	input := bytes.NewBufferString(body)
	request, _ := http.NewRequest(method, "http://localhost"+resource, input)
	for k, v := range headers {
		request.Header.Set(k, v)
	}
	response := &TestResponse{ResponseRecorder: httptest.NewRecorder(), Req: request}
	response.Code = 200 // doesn't seem to be initialized by default; filed Go bug #4188

	rt.TestAdminHandler().ServeHTTP(response, request)
	return response
}

// PutDocumentWithRevID builds a new_edits=false style put to create a revision with the specified revID.
// If parentRevID is not specified, treated as insert
func (rt *RestTester) PutDocumentWithRevID(docID string, newRevID string, parentRevID string, body db.Body) (response *TestResponse, err error) {

	requestBody := body.ShallowCopy()
	newRevGeneration, newRevDigest := db.ParseRevID(newRevID)

	revisions := make(map[string]interface{})
	revisions["start"] = newRevGeneration
	ids := []string{newRevDigest}
	if parentRevID != "" {
		_, parentDigest := db.ParseRevID(parentRevID)
		ids = append(ids, parentDigest)
	}
	revisions["ids"] = ids

	requestBody[db.BodyRevisions] = revisions
	requestBytes, err := json.Marshal(requestBody)
	if err != nil {
		return nil, err
	}
	resp := rt.SendAdminRequest(http.MethodPut, "/db/"+docID+"?new_edits=false", string(requestBytes))
	return resp, nil
}

type SimpleSync struct {
	Channels map[string]interface{}
	Rev      string
	Sequence uint64
}

type RawResponse struct {
	Sync SimpleSync `json:"_sync"`
}

// GetDocumentSequence looks up the sequence for a document using the _raw endpoint.
// Used by tests that need to validate sequences (for grants, etc)
func (rt *RestTester) GetDocumentSequence(key string) (sequence uint64) {
	response := rt.SendAdminRequest("GET", fmt.Sprintf("/db/_raw/%s", key), "")
	if response.Code != 200 {
		return 0
	}

	var rawResponse RawResponse
	_ = base.JSONUnmarshal(response.BodyBytes(), &rawResponse)
	return rawResponse.Sync.Sequence
}

// ReplacePerBucketCredentials replaces buckets defined on StartupConfig.BucketCredentials then recreates the couchbase
// cluster to pick up the changes
func (rt *RestTester) ReplacePerBucketCredentials(config base.PerBucketCredentialsConfig) {
	rt.ServerContext().Config.BucketCredentials = config
	// Update the CouchbaseCluster to include the new bucket credentials
	couchbaseCluster, err := CreateCouchbaseClusterFromStartupConfig(rt.ServerContext().Config)
	require.NoError(rt.TB, err)
	rt.ServerContext().BootstrapContext.Connection = couchbaseCluster
}

func (rt *RestTester) Context() context.Context {
	ctx := base.TestCtx(rt.TB)
	if svrctx := rt.ServerContext(); svrctx != nil {
		ctx = svrctx.AddServerLogContext(ctx)
	}
	if dbctx := rt.GetDatabase(); dbctx != nil {
		ctx = dbctx.AddDatabaseLogContext(ctx)
	}
	return ctx
}

type TestResponse struct {
	*httptest.ResponseRecorder
	Req *http.Request

	bodyCache []byte
}

// BodyBytes takes a copy of the bytes in the response buffer, and saves them for future callers.
func (r TestResponse) BodyBytes() []byte {
	if r.bodyCache == nil {
		r.bodyCache = r.ResponseRecorder.Body.Bytes()
	}
	return r.bodyCache
}

func (r TestResponse) DumpBody() {
	log.Printf("%v", r.Body.String())
}

func (r TestResponse) GetRestDocument() RestDocument {
	restDoc := NewRestDocument()
	err := base.JSONUnmarshal(r.Body.Bytes(), restDoc)
	if err != nil {
		panic(fmt.Sprintf("Error parsing body into RestDocument.  Body: %s.  Err: %v", r.Body.String(), err))
	}
	return *restDoc
}

func Request(method, resource, body string) *http.Request {
	request, err := http.NewRequest(method, "http://localhost"+resource, bytes.NewBufferString(body))
	request.RequestURI = resource // This doesn't get filled in by NewRequest
	FixQuotedSlashes(request)
	if err != nil {
		panic(fmt.Sprintf("http.NewRequest failed: %v", err))
	}
	return request
}

func RequestByUser(method, resource, body, username string) *http.Request {
	r := Request(method, resource, body)
	r.SetBasicAuth(username, "letmein")
	return r
}

func RequireStatus(t testing.TB, response *TestResponse, expectedStatus int) {
	require.Equalf(t, expectedStatus, response.Code,
		"Response status %d %q (expected %d %q)\nfor %s <%s> : %s",
		response.Code, http.StatusText(response.Code),
		expectedStatus, http.StatusText(expectedStatus),
		response.Req.Method, response.Req.URL, response.Body)
}

func AssertStatus(t testing.TB, response *TestResponse, expectedStatus int) bool {
	return assert.Equalf(t, expectedStatus, response.Code,
		"Response status %d %q (expected %d %q)\nfor %s <%s> : %s",
		response.Code, http.StatusText(response.Code),
		expectedStatus, http.StatusText(expectedStatus),
		response.Req.Method, response.Req.URL, response.Body)
}

func NewSlowResponseRecorder(responseDelay time.Duration, responseRecorder *httptest.ResponseRecorder) *SlowResponseRecorder {

	responseStarted := sync.WaitGroup{}
	responseStarted.Add(1)

	responseFinished := sync.WaitGroup{}
	responseFinished.Add(1)

	return &SlowResponseRecorder{
		responseDelay:    responseDelay,
		ResponseRecorder: responseRecorder,
		responseStarted:  &responseStarted,
		responseFinished: &responseFinished,
	}

}

type SlowResponseRecorder struct {
	*httptest.ResponseRecorder
	responseDelay    time.Duration
	responseStarted  *sync.WaitGroup
	responseFinished *sync.WaitGroup
}

func (s *SlowResponseRecorder) WaitForResponseToStart() {
	s.responseStarted.Wait()
}

func (s *SlowResponseRecorder) WaitForResponseToFinish() {
	s.responseFinished.Wait()
}

func (s *SlowResponseRecorder) Write(buf []byte) (int, error) {

	s.responseStarted.Done()

	time.Sleep(s.responseDelay)

	numBytesWritten, err := s.ResponseRecorder.Write(buf)

	s.responseFinished.Done()

	return numBytesWritten, err
}

// AddDatabaseFromConfigWithBucket adds a database to the ServerContext and sets a specific bucket on the database context.
// If an existing config is found for the name, returns an error.
func (sc *ServerContext) AddDatabaseFromConfigWithBucket(ctx context.Context, tb testing.TB, config DatabaseConfig, bucket base.Bucket) (*db.DatabaseContext, error) {
	return sc.getOrAddDatabaseFromConfig(ctx, config, false, func(ctx context.Context, spec base.BucketSpec) (base.Bucket, error) {
		return bucket, nil
	})
}

// The parameters used to create a BlipTester
type BlipTesterSpec struct {

	// Run Sync Gateway in "No conflicts" mode.  Will be propgated to the underyling RestTester
	noConflictsMode bool

	// If an underlying RestTester is created, it will propagate this setting to the underlying RestTester.
	GuestEnabled bool

	// The Sync Gateway username and password to connect with.  If set, then you
	// may want to disable "Admin Party" mode, which will allow guest user access.
	// By default, the created user will have access to a single channel that matches their username.
	// If you need to grant the user access to more channels, you can override this behavior with the
	// connectingUserChannelGrants field
	connectingUsername string
	connectingPassword string

	// By default, the created user will have access to a single channel that matches their username.
	// If you need to grant the user access to more channels, you can override this behavior by specifying
	// the channels the user should have access in this string slice
	connectingUserChannelGrants []string

	// Allow tests to further customized a RestTester or re-use it across multiple BlipTesters if needed.
	// If a RestTester is passed in, certain properties of the BlipTester such as GuestEnabled will be ignored, since
	// those properties only affect the creation of the RestTester.
	// If nil, a default restTester will be created based on the properties in this spec
	// restTester *RestTester

	// Supported blipProtocols for the client to use in order of preference
	blipProtocols []string
}

// State associated with a BlipTester
// Note that it's not safe to have multiple goroutines access a single BlipTester due to the
// fact that certain methods register profile handlers on the BlipContext
type BlipTester struct {

	// The underlying RestTester which is used to bootstrap the initial blip websocket creation,
	// as well as providing a way for tests to access Sync Gateway over REST to hit admin-only endpoints
	// which are not available via blip.  Since a test may need to create multiple BlipTesters for multiple
	// user contexts, a single RestTester may be shared among multiple BlipTester instances.
	restTester *RestTester

	// This flag is used to avoid closing the contained restTester. This functionality is to avoid a double close in
	// some areas.
	avoidRestTesterClose bool

	// The blip context which contains blip related state and the sender/reciever goroutines associated
	// with this websocket connection
	blipContext *blip.Context

	// The blip sender that can be used for sending messages over the websocket connection
	sender *blip.Sender

	// Set when we receive a reply to a getCollections request. Used to verify that all messages after that contain a
	// `collection` property.
	useCollections *base.AtomicBool
}

// Close the bliptester
func (bt BlipTester) Close() {
	bt.sender.Close()
	if !bt.avoidRestTesterClose {
		bt.restTester.Close()
	}
}

// Returns database context for blipTester (assumes underlying rest tester is based on a single db - returns first it finds)
func (bt BlipTester) DatabaseContext() *db.DatabaseContext {
	dbs := bt.restTester.ServerContext().AllDatabases()
	for _, database := range dbs {
		return database
	}
	return nil
}

func NewBlipTesterFromSpecWithRT(tb testing.TB, spec *BlipTesterSpec, rt *RestTester) (blipTester *BlipTester, err error) {
	blipTesterSpec := spec
	if spec == nil {
		// Default spec
		blipTesterSpec = &BlipTesterSpec{}
	}
	blipTester, err = createBlipTesterWithSpec(tb, *blipTesterSpec, rt)
	if err != nil {
		return nil, err
	}
	blipTester.avoidRestTesterClose = true

	return blipTester, err
}

// Create a BlipTester using the default spec
func NewBlipTester(tb testing.TB) (*BlipTester, error) {
	defaultSpec := BlipTesterSpec{GuestEnabled: true}
	return NewBlipTesterFromSpec(tb, defaultSpec)
}

func NewBlipTesterFromSpec(tb testing.TB, spec BlipTesterSpec) (*BlipTester, error) {
	rtConfig := RestTesterConfig{
		EnableNoConflictsMode: spec.noConflictsMode,
		GuestEnabled:          spec.GuestEnabled,
	}
	var rt = NewRestTester(tb, &rtConfig)
	return createBlipTesterWithSpec(tb, spec, rt)
}

// Create a BlipTester using the given spec
func createBlipTesterWithSpec(tb testing.TB, spec BlipTesterSpec, rt *RestTester) (*BlipTester, error) {
	bt := &BlipTester{
		restTester:     rt,
		useCollections: base.NewAtomicBool(false),
	}

	// Since blip requests all go over the public handler, wrap the public handler with the httptest server
	publicHandler := bt.restTester.TestPublicHandler()

	if len(spec.connectingUsername) > 0 {

		// By default, the user will be granted access to a single channel equal to their username
		adminChannels := []string{spec.connectingUsername}

		// If the caller specified a list of channels to grant the user access to, then use that instead.
		if len(spec.connectingUserChannelGrants) > 0 {
			adminChannels = []string{} // empty it
			adminChannels = append(adminChannels, spec.connectingUserChannelGrants...)
		}

		// serialize admin channels to json array
		adminChannelsJson, err := base.JSONMarshal(adminChannels)
		if err != nil {
			return nil, err
		}
		adminChannelsStr := string(adminChannelsJson)

		userDocBody := fmt.Sprintf(`{"name":"%s", "password":"%s", "admin_channels":%s}`,
			spec.connectingUsername,
			spec.connectingPassword,
			adminChannelsStr,
		)
		log.Printf("Creating user: %v", userDocBody)

		// Create a user.  NOTE: this must come *after* the bt.rt.TestPublicHandler() call, otherwise it will end up getting ignored
		_ = bt.restTester.SendAdminRequest(
			"POST",
			"/db/_user/",
			userDocBody,
		)
	}

	// Create a _temporary_ test server bound to an actual port that is used to make the blip connection.
	// This is needed because the mock-based approach fails with a "Connection not hijackable" error when
	// trying to do the websocket upgrade.  Since it's only needed to setup the websocket, it can be closed
	// as soon as the websocket is established, hence the defer srv.Close() call.
	srv := httptest.NewServer(publicHandler)
	defer srv.Close()

	// Construct URL to connect to blipsync target endpoint
	destUrl := fmt.Sprintf("%s/db/_blipsync", srv.URL)
	u, err := url.Parse(destUrl)
	if err != nil {
		return nil, err
	}
	u.Scheme = "ws"

	// If protocols are not set use V3 as a V3 client would
	protocols := spec.blipProtocols
	if len(protocols) == 0 {
		protocols = []string{db.BlipCBMobileReplicationV3}
	}

	// Make BLIP/Websocket connection
	bt.blipContext, err = db.NewSGBlipContextWithProtocols(base.TestCtx(tb), "", protocols...)
	if err != nil {
		return nil, err
	}

	// Ensure that errors get correctly surfaced in tests
	bt.blipContext.FatalErrorHandler = func(err error) {
		tb.Fatalf("BLIP fatal error: %v", err)
	}
	bt.blipContext.HandlerPanicHandler = func(request, response *blip.Message, err interface{}) {
		stack := debug.Stack()
		tb.Fatalf("Panic while handling %s: %v\n%s", request.Profile(), err, string(stack))
	}

	config := blip.DialOptions{
		URL: u.String(),
	}

	if len(spec.connectingUsername) > 0 {
		config.HTTPHeader = http.Header{
			"Authorization": {"Basic " + base64.StdEncoding.EncodeToString([]byte(spec.connectingUsername+":"+spec.connectingPassword))},
		}
	}

	bt.sender, err = bt.blipContext.DialConfig(&config)
	if err != nil {
		return nil, err
	}

	return bt, nil

}

func (bt *BlipTester) SetCheckpoint(client string, checkpointRev string, body []byte) (sent bool, req *db.SetCheckpointMessage, res *db.SetCheckpointResponse, err error) {

	scm := db.NewSetCheckpointMessage()
	scm.SetCompressed(true)
	scm.SetClient(client)
	scm.SetRev(checkpointRev)
	scm.SetBody(body)

	sent = bt.sender.Send(scm.Message)
	if !sent {
		return sent, scm, nil, fmt.Errorf("Failed to send setCheckpoint for client: %v", client)
	}

	scr := &db.SetCheckpointResponse{Message: scm.Response()}
	return true, scm, scr, nil

}

// The docHistory should be in the same format as expected by db.PutExistingRevWithBody(), or empty if this is the first revision
func (bt *BlipTester) SendRevWithHistory(docId, docRev string, revHistory []string, body []byte, properties blip.Properties) (sent bool, req, res *blip.Message, err error) {

	revRequest := blip.NewRequest()
	revRequest.SetCompressed(true)
	revRequest.SetProfile("rev")

	revRequest.Properties["id"] = docId
	revRequest.Properties["rev"] = docRev
	revRequest.Properties["deleted"] = "false"
	if len(revHistory) > 0 {
		revRequest.Properties["history"] = strings.Join(revHistory, ",")
	}

	// Override any properties which have been supplied explicitly
	for k, v := range properties {
		revRequest.Properties[k] = v
	}

	revRequest.SetBody(body)
	sent = bt.sender.Send(revRequest)
	if !sent {
		return sent, revRequest, nil, fmt.Errorf("Failed to send revRequest for doc: %v", docId)
	}
	revResponse := revRequest.Response()
	if revResponse.SerialNumber() != revRequest.SerialNumber() {
		return sent, revRequest, revResponse, fmt.Errorf("revResponse.SerialNumber() != revRequest.SerialNumber().  %v != %v", revResponse.SerialNumber(), revRequest.SerialNumber())
	}

	// Make sure no errors.  Just panic for now, but if there are tests that expect errors and want
	// to use SendRev(), this could be returned.
	if errorCode, ok := revResponse.Properties["Error-Code"]; ok {
		body, _ := revResponse.Body()
		return sent, revRequest, revResponse, fmt.Errorf("Unexpected error sending rev: %v\n%s", errorCode, body)
	}

	return sent, revRequest, revResponse, nil

}

func (bt *BlipTester) SendRev(docId, docRev string, body []byte, properties blip.Properties) (sent bool, req, res *blip.Message, err error) {

	return bt.SendRevWithHistory(docId, docRev, []string{}, body, properties)

}

func getChangesHandler(changesFinishedWg, revsFinishedWg *sync.WaitGroup) func(request *blip.Message) {
	return func(request *blip.Message) {
		// Send a response telling the other side we want ALL revisions

		body, err := request.Body()
		if err != nil {
			panic(fmt.Sprintf("Error getting request body: %v", err))
		}

		if string(body) == "null" {
			changesFinishedWg.Done()
			return
		}

		if !request.NoReply() {

			// unmarshal into json array
			changesBatch := [][]interface{}{}

			if err := base.JSONUnmarshal(body, &changesBatch); err != nil {
				panic(fmt.Sprintf("Error unmarshalling changes. Body: %vs.  Error: %v", string(body), err))
			}

			responseVal := [][]interface{}{}
			for _, change := range changesBatch {
				revId := change[2].(string)
				responseVal = append(responseVal, []interface{}{revId})
				revsFinishedWg.Add(1)
			}

			response := request.Response()
			responseValBytes, err := base.JSONMarshal(responseVal)
			log.Printf("responseValBytes: %s", responseValBytes)
			if err != nil {
				panic(fmt.Sprintf("Error marshalling response: %v", err))
			}
			response.SetBody(responseValBytes)

		}
	}
}

// Get a doc at a particular revision from Sync Gateway.
//
// Warning: this can only be called from a single goroutine, given the fact it registers profile handlers.
//
// If that is not found, it will return an empty resultDoc with no errors.
//
// - Call subChanges (continuous=false) endpoint to get all changes from Sync Gateway
// - Respond to each "change" request telling the other side to send the revision
//   - NOTE: this could be made more efficient by only requesting the revision for the docid/revid pair
//     passed in the parameter.
//
// - If the rev handler is called back with the desired docid/revid pair, save that into a variable that will be returned
// - Block until all pending operations are complete
// - Return the resultDoc or an empty resultDoc
func (bt *BlipTester) GetDocAtRev(requestedDocID, requestedDocRev string) (resultDoc RestDocument, err error) {

	docs := map[string]RestDocument{}
	changesFinishedWg := sync.WaitGroup{}
	revsFinishedWg := sync.WaitGroup{}

	defer func() {
		// Clean up all profile handlers that are registered as part of this test
		delete(bt.blipContext.HandlerForProfile, "changes")
		delete(bt.blipContext.HandlerForProfile, "rev")
	}()

	// -------- Changes handler callback --------
	bt.blipContext.HandlerForProfile["changes"] = getChangesHandler(&changesFinishedWg, &revsFinishedWg)

	// -------- Rev handler callback --------
	bt.blipContext.HandlerForProfile["rev"] = func(request *blip.Message) {

		defer revsFinishedWg.Done()
		body, err := request.Body()
		if err != nil {
			panic(fmt.Sprintf("Unexpected err getting request body: %v", err))
		}
		var doc RestDocument
		err = base.JSONUnmarshal(body, &doc)
		if err != nil {
			panic(fmt.Sprintf("Unexpected err: %v", err))
		}
		docId := request.Properties["id"]
		docRev := request.Properties["rev"]
		doc.SetID(docId)
		doc.SetRevID(docRev)
		docs[docId] = doc

		if docId == requestedDocID && docRev == requestedDocRev {
			resultDoc = doc
		}

	}

	// Send subChanges to subscribe to changes, which will cause the "changes" profile handler above to be called back
	changesFinishedWg.Add(1)
	subChangesRequest := blip.NewRequest()
	subChangesRequest.SetProfile("subChanges")
	subChangesRequest.Properties["continuous"] = "false"

	sent := bt.sender.Send(subChangesRequest)
	if !sent {
		panic("Unable to subscribe to changes.")
	}

	changesFinishedWg.Wait()
	revsFinishedWg.Wait()

	return resultDoc, nil

}

type SendRevWithAttachmentInput struct {
	docId            string
	revId            string
	attachmentName   string
	attachmentLength int
	attachmentBody   string
	attachmentDigest string
	history          []string
	body             []byte
}

// Warning: this can only be called from a single goroutine, given the fact it registers profile handlers.
func (bt *BlipTester) SendRevWithAttachment(input SendRevWithAttachmentInput) (sent bool, req, res *blip.Message) {

	defer func() {
		// Clean up all profile handlers that are registered as part of this test
		delete(bt.blipContext.HandlerForProfile, "getAttachment")
	}()

	// Create a doc with an attachment
	myAttachment := db.DocAttachment{
		ContentType: "application/json",
		Digest:      input.attachmentDigest,
		Length:      input.attachmentLength,
		Revpos:      1,
		Stub:        true,
	}

	doc := NewRestDocument()
	if len(input.body) > 0 {
		unmarshalErr := json.Unmarshal(input.body, &doc)
		if unmarshalErr != nil {
			panic(fmt.Sprintf("Error unmarshalling body into restDocument.  Error: %v", unmarshalErr))
		}
	}

	doc.SetAttachments(db.AttachmentMap{
		input.attachmentName: &myAttachment,
	})

	docBody, err := base.JSONMarshal(doc)
	if err != nil {
		panic(fmt.Sprintf("Error marshalling doc.  Error: %v", err))
	}

	getAttachmentWg := sync.WaitGroup{}

	bt.blipContext.HandlerForProfile["getAttachment"] = func(request *blip.Message) {
		defer getAttachmentWg.Done()
		if request.Properties["digest"] != myAttachment.Digest {
			panic(fmt.Sprintf("Unexpected digest.  Got: %v, expected: %v", request.Properties["digest"], myAttachment.Digest))
		}
		response := request.Response()
		response.SetBody([]byte(input.attachmentBody))
	}

	// Push a rev with an attachment.
	getAttachmentWg.Add(1)
	sent, req, res, _ = bt.SendRevWithHistory(
		input.docId,
		input.revId,
		input.history,
		docBody,
		blip.Properties{},
	)

	// Expect a callback to the getAttachment endpoint
	getAttachmentWg.Wait()

	return sent, req, res

}

func (bt *BlipTester) WaitForNumChanges(numChangesExpected int) (changes [][]interface{}) {

	retryWorker := func() (shouldRetry bool, err error, value interface{}) {
		currentChanges := bt.GetChanges()
		if len(currentChanges) >= numChangesExpected {
			return false, nil, currentChanges
		}

		// haven't seen numDocsExpected yet, so wait and retry
		return true, nil, nil

	}

	_, rawChanges := base.RetryLoop(
		"WaitForNumChanges",
		retryWorker,
		base.CreateDoublingSleeperFunc(10, 10),
	)

	changes, _ = rawChanges.([][]interface{})
	return changes

}

// Returns changes in form of [[sequence, docID, revID, deleted], [sequence, docID, revID, deleted]]
// Warning: this can only be called from a single goroutine, given the fact it registers profile handlers.
func (bt *BlipTester) GetChanges() (changes [][]interface{}) {

	defer func() {
		// Clean up all profile handlers that are registered as part of this test
		delete(bt.blipContext.HandlerForProfile, "changes") // a handler for this profile is registered in SubscribeToChanges
	}()

	collectedChanges := [][]interface{}{}
	chanChanges := make(chan *blip.Message)
	bt.SubscribeToChanges(false, chanChanges)

	for changeMsg := range chanChanges {

		body, err := changeMsg.Body()
		if err != nil {
			panic(fmt.Sprintf("Error getting request body: %v", err))
		}

		if string(body) == "null" {
			// the other side indicated that it's done sending changes.
			// this only works (I think) because continuous=false.
			close(chanChanges)
			break
		}

		// unmarshal into json array
		changesBatch := [][]interface{}{}

		if err := base.JSONUnmarshal(body, &changesBatch); err != nil {
			panic(fmt.Sprintf("Error unmarshalling changes. Body: %vs.  Error: %v", string(body), err))
		}

		collectedChanges = append(collectedChanges, changesBatch...)

	}

	return collectedChanges

}

func (bt *BlipTester) WaitForNumDocsViaChanges(numDocsExpected int) (docs map[string]RestDocument, ok bool) {

	retryWorker := func() (shouldRetry bool, err error, value interface{}) {
		fmt.Println("BT WaitForNumDocsViaChanges retry")
		allDocs := bt.PullDocs()
		if len(allDocs) >= numDocsExpected {
			return false, nil, allDocs
		}

		// haven't seen numDocsExpected yet, so wait and retry
		return true, nil, nil

	}

	_, allDocs := base.RetryLoop(
		"WaitForNumDocsViaChanges",
		retryWorker,
		base.CreateDoublingSleeperFunc(20, 10),
	)

	docs, ok = allDocs.(map[string]RestDocument)
	return docs, ok
}

// Get all documents and their attachments via the following steps:
//
// - Invoking one-shot subChanges request
// - Responding to all incoming "changes" requests from peer to request the changed rev, and accumulate rev body
// - Responding to all incoming "rev" requests from peer to get all attachments, and accumulate them
// - Return accumulated docs + attachments to caller
//
// It is basically a pull replication without the checkpointing
// Warning: this can only be called from a single goroutine, given the fact it registers profile handlers.
func (bt *BlipTester) PullDocs() (docs map[string]RestDocument) {

	docs = map[string]RestDocument{}

	// Mutex to avoid write contention on docs while PullDocs is running (as rev messages may be processed concurrently)
	var docsLock sync.Mutex
	changesFinishedWg := sync.WaitGroup{}
	revsFinishedWg := sync.WaitGroup{}

	defer func() {
		// Clean up all profile handlers that are registered as part of this test
		delete(bt.blipContext.HandlerForProfile, "changes")
		delete(bt.blipContext.HandlerForProfile, "rev")
	}()

	// -------- Changes handler callback --------
	// When this test sends subChanges, Sync Gateway will send a changes request that must be handled
	bt.blipContext.HandlerForProfile["changes"] = getChangesHandler(&changesFinishedWg, &revsFinishedWg)

	// -------- Rev handler callback --------
	bt.blipContext.HandlerForProfile["rev"] = func(request *blip.Message) {

		defer revsFinishedWg.Done()
		body, err := request.Body()
		if err != nil {
			panic(fmt.Sprintf("Unexpected err getting request body: %v", err))
		}
		var doc RestDocument
		err = base.JSONUnmarshal(body, &doc)
		if err != nil {
			panic(fmt.Sprintf("Unexpected err: %v", err))
		}
		docId := request.Properties["id"]
		docRev := request.Properties["rev"]
		doc.SetID(docId)
		doc.SetRevID(docRev)

		docsLock.Lock()
		docs[docId] = doc
		docsLock.Unlock()

		attachments, err := doc.GetAttachments()
		if err != nil {
			panic(fmt.Sprintf("Unexpected err: %v", err))
		}

		for _, attachment := range attachments {

			// Get attachments and append to RestDocument
			getAttachmentRequest := blip.NewRequest()
			getAttachmentRequest.SetProfile(db.MessageGetAttachment)
			getAttachmentRequest.Properties[db.GetAttachmentDigest] = attachment.Digest
			if bt.blipContext.ActiveSubprotocol() == db.BlipCBMobileReplicationV3 {
				getAttachmentRequest.Properties[db.GetAttachmentID] = docId
			}
			sent := bt.sender.Send(getAttachmentRequest)
			if !sent {
				panic("Unable to get attachment.")
			}
			getAttachmentResponse := getAttachmentRequest.Response()
			getAttachmentBody, getAttachmentErr := getAttachmentResponse.Body()
			if getAttachmentErr != nil {
				panic(fmt.Sprintf("Unexpected err: %v", err))
			}
			log.Printf("getAttachmentBody: %s", getAttachmentBody)
			attachment.Data = getAttachmentBody
		}

		// Send response to rev request
		if !request.NoReply() {
			response := request.Response()
			response.SetBody([]byte{}) // Empty response to indicate success
		}

	}

	// -------- Norev handler callback --------
	bt.blipContext.HandlerForProfile["norev"] = func(request *blip.Message) {
		// If a norev is received, then don't bother waiting for one of the expected revisions, since it will never come.
		// The norev could be added to the returned docs map, but so far there is no need for that.  The ability
		// to assert on the number of actually received revisions (which norevs won't affect) meets current test requirements.
		defer revsFinishedWg.Done()
	}

	// Send subChanges to subscribe to changes, which will cause the "changes" profile handler above to be called back
	changesFinishedWg.Add(1)
	subChangesRequest := blip.NewRequest()
	subChangesRequest.SetProfile("subChanges")
	subChangesRequest.Properties["continuous"] = "false"

	sent := bt.sender.Send(subChangesRequest)
	if !sent {
		panic("Unable to subscribe to changes.")
	}

	changesFinishedWg.Wait()

	revsFinishedWg.Wait()

	return docs

}

func (bt *BlipTester) SubscribeToChanges(continuous bool, changes chan<- *blip.Message) {

	// When this test sends subChanges, Sync Gateway will send a changes request that must be handled
	bt.blipContext.HandlerForProfile["changes"] = func(request *blip.Message) {

		changes <- request

		if !request.NoReply() {
			// Send an empty response to avoid the Sync: Invalid response to 'changes' message
			response := request.Response()
			emptyResponseVal := []interface{}{}
			emptyResponseValBytes, err := base.JSONMarshal(emptyResponseVal)
			if err != nil {
				panic(fmt.Sprintf("Error marshalling response: %v", err))
			}
			response.SetBody(emptyResponseValBytes)
		}

	}

	// Send subChanges to subscribe to changes, which will cause the "changes" profile handler above to be called back
	subChangesRequest := blip.NewRequest()
	subChangesRequest.SetProfile("subChanges")
	switch continuous {
	case true:
		subChangesRequest.Properties["continuous"] = "true"
	default:
		subChangesRequest.Properties["continuous"] = "false"
	}

	sent := bt.sender.Send(subChangesRequest)
	if !sent {
		panic("Unable to subscribe to changes.")
	}
	subChangesResponse := subChangesRequest.Response()
	if subChangesResponse.SerialNumber() != subChangesRequest.SerialNumber() {
		panic(fmt.Sprintf("subChangesResponse.SerialNumber() != subChangesRequest.SerialNumber().  %v != %v", subChangesResponse.SerialNumber(), subChangesRequest.SerialNumber()))
	}

}

// Helper for comparing BLIP changes received with expected BLIP changes
type ExpectedChange struct {
	docId    string // DocId or "*" for any doc id
	revId    string // RevId or "*" for any rev id
	sequence string // Sequence or "*" for any sequence
	deleted  *bool  // Deleted status or nil for any deleted status
}

func (e ExpectedChange) Equals(change []interface{}) error {

	// TODO: this is commented because it's giving an error: panic: interface conversion: interface {} is float64, not string [recovered].
	// TODO: I think this should be addressed by adding a BlipChange struct stronger typing than a slice of empty interfaces.  TBA.
	// changeSequence := change[0].(string)

	var changeDeleted *bool

	changeDocId := change[1].(string)
	changeRevId := change[2].(string)
	if len(change) > 3 {
		changeDeletedVal := change[3].(bool)
		changeDeleted = &changeDeletedVal
	}

	if e.docId != "*" && changeDocId != e.docId {
		return fmt.Errorf("changeDocId (%s) != expectedChangeDocId (%s)", changeDocId, e.docId)
	}

	if e.revId != "*" && changeRevId != e.revId {
		return fmt.Errorf("changeRevId (%s) != expectedChangeRevId (%s)", changeRevId, e.revId)
	}

	// TODO: commented due to reasons given above
	// if e.sequence != "*" && changeSequence != e.sequence {
	//	return fmt.Errorf("changeSequence (%s) != expectedChangeSequence (%s)", changeSequence, e.sequence)
	// }

	if changeDeleted != nil && e.deleted != nil && *changeDeleted != *e.deleted {
		return fmt.Errorf("changeDeleted (%v) != expectedChangeDeleted (%v)", *changeDeleted, *e.deleted)
	}

	return nil
}

// Model "CouchDB" style REST documents which define the following special fields:
//
// - _id
// - _rev
// - _removed
// - _deleted (not accounted for yet)
// - _attachments
//
// This struct wraps a map and provides convenience methods for getting at the special
// fields with the appropriate types (string in the id/rev case, db.AttachmentMap in the attachments case).
// Currently only used in tests, but if similar functionality needed in primary codebase, could be moved.
type RestDocument map[string]interface{}

func NewRestDocument() *RestDocument {
	emptyBody := make(map[string]interface{})
	restDoc := RestDocument(emptyBody)
	return &restDoc
}

func (d RestDocument) ID() string {
	rawID, hasID := d[db.BodyId]
	if !hasID {
		return ""
	}
	return rawID.(string)

}

func (d RestDocument) SetID(docId string) {
	d[db.BodyId] = docId
}

func (d RestDocument) RevID() string {
	rawRev, hasRev := d[db.BodyRev]
	if !hasRev {
		return ""
	}
	return rawRev.(string)
}

func (d RestDocument) SetRevID(revId string) {
	d[db.BodyRev] = revId
}

func (d RestDocument) SetAttachments(attachments db.AttachmentMap) {
	d[db.BodyAttachments] = attachments
}

func (d RestDocument) GetAttachments() (db.AttachmentMap, error) {

	rawAttachments, hasAttachments := d[db.BodyAttachments]

	// If the map doesn't even have the _attachments key, return an empty attachments map
	if !hasAttachments {
		return db.AttachmentMap{}, nil
	}

	// Otherwise, create an AttachmentMap from the value in the raw map
	attachmentMap := db.AttachmentMap{}
	switch v := rawAttachments.(type) {
	case db.AttachmentMap:
		// If it's already an AttachmentMap (maybe due to previous call to SetAttachments), then return as-is
		return v, nil
	default:
		rawAttachmentsMap := v.(map[string]interface{})
		for attachmentName, attachmentVal := range rawAttachmentsMap {

			// marshal attachmentVal into a byte array, then unmarshal into a DocAttachment
			attachmentValMarshalled, err := base.JSONMarshal(attachmentVal)
			if err != nil {
				return db.AttachmentMap{}, err
			}
			docAttachment := db.DocAttachment{}
			if err := base.JSONUnmarshal(attachmentValMarshalled, &docAttachment); err != nil {
				return db.AttachmentMap{}, err
			}

			attachmentMap[attachmentName] = &docAttachment
		}

		// Avoid the unnecessary re-Marshal + re-Unmarshal
		d.SetAttachments(attachmentMap)
	}

	return attachmentMap, nil

}

func (d RestDocument) IsRemoved() bool {
	removed, ok := d[db.BodyRemoved]
	if !ok {
		return false
	}
	return removed.(bool)
}

// Wait for the WaitGroup, or return an error if the wg.Wait() doesn't return within timeout
func WaitWithTimeout(wg *sync.WaitGroup, timeout time.Duration) error {

	// Create a channel so that a goroutine waiting on the waitgroup can send it's result (if any)
	wgFinished := make(chan bool)

	go func() {
		wg.Wait()
		wgFinished <- true
	}()

	timer := time.NewTimer(timeout)
	defer timer.Stop()
	select {
	case <-wgFinished:
		return nil
	case <-timer.C:
		return fmt.Errorf("Timed out waiting after %v", timeout)
	}

}

// NewHTTPTestServerOnListener returns a new httptest server, which is configured to listen on the given listener.
// This is useful when you need to know the listen address before you start up a server.
func NewHTTPTestServerOnListener(h http.Handler, l net.Listener) *httptest.Server {
	s := &httptest.Server{
		Config:   &http.Server{Handler: h},
		Listener: l,
	}
	s.Start()
	return s
}

func waitAndRequireCondition(t *testing.T, fn func() bool, failureMsgAndArgs ...interface{}) {
	t.Log("starting waitAndRequireCondition")
	for i := 0; i <= 20; i++ {
		if i == 20 {
			require.Fail(t, "Condition failed to be satisfied", failureMsgAndArgs...)
		}
		if fn() {
			break
		}
		time.Sleep(time.Millisecond * 250)
	}
}

func WaitAndAssertCondition(t *testing.T, fn func() bool, failureMsgAndArgs ...interface{}) {
	t.Log("starting WaitAndAssertCondition")
	for i := 0; i <= 20; i++ {
		if i == 20 {
			assert.Fail(t, "Condition failed to be satisfied", failureMsgAndArgs...)
		}
		if fn() {
			break
		}
		time.Sleep(time.Millisecond * 250)
	}
}

func WaitAndAssertConditionTimeout(t *testing.T, timeout time.Duration, fn func() bool, failureMsgAndArgs ...interface{}) {
	start := time.Now()
	tick := time.NewTicker(timeout / 20)
	defer tick.Stop()
	for range tick.C {
		if time.Since(start) > timeout {
			assert.Fail(t, "Condition failed to be satisfied", failureMsgAndArgs...)
		}
		if fn() {
			return
		}
	}
}

func WaitAndAssertBackgroundManagerState(t testing.TB, expected db.BackgroundProcessState, getStateFunc func(t testing.TB) db.BackgroundProcessState) bool {
	err, actual := base.RetryLoop(t.Name()+"-WaitAndAssertBackgroundManagerState", func() (shouldRetry bool, err error, value interface{}) {
		actual := getStateFunc(t)
		return expected != actual, nil, actual
	}, base.CreateMaxDoublingSleeperFunc(30, 100, 1000))
	return assert.NoErrorf(t, err, "expected background manager state %v, but got: %v", expected, actual)
}

func WaitAndAssertBackgroundManagerExpiredHeartbeat(t testing.TB, bm *db.BackgroundManager) bool {
	err, b := base.RetryLoop(t.Name()+"-assertNoHeartbeatDoc", func() (shouldRetry bool, err error, value interface{}) {
		b, err := bm.GetHeartbeatDoc(t)
		return !base.IsDocNotFoundError(err), err, b
	}, base.CreateMaxDoublingSleeperFunc(30, 100, 1000))
	if b != nil {
		return assert.NoErrorf(t, err, "expected heartbeat doc to expire, but found one: %v", b)
	}
	return assert.Truef(t, base.IsDocNotFoundError(err), "expected heartbeat doc to expire, but got a different error: %v", err)
}

// RespRevID returns a rev ID from the given response, or fails the given test if a rev ID was not found.
func RespRevID(t *testing.T, response *TestResponse) (revID string) {
	var r struct {
		RevID *string `json:"rev"`
	}
	require.NoError(t, json.Unmarshal(response.BodyBytes(), &r), "couldn't decode JSON from response body")
	require.NotNil(t, r.RevID, "expecting non-nil rev ID from response: %s", string(response.BodyBytes()))
	require.NotEqual(t, "", *r.RevID, "expecting non-empty rev ID from response: %s", string(response.BodyBytes()))
	return *r.RevID
}

func MarshalConfig(t *testing.T, config db.ReplicationConfig) string {
	replicationPayload, err := json.Marshal(config)
	require.NoError(t, err)
	return string(replicationPayload)
}

func HasActiveChannel(channelSet map[string]interface{}, channelName string) bool {
	if channelSet == nil {
		return false
	}
	value, ok := channelSet[channelName]
	if !ok || value != nil { // An entry for the channel name with a nil value represents an active channel
		return false
	}

	return true
<<<<<<< HEAD
=======
}

func (sc *ServerContext) isDatabaseSuspended(t *testing.T, dbName string) bool {
	sc.lock.RLock()
	defer sc.lock.RUnlock()
	return sc._isDatabaseSuspended(dbName)
}

func (sc *ServerContext) suspendDatabase(t *testing.T, ctx context.Context, dbName string) error {
	sc.lock.Lock()
	defer sc.lock.Unlock()

	return sc._suspendDatabase(ctx, dbName)
>>>>>>> 22a0bf59
}<|MERGE_RESOLUTION|>--- conflicted
+++ resolved
@@ -235,7 +235,6 @@
 			rt.DatabaseConfig.UseViews = base.BoolPtr(base.TestsDisableGSI())
 		}
 
-<<<<<<< HEAD
 		collection, collectionErr := base.AsCollection(rt.TestBucket)
 		if collectionErr == nil && rt.DatabaseConfig.Scopes == nil && collection.Spec.Scope != nil && collection.Spec.Collection != nil {
 			rt.DatabaseConfig.Scopes = ScopesConfig{
@@ -244,18 +243,6 @@
 						*collection.Spec.Collection: {},
 					},
 				},
-=======
-		if rt.createScopesAndCollections {
-			scopes := make(map[string][]string)
-			for scopeName, scopeCfg := range rt.DatabaseConfig.Scopes {
-				scopes[scopeName] = make([]string, 0, len(scopeCfg.Collections))
-				for collName := range scopeCfg.Collections {
-					scopes[scopeName] = append(scopes[scopeName], collName)
-				}
-			}
-			if err := base.CreateBucketScopesAndCollections(ctx, rt.TestBucket.BucketSpec, scopes); err != nil {
-				rt.TB.Fatalf("Error creating test scopes/collections: %v", err)
->>>>>>> 22a0bf59
 			}
 		}
 		// numReplicas set to 0 for test buckets, since it should assume that there may only be one indexing node.
@@ -1912,8 +1899,6 @@
 	}
 
 	return true
-<<<<<<< HEAD
-=======
 }
 
 func (sc *ServerContext) isDatabaseSuspended(t *testing.T, dbName string) bool {
@@ -1927,5 +1912,4 @@
 	defer sc.lock.Unlock()
 
 	return sc._suspendDatabase(ctx, dbName)
->>>>>>> 22a0bf59
 }