/*
Copyright 2020-Present Couchbase, Inc.

Use of this software is governed by the Business Source License included in
the file licenses/BSL-Couchbase.txt.  As of the Change Date specified in that
file, in accordance with the Business Source License, use of this software will
be governed by the Apache License, Version 2.0, included in the file
licenses/APL2.txt.
*/

package db

import (
	"bytes"
	"context"
	"encoding/json"
	"fmt"
	"net/http"
	"runtime/debug"
	"strconv"
	"strings"
	"sync/atomic"
	"time"

	"github.com/couchbase/go-blip"
	sgbucket "github.com/couchbase/sg-bucket"
	"github.com/couchbase/sync_gateway/base"
	"github.com/couchbase/sync_gateway/channels"
)

<<<<<<< HEAD
// kHandlersByProfile defines the routes for each message profile (verb) of an incoming request to the function that handles it.
var kHandlersByProfile = map[string]blipHandlerFunc{
	MessageGetCheckpoint:   (*blipHandler).handleGetCheckpoint,
	MessageSetCheckpoint:   (*blipHandler).handleSetCheckpoint,
	MessageSubChanges:      userBlipHandler((*blipHandler).handleSubChanges),
	MessageUnsubChanges:    userBlipHandler((*blipHandler).handleUnsubChanges),
	MessageChanges:         userBlipHandler((*blipHandler).handleChanges),
	MessageRev:             userBlipHandler((*blipHandler).handleRev),
	MessageNoRev:           (*blipHandler).handleNoRev,
	MessageGetAttachment:   userBlipHandler((*blipHandler).handleGetAttachment),
	MessageProveAttachment: userBlipHandler((*blipHandler).handleProveAttachment),
	MessageProposeChanges:  (*blipHandler).handleProposeChanges,
}

var kConnectedClientHandlersByProfile = map[string]blipHandlerFunc{
	MessageGetRev:   userBlipHandler((*blipHandler).handleGetRev),
	MessagePutRev:   userBlipHandler((*blipHandler).handlePutRev),
	MessageQuery:    userBlipHandler((*blipHandler).handleQuery),
	MessageFunction: userBlipHandler((*blipHandler).handleFunction),
	MessageGraphQL:  userBlipHandler((*blipHandler).handleGraphQL),
=======
// handlersByProfile defines the routes for each message profile (verb) of an incoming request to the function that handles it.
var handlersByProfile = map[string]blipHandlerFunc{
	MessageGetCheckpoint:   collectionBlipHandler((*blipHandler).handleGetCheckpoint),
	MessageSetCheckpoint:   collectionBlipHandler((*blipHandler).handleSetCheckpoint),
	MessageSubChanges:      userBlipHandler(collectionBlipHandler((*blipHandler).handleSubChanges)),
	MessageUnsubChanges:    userBlipHandler(collectionBlipHandler((*blipHandler).handleUnsubChanges)),
	MessageChanges:         userBlipHandler(collectionBlipHandler((*blipHandler).handleChanges)),
	MessageRev:             userBlipHandler(collectionBlipHandler((*blipHandler).handleRev)),
	MessageNoRev:           collectionBlipHandler((*blipHandler).handleNoRev),
	MessageGetAttachment:   userBlipHandler(collectionBlipHandler((*blipHandler).handleGetAttachment)),
	MessageProveAttachment: userBlipHandler(collectionBlipHandler((*blipHandler).handleProveAttachment)),
	MessageProposeChanges:  collectionBlipHandler((*blipHandler).handleProposeChanges),
	MessageGetRev:          userBlipHandler(collectionBlipHandler((*blipHandler).handleGetRev)),
	MessagePutRev:          userBlipHandler(collectionBlipHandler((*blipHandler).handlePutRev)),

	MessageGetCollections: userBlipHandler((*blipHandler).handleGetCollections),
>>>>>>> 8744c2a4
}

// maxInFlightChangesBatches is the maximum number of in-flight changes batches a client is allowed to send without being throttled.
const maxInFlightChangesBatches = 2

type blipHandler struct {
	*BlipSyncContext
	db         *Database // Handler-specific copy of the BlipSyncContext's blipContextDb
	collection *Database // Handler-specific copy of the BlipSyncContext's collection specific DB

	serialNumber uint64 // This blip handler's serial number to differentiate logs w/ other handlers
}

// BlipSyncContextClientType represents whether to replicate to another Sync Gateway or Couchbase Lite
type BLIPSyncContextClientType string

const (
	BLIPSyncClientTypeQueryParam = "client"

	BLIPClientTypeCBL2 BLIPSyncContextClientType = "cbl2"
	BLIPClientTypeSGR2 BLIPSyncContextClientType = "sgr2"
)

type blipHandlerFunc func(*blipHandler, *blip.Message) error

var (
	ErrUseProposeChanges = base.HTTPErrorf(http.StatusConflict, "Use 'proposeChanges' instead")

	// ErrDatabaseWentAway is returned when a replication tries to use a closed database.
	// HTTP 503 tells the client to reconnect and try again.
	ErrDatabaseWentAway = base.HTTPErrorf(http.StatusServiceUnavailable, "Sync Gateway database went away - asking client to reconnect")

	// ErrAttachmentNotFound is returned when the attachment that is asked by one of the peers does
	// not exist in another to prove that it has the attachment during Inter-Sync Gateway Replication.
	ErrAttachmentNotFound = base.HTTPErrorf(http.StatusNotFound, "attachment not found")
)

// userBlipHandler wraps another blip handler with code that reloads the user object when the user
// or the user's roles have changed, to make sure that the replication has the latest channel access grants.
// Uses a userChangeWaiter to detect changes to the user or roles.  Note that in the case of a pushed document
// triggering a user access change, this happens at write time (via MarkPrincipalsChanged), and doesn't
// depend on the userChangeWaiter.
func userBlipHandler(next blipHandlerFunc) blipHandlerFunc {
	return func(bh *blipHandler, bm *blip.Message) error {

		// Reload user if it has changed
		if err := bh.refreshUser(); err != nil {
			return err
		}
		// Call down to the underlying handler and return it's value
		return next(bh, bm)
	}
}

func (bh *blipHandler) refreshUser() error {

	bc := bh.BlipSyncContext
	if bc.userName != "" {
		// Check whether user needs to be refreshed
		bc.dbUserLock.Lock()
		userChanged := bc.userChangeWaiter.RefreshUserCount()

		// If changed, refresh the user and db while holding the lock
		if userChanged {
			// Refresh the BlipSyncContext database
			newUser, err := bc.blipContextDb.Authenticator(bh.loggingCtx).GetUser(bc.userName)
			if err != nil {
				bc.dbUserLock.Unlock()
				return err
			}
			newUser.InitializeRoles()
			bc.userChangeWaiter.RefreshUserKeys(newUser)
			bc.blipContextDb.SetUser(newUser)

			// refresh the handler's database with the new BlipSyncContext database
			bh.db = bh._copyContextDatabase()
		}
		bc.dbUserLock.Unlock()
	}
	return nil
}

// userBlipHandler wraps another blip handler to specify a collection
func collectionBlipHandler(next blipHandlerFunc) blipHandlerFunc {
	return func(bh *blipHandler, bm *blip.Message) error {
		collectionIndexStr, ok := bm.Properties[BlipCollection]
		if !ok {
			bh.collection = bh.db
			return next(bh, bm)
		}
		if len(bh.collectionMapping) == 0 {
			return base.HTTPErrorf(http.StatusBadRequest, "Passing collection requires calling %s first", MessageGetCollections)
		}

		collectionIndex, err := strconv.Atoi(collectionIndexStr)
		if err != nil {
			return base.HTTPErrorf(http.StatusBadRequest, "collection property needs to be an int, was %q", collectionIndexStr)
		}

		if len(bh.collectionMapping) <= collectionIndex {
			return base.HTTPErrorf(http.StatusBadRequest, "Collection index %d is outside indexes set by GetCollections", collectionIndex)
		}
		bh.collection = bh.collectionMapping[collectionIndex]
		if bh.collection == nil {
			return base.HTTPErrorf(http.StatusBadRequest, "Collection index %d does not match a valid collection from GetCollections", collectionIndex)
		}
		// Call down to the underlying handler and return it's value
		return next(bh, bm)
	}
}

// ////// CHECKPOINTS

// Received a "getCheckpoint" request
func (bh *blipHandler) handleGetCheckpoint(rq *blip.Message) error {

	client := rq.Properties[BlipClient]
	bh.logEndpointEntry(rq.Profile(), fmt.Sprintf("Client:%s", client))

	response := rq.Response()
	if response == nil {
		return nil
	}

	value, err := bh.collection.GetSpecial(DocTypeLocal, CheckpointDocIDPrefix+client)
	if err != nil {
		return err
	}
	if value == nil {
		return base.HTTPErrorf(http.StatusNotFound, http.StatusText(http.StatusNotFound))
	}
	response.Properties[GetCheckpointResponseRev] = value[BodyRev].(string)
	delete(value, BodyRev)
	delete(value, BodyId)
	// TODO: Marshaling here when we could use raw bytes all the way from the bucket
	_ = response.SetJSONBody(value)
	return nil
}

// Received a "setCheckpoint" request
func (bh *blipHandler) handleSetCheckpoint(rq *blip.Message) error {

	checkpointMessage := SetCheckpointMessage{rq}
	bh.logEndpointEntry(rq.Profile(), checkpointMessage.String())

	var checkpoint Body
	if err := checkpointMessage.ReadJSONBody(&checkpoint); err != nil {
		return err
	}
	if revID := checkpointMessage.rev(); revID != "" {
		checkpoint[BodyRev] = revID
	}
	revID, err := bh.collection.PutSpecial(DocTypeLocal, CheckpointDocIDPrefix+checkpointMessage.client(), checkpoint)
	if err != nil {
		return err
	}

	checkpointResponse := SetCheckpointResponse{checkpointMessage.Response()}
	checkpointResponse.setRev(revID)

	return nil
}

// ////// CHANGES

// Received a "subChanges" subscription request
func (bh *blipHandler) handleSubChanges(rq *blip.Message) error {
	bh.changesCtxLock.Lock()
	defer bh.changesCtxLock.Unlock()

	defaultSince := bh.collection.CreateZeroSinceValue()
	latestSeq := func() (SequenceID, error) {
		seq, err := bh.collection.LastSequence()
		return SequenceID{Seq: seq}, err
	}
	subChangesParams, err := NewSubChangesParams(bh.loggingCtx, rq, defaultSince, latestSeq, bh.collection.ParseSequenceID)
	if err != nil {
		return base.HTTPErrorf(http.StatusBadRequest, "Invalid subChanges parameters")
	}

	// Ensure that only _one_ subChanges subscription can be open on this blip connection at any given time.  SG #3222.
	if !bh.activeSubChanges.CASRetry(false, true) {
		return fmt.Errorf("blipHandler already has an outstanding continous subChanges.  Cannot open another one")
	}

	// Create ctx if it has been cancelled
	if bh.changesCtx.Err() != nil {
		bh.changesCtx, bh.changesCtxCancel = context.WithCancel(context.Background())
	}

	if len(subChangesParams.docIDs()) > 0 && subChangesParams.continuous() {
		return base.HTTPErrorf(http.StatusBadRequest, "DocIDs filter not supported for continuous subChanges")
	}

	bh.logEndpointEntry(rq.Profile(), subChangesParams.String())

	var channels base.Set
	if filter := subChangesParams.filter(); filter == base.ByChannelFilter {
		var err error

		channels, err = subChangesParams.channelsExpandedSet()
		if err != nil {
			return base.HTTPErrorf(http.StatusBadRequest, "%s", err)
		} else if len(channels) == 0 {
			return base.HTTPErrorf(http.StatusBadRequest, "Empty channel list")

		}
	} else if filter != "" {
		return base.HTTPErrorf(http.StatusBadRequest, "Unknown filter; try sync_gateway/bychannel")
	}

	clientType := clientTypeCBL2
	if rq.Properties["client_sgr2"] == trueProperty {
		clientType = clientTypeSGR2
	}

	continuous := subChangesParams.continuous()

	// Start asynchronous changes goroutine
	go func() {
		// Pull replication stats by type
		if continuous {
			bh.replicationStats.SubChangesContinuousActive.Add(1)
			defer bh.replicationStats.SubChangesContinuousActive.Add(-1)
			bh.replicationStats.SubChangesContinuousTotal.Add(1)
		} else {
			bh.replicationStats.SubChangesOneShotActive.Add(1)
			defer bh.replicationStats.SubChangesOneShotActive.Add(-1)
			bh.replicationStats.SubChangesOneShotTotal.Add(1)
		}

		defer func() {
			bh.changesCtxCancel()
			bh.activeSubChanges.Set(false)
		}()
		// sendChanges runs until blip context closes, or fails due to error
		startTime := time.Now()
		_ = bh.sendChanges(rq.Sender, &sendChangesOptions{
			docIDs:            subChangesParams.docIDs(),
			since:             subChangesParams.Since(),
			continuous:        continuous,
			activeOnly:        subChangesParams.activeOnly(),
			batchSize:         subChangesParams.batchSize(),
			channels:          channels,
			revocations:       subChangesParams.revocations(),
			clientType:        clientType,
			ignoreNoConflicts: clientType == clientTypeSGR2, // force this side to accept a "changes" message, even in no conflicts mode for SGR2.
		})
		base.DebugfCtx(bh.loggingCtx, base.KeySyncMsg, "#%d: Type:%s   --> Time:%v", bh.serialNumber, rq.Profile(), time.Since(startTime))
	}()

	return nil
}

func (bh *blipHandler) handleUnsubChanges(rq *blip.Message) error {
	bh.changesCtxLock.Lock()
	defer bh.changesCtxLock.Unlock()

	bh.changesCtxCancel()
	return nil
}

type clientType uint8

const (
	clientTypeCBL2 clientType = iota
	clientTypeSGR2
)

type sendChangesOptions struct {
	docIDs            []string
	since             SequenceID
	continuous        bool
	activeOnly        bool
	batchSize         int
	channels          base.Set
	clientType        clientType
	revocations       bool
	ignoreNoConflicts bool
}

type changesDeletedFlag uint

const (
	// Bitfield flags used to build changes deleted property below
	changesDeletedFlagDeleted changesDeletedFlag = 0b001
	changesDeletedFlagRevoked changesDeletedFlag = 0b010
	changesDeletedFlagRemoved changesDeletedFlag = 0b100
)

func (flag changesDeletedFlag) HasFlag(deletedFlag changesDeletedFlag) bool {
	return flag&deletedFlag != 0
}

// Sends all changes since the given sequence
func (bh *blipHandler) sendChanges(sender *blip.Sender, opts *sendChangesOptions) (isComplete bool) {
	defer func() {
		if panicked := recover(); panicked != nil {
			bh.replicationStats.NumHandlersPanicked.Add(1)
			base.WarnfCtx(bh.loggingCtx, "[%s] PANIC sending changes: %v\n%s", bh.blipContext.ID, panicked, debug.Stack())
		}
	}()

	base.InfofCtx(bh.loggingCtx, base.KeySync, "Sending changes since %v", opts.since)

	options := ChangesOptions{
		Since:       opts.since,
		Conflicts:   false, // CBL 2.0/BLIP don't support branched rev trees (LiteCore #437)
		Continuous:  opts.continuous,
		ActiveOnly:  opts.activeOnly,
		Revocations: opts.revocations,
		LoggingCtx:  bh.loggingCtx,
		clientType:  opts.clientType,
		ChangesCtx:  bh.changesCtx,
	}

	channelSet := opts.channels
	if channelSet == nil {
		channelSet = base.SetOf(channels.AllChannelWildcard)
	}

	caughtUp := false
	pendingChanges := make([][]interface{}, 0, opts.batchSize)
	sendPendingChangesAt := func(minChanges int) error {
		if len(pendingChanges) >= minChanges {
			if err := bh.sendBatchOfChanges(sender, pendingChanges, opts.ignoreNoConflicts); err != nil {
				return err
			}
			pendingChanges = make([][]interface{}, 0, opts.batchSize)
		}
		return nil
	}

	// Create a distinct database instance for changes, to avoid races between reloadUser invocation in changes.go
	// and BlipSyncContext user access.
	changesDb := bh.copyContextDatabase()
	_, forceClose := generateBlipSyncChanges(changesDb, channelSet, options, opts.docIDs, func(changes []*ChangeEntry) error {
		base.DebugfCtx(bh.loggingCtx, base.KeySync, "    Sending %d changes", len(changes))
		for _, change := range changes {
			if !strings.HasPrefix(change.ID, "_") {
				for _, item := range change.Changes {
					changeRow := bh.buildChangesRow(change, item["rev"])

					// If change is a removal and we're running with protocol V3 and change change is not a tombstone
					// fall into 3.0 removal handling
					if change.allRemoved && bh.blipContext.ActiveSubprotocol() == BlipCBMobileReplicationV3 && !change.Deleted {

						// If client doesn't want removals / revocations, don't send change
						if !opts.revocations {
							continue
						}

						// If the user has access to the doc through another channel don't send change
						userHasAccessToDoc, err := UserHasDocAccess(bh.collection, change.ID, item["rev"])
						if err == nil && userHasAccessToDoc {
							continue
						}

						// If we can't determine user access due to an error, log error and fall through to send change anyway.
						// In the event of an error we should be cautious and send a revocation anyway, even if the user
						// may actually have an alternate access method. This is the safer approach security-wise and
						// also allows for a recovery if the user notices they are missing a doc they should have access
						// to. A recovery option would be to trigger a mutation of the document for it to be sent in a
						// subsequent changes request. If we were to avoid sending a removal there is no recovery
						// option to then trigger that removal later on.
						if err != nil {
							base.WarnfCtx(bh.loggingCtx, "Unable to determine whether user has access to %s/%s, will send removal: %v", base.UD(change.ID), base.UD(item["rev"]), err)
						}

					}

					pendingChanges = append(pendingChanges, changeRow)
					if err := sendPendingChangesAt(opts.batchSize); err != nil {
						return err
					}
				}
			}
		}
		if caughtUp || len(changes) == 0 {
			if err := sendPendingChangesAt(1); err != nil {
				return err
			}
			if !caughtUp {
				caughtUp = true
				// Signal to client that it's caught up
				if err := bh.sendBatchOfChanges(sender, nil, opts.ignoreNoConflicts); err != nil {
					return err
				}
			}
		}
		return nil
	})

	// On forceClose, send notify to trigger immediate exit from change waiter
	if forceClose {
		user := ""
		if bh.db.User() != nil {
			user = bh.db.User().Name()
		}
		bh.db.DatabaseContext.NotifyTerminatedChanges(user)
	}

	return !forceClose
}

func (bh *blipHandler) buildChangesRow(change *ChangeEntry, revID string) []interface{} {
	var changeRow []interface{}

	if bh.blipContext.ActiveSubprotocol() == BlipCBMobileReplicationV3 {
		deletedFlags := changesDeletedFlag(0)
		if change.Deleted {
			deletedFlags |= changesDeletedFlagDeleted
		}
		if change.Revoked {
			deletedFlags |= changesDeletedFlagRevoked
		}
		if change.allRemoved {
			deletedFlags |= changesDeletedFlagRemoved
		}

		changeRow = []interface{}{change.Seq, change.ID, revID, deletedFlags}
		if deletedFlags == 0 {
			changeRow = changeRow[0:3]
		}

	} else {
		changeRow = []interface{}{change.Seq, change.ID, revID, change.Deleted}
		if !change.Deleted {
			changeRow = changeRow[0:3]
		}
	}

	return changeRow
}

func (bh *blipHandler) sendBatchOfChanges(sender *blip.Sender, changeArray [][]interface{}, ignoreNoConflicts bool) error {
	outrq := blip.NewRequest()
	outrq.SetProfile("changes")
	if ignoreNoConflicts {
		outrq.Properties[ChangesMessageIgnoreNoConflicts] = trueProperty
	}
	err := outrq.SetJSONBody(changeArray)
	if err != nil {
		base.InfofCtx(bh.loggingCtx, base.KeyAll, "Error setting changes: %v", err)
	}

	if len(changeArray) > 0 {
		// Check for user updates before creating the db copy for handleChangesResponse
		if err := bh.refreshUser(); err != nil {
			return err
		}
		handleChangesResponseDb := bh.copyContextDatabase()

		sendTime := time.Now()
		if !bh.sendBLIPMessage(sender, outrq) {
			return ErrClosedBLIPSender
		}

		bh.inFlightChangesThrottle <- struct{}{}
		atomic.AddInt64(&bh.changesPendingResponseCount, 1)

		bh.replicationStats.SendChangesCount.Add(int64(len(changeArray)))
		// Spawn a goroutine to await the client's response:
		go func(bh *blipHandler, sender *blip.Sender, response *blip.Message, changeArray [][]interface{}, sendTime time.Time, database *Database) {
			if err := bh.handleChangesResponse(sender, response, changeArray, sendTime, database); err != nil {
				base.WarnfCtx(bh.loggingCtx, "Error from bh.handleChangesResponse: %v", err)
				if bh.fatalErrorCallback != nil {
					bh.fatalErrorCallback(err)
				}
			}

			// Sent all of the revs for this changes batch, allow another changes batch to be sent.
			select {
			case <-bh.inFlightChangesThrottle:
			case <-bh.terminator:
			}

			atomic.AddInt64(&bh.changesPendingResponseCount, -1)
		}(bh, sender, outrq.Response(), changeArray, sendTime, handleChangesResponseDb)
	} else {
		outrq.SetNoReply(true)
		if !bh.sendBLIPMessage(sender, outrq) {
			return ErrClosedBLIPSender
		}
	}

	if len(changeArray) > 0 {
		sequence := changeArray[0][0].(SequenceID)
		base.InfofCtx(bh.loggingCtx, base.KeySync, "Sent %d changes to client, from seq %s", len(changeArray), sequence.String())
	} else {
		base.InfofCtx(bh.loggingCtx, base.KeySync, "Sent all changes to client")
	}

	return nil
}

// Handles a "changes" request, i.e. a set of changes pushed by the client
func (bh *blipHandler) handleChanges(rq *blip.Message) error {
	var ignoreNoConflicts bool
	if val := rq.Properties[ChangesMessageIgnoreNoConflicts]; val != "" {
		ignoreNoConflicts = val == trueProperty
	}

	if !ignoreNoConflicts && !bh.collection.AllowConflicts() {
		return ErrUseProposeChanges
	}

	var changeList [][]interface{}
	if err := rq.ReadJSONBody(&changeList); err != nil {
		base.WarnfCtx(bh.loggingCtx, "Handle changes got error: %v", err)
		return err
	}

	bh.logEndpointEntry(rq.Profile(), fmt.Sprintf("#Changes:%d", len(changeList)))
	if len(changeList) == 0 {
		// An empty changeList is sent when a one-shot replication sends its final changes
		// message, or a continuous replication catches up *for the first time*.
		// Note that this doesn't mean that rev messages associated with previous changes
		// messages have been fully processed
		if bh.emptyChangesMessageCallback != nil {
			bh.emptyChangesMessageCallback()
		}
		return nil
	}
	output := bytes.NewBuffer(make([]byte, 0, 100*len(changeList)))
	output.Write([]byte("["))
	jsonOutput := base.JSONEncoder(output)
	nWritten := 0
	nRequested := 0

	// Include changes messages w/ proposeChanges stats, although CBL should only be using proposeChanges
	startTime := time.Now()
	bh.replicationStats.HandleChangesCount.Add(int64(len(changeList)))
	defer func() {
		bh.replicationStats.HandleChangesTime.Add(time.Since(startTime).Nanoseconds())
	}()

	// DocID+RevID -> SeqNo
	expectedSeqs := make(map[IDAndRev]string, 0)
	alreadyKnownSeqs := make([]string, 0)

	for _, change := range changeList {
		docID := change[1].(string)
		revID := change[2].(string)
		missing, possible := bh.collection.RevDiff(docID, []string{revID})
		if nWritten > 0 {
			output.Write([]byte(","))
		}

		deletedFlags := changesDeletedFlag(0)
		if len(change) > 3 {
			switch v := change[3].(type) {
			case json.Number:
				deletedIntFlag, err := v.Int64()
				if err != nil {
					base.ErrorfCtx(bh.loggingCtx, "Failed to parse deletedFlags: %v", err)
					continue
				}
				deletedFlags = changesDeletedFlag(deletedIntFlag)
			case bool:
				deletedFlags = changesDeletedFlagDeleted
			default:
				base.ErrorfCtx(bh.loggingCtx, "Unknown type for deleted field in changes message: %T", v)
				continue
			}

		}

		if bh.purgeOnRemoval && bh.blipContext.ActiveSubprotocol() == BlipCBMobileReplicationV3 &&
			(deletedFlags.HasFlag(changesDeletedFlagRevoked) || deletedFlags.HasFlag(changesDeletedFlagRemoved)) {
			err := bh.collection.Purge(docID)
			if err != nil {
				base.WarnfCtx(bh.loggingCtx, "Failed to purge document: %v", err)
			}

			// Fall into skip sending case
			missing = nil
		}

		if missing == nil {
			// already have this rev, tell the peer to skip sending it
			output.Write([]byte("0"))
			if bh.sgr2PullAlreadyKnownSeqsCallback != nil {
				alreadyKnownSeqs = append(alreadyKnownSeqs, seqStr(change[0]))
			}
		} else {
			// we want this rev, send possible ancestors to the peer
			nRequested++
			if len(possible) == 0 {
				output.Write([]byte("[]"))
			} else {
				err := jsonOutput.Encode(possible)
				if err != nil {
					base.InfofCtx(bh.loggingCtx, base.KeyAll, "Error encoding json: %v", err)
				}
			}

			// skip parsing seqno if we're not going to use it (no callback defined)
			if bh.sgr2PullAddExpectedSeqsCallback != nil {
				expectedSeqs[IDAndRev{DocID: docID, RevID: revID}] = seqStr(change[0])
			}
		}
		nWritten++
	}
	output.Write([]byte("]"))
	response := rq.Response()
	if bh.sgCanUseDeltas {
		base.DebugfCtx(bh.loggingCtx, base.KeyAll, "Setting deltas=true property on handleChanges response")
		response.Properties[ChangesResponseDeltas] = trueProperty
		bh.replicationStats.HandleChangesDeltaRequestedCount.Add(int64(nRequested))
	}
	response.SetCompressed(true)
	response.SetBody(output.Bytes())

	if bh.sgr2PullAddExpectedSeqsCallback != nil {
		bh.sgr2PullAddExpectedSeqsCallback(expectedSeqs)
	}
	if bh.sgr2PullAlreadyKnownSeqsCallback != nil {
		bh.sgr2PullAlreadyKnownSeqsCallback(alreadyKnownSeqs...)
	}

	return nil
}

func seqStr(seq interface{}) string {
	switch seq := seq.(type) {
	case string:
		return seq
	case json.Number:
		return seq.String()
	}
	base.WarnfCtx(context.Background(), "unknown seq type: %T", seq)
	return ""
}

// Handles a "proposeChanges" request, similar to "changes" but in no-conflicts mode
func (bh *blipHandler) handleProposeChanges(rq *blip.Message) error {

	includeConflictRev := false
	if val := rq.Properties[ProposeChangesConflictsIncludeRev]; val != "" {
		includeConflictRev = val == trueProperty
	}

	var changeList [][]interface{}
	if err := rq.ReadJSONBody(&changeList); err != nil {
		return err
	}
	bh.logEndpointEntry(rq.Profile(), fmt.Sprintf("#Changes: %d", len(changeList)))
	if len(changeList) == 0 {
		return nil
	}
	output := bytes.NewBuffer(make([]byte, 0, 5*len(changeList)))
	output.Write([]byte("["))
	nWritten := 0

	// proposeChanges stats
	startTime := time.Now()
	bh.replicationStats.HandleChangesCount.Add(int64(len(changeList)))
	defer func() {
		bh.replicationStats.HandleChangesTime.Add(time.Since(startTime).Nanoseconds())
	}()

	for i, change := range changeList {
		docID := change[0].(string)
		revID := change[1].(string)
		parentRevID := ""
		if len(change) > 2 {
			parentRevID = change[2].(string)
		}
		status, currentRev := bh.collection.CheckProposedRev(docID, revID, parentRevID)
		if status != 0 {
			// Skip writing trailing zeroes; but if we write a number afterwards we have to catch up
			if nWritten > 0 {
				output.Write([]byte(","))
			}
			for ; nWritten < i; nWritten++ {
				output.Write([]byte("0,"))
			}
			if includeConflictRev && status == ProposedRev_Conflict {
				revEntry := IncludeConflictRevEntry{Status: status, Rev: currentRev}
				entryBytes, marshalErr := base.JSONMarshal(revEntry)
				if marshalErr != nil {
					base.WarnfCtx(bh.loggingCtx, "Unable to marshal proposeChangesEntry as includeConflictRev - falling back to status-only entry.  Error: %v", marshalErr)
					output.Write([]byte(strconv.FormatInt(int64(status), 10)))
				}
				output.Write(entryBytes)

			} else {
				output.Write([]byte(strconv.FormatInt(int64(status), 10)))
			}
			nWritten++
		}
	}
	output.Write([]byte("]"))
	response := rq.Response()
	if bh.sgCanUseDeltas {
		base.DebugfCtx(bh.loggingCtx, base.KeyAll, "Setting deltas=true property on proposeChanges response")
		response.Properties[ChangesResponseDeltas] = trueProperty
	}
	response.SetCompressed(true)
	response.SetBody(output.Bytes())
	return nil
}

// ////// DOCUMENTS:

func (bsc *BlipSyncContext) sendRevAsDelta(sender *blip.Sender, docID, revID, deltaSrcRevID string, seq SequenceID, knownRevs map[string]bool, maxHistory int, handleChangesResponseDb *Database) error {

	bsc.replicationStats.SendRevDeltaRequestedCount.Add(1)

	revDelta, redactedRev, err := handleChangesResponseDb.GetDelta(docID, deltaSrcRevID, revID)
	if err == ErrForbidden { // nolint: gocritic // can't convert if/else if to switch since base.IsFleeceDeltaError is not switchable
		return err
	} else if base.IsFleeceDeltaError(err) {
		// Something went wrong in the diffing library. We want to know about this!
		base.WarnfCtx(bsc.loggingCtx, "Falling back to full body replication. Error generating delta from %s to %s for key %s - err: %v", deltaSrcRevID, revID, base.UD(docID), err)
		return bsc.sendRevision(sender, docID, revID, seq, knownRevs, maxHistory, handleChangesResponseDb)
	} else if err == base.ErrDeltaSourceIsTombstone {
		base.TracefCtx(bsc.loggingCtx, base.KeySync, "Falling back to full body replication. Delta source %s is tombstone. Unable to generate delta to %s for key %s", deltaSrcRevID, revID, base.UD(docID))
		return bsc.sendRevision(sender, docID, revID, seq, knownRevs, maxHistory, handleChangesResponseDb)
	} else if err != nil {
		base.DebugfCtx(bsc.loggingCtx, base.KeySync, "Falling back to full body replication. Couldn't get delta from %s to %s for key %s - err: %v", deltaSrcRevID, revID, base.UD(docID), err)
		return bsc.sendRevision(sender, docID, revID, seq, knownRevs, maxHistory, handleChangesResponseDb)
	}

	if redactedRev != nil {
		history := toHistory(redactedRev.History, knownRevs, maxHistory)
		properties := blipRevMessageProperties(history, redactedRev.Deleted, seq)
		return bsc.sendRevisionWithProperties(sender, docID, revID, redactedRev.BodyBytes, nil, properties, seq, nil)
	}

	if revDelta == nil {
		base.DebugfCtx(bsc.loggingCtx, base.KeySync, "Falling back to full body replication. Couldn't get delta from %s to %s for key %s", deltaSrcRevID, revID, base.UD(docID))
		return bsc.sendRevision(sender, docID, revID, seq, knownRevs, maxHistory, handleChangesResponseDb)
	}

	resendFullRevisionFunc := func() error {
		base.InfofCtx(bsc.loggingCtx, base.KeySync, "Resending revision as full body. Peer couldn't process delta %s from %s to %s for key %s", base.UD(revDelta.DeltaBytes), deltaSrcRevID, revID, base.UD(docID))
		return bsc.sendRevision(sender, docID, revID, seq, knownRevs, maxHistory, handleChangesResponseDb)
	}

	base.TracefCtx(bsc.loggingCtx, base.KeySync, "docID: %s - delta: %v", base.UD(docID), base.UD(string(revDelta.DeltaBytes)))
	if err := bsc.sendDelta(sender, docID, deltaSrcRevID, revDelta, seq, resendFullRevisionFunc); err != nil {
		return err
	}

	bsc.replicationStats.SendRevDeltaSentCount.Add(1)
	return nil
}

func (bh *blipHandler) handleNoRev(rq *blip.Message) error {
	base.InfofCtx(bh.loggingCtx, base.KeySyncMsg, "%s: norev for doc %q / %q - error: %q - reason: %q",
		rq.String(), base.UD(rq.Properties[NorevMessageId]), rq.Properties[NorevMessageRev], rq.Properties[NorevMessageError], rq.Properties[NorevMessageReason])

	if bh.sgr2PullProcessedSeqCallback != nil {
		if bh.blipContext.ActiveSubprotocol() == BlipCBMobileReplicationV2 && bh.clientType == BLIPClientTypeSGR2 {
			bh.sgr2PullProcessedSeqCallback(rq.Properties[NorevMessageSeq], IDAndRev{DocID: rq.Properties[NorevMessageId], RevID: rq.Properties[NorevMessageRev]})
		} else {
			bh.sgr2PullProcessedSeqCallback(rq.Properties[NorevMessageSequence], IDAndRev{DocID: rq.Properties[NorevMessageId], RevID: rq.Properties[NorevMessageRev]})
		}
	}

	// Couchbase Lite always sends noreply=true for norev profiles
	// but for testing purposes, it's useful to know which handler processed the message
	if !rq.NoReply() && rq.Properties[SGShowHandler] == trueProperty {
		response := rq.Response()
		response.Properties[SGHandler] = "handleNoRev"
	}

	return nil
}

type processRevStats struct {
	count           *base.SgwIntStat // Increments when rev processed successfully
	errorCount      *base.SgwIntStat
	deltaRecvCount  *base.SgwIntStat
	bytes           *base.SgwIntStat
	processingTime  *base.SgwIntStat
	docsPurgedCount *base.SgwIntStat
}

// Processes a "rev" request, i.e. client is pushing a revision body
// stats must always be provided, along with all the fields filled with valid pointers
func (bh *blipHandler) processRev(rq *blip.Message, stats *processRevStats) (err error) {
	startTime := time.Now()
	defer func() {
		stats.processingTime.Add(time.Since(startTime).Nanoseconds())
		if err == nil {
			stats.count.Add(1)
		} else {
			stats.errorCount.Add(1)
		}
	}()

	// addRevisionParams := newAddRevisionParams(rq)
	revMessage := RevMessage{Message: rq}

	// Doc metadata comes from the BLIP message metadata, not magic document properties:
	docID, found := revMessage.ID()
	revID, rfound := revMessage.Rev()
	if !found || !rfound {
		return base.HTTPErrorf(http.StatusBadRequest, "Missing docID or revID")
	}

	if bh.readOnly {
		return base.HTTPErrorf(http.StatusForbidden, "Replication context is read-only, docID: %s, revID:%s", docID, revID)
	}

	base.DebugfCtx(bh.loggingCtx, base.KeySyncMsg, "#%d: Type:%s %s", bh.serialNumber, rq.Profile(), revMessage.String())

	bodyBytes, err := rq.Body()
	if err != nil {
		return err
	}

	base.TracefCtx(bh.loggingCtx, base.KeySyncMsg, "#%d: Properties:%v  Body:%s", bh.serialNumber, base.UD(revMessage.Properties), base.UD(string(bodyBytes)))

	stats.bytes.Add(int64(len(bodyBytes)))

	if bh.BlipSyncContext.purgeOnRemoval && bytes.Contains(bodyBytes, []byte(`"`+BodyRemoved+`":`)) {
		var body Body
		if err := body.Unmarshal(bodyBytes); err != nil {
			return err
		}
		if removed, ok := body[BodyRemoved].(bool); ok && removed {
			base.InfofCtx(bh.loggingCtx, base.KeySync, "Purging doc %v - removed at rev %v", base.UD(docID), revID)
			if err := bh.collection.Purge(docID); err != nil {
				return err
			}
			stats.docsPurgedCount.Add(1)
			if bh.sgr2PullProcessedSeqCallback != nil {
				bh.sgr2PullProcessedSeqCallback(rq.Properties[RevMessageSequence], IDAndRev{DocID: docID, RevID: revID})
			}
			return nil
		}
	}

	newDoc := &Document{
		ID:    docID,
		RevID: revID,
	}
	newDoc.UpdateBodyBytes(bodyBytes)

	injectedAttachmentsForDelta := false
	if deltaSrcRevID, isDelta := revMessage.DeltaSrc(); isDelta {
		if !bh.sgCanUseDeltas {
			return base.HTTPErrorf(http.StatusBadRequest, "Deltas are disabled for this peer")
		}

		//  TODO: Doing a GetRevCopy here duplicates some rev cache retrieval effort, since deltaRevSrc is always
		//        going to be the current rev (no conflicts), and PutExistingRev will need to retrieve the
		//        current rev over again.  Should push this handling down PutExistingRev and use the version
		//        returned via callback in WriteUpdate, but blocked by moving attachment metadata to a rev property first
		//        (otherwise we don't have information needed to do downloadOrVerifyAttachments below prior to PutExistingRev)

		// Note: Using GetRevCopy here, and not direct rev cache retrieval, because it's still necessary to apply access check
		//       while retrieving deltaSrcRevID.  Couchbase Lite replication guarantees client has access to deltaSrcRevID,
		//       due to no-conflict write restriction, but we still need to enforce security here to prevent leaking data about previous
		//       revisions to malicious actors (in the scenario where that user has write but not read access).
		deltaSrcRev, err := bh.collection.GetRev(docID, deltaSrcRevID, false, nil)
		if err != nil {
			return base.HTTPErrorf(http.StatusUnprocessableEntity, "Can't fetch doc %s for deltaSrc=%s %v", base.UD(docID), deltaSrcRevID, err)
		}

		// Receiving a delta to be applied on top of a tombstone is not valid.
		if deltaSrcRev.Deleted {
			return base.HTTPErrorf(http.StatusUnprocessableEntity, "Can't use delta. Found tombstone for doc %s deltaSrc=%s", base.UD(docID), deltaSrcRevID)
		}

		deltaSrcBody, err := deltaSrcRev.MutableBody()
		if err != nil {
			return base.HTTPErrorf(http.StatusUnprocessableEntity, "Unable to unmarshal mutable body for doc %s deltaSrc=%s %v", base.UD(docID), deltaSrcRevID, err)
		}

		// Stamp attachments so we can patch them
		if len(deltaSrcRev.Attachments) > 0 {
			deltaSrcBody[BodyAttachments] = map[string]interface{}(deltaSrcRev.Attachments)
			injectedAttachmentsForDelta = true
		}

		deltaSrcMap := map[string]interface{}(deltaSrcBody)
		err = base.Patch(&deltaSrcMap, newDoc.Body())
		// err should only ever be a FleeceDeltaError here - but to be defensive, handle other errors too (e.g. somehow reaching this code in a CE build)
		if err != nil {
			// Something went wrong in the diffing library. We want to know about this!
			base.WarnfCtx(bh.loggingCtx, "Error patching deltaSrc %s with %s for doc %s with delta - err: %v", deltaSrcRevID, revID, base.UD(docID), err)
			return base.HTTPErrorf(http.StatusUnprocessableEntity, "Error patching deltaSrc with delta: %s", err)
		}

		newDoc.UpdateBody(deltaSrcMap)
		base.TracefCtx(bh.loggingCtx, base.KeySync, "docID: %s - body after patching: %v", base.UD(docID), base.UD(deltaSrcMap))
		stats.deltaRecvCount.Add(1)
	}

	err = validateBlipBody(bodyBytes, newDoc)
	if err != nil {
		return err
	}

	// Handle and pull out expiry
	if bytes.Contains(bodyBytes, []byte(BodyExpiry)) {
		body := newDoc.Body()
		expiry, err := body.ExtractExpiry()
		if err != nil {
			return base.HTTPErrorf(http.StatusBadRequest, "Invalid expiry: %v", err)
		}
		newDoc.DocExpiry = expiry
		newDoc.UpdateBody(body)
	}

	newDoc.Deleted = revMessage.Deleted()

	// noconflicts flag from LiteCore
	// https://github.com/couchbase/couchbase-lite-core/wiki/Replication-Protocol#rev
	revNoConflicts := false
	if val, ok := rq.Properties[RevMessageNoConflicts]; ok {
		var err error
		revNoConflicts, err = strconv.ParseBool(val)
		if err != nil {
			return base.HTTPErrorf(http.StatusBadRequest, "Invalid value for noconflicts: %s", err)
		}
	}

	history := []string{revID}
	if historyStr := rq.Properties[RevMessageHistory]; historyStr != "" {
		history = append(history, strings.Split(historyStr, ",")...)
	}

	var rawBucketDoc *sgbucket.BucketDocument

	// Pull out attachments
	if injectedAttachmentsForDelta || bytes.Contains(bodyBytes, []byte(BodyAttachments)) {
		body := newDoc.Body()

		var currentBucketDoc *Document

		// Look at attachments with revpos > the last common ancestor's
		minRevpos := 1
		if len(history) > 0 {
			currentDoc, rawDoc, err := bh.collection.GetDocumentWithRaw(bh.loggingCtx, docID, DocUnmarshalSync)
			// If we're able to obtain current doc data then we should use the common ancestor generation++ for min revpos
			// as we will already have any attachments on the common ancestor so don't need to ask for them.
			// Otherwise we'll have to go as far back as we can in the doc history and choose the last entry in there.
			if err == nil {
				commonAncestor := currentDoc.History.findAncestorFromSet(currentDoc.CurrentRev, history)
				minRevpos, _ = ParseRevID(commonAncestor)
				minRevpos++
				rawBucketDoc = rawDoc
				currentBucketDoc = currentDoc
			} else {
				minRevpos, _ = ParseRevID(history[len(history)-1])
			}
		}

		// currentDigests is a map from attachment name to the current bucket doc digest,
		// for any attachments on the incoming document that are also on the current bucket doc
		var currentDigests map[string]string

		// Do we have a previous doc? If not don't need to do this check
		if currentBucketDoc != nil {
			bodyAtts := GetBodyAttachments(body)
			currentDigests = make(map[string]string, len(bodyAtts))
			for name, value := range bodyAtts {
				// Check if we have this attachment name already, if we do, continue check
				currentAttachment, ok := currentBucketDoc.Attachments[name]
				if !ok {
					// If we don't have this attachment already, ensure incoming revpos is greater than minRevPos, otherwise
					// update to ensure it's fetched and uploaded
					bodyAtts[name].(map[string]interface{})["revpos"], _ = ParseRevID(revID)
					continue
				}

				currentAttachmentMeta, ok := currentAttachment.(map[string]interface{})
				if !ok {
					return base.HTTPErrorf(http.StatusInternalServerError, "Current attachment data is invalid")
				}

				currentAttachmentDigest, ok := currentAttachmentMeta["digest"].(string)
				if !ok {
					return base.HTTPErrorf(http.StatusInternalServerError, "Current attachment data is invalid")
				}
				currentDigests[name] = currentAttachmentDigest

				incomingAttachmentMeta, ok := value.(map[string]interface{})
				if !ok {
					return base.HTTPErrorf(http.StatusBadRequest, "Invalid attachment")
				}

				// If this attachment has data then we're fine, this isn't a stub attachment and therefore doesn't
				// need the check.
				if incomingAttachmentMeta["data"] != nil {
					continue
				}

				incomingAttachmentDigest, ok := incomingAttachmentMeta["digest"].(string)
				if !ok {
					return base.HTTPErrorf(http.StatusBadRequest, "Invalid attachment")
				}

				incomingAttachmentRevpos, ok := base.ToInt64(incomingAttachmentMeta["revpos"])
				if !ok {
					return base.HTTPErrorf(http.StatusBadRequest, "Invalid attachment")
				}

				// Compare the revpos and attachment digest. If incoming revpos is less than or equal to minRevPos and
				// digest is different we need to override the revpos and set it to the current revision to ensure
				// the attachment is requested and stored
				if int(incomingAttachmentRevpos) <= minRevpos && currentAttachmentDigest != incomingAttachmentDigest {
					bodyAtts[name].(map[string]interface{})["revpos"], _ = ParseRevID(revID)
				}
			}

			body[BodyAttachments] = bodyAtts
		}

		if err := bh.downloadOrVerifyAttachments(rq.Sender, body, minRevpos, docID, currentDigests); err != nil {
			base.ErrorfCtx(bh.loggingCtx, "Error during downloadOrVerifyAttachments for doc %s/%s: %v", base.UD(docID), revID, err)
			return err
		}

		newDoc.DocAttachments = GetBodyAttachments(body)
		delete(body, BodyAttachments)
		newDoc.UpdateBody(body)
	}

	// Finally, save the revision (with the new attachments inline)
	// If a conflict resolver is defined for the handler, write with conflict resolution.

	// If the doc is a tombstone we want to allow conflicts when running SGR2
	// bh.conflictResolver != nil represents an active SGR2 and BLIPClientTypeSGR2 represents a passive SGR2
	forceAllowConflictingTombstone := newDoc.Deleted && (bh.conflictResolver != nil || bh.clientType == BLIPClientTypeSGR2)
	if bh.conflictResolver != nil {
		_, _, err = bh.collection.PutExistingRevWithConflictResolution(newDoc, history, true, bh.conflictResolver, forceAllowConflictingTombstone, rawBucketDoc)
	} else {
		_, _, err = bh.collection.PutExistingRev(newDoc, history, revNoConflicts, forceAllowConflictingTombstone, rawBucketDoc)
	}
	if err != nil {
		return err
	}

	if bh.sgr2PullProcessedSeqCallback != nil {
		bh.sgr2PullProcessedSeqCallback(rq.Properties[RevMessageSequence], IDAndRev{DocID: docID, RevID: revID})
	}

	return nil
}

// Handler for when a rev is received from the client
func (bh *blipHandler) handleRev(rq *blip.Message) (err error) {
	stats := processRevStats{
		count:           bh.replicationStats.HandleRevCount,
		errorCount:      bh.replicationStats.HandleRevErrorCount,
		deltaRecvCount:  bh.replicationStats.HandleRevDeltaRecvCount,
		bytes:           bh.replicationStats.HandleRevBytes,
		processingTime:  bh.replicationStats.HandleRevProcessingTime,
		docsPurgedCount: bh.replicationStats.HandleRevDocsPurgedCount,
	}
	return bh.processRev(rq, &stats)
}

// ////// ATTACHMENTS:

func (bh *blipHandler) handleProveAttachment(rq *blip.Message) error {
	nonce, err := rq.Body()
	if err != nil {
		return err
	}

	if len(nonce) == 0 {
		return base.HTTPErrorf(http.StatusBadRequest, "no nonce sent with proveAttachment")
	}

	digest, ok := rq.Properties[ProveAttachmentDigest]
	if !ok {
		return base.HTTPErrorf(http.StatusBadRequest, "no digest sent with proveAttachment")
	}

	attData, err := bh.collection.GetAttachment(base.AttPrefix + digest)
	if err != nil {
		if bh.clientType == BLIPClientTypeSGR2 {
			return ErrAttachmentNotFound
		}
		if base.IsKeyNotFoundError(bh.collection.Bucket, err) {
			return ErrAttachmentNotFound
		}
		return base.HTTPErrorf(http.StatusInternalServerError, fmt.Sprintf("Error getting client attachment: %v", err))
	}

	proof := ProveAttachment(attData, nonce)

	resp := rq.Response()
	resp.SetBody([]byte(proof))

	bh.replicationStats.HandleProveAttachment.Add(1)

	return nil
}

// Received a "getAttachment" request
func (bh *blipHandler) handleGetAttachment(rq *blip.Message) error {

	getAttachmentParams := newGetAttachmentParams(rq)
	bh.logEndpointEntry(rq.Profile(), getAttachmentParams.String())

	digest := getAttachmentParams.digest()
	if digest == "" {
		return base.HTTPErrorf(http.StatusBadRequest, "Missing 'digest'")
	}

	docID := ""
	attachmentAllowedKey := digest
	if bh.blipContext.ActiveSubprotocol() == BlipCBMobileReplicationV3 {
		docID = getAttachmentParams.docID()
		if docID == "" {
			return base.HTTPErrorf(http.StatusBadRequest, "Missing 'docID'")
		}
		attachmentAllowedKey = docID + digest
	}

	allowedAttachment := bh.allowedAttachment(attachmentAllowedKey)
	if allowedAttachment.counter <= 0 {
		return base.HTTPErrorf(http.StatusForbidden, "Attachment's doc not being synced")
	}

	if bh.blipContext.ActiveSubprotocol() == BlipCBMobileReplicationV2 {
		docID = allowedAttachment.docID
	}

	attachmentKey := MakeAttachmentKey(allowedAttachment.version, docID, digest)
	attachment, err := bh.collection.GetAttachment(attachmentKey)
	if err != nil {
		return err

	}
	base.DebugfCtx(bh.loggingCtx, base.KeySync, "Sending attachment with digest=%q (%.2f KB)", digest, float64(len(attachment))/float64(1024))
	response := rq.Response()
	response.SetBody(attachment)
	response.SetCompressed(rq.Properties[BlipCompress] == trueProperty)
	bh.replicationStats.HandleGetAttachment.Add(1)
	bh.replicationStats.HandleGetAttachmentBytes.Add(int64(len(attachment)))

	return nil
}

var errNoBlipHandler = fmt.Errorf("404 - No handler for BLIP request")

// sendGetAttachment requests the full attachment from the peer.
func (bh *blipHandler) sendGetAttachment(sender *blip.Sender, docID string, name string, digest string, meta map[string]interface{}) ([]byte, error) {
	base.DebugfCtx(bh.loggingCtx, base.KeySync, "    Asking for attachment %q for doc %s (digest %s)", base.UD(name), base.UD(docID), digest)
	outrq := blip.NewRequest()
	outrq.Properties = map[string]string{BlipProfile: MessageGetAttachment, GetAttachmentDigest: digest}
	if isCompressible(name, meta) {
		outrq.Properties[BlipCompress] = trueProperty
	}

	if bh.blipContext.ActiveSubprotocol() == BlipCBMobileReplicationV3 {
		outrq.Properties[GetAttachmentID] = docID
	}

	if !bh.sendBLIPMessage(sender, outrq) {
		return nil, ErrClosedBLIPSender
	}

	resp := outrq.Response()

	respBody, err := resp.Body()
	if err != nil {
		return nil, err
	}

	lNum, metaLengthOK := meta["length"]
	metaLength, ok := base.ToInt64(lNum)
	if !ok {
		return nil, fmt.Errorf("invalid attachment length found in meta")
	}

	// Verify that the attachment we received matches the metadata stored in the document
	if !metaLengthOK || len(respBody) != int(metaLength) || Sha1DigestKey(respBody) != digest {
		return nil, base.HTTPErrorf(http.StatusBadRequest, "Incorrect data sent for attachment with digest: %s", digest)
	}

	bh.replicationStats.GetAttachment.Add(1)
	bh.replicationStats.GetAttachmentBytes.Add(metaLength)

	return respBody, nil
}

// sendProveAttachment asks the peer to prove they have the attachment, without actually sending it.
// This is to prevent clients from creating a doc with a digest for an attachment they otherwise can't access, in order to download it.
func (bh *blipHandler) sendProveAttachment(sender *blip.Sender, docID, name, digest string, knownData []byte) error {
	base.DebugfCtx(bh.loggingCtx, base.KeySync, "    Verifying attachment %q for doc %s (digest %s)", base.UD(name), base.UD(docID), digest)
	nonce, proof, err := GenerateProofOfAttachment(knownData)
	if err != nil {
		return err
	}
	outrq := blip.NewRequest()
	outrq.Properties = map[string]string{BlipProfile: MessageProveAttachment, ProveAttachmentDigest: digest}
	outrq.SetBody(nonce)
	if !bh.sendBLIPMessage(sender, outrq) {
		return ErrClosedBLIPSender
	}

	resp := outrq.Response()

	body, err := resp.Body()
	if err != nil {
		base.WarnfCtx(bh.loggingCtx, "Error returned for proveAttachment message for doc %s (digest %s).  Error: %v", base.UD(docID), digest, err)
		return err
	}

	if resp.Type() == blip.ErrorType &&
		resp.Properties[BlipErrorDomain] == blip.BLIPErrorDomain &&
		resp.Properties[BlipErrorCode] == "404" {
		return errNoBlipHandler
	}

	if resp.Type() == blip.ErrorType &&
		errorDomainIsHTTP(resp) &&
		resp.Properties[BlipErrorCode] == "404" {
		return ErrAttachmentNotFound
	}

	if string(body) != proof {
		base.WarnfCtx(bh.loggingCtx, "Incorrect proof for attachment %s : I sent nonce %x, expected proof %q, got %q", digest, base.MD(nonce), base.MD(proof), base.MD(string(body)))
		return base.HTTPErrorf(http.StatusForbidden, "Incorrect proof for attachment %s", digest)
	}

	bh.replicationStats.ProveAttachment.Add(1)

	base.InfofCtx(bh.loggingCtx, base.KeySync, "proveAttachment successful for doc %s (digest %s)", base.UD(docID), digest)
	return nil
}

// For each attachment in the revision, makes sure it's in the database, asking the client to
// upload it if necessary. This method blocks until all the attachments have been processed.
func (bh *blipHandler) downloadOrVerifyAttachments(sender *blip.Sender, body Body, minRevpos int, docID string, currentDigests map[string]string) error {
	return bh.collection.ForEachStubAttachment(body, minRevpos, docID, currentDigests,
		func(name string, digest string, knownData []byte, meta map[string]interface{}) ([]byte, error) {
			// Request attachment if we don't have it
			if knownData == nil {
				return bh.sendGetAttachment(sender, docID, name, digest, meta)
			}

			// Ask client to prove they have the attachment without sending it
			proveAttErr := bh.sendProveAttachment(sender, docID, name, digest, knownData)
			if proveAttErr == nil {
				return nil, nil
			}

			// Peer doesn't support proveAttachment or does not have attachment. Fall back to using getAttachment as proof.
			if proveAttErr == errNoBlipHandler || proveAttErr == ErrAttachmentNotFound {
				base.InfofCtx(bh.loggingCtx, base.KeySync, "Peer sent prove attachment error %v, falling back to getAttachment for proof in doc %s (digest %s)", proveAttErr, base.UD(docID), digest)
				_, getAttErr := bh.sendGetAttachment(sender, docID, name, digest, meta)
				if getAttErr == nil {
					// Peer proved they have matching attachment. Keep existing attachment
					return nil, nil
				}
				return nil, getAttErr
			}

			return nil, proveAttErr
		})
}

func (bsc *BlipSyncContext) incrementSerialNumber() uint64 {
	return atomic.AddUint64(&bsc.handlerSerialNumber, 1)
}

func (bsc *BlipSyncContext) addAllowedAttachments(docID string, attMeta []AttachmentStorageMeta, activeSubprotocol string) {
	if len(attMeta) == 0 {
		return
	}

	bsc.allowedAttachmentsLock.Lock()
	defer bsc.allowedAttachmentsLock.Unlock()

	if bsc.allowedAttachments == nil {
		bsc.allowedAttachments = make(map[string]AllowedAttachment, 100)
	}
	for _, attachment := range attMeta {
		key := allowedAttachmentKey(docID, attachment.digest, activeSubprotocol)
		att, found := bsc.allowedAttachments[key]
		if found {
			if activeSubprotocol == BlipCBMobileReplicationV2 {
				att.counter++
				bsc.allowedAttachments[key] = att
			}
		} else {
			bsc.allowedAttachments[key] = AllowedAttachment{
				version: attachment.version,
				counter: 1,
				docID:   docID,
			}
		}
	}

	base.TracefCtx(bsc.loggingCtx, base.KeySync, "addAllowedAttachments, added: %v current set: %v", attMeta, bsc.allowedAttachments)
}

func (bsc *BlipSyncContext) removeAllowedAttachments(docID string, attMeta []AttachmentStorageMeta, activeSubprotocol string) {
	if len(attMeta) == 0 {
		return
	}

	bsc.allowedAttachmentsLock.Lock()
	defer bsc.allowedAttachmentsLock.Unlock()

	for _, attachment := range attMeta {
		key := allowedAttachmentKey(docID, attachment.digest, activeSubprotocol)
		att, found := bsc.allowedAttachments[key]
		if found && activeSubprotocol == BlipCBMobileReplicationV2 {
			if n := att.counter; n > 1 {
				att.counter = n - 1
				bsc.allowedAttachments[key] = att
			} else {
				delete(bsc.allowedAttachments, key)
			}
		} else if found && activeSubprotocol == BlipCBMobileReplicationV3 {
			delete(bsc.allowedAttachments, key)
		}
	}

	base.TracefCtx(bsc.loggingCtx, base.KeySync, "removeAllowedAttachments, removed: %v current set: %v", attMeta, bsc.allowedAttachments)
}

func allowedAttachmentKey(docID, digest, activeSubprotocol string) string {
	if activeSubprotocol == BlipCBMobileReplicationV3 {
		return docID + digest
	}
	return digest
}

func (bh *blipHandler) logEndpointEntry(profile, endpoint string) {
	base.InfofCtx(bh.loggingCtx, base.KeySyncMsg, "#%d: Type:%s %s", bh.serialNumber, profile, endpoint)
}<|MERGE_RESOLUTION|>--- conflicted
+++ resolved
@@ -28,28 +28,6 @@
 	"github.com/couchbase/sync_gateway/channels"
 )
 
-<<<<<<< HEAD
-// kHandlersByProfile defines the routes for each message profile (verb) of an incoming request to the function that handles it.
-var kHandlersByProfile = map[string]blipHandlerFunc{
-	MessageGetCheckpoint:   (*blipHandler).handleGetCheckpoint,
-	MessageSetCheckpoint:   (*blipHandler).handleSetCheckpoint,
-	MessageSubChanges:      userBlipHandler((*blipHandler).handleSubChanges),
-	MessageUnsubChanges:    userBlipHandler((*blipHandler).handleUnsubChanges),
-	MessageChanges:         userBlipHandler((*blipHandler).handleChanges),
-	MessageRev:             userBlipHandler((*blipHandler).handleRev),
-	MessageNoRev:           (*blipHandler).handleNoRev,
-	MessageGetAttachment:   userBlipHandler((*blipHandler).handleGetAttachment),
-	MessageProveAttachment: userBlipHandler((*blipHandler).handleProveAttachment),
-	MessageProposeChanges:  (*blipHandler).handleProposeChanges,
-}
-
-var kConnectedClientHandlersByProfile = map[string]blipHandlerFunc{
-	MessageGetRev:   userBlipHandler((*blipHandler).handleGetRev),
-	MessagePutRev:   userBlipHandler((*blipHandler).handlePutRev),
-	MessageQuery:    userBlipHandler((*blipHandler).handleQuery),
-	MessageFunction: userBlipHandler((*blipHandler).handleFunction),
-	MessageGraphQL:  userBlipHandler((*blipHandler).handleGraphQL),
-=======
 // handlersByProfile defines the routes for each message profile (verb) of an incoming request to the function that handles it.
 var handlersByProfile = map[string]blipHandlerFunc{
 	MessageGetCheckpoint:   collectionBlipHandler((*blipHandler).handleGetCheckpoint),
@@ -66,7 +44,12 @@
 	MessagePutRev:          userBlipHandler(collectionBlipHandler((*blipHandler).handlePutRev)),
 
 	MessageGetCollections: userBlipHandler((*blipHandler).handleGetCollections),
->>>>>>> 8744c2a4
+}
+
+var kConnectedClientHandlersByProfile = map[string]blipHandlerFunc{
+	MessageQuery:    userBlipHandler((*blipHandler).handleQuery),
+	MessageFunction: userBlipHandler((*blipHandler).handleFunction),
+	MessageGraphQL:  userBlipHandler((*blipHandler).handleGraphQL),
 }
 
 // maxInFlightChangesBatches is the maximum number of in-flight changes batches a client is allowed to send without being throttled.
