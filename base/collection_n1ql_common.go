/*
Copyright 2021-Present Couchbase, Inc.

Use of this software is governed by the Business Source License included in
the file licenses/BSL-Couchbase.txt.  As of the Change Date specified in that
file, in accordance with the Business Source License, use of this software will
be governed by the Apache License, Version 2.0, included in the file
licenses/APL2.txt.
*/

package base

import (
	"context"
	"fmt"
	"strings"
	"time"

	"github.com/couchbase/gocb/v2"
	sgbucket "github.com/couchbase/sg-bucket"
	pkgerrors "github.com/pkg/errors"
)

// gocb v1 and v2 have distinct declarations of consistency mode, but values are consistent
// for options used by SG (NotBounded, RequestPlus).  Defining our own version here to avoid
// versioned gocb imports outside of bucket/collection implementations.
type ConsistencyMode int

const (
	// NotBounded indicates no data consistency is required.
	NotBounded = ConsistencyMode(1)
	// RequestPlus indicates that request-level data consistency is required.
	RequestPlus = ConsistencyMode(2)
)

// N1QLStore defines the set of operations Sync Gateway uses to manage and interact with N1QL
type N1QLStore interface {
	GetName() string
	BuildDeferredIndexes(indexSet []string) error
	CreateIndex(indexName string, expression string, filterExpression string, options *N1qlIndexOptions) error
	CreatePrimaryIndex(indexName string, options *N1qlIndexOptions) error
	DropIndex(indexName string) error
	ExplainQuery(statement string, params map[string]interface{}) (plan map[string]interface{}, err error)
	GetIndexMeta(indexName string) (exists bool, meta *IndexMeta, err error)
	Query(statement string, params map[string]interface{}, consistency ConsistencyMode, adhoc bool) (results sgbucket.QueryResultIterator, err error)
	WaitForIndexOnline(indexName string) error
	IsErrNoResults(error) bool
	EscapedKeyspace() string
	IndexMetaBucketID() string
	IndexMetaScopeID() string
	IndexMetaKeyspaceID() string

	// executeQuery performs the specified query without any built-in retry handling and returns the resultset
	executeQuery(statement string) (sgbucket.QueryResultIterator, error)

	// executeStatement executes the specified statement and closes the response, returning any errors received.
	executeStatement(statement string) error

	// getIndexes retrieves all index names, used by test harness
	getIndexes() (indexes []string, err error)
}

func ExplainQuery(store N1QLStore, statement string, params map[string]interface{}) (plan map[string]interface{}, err error) {
	explainStatement := fmt.Sprintf("EXPLAIN %s", statement)
	explainResults, explainErr := store.Query(explainStatement, params, RequestPlus, true)

	if explainErr != nil {
		return nil, explainErr
	}

	firstRow := explainResults.NextBytes()
	err = explainResults.Close()
	if err != nil {
		return nil, err
	}

	unmarshalErr := JSONUnmarshal(firstRow, &plan)
	return plan, unmarshalErr
}

// CreateIndex issues a CREATE INDEX query in the current bucket, using the form:
//   CREATE INDEX indexName ON bucket.Name(expression) WHERE filterExpression WITH options
// Sample usage with resulting statement:
//     CreateIndex("myIndex", "field1, field2, nested.field", "field1 > 0", N1qlIndexOptions{numReplica:1})
//   CREATE INDEX myIndex on myBucket(field1, field2, nested.field) WHERE field1 > 0 WITH {"numReplica":1}
func CreateIndex(store N1QLStore, indexName string, expression string, filterExpression string, options *N1qlIndexOptions) error {
	createStatement := fmt.Sprintf("CREATE INDEX `%s` ON %s(%s)", indexName, store.EscapedKeyspace(), expression)

	// Add filter expression, when present
	if filterExpression != "" {
		createStatement = fmt.Sprintf("%s WHERE %s", createStatement, filterExpression)
	}

	// Replace any KeyspaceQueryToken references in the index expression
<<<<<<< HEAD
	createStatement = SubstituteKeyspaceQueryToken(createStatement, store.Keyspace())
=======
	createStatement = strings.Replace(createStatement, KeyspaceQueryToken, store.EscapedKeyspace(), -1)
>>>>>>> 8744c2a4

	createErr := createIndex(store, indexName, createStatement, options)
	if createErr != nil {
		if strings.Contains(createErr.Error(), "already exists") || strings.Contains(createErr.Error(), "duplicate index name") {
			return ErrAlreadyExists
		}
	}
	return createErr
}

func CreatePrimaryIndex(store N1QLStore, indexName string, options *N1qlIndexOptions) error {
	createStatement := fmt.Sprintf("CREATE PRIMARY INDEX `%s` ON %s", indexName, store.EscapedKeyspace())
	return createIndex(store, indexName, createStatement, options)
}

func createIndex(store N1QLStore, indexName string, createStatement string, options *N1qlIndexOptions) error {

	if options != nil {
		withClause, marshalErr := JSONMarshal(options)
		if marshalErr != nil {
			return marshalErr
		}
		createStatement = fmt.Sprintf(`%s with %s`, createStatement, withClause)
	}

	DebugfCtx(context.TODO(), KeyQuery, "Attempting to create index using statement: [%s]", UD(createStatement))

	err := store.executeStatement(createStatement)
	if err == nil {
		return nil
	}

	if IsIndexerRetryIndexError(err) {
		InfofCtx(context.TODO(), KeyQuery, "Indexer error creating index - waiting for server background retry.  Error:%v", err)
		// Wait for bucket to be created in background before returning
		return waitForIndexExistence(store, indexName, true)
	}

	if IsCreateDuplicateIndexError(err) {
		InfofCtx(context.TODO(), KeyQuery, "Duplicate index creation in progress - waiting for index readiness.  Error:%v", err)
		// Wait for bucket to be created in background before returning
		return waitForIndexExistence(store, indexName, true)
	}

	return pkgerrors.WithStack(RedactErrorf("Error creating index with statement: %s.  Error: %v", UD(createStatement), err))
}

// Waits for index to exist/not exist.  Used in response to background create/drop processing by server.
func waitForIndexExistence(store N1QLStore, indexName string, shouldExist bool) error {

	worker := func() (shouldRetry bool, err error, value interface{}) {
		// GetIndexMeta has its own error retry handling,
		// but keep the retry logic up here for checking if the index exists.
		exists, _, err := store.GetIndexMeta(indexName)
		if err != nil {
			return false, err, nil
		}
		// If it's in the desired state, we're done
		if exists == shouldExist {
			return false, nil, nil
		}
		// Retry
		return true, nil, nil
	}

	// Kick off retry loop
	err, _ := RetryLoop("waitForIndexExistence", worker, CreateMaxDoublingSleeperFunc(25, 100, 15000))
	if err != nil {
		return pkgerrors.Wrapf(err, "Error during waitForIndexExistence for index %s", indexName)
	}

	return nil
}

// BuildDeferredIndexes issues a build command for any deferred sync gateway indexes associated with the bucket.
func BuildDeferredIndexes(s N1QLStore, indexSet []string) error {

	if len(indexSet) == 0 {
		return nil
	}

	// Only build indexes that are in deferred state.  Query system:indexes to validate the provided set of indexes
	statement := fmt.Sprintf("SELECT indexes.name, indexes.state FROM system:indexes WHERE indexes.keyspace_id = '%s'", s.IndexMetaKeyspaceID())

	if s.IndexMetaBucketID() != "" {
		statement += fmt.Sprintf("AND indexes.bucket_id = '%s' ", s.IndexMetaBucketID())
	}
	if s.IndexMetaScopeID() != "" {
		statement += fmt.Sprintf("AND indexes.scope_id = '%s' ", s.IndexMetaScopeID())
	}

	statement += fmt.Sprintf("AND indexes.name IN [%s]", StringSliceToN1QLArray(indexSet, "'"))
	// mod: bucket name

	results, err := s.executeQuery(statement)
	if err != nil {
		return err
	}
	deferredIndexes := make([]string, 0)
	var indexInfo struct {
		Name  string `json:"name"`
		State string `json:"state"`
	}
	for results.Next(&indexInfo) {
		// If index is deferred (not built), add to set of deferred indexes
		if indexInfo.State == IndexStateDeferred {
			deferredIndexes = append(deferredIndexes, indexInfo.Name)
		}
	}
	closeErr := results.Close()
	if closeErr != nil {
		return closeErr
	}

	if len(deferredIndexes) == 0 {
		return nil
	}

	InfofCtx(context.TODO(), KeyQuery, "Building deferred indexes: %v", deferredIndexes)
	buildErr := buildIndexes(s, deferredIndexes)
	return buildErr
}

// BuildIndexes executes a BUILD INDEX statement in the current bucket, using the form:
//   BUILD INDEX ON `bucket.Name`(`index1`, `index2`, ...)
func buildIndexes(s N1QLStore, indexNames []string) error {
	if len(indexNames) == 0 {
		return nil
	}

	// Not using strings.Join because we want to escape each index name
	indexNameList := StringSliceToN1QLArray(indexNames, "`")

	buildStatement := fmt.Sprintf("BUILD INDEX ON %s(%s)", s.EscapedKeyspace(), indexNameList)
	err := s.executeStatement(buildStatement)

	// If indexer reports build will be completed in the background, wait to validate build actually happens.
	if IsIndexerRetryBuildError(err) {
		InfofCtx(context.TODO(), KeyQuery, "Indexer error creating index - waiting for background build.  Error:%v", err)
		// Wait for bucket to be created in background before returning
		for _, indexName := range indexNames {
			waitErr := s.WaitForIndexOnline(indexName)
			if waitErr != nil {
				return waitErr
			}
		}
		return nil
	}

	return err
}

// WaitForIndexOnline waits for index state to be online
func WaitForIndexOnline(store N1QLStore, indexName string) error {
	worker := func() (shouldRetry bool, err error, value interface{}) {
		exists, indexMeta, getMetaErr := store.GetIndexMeta(indexName)
		if exists && indexMeta.State == IndexStateOnline {
			return false, nil, nil
		}
		return true, getMetaErr, nil
	}

	// Kick off retry loop
	err, _ := RetryLoop("WaitForIndexOnline", worker, CreateMaxDoublingSleeperFunc(25, 100, 15000))
	if err != nil {
		return pkgerrors.Wrapf(err, "WaitForIndexOnline for index %s", MD(indexName).Redact())
	}
	return nil
}

// IndexMeta represents a Couchbase GSI index.
type IndexMeta struct {
	Name      string   `json:"name"`
	IsPrimary bool     `json:"is_primary"`
	Type      string   `json:"using"`
	State     string   `json:"state"`
	Keyspace  string   `json:"keyspace_id"`
	Namespace string   `json:"namespace_id"`
	IndexKey  []string `json:"index_key"`
}

type getIndexMetaRetryValues struct {
	exists bool
	meta   *IndexMeta
}

func GetIndexMeta(store N1QLStore, indexName string) (exists bool, meta *IndexMeta, err error) {

	worker := func() (shouldRetry bool, err error, value interface{}) {
		exists, meta, err := getIndexMetaWithoutRetry(store, indexName)
		if err != nil {
			// retry
			WarnfCtx(context.TODO(), "Error from GetIndexMeta for index %s: %v will retry", indexName, err)
			return true, err, nil
		}
		return false, nil, getIndexMetaRetryValues{
			exists: exists,
			meta:   meta,
		}
	}

	// Kick off retry loop
	err, val := RetryLoop("GetIndexMeta", worker, CreateMaxDoublingSleeperFunc(25, 100, 15000))
	if err != nil {
		return false, nil, pkgerrors.Wrapf(err, "Error during GetIndexMeta for index %s", indexName)
	}

	valTyped, ok := val.(getIndexMetaRetryValues)
	if !ok {
		return false, nil, fmt.Errorf("Expected GetIndexMeta retry value to be getIndexMetaRetryValues but got %T", val)
	}

	return valTyped.exists, valTyped.meta, nil
}

func getIndexMetaWithoutRetry(store N1QLStore, indexName string) (exists bool, meta *IndexMeta, err error) {
	statement := fmt.Sprintf("SELECT state from system:indexes WHERE indexes.name = '%s' AND indexes.keyspace_id = '%s'", indexName, store.IndexMetaKeyspaceID())
	if store.IndexMetaBucketID() != "" {
		statement += fmt.Sprintf(" AND indexes.bucket_id = '%s'", store.IndexMetaBucketID())
	}
	if store.IndexMetaScopeID() != "" {
		statement += fmt.Sprintf(" AND indexes.scope_id = '%s'", store.IndexMetaScopeID())
	}
	results, queryErr := store.executeQuery(statement)
	if queryErr != nil {
		return false, nil, queryErr
	}

	indexInfo := &IndexMeta{}
	err = results.One(indexInfo)
	if err != nil {
		if store.IsErrNoResults(err) {
			return false, nil, nil
		} else {
			return true, nil, err
		}
	}
	return true, indexInfo, nil
}

// DropIndex drops the specified index from the current bucket.
func DropIndex(store N1QLStore, indexName string) error {
	statement := fmt.Sprintf("DROP INDEX %s.`%s`", store.EscapedKeyspace(), indexName)
	err := store.executeStatement(statement)
	if err != nil && !IsIndexerRetryIndexError(err) {
		return err
	}

	if IsIndexerRetryIndexError(err) {
		InfofCtx(context.TODO(), KeyQuery, "Indexer error dropping index - waiting for server background retry.  Error:%v", err)
		// Wait for bucket to be dropped in background before returning
		return waitForIndexExistence(store, indexName, false)
	}

	return err
}

// AsN1QLStore tries to return the given bucket as a N1QLStore, based on underlying buckets.
func AsN1QLStore(bucket Bucket) (N1QLStore, bool) {

	var underlyingBucket Bucket
	switch typedBucket := bucket.(type) {
	case *CouchbaseBucketGoCB:
		return typedBucket, true
	case *Collection:
		return typedBucket, true
	case *LoggingBucket:
		underlyingBucket = typedBucket.GetUnderlyingBucket()
	case *LeakyBucket:
		// LeakyBucket implements N1QLStore, so pass through
		return typedBucket, true
	case *TestBucket:
		underlyingBucket = typedBucket.Bucket
	default:
		// bail out for unrecognised/unsupported buckets
		return nil, false
	}

	return AsN1QLStore(underlyingBucket)
}

// Index not found errors (returned by DropIndex) don't have a specific N1QL error code - they are of the form:
//   [5000] GSI index testIndex_not_found not found.
// Stuck with doing a string compare to differentiate between 'not found' and other errors
func IsIndexNotFoundError(err error) bool {
	return strings.Contains(err.Error(), "not found")
}

// 'IsIndexerRetry' type errors are of the form:
// error:[5000] GSI CreateIndex() - cause: Encountered transient error.  Index creation will be retried in background.  Error: Index testIndex_value will retry building in the background for reason: Bucket test_data_bucket In Recovery.
// error:[5000] GSI Drop() - cause: Fail to drop index on some indexer nodes.  Error=Encountered error when dropping index: Indexer In Recovery. Drop index will be retried in background.
// error:[5000] BuildIndexes - cause: Build index fails.  %vIndex testIndexDeferred will retry building in the background for reason: Build Already In Progress. Bucket test_data_bucket.
//  https://issues.couchbase.com/browse/MB-19358 is filed to request improved indexer error codes for these scenarios (and others)
func IsIndexerRetryIndexError(err error) bool {
	if err == nil {
		return false
	}
	if strings.Contains(err.Error(), "will retry") || strings.Contains(err.Error(), "will be retried") {
		return true
	}
	return false
}

func IsCreateDuplicateIndexError(err error) bool {
	if err == nil {
		return false
	}
	return strings.Contains(err.Error(), "duplicate index name")
}

func IsIndexerRetryBuildError(err error) bool {
	if err == nil {
		return false
	}
	if strings.Contains(err.Error(), "will retry") || strings.Contains(err.Error(), "will be retried") {
		return true
	}
	return false
}

// Check for transient indexer errors (can be retried)
func isTransientIndexerError(err error) bool {
	if err == nil {
		return false
	} else if strings.Contains(err.Error(), "Indexer rollback") {
		return true
	} else if IsIndexerRetryBuildError(err) {
		return true
	}

	return false
}

func SlowQueryLog(ctx context.Context, startTime time.Time, threshold time.Duration, messageFormat string, args ...interface{}) {
	if elapsed := time.Now().Sub(startTime); elapsed > threshold {
		InfofCtx(ctx, KeyQuery, messageFormat+" took "+elapsed.String(), args...)
	}
}

// Converts to a format like `value1`,`value2` when quote=`
func StringSliceToN1QLArray(values []string, quote string) string {
	if len(values) == 0 {
		return ""
	}
	asString := fmt.Sprintf("%s%s%s", quote, values[0], quote)
	for i := 1; i < len(values); i++ {
		asString = fmt.Sprintf("%s,%s%s%s", asString, quote, values[i], quote)
	}
	return asString
}

// gocbResultRaw wraps a raw gocb result (both view and n1ql) to implement
// the sgbucket.QueryResultIterator interface
type gocbResultRaw interface {

	// NextBytes returns the next row as bytes.
	NextBytes() []byte

	// Err returns any errors that have occurred on the stream
	Err() error

	// Close marks the results as closed, returning any errors that occurred during reading the results.
	Close() error

	// MetaData returns any meta-data that was available from this query as bytes.
	MetaData() ([]byte, error)
}

// GoCBQueryIterator wraps a gocb v2 ViewResultRaw to implement sgbucket.QueryResultIterator
type gocbRawIterator struct {
	rawResult                  gocbResultRaw
	concurrentQueryOpLimitChan chan struct{}
}

// Unmarshal a single result row into valuePtr, and then close the iterator
func (i *gocbRawIterator) One(valuePtr interface{}) error {
	if !i.Next(valuePtr) {
		err := i.Close()
		if err != nil {
			return nil
		}
		return gocb.ErrNoResult
	}

	// Ignore any errors occurring after we already have our result
	//  - follows approach used by gocb v1 One() implementation
	_ = i.Close()
	return nil
}

// Unmarshal the next result row into valuePtr.  Returns false when reaching end of result set
func (i *gocbRawIterator) Next(valuePtr interface{}) bool {

	nextBytes := i.rawResult.NextBytes()
	if nextBytes == nil {
		return false
	}

	err := JSONUnmarshal(nextBytes, &valuePtr)
	if err != nil {
		WarnfCtx(context.TODO(), "Unable to marshal view result row into value: %v", err)
		return false
	}
	return true
}

// Retrieve raw bytes for the next result row
func (i *gocbRawIterator) NextBytes() []byte {
	return i.rawResult.NextBytes()
}

// Closes the iterator.  Returns any row-level errors seen during iteration.
func (i *gocbRawIterator) Close() error {
	// Have to iterate over any remaining results to clear the reader
	// Otherwise we get "the result must be closed before accessing the meta-data" on close details on CBG-1666
	for i.rawResult.NextBytes() != nil {
		// noop to drain results
	}

	defer func() {
		if i.concurrentQueryOpLimitChan != nil {
			<-i.concurrentQueryOpLimitChan
		}
	}()

	// check for errors before closing?
	closeErr := i.rawResult.Close()
	if closeErr != nil {
		return closeErr
	}
	resultErr := i.rawResult.Err()
	return resultErr
}<|MERGE_RESOLUTION|>--- conflicted
+++ resolved
@@ -92,11 +92,7 @@
 	}
 
 	// Replace any KeyspaceQueryToken references in the index expression
-<<<<<<< HEAD
-	createStatement = SubstituteKeyspaceQueryToken(createStatement, store.Keyspace())
-=======
 	createStatement = strings.Replace(createStatement, KeyspaceQueryToken, store.EscapedKeyspace(), -1)
->>>>>>> 8744c2a4
 
 	createErr := createIndex(store, indexName, createStatement, options)
 	if createErr != nil {
