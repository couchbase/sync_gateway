/*
Copyright 2018-Present Couchbase, Inc.

Use of this software is governed by the Business Source License included in
the file licenses/BSL-Couchbase.txt.  As of the Change Date specified in that
file, in accordance with the Business Source License, use of this software will
be governed by the Apache License, Version 2.0, included in the file
licenses/APL2.txt.
*/

package rest

import (
	"bytes"
	"context"
	"encoding/base64"
	"fmt"
	"iter"
	"net/http"
	"slices"
	"strconv"
	"strings"
	"sync"
	"sync/atomic"
	"testing"
	"time"

	"github.com/couchbase/go-blip"
	"github.com/couchbase/sync_gateway/base"
	"github.com/couchbase/sync_gateway/db"
	"github.com/couchbaselabs/rosmar"
	"github.com/google/uuid"
	"github.com/stretchr/testify/assert"
	"github.com/stretchr/testify/require"
)

const (
	VersionVectorSubtestName = "versionVector"
	RevtreeSubtestName       = "revTree"
)

// BlipTesterClientConflictResolverType is the type of conflict resolver used by blip test clients when conflicts are received by a pull replication.
type BlipTesterClientConflictResolverType string

const (
	// ConflictResolverLastWriteWins is the conflict resolver that resolves conflicts by looking at the cv value to pick the latest version.
	ConflictResolverLastWriteWins BlipTesterClientConflictResolverType = "lww"

	// ConflictResolverDefault represents the default conflict resolver used by Couchbase Lite.
	ConflictResolverDefault = ConflictResolverLastWriteWins
)

// IsValid checks if the conflict resolver type is valid.
func (c BlipTesterClientConflictResolverType) IsValid() bool {
	switch c {
	case ConflictResolverLastWriteWins:
		return true
	}
	return false
}

type BlipTesterClientOpts struct {
	ClientDeltas                  bool // Support deltas on the client side
	Username                      string
	SendRevocations               bool
	SupportedBLIPProtocols        []string
	SkipCollectionsInitialization bool

	AllowCreationWithoutBlipTesterClientRunner bool // Allow the client to be created outside of a BlipTesterClientRunner.Run() subtest
	// a deltaSrc rev ID for which to reject a delta
	rejectDeltasForSrcRev string

	// changesEntryCallback is a callback function invoked for each changes entry being received (pull)
	changesEntryCallback func(docID, revID string)

	// optional Origin header
	origin *string

	// sendReplacementRevs opts into the replacement rev behaviour in the event that we do not find the requested one.
	sendReplacementRevs bool

	revsLimit *int // defaults to 20

	// SourceID is used to define the SourceID for the blip client
	SourceID string

	// ConflictResolver defines how to resolve conflicts on a pull replication.
	ConflictResolver BlipTesterClientConflictResolverType
}

// defaultBlipTesterClientRevsLimit is the number of revisions sent as history when the client replicates - older revisions are not sent, and may not be stored.
const defaultBlipTesterClientRevsLimit = 20

// BlipTesterClient is a fully fledged client to emulate CBL behaviour on both push and pull replications through methods on this type.
type BlipTesterClient struct {
	BlipTesterClientOpts

	id              uint32 // unique ID for the client
	rt              *RestTester
	pullReplication *BlipTesterReplicator // SG -> CBL replications
	pushReplication *BlipTesterReplicator // CBL -> SG replications

	collectionClients        []*BlipTesterCollectionClient
	nonCollectionAwareClient *BlipTesterCollectionClient

	hlc *rosmar.HybridLogicalClock
}

// getProposeChangesForSeq returns a proposeChangeBatch entry for a document, if there is a document existing at this sequence.
func (btcc *BlipTesterCollectionClient) getProposeChangesForSeq(seq clientSeq) (*proposeChangeBatchEntry, bool) {
	btcc.seqLock.RLock()
	defer btcc.seqLock.RUnlock()
	doc, ok := btcc._seqStore[seq]
	if !ok {
		return nil, false
	}
	return doc._proposeChangesEntryForDoc(), true
}

// OneShotChangesSince is an iterator that yields client sequence and document pairs that are newer than the given since value.
func (btcc *BlipTesterCollectionClient) OneShotChangesSince(ctx context.Context, since clientSeq) iter.Seq2[clientSeq, *proposeChangeBatchEntry] {
	return func(yield func(clientSeq, *proposeChangeBatchEntry) bool) {
		btcc.seqLock.Lock()
		seqLast := btcc._seqLast
		for btcc._seqLast <= since {
			if ctx.Err() != nil {
				btcc.seqLock.Unlock()
				return
			}
			// block until new seq
			base.DebugfCtx(ctx, base.KeySGTest, "OneShotChangesSince: since=%d, _seqLast=%d - waiting for new sequence", since, btcc._seqLast)
			btcc._seqCond.Wait()
			// Check to see if we were woken because of Close()
			if ctx.Err() != nil {
				btcc.seqLock.Unlock()
				return
			}
			seqLast = btcc._seqLast
			base.DebugfCtx(ctx, base.KeySGTest, "OneShotChangesSince: since=%d, _seqLast=%d - woke up", since, btcc._seqLast)
		}
		btcc.seqLock.Unlock()
		base.DebugfCtx(ctx, base.KeySGTest, "OneShotChangesSince: since=%d, _seqLast=%d - iterating", since, seqLast)
		for seq := since; seq <= seqLast; seq++ {
			change, ok := btcc.getProposeChangesForSeq(seq)
			// filter non-latest entries in cases where we haven't pruned _seqStore
			if !ok {
				continue
			}
			if !yield(seq, change) {
				base.DebugfCtx(ctx, base.KeySGTest, "OneShotChangesSince: since=%d, _seqLast=%d - stopping iteration", since, seqLast)
				return
			}
		}
		base.DebugfCtx(ctx, base.KeySGTest, "OneShotChangesSince: since=%d, _seqLast=%d - done", since, seqLast)
	}
}

// changesSince returns a channel which will yield proposed versions of changes that are the given since value.
// The channel will be closed when the iteration is finished. In the case of a continuous iteration, the channel will remain open until the context is cancelled.
func (btcc *BlipTesterCollectionClient) changesSince(ctx context.Context, since clientSeq, continuous bool) chan *proposeChangeBatchEntry {
	ch := make(chan *proposeChangeBatchEntry)
	btcc.goroutineWg.Add(1)
	go func() {
		defer btcc.goroutineWg.Done()
		sinceVal := since
		defer close(ch)
		for {
			if ctx.Err() != nil {
				return
			}
			base.DebugfCtx(ctx, base.KeySGTest, "changesSince: sinceVal=%d", sinceVal)
			for _, change := range btcc.OneShotChangesSince(ctx, sinceVal) {
				select {
				case <-ctx.Done():
					return
				case ch <- change:
					base.DebugfCtx(ctx, base.KeySGTest, "sent doc %q to changes feed", change.docID)
					sinceVal = change.seq
				}
			}
			if !continuous {
				base.DebugfCtx(ctx, base.KeySGTest, "opts.Continuous=false, breaking changes loop")
				break
			}
		}
	}()
	return ch
}

type clientSeq uint64

// clientDocRev represents a revision of a document stored on this client, including any metadata associated with this specific revision.
type clientDocRev struct {
	clientSeq clientSeq
	version   DocVersion
	HLV       db.HybridLogicalVector // The full HLV for the revision, populated when mode = HLV
	body      []byte
	isDelete  bool
	message   *blip.Message // rev or norev message associated with this revision when replicated
}

// clientDoc represents a document stored on the client - it may also contain older versions of the document.
type clientDoc struct {
	id                   string                     // doc ID
	_latestSeq           clientSeq                  // Latest sequence number we have for the doc - the active rev
	_latestServerVersion DocVersion                 // Latest version we know the server had (via push or a pull)
	_revisionsBySeq      map[clientSeq]clientDocRev // Full history of doc from client POV
	_seqsByVersions      map[DocVersion]clientSeq   // Lookup from version into revisionsBySeq
}

// newClientDocument creates a local copy of a document
func newClientDocument(docID string, newClientSeq clientSeq, rev *clientDocRev) *clientDoc {
	doc := &clientDoc{
		id:              docID,
		_latestSeq:      newClientSeq,
		_revisionsBySeq: make(map[clientSeq]clientDocRev),
		_seqsByVersions: make(map[DocVersion]clientSeq),
	}
	if rev != nil {
		doc._revisionsBySeq[rev.clientSeq] = *rev
		doc._seqsByVersions[rev.version] = rev.clientSeq
	}
	return doc
}

// _docRevSeqsNewestToOldest returns a list of sequences associated with this document, ordered newest to oldest. Calling this function requires holding BlipTesterCollectionClient.seqLock as read lock.
func (cd *clientDoc) _docRevSeqsNewestToOldest() []clientSeq {
	seqs := make([]clientSeq, 0, len(cd._revisionsBySeq))
	for _, rev := range cd._revisionsBySeq {
		seqs = append(seqs, rev.clientSeq)
	}
	slices.Sort(seqs)    // oldest to newest
	slices.Reverse(seqs) // newest to oldest
	return seqs
}

// _latestRev returns the latest revision of the document. Calling this function requires holding BlipTesterCollectionClient.seqLock as read lock.
func (cd *clientDoc) _latestRev(tb testing.TB) *clientDocRev {
	rev, ok := cd._revisionsBySeq[cd._latestSeq]
	require.True(tb, ok, "latestSeq %d not found in revisionsBySeq", cd._latestSeq)
	return &rev
}

// _addNewRev adds a new revision to the document. Calling this function requires holding BlipTesterCollectionClient.seqLock as write lock.
func (cd *clientDoc) _addNewRev(rev clientDocRev) {
	cd._latestSeq = rev.clientSeq
	cd._revisionsBySeq[rev.clientSeq] = rev
	cd._seqsByVersions[rev.version] = rev.clientSeq
}

// _revisionBySeq returns the revision associated with the given sequence number. Calling this function requires holding BlipTesterCollectionClient.seqLock as read lock.
func (cd *clientDoc) _revisionBySeq(tb testing.TB, seq clientSeq) *clientDocRev {
	rev, ok := cd._revisionsBySeq[seq]
	require.True(tb, ok, "seq %d not found in revisionsBySeq", seq)
	return &rev
}

// _getRev returns the revision associated with the given version. Calling this function requires holding BlipTesterCollectionClient.seqLock as read lock.
func (cd *clientDoc) _getRev(tb testing.TB, version DocVersion, failTest bool) *clientDocRev {
	seq, ok := cd._seqsByVersions[version]
	if !ok {
		if failTest {
			require.True(tb, ok, "version %v not found in seqsByVersions", version)
		} else {
			return nil
		}
	}
	rev, ok := cd._revisionsBySeq[seq]
	if !ok {
		if failTest {
			require.True(tb, ok, "seq %d not found in revisionsBySeq", seq)
		} else {
			return nil
		}
	}
	return &rev
}

// _pruneVersion removes the given version from the document. Calling this function requires holding BlipTesterCollectionClient.seqLock as write lock.
func (cd *clientDoc) _pruneVersion(t testing.TB, version DocVersion) {
	seq, ok := cd._seqsByVersions[version]
	require.True(t, ok, "version %v not found in seqsByVersions", version)
	require.Less(t, seq, cd._latestSeq, "seq %d is the latest seq for doc %q, can not prune latest version", seq, cd.id)
	delete(cd._seqsByVersions, version)
	delete(cd._revisionsBySeq, seq)
}

// _proposeChangesEntryForDoc returns a proposeChangeBatchEntry representing the revision and history for the change from the last known version replicated to server. Calling this function requires holding BlipTesterCollectionClient.seqLock as read lock.
func (cd *clientDoc) _proposeChangesEntryForDoc() *proposeChangeBatchEntry {
	latestRev := cd._revisionsBySeq[cd._latestSeq]
	var revTreeIDHistory []string
	for i, seq := range cd._docRevSeqsNewestToOldest() {
		if i == 0 {
			// skip current rev
			continue
		}
		revTreeIDHistory = append(revTreeIDHistory, cd._revisionsBySeq[seq].version.RevTreeID)
	}
	return &proposeChangeBatchEntry{docID: cd.id, version: latestRev.version, revTreeIDHistory: revTreeIDHistory, hlvHistory: *latestRev.HLV.Copy(), latestServerVersion: cd._latestServerVersion, seq: cd._latestSeq, isDelete: latestRev.isDelete}
}

// _getLatestHLVCopy returns a copy of the HLV. If there is no document, return an empty HLV.
func (cd *clientDoc) _getLatestHLVCopy(t testing.TB) db.HybridLogicalVector {
	// Get the latest HLV for the document, if it exists
	if cd == nil {
		return *db.NewHybridLogicalVector()
	}
	latestRev := cd._latestRev(t)
	return *latestRev.HLV.Copy()
}

func (cd *clientDoc) _hasConflict(t testing.TB, incomingHLV *db.HybridLogicalVector) bool {
	// there is no local document
	if cd == nil {
		return false
	}
	latestRev := cd._latestRev(t)
	if latestRev.version.RevTreeID != "" {
		// currently no conflict detection or resolution for revtree clients.
		return false
	}

	localHLV := latestRev.HLV
	incomingCV := incomingHLV.ExtractCurrentVersionFromHLV()
	localCV := localHLV.ExtractCurrentVersionFromHLV()
	// safety check - ensure SG is not sending a rev that we already had - ensures changes feed messaging is working correctly to prevent
	// this check is also performed in the function below but we should keep this here for extra context on FailNow call
	if localCV.Equal(*incomingCV) {
		require.FailNow(t, fmt.Sprintf("incoming CV %#+v is equal to local revision %#+v - this should've been filtered via changes response before ending up as a rev. This is only true if there is a single replication occurring, two simultaneous replications (e.g. P2P) could cause this. If there are multiple replications, modify code.", incomingCV, latestRev))
	}

	inConflict, err := db.IsInConflict(t.Context(), &localHLV, incomingHLV)
	if err != nil {
		require.FailNow(t, fmt.Sprintf("incoming CV %#+v has lower version than the local revision %#+v - this should've been filtered via changes response before ending up as a rev. blip tester would reply that to Sync Gateway that it doesn't need this revision", incomingCV, localHLV))
	}
	return inConflict
}

func (btcc *BlipTesterCollectionClient) _resolveConflict(incomingHLV *db.HybridLogicalVector, incomingBody []byte, localDoc *clientDocRev) (body []byte, hlv db.HybridLogicalVector) {
	switch btcc.parent.ConflictResolver {
	case ConflictResolverLastWriteWins:
		return btcc._resolveConflictLWW(incomingHLV, incomingBody, localDoc)
	}
	btcc.TB().Fatalf("Unknown conflict resolver %q - cannot resolve detected conflict", btcc.parent.ConflictResolver)
	return nil, db.HybridLogicalVector{}
}

func (btcc *BlipTesterCollectionClient) _resolveConflictLWW(incomingHLV *db.HybridLogicalVector, incomingBody []byte, latestLocalRev *clientDocRev) (body []byte, hlv db.HybridLogicalVector) {
	latestLocalHLV := latestLocalRev.HLV
	updatedHLV := latestLocalRev.HLV.Copy()
	// resolve conflict in favor of remote document
	if incomingHLV.Version > latestLocalHLV.Version {
		require.NoError(btcc.TB(), updatedHLV.AddNewerVersions(incomingHLV))
		return incomingBody, *updatedHLV
	}
	// move all versions from remote HLV to local HLV, this might not be correct since it will invalidate the new mv. AddNewerVersions will update the CV as well.
	require.NoError(btcc.TB(), updatedHLV.AddNewerVersions(incomingHLV))
	// manually reconstruct the HLV
	// - remove the any pv that contain the merge sourceIDs
	// - add the merge sourceIDs with the incoming version and local version
	// - update the new CV
	delete(updatedHLV.PreviousVersions, incomingHLV.SourceID)
	delete(updatedHLV.PreviousVersions, btcc.parent.SourceID)
	delete(updatedHLV.PreviousVersions, latestLocalHLV.SourceID)
	updatedHLV.SetMergeVersion(incomingHLV.SourceID, incomingHLV.Version)
	updatedHLV.SetMergeVersion(latestLocalHLV.SourceID, latestLocalHLV.Version)
	updatedHLV.SourceID = btcc.parent.SourceID
	updatedHLV.Version = uint64(btcc.hlc.Now())
	return latestLocalRev.body, *updatedHLV
}

type BlipTesterCollectionClient struct {
	parent *BlipTesterClient

	ctx         context.Context
	ctxCancel   context.CancelFunc
	goroutineWg sync.WaitGroup

	pushRunning   base.AtomicBool
	pushCtx       context.Context
	pushCtxCancel context.CancelFunc

	pullRunning atomic.Bool

	collection    string
	collectionIdx int

	// seqLock protects all _seq fields below, including the _seqStore map
	seqLock *sync.RWMutex
	// _lastSeq is the client's latest assigned sequence number
	_seqLast clientSeq
	// _seqStore is a sparse map of (client) sequences and the corresponding document
	// entries are removed from this map when the sequence no longer represents an active document revision
	// the older revisions for a particular document can still be accessed via clientDoc.revisionsBySeq if required
	_seqStore map[clientSeq]*clientDoc
	// _seqFromDocID used to lookup entry in _seqStore by docID - not a pointer into other map for simplicity
	_seqFromDocID map[string]clientSeq
	// _seqCond is used to signal when a new sequence has been added to wake up idle "changes" loops
	_seqCond *sync.Cond

	attachmentsLock sync.RWMutex      // lock for _attachments map
	_attachments    map[string][]byte // Client's local store of _attachments - Map of digest to bytes

	hlc *rosmar.HybridLogicalClock
}

// GetDoc returns the latest revision of a document stored on the client.
func (btcc *BlipTesterCollectionClient) GetDoc(docID string) ([]byte, *db.HybridLogicalVector, *DocVersion) {
	btcc.seqLock.RLock()
	defer btcc.seqLock.RUnlock()
	doc, exists := btcc._getClientDoc(docID)
	if !exists {
		return nil, nil, nil
	}
	latestRev := doc._latestRev(btcc.TB())
	if latestRev == nil {
		return nil, nil, nil
	}
	if latestRev.isDelete {
		return nil, &latestRev.HLV, &latestRev.version
	}
	return latestRev.body, &latestRev.HLV, &latestRev.version
}

// IsTombstoned returns true if the latest version of the doc is a tombstone.
func (btcc *BlipTesterCollectionClient) IsTombstoned(docID string) (bool, error) {
	btcc.seqLock.RLock()
	defer btcc.seqLock.RUnlock()
	doc, exists := btcc._getClientDoc(docID)
	if !exists {
		return false, base.ErrNotFound
	}
	rev := doc._latestRev(btcc.TB())
	return rev.isDelete, nil
}

// IsVersionTombstone returns true if the given version is found and is a tombstone.
func (btcc *BlipTesterCollectionClient) IsVersionTombstone(docID string, version DocVersion) (bool, error) {
	btcc.seqLock.RLock()
	defer btcc.seqLock.RUnlock()
	doc, exists := btcc._getClientDoc(docID)
	if !exists {
		return false, base.ErrNotFound
	}
	rev := doc._getRev(btcc.TB(), version, false)
	if rev == nil {
		return false, base.ErrNotFound
	}
	return rev.isDelete, nil
}

// _getClientDoc returns the clientDoc for the given docID, if it exists. Requires BlipTesterCollectionClient.seqLock read lock to be held.
func (btcc *BlipTesterCollectionClient) _getClientDoc(docID string) (*clientDoc, bool) {
	seq, ok := btcc._seqFromDocID[docID]
	if !ok {
		return nil, false
	}
	clientDoc, ok := btcc._seqStore[seq]
	require.True(btcc.TB(), ok, "docID %q found in _seqFromDocID but seq %d not in _seqStore %v", docID, seq, btcc._seqStore)
	return clientDoc, ok
}

// BlipTestClientRunner is for running the blip tester client and its associated methods in test framework
type BlipTestClientRunner struct {
	clients                     map[uint32]*BlipTesterClient // map of created BlipTesterClient's
	t                           *testing.T
	initialisedInsideRunnerCode bool            // flag to check that the BlipTesterClient is being initialised in the correct area (inside the Run() method)
	SkipSubtest                 map[string]bool // map of sub tests on the blip tester runner to skip
}

// BlipTesterReplicator is a BlipTester which stores a map of messages keyed by Serial Number
type BlipTesterReplicator struct {
	bt *BlipTester
	id string // Generated UUID on creation

	messagesLock sync.RWMutex                         // lock for messages map
	messages     map[blip.MessageNumber]*blip.Message // Map of blip messages keyed by message number

	replicationStats *db.BlipSyncStats // Stats of replications
}

// NewBlipTesterClientRunner creates a BlipTestClientRunner type
func NewBlipTesterClientRunner(t *testing.T) *BlipTestClientRunner {
	return &BlipTestClientRunner{
		t:           t,
		clients:     make(map[uint32]*BlipTesterClient),
		SkipSubtest: make(map[string]bool),
	}
}

// Close shuts down all the clients and clears all messages stored.
func (btr *BlipTesterReplicator) Close() {
	btr.bt.Close()
	btr.messagesLock.Lock()
	btr.messages = make(map[blip.MessageNumber]*blip.Message, 0)
	btr.messagesLock.Unlock()
}

// initHandlers sets up the blip client side handles for each message type.
func (btr *BlipTesterReplicator) initHandlers(ctx context.Context, btc *BlipTesterClient) {

	if btr.replicationStats == nil {
		btr.replicationStats = db.NewBlipSyncStats()
	}

	btr.bt.blipContext.DefaultHandler = btr.defaultHandler()
	handlers := map[string]func(*blip.Message){
		db.MessageNoRev:           btr.handleNoRev(ctx, btc),
		db.MessageGetAttachment:   btr.handleGetAttachment(btc),
		db.MessageRev:             btr.handleRev(ctx, btc),
		db.MessageProposeChanges:  btr.handleProposeChanges(btc),
		db.MessageChanges:         btr.handleChanges(ctx, btc),
		db.MessageProveAttachment: btr.handleProveAttachment(ctx, btc),
	}
	for profile, handler := range handlers {
		btr.bt.blipContext.HandlerForProfile[profile] = func(msg *blip.Message) {
			defer btr.storeMessage(msg)
			handler(msg)
		}
	}
}

// handleProveAttachment handles proveAttachment received by blip client
func (btr *BlipTesterReplicator) handleProveAttachment(ctx context.Context, btc *BlipTesterClient) func(*blip.Message) {
	return func(msg *blip.Message) {
		nonce, err := msg.Body()
		require.NoError(btr.TB(), err)
		require.NotEmpty(btr.TB(), nonce, "no nonce sent with proveAttachment")

		digest, ok := msg.Properties[db.ProveAttachmentDigest]
		require.True(btr.TB(), ok, "no digest sent with proveAttachment")

		btcc := btc.getCollectionClientFromMessage(msg)

		attData := btcc.getAttachment(digest)

		proof := db.ProveAttachment(ctx, attData, nonce)

		resp := msg.Response()
		resp.SetBody([]byte(proof))
		btr.replicationStats.ProveAttachment.Add(1)
	}

}

// handleChanges handles changes messages on the blip tester client
func (btr *BlipTesterReplicator) handleChanges(ctx context.Context, btc *BlipTesterClient) func(*blip.Message) {
	revsLimit := base.ValDefault(btc.revsLimit, defaultBlipTesterClientRevsLimit)
	return func(msg *blip.Message) {
		btcc := btc.getCollectionClientFromMessage(msg)

		// Exit early when there's nothing to do
		if msg.NoReply() {
			return
		}

		body, err := msg.Body()
		require.NoError(btr.TB(), err)

		knownRevs := []interface{}{}

		if string(body) != "null" {
			var changesReqs [][]interface{}
			err = base.JSONUnmarshal(body, &changesReqs)
			require.NoError(btr.TB(), err)

			knownRevs = make([]interface{}, len(changesReqs))
			// changesReqs == [[sequence, docID, revID, {deleted}, {size (bytes)}], ...]
		outer:
			for i, changesReq := range changesReqs {
				docID := changesReq[1].(string)
				revID := changesReq[2].(string)

				if btc.changesEntryCallback != nil {
					btc.changesEntryCallback(docID, revID)
				}

				deletedInt := 0
				if len(changesReq) > 3 {
					castedDeleted, ok := changesReq[3].(float64)
					if ok {
						deletedInt = int(castedDeleted)
						if deletedInt&2 == 2 {
							continue
						}
					}
				}

				// Build up a list of revisions known to the client for each change
				// The first element of each revision list must be the parent revision of the change
				revList := make([]string, 0, revsLimit)
				if btc.UseHLV() {
					changesVersion, err := db.ParseVersion(revID)
					require.NoError(btr.TB(), err, "error parsing version %q: %v", revID, err)
					localHLV := btcc.getHLV(docID)
					if localHLV == nil {
						knownRevs[i] = []interface{}{} // sending empty array means we've not seen the doc before, but still want it
						continue
					} else if localHLV.DominatesSource(changesVersion) {
						base.DebugfCtx(ctx, base.KeySGTest, "Skipping changes for incoming doc %q with rev %d@%s as we already have a newer version %#+v", docID, changesVersion.Value, changesVersion.SourceID, localHLV)
						knownRevs[i] = nil // Send back null to signal we don't need this change
					} else {
						require.NotEmpty(btr.TB(), localHLV.GetCurrentVersionString())
						// HLV clients only need to send the current version
						knownRevs[i] = []interface{}{localHLV.GetCurrentVersionString()}
					}
					continue
				}
				allVersions := btcc.getAllRevisions(docID)
				if len(allVersions) == 0 {
					knownRevs[i] = []interface{}{} // sending empty array means we've not seen the doc before, but still want it
					continue
				}
				for _, version := range allVersions {
					if revID == version.RevTreeID {
						knownRevs[i] = nil // Send back null to signal we don't need this change
						continue outer
					}
					if len(revList) < revsLimit {
						revList = append(revList, version.RevTreeID)
					} else {
						break
					}
					knownRevs[i] = revList
				}
			}
		}

		response := msg.Response()
		if btc.ClientDeltas {
			// Enable deltas from the client side
			response.Properties["deltas"] = "true"
		}

		b, err := base.JSONMarshal(knownRevs)
		require.NoError(btr.TB(), err)

		response.SetBody(b)
	}
}

// handleProposeChanges handles proposeChanges messages on the blip tester client
func (btr *BlipTesterReplicator) handleProposeChanges(btc *BlipTesterClient) func(msg *blip.Message) {
	return func(msg *blip.Message) {
		btc.pullReplication.storeMessage(msg)
	}
}

// handleRev handles rev messages on the blip tester client
func (btr *BlipTesterReplicator) handleRev(ctx context.Context, btc *BlipTesterClient) func(msg *blip.Message) {
	return func(msg *blip.Message) {
		defer btc.pullReplication.storeMessage(msg)

		btcc := btc.getCollectionClientFromMessage(msg)

		docID := msg.Properties[db.RevMessageID]
		revID := msg.Properties[db.RevMessageRev]
		deltaSrc := msg.Properties[db.RevMessageDeltaSrc]
		replacedRev := msg.Properties[db.RevMessageReplacedRev]

		body, err := msg.Body()
		require.NoError(btr.TB(), err)

		if msg.Properties[db.RevMessageDeleted] == "1" {
			incomingHLV, incomingVersion := btc.getVersionsFromRevMessage(msg)
			rev := revOptions{
				incomingVersion:           incomingVersion,
				body:                      body,
				isDelete:                  true,
				msg:                       msg,
				updateLatestServerVersion: true,
				incomingHLV:               incomingHLV,
			}
			if replacedRev != "" {
				var replacedVersion *DocVersion
				if btc.UseHLV() {
					v, err := db.ParseVersion(replacedRev)
					require.NoError(btr.TB(), err, "error parsing version %q: %v", replacedRev, err)
					replacedVersion = &DocVersion{CV: v}
				} else {
					replacedVersion = &DocVersion{RevTreeID: revID}
				}
				rev.replacedVersion = replacedVersion
			}
			btcc.addRev(ctx, docID, rev)

			if !msg.NoReply() {
				response := msg.Response()
				response.SetBody([]byte(`[]`))
			}
			return
		}

		// bodyJSON is unmarshalled into when required (e.g. Delta patching, or attachment processing)
		// Before being marshalled back into bytes for storage in the test client
		var bodyJSON db.Body

		// If deltas are enabled, and we see a deltaSrc property, we'll need to patch it before storing
		if btc.ClientDeltas && deltaSrc != "" {
			if btc.rejectDeltasForSrcRev == deltaSrc {
				require.False(btr.TB(), msg.NoReply(), "expected delta rev message to be sent without noreply flag: %+v", msg)
				response := msg.Response()
				response.SetError("HTTP", http.StatusUnprocessableEntity, "test code intentionally rejected delta")
				return
			}

			// unmarshal body to extract deltaSrc
			var delta db.Body
			err := delta.Unmarshal(body)
			require.NoError(btc.TB(), err)

			var deltaSrcVersion DocVersion
			if btc.UseHLV() {
				v, err := db.ParseVersion(deltaSrc)
				require.NoError(btr.TB(), err, "error parsing version %q: %v", deltaSrc, err)
				deltaSrcVersion = DocVersion{CV: v}
			} else {
				deltaSrcVersion = DocVersion{RevTreeID: deltaSrc}
			}
			old := btcc.getBody(docID, deltaSrcVersion)
			var oldMap = map[string]interface{}(old)
			err = base.Patch(&oldMap, delta)
			require.NoError(btc.TB(), err)

			bodyJSON = oldMap
		}

		// Fetch any missing attachments (if required) during this rev processing
		if bytes.Contains(body, []byte(db.BodyAttachments)) {

			// We'll need to unmarshal the body in order to do attachment processing
			if bodyJSON == nil {
				err := bodyJSON.Unmarshal(body)
				require.NoError(btr.TB(), err)
			}

			if atts, ok := bodyJSON[db.BodyAttachments]; ok {
				attsMap, ok := atts.(map[string]interface{})
				require.True(btr.TB(), ok, "atts in doc wasn't map[string]interface{}")

				var missingDigests []string
				var knownDigests []string
				btcc.attachmentsLock.RLock()
				for _, attachment := range attsMap {
					attMap, ok := attachment.(map[string]interface{})
					require.True(btr.TB(), ok, "att in doc wasn't map[string]interface{}")
					digest := attMap["digest"].(string)

					if _, found := btcc._attachments[digest]; !found {
						missingDigests = append(missingDigests, digest)
					} else if btr.bt.activeSubprotocol == db.CBMobileReplicationV2 {
						// only v2 clients care about proveAttachments
						knownDigests = append(knownDigests, digest)
					}
				}
				btcc.attachmentsLock.RUnlock()

				for _, digest := range knownDigests {
					attData := btcc.getAttachment(digest)
					nonce, proof, err := db.GenerateProofOfAttachment(ctx, attData)
					require.NoError(btr.TB(), err)

					// if we already have this attachment, _we_ should ask the peer whether _they_ have the attachment
					outrq := blip.NewRequest()
					outrq.SetProfile(db.MessageProveAttachment)
					outrq.Properties[db.ProveAttachmentDigest] = digest
					outrq.SetBody(nonce)

					btcc.sendPullMsg(outrq)

					resp := outrq.Response()
					btc.pullReplication.storeMessage(resp)
					respBody, err := resp.Body()
					require.NoError(btr.TB(), err)

					if resp.Type() == blip.ErrorType {
						// forward error from proveAttachment response into rev response
						if !msg.NoReply() {
							response := msg.Response()
							errorCode, _ := strconv.Atoi(resp.Properties["Error-Code"])
							response.SetError(resp.Properties["Error-Code"], errorCode, string(respBody))
						}
						return
					}

					if string(respBody) != proof {
						// forward error from proveAttachment response into rev response
						if !msg.NoReply() {
							response := msg.Response()
							response.SetError(resp.Properties["Error-Code"], http.StatusForbidden, fmt.Sprintf("Incorrect proof for attachment %s", digest))
						}
						return
					}
				}

				for _, digest := range missingDigests {
					outrq := blip.NewRequest()
					outrq.SetProfile(db.MessageGetAttachment)
					outrq.Properties[db.GetAttachmentDigest] = digest
					if btr.bt.activeSubprotocol >= db.CBMobileReplicationV3 {
						outrq.Properties[db.GetAttachmentID] = docID
					}

					btcc.sendPullMsg(outrq)

					resp := outrq.Response()
					btc.pullReplication.storeMessage(resp)
					respBody, err := resp.Body()
					require.NoError(btr.TB(), err)

					if resp.Type() == blip.ErrorType {
						// forward error from getAttachment response into rev response
						if !msg.NoReply() {
							response := msg.Response()
							errorCode, _ := strconv.Atoi(resp.Properties["Error-Code"])
							response.SetError(resp.Properties["Error-Code"], errorCode, string(respBody))
							return
						}
					}

					btcc.attachmentsLock.Lock()
					btcc._attachments[digest] = respBody
					btcc.attachmentsLock.Unlock()
				}
			}

		}

		if bodyJSON != nil {
			body, err = base.JSONMarshal(bodyJSON)
			require.NoError(btr.TB(), err)
		}
		incomingHLV, incomingVersion := btc.getVersionsFromRevMessage(msg)
		rev := revOptions{
			incomingVersion:           incomingVersion,
			body:                      body,
			msg:                       msg,
			updateLatestServerVersion: true,
			incomingHLV:               incomingHLV,
		}

		if replacedRev != "" {
			var replacedVersion *DocVersion
			if btc.UseHLV() {
				v, err := db.ParseVersion(replacedRev)
				require.NoError(btr.TB(), err, "error parsing version %q: %v", replacedRev, err)
				replacedVersion = &DocVersion{CV: v}
			} else {
				replacedVersion = &DocVersion{RevTreeID: replacedRev}
			}
			rev.replacedVersion = replacedVersion
		}
		btcc.addRev(ctx, docID, rev)

		if !msg.NoReply() {
			response := msg.Response()
			response.SetBody([]byte(`[]`))
		}
	}
}

// handleGetAttachment handles getAttachment messages on the blip tester client
func (btr *BlipTesterReplicator) handleGetAttachment(btc *BlipTesterClient) func(msg *blip.Message) {
	return func(msg *blip.Message) {
		digest, ok := msg.Properties[db.GetAttachmentDigest]
		require.True(btr.TB(), ok, "couldn't find digest in getAttachment message properties")

		btcc := btc.getCollectionClientFromMessage(msg)

		attachment := btcc.getAttachment(digest)

		response := msg.Response()
		response.SetBody(attachment)
		btr.replicationStats.GetAttachment.Add(1)
	}

}

// handleNoRev handles noRev messages on the blip tester client
func (btr *BlipTesterReplicator) handleNoRev(ctx context.Context, btc *BlipTesterClient) func(msg *blip.Message) {
	return func(msg *blip.Message) {
		btcc := btc.getCollectionClientFromMessage(msg)

		docID := msg.Properties[db.NorevMessageId]
		revID := msg.Properties[db.NorevMessageRev]
		incomingVersion := DocVersion{}

		incomingHLV := &db.HybridLogicalVector{}
		if btc.UseHLV() {
			incomingHLV, incomingVersion = btc.getVersionsFromRevMessage(msg)
		} else {
			incomingVersion.RevTreeID = revID
		}

		btcc.addRev(ctx, docID, revOptions{
			incomingVersion: incomingVersion,
			incomingHLV:     incomingHLV,
			msg:             msg,
		})
	}

}

// defaultHandler is the default handler for the blip tester client, this will fail the test harness
func (btr *BlipTesterReplicator) defaultHandler() func(msg *blip.Message) {
	return func(msg *blip.Message) {
		require.FailNow(btr.TB(), fmt.Sprintf("Unknown profile: %s caught by client DefaultHandler - msg: %#v", msg.Profile(), msg))
	}
}

// TB returns testing.TB for the current test
func (btr *BlipTesterReplicator) TB() testing.TB {
	return btr.bt.restTester.TB()
}

// TB returns testing.TB for the current test
func (btcc *BlipTesterCollectionClient) TB() testing.TB {
	return btcc.parent.rt.TB()
}

func (btcc *BlipTesterCollectionClient) UseHLV() bool {
	return btcc.parent.UseHLV()
}

// saveAttachment takes base64 encoded data and stores the attachment on the client.
func (btcc *BlipTesterCollectionClient) saveAttachment(base64data string) (dataLength int, digest string) {
	btcc.attachmentsLock.Lock()
	defer btcc.attachmentsLock.Unlock()

	ctx := base.DatabaseLogCtx(base.TestCtx(btcc.parent.rt.TB()), btcc.parent.rt.GetDatabase().Name, nil)

	data, err := base64.StdEncoding.DecodeString(base64data)
	require.NoError(btcc.TB(), err)

	digest = db.Sha1DigestKey(data)
	if _, found := btcc._attachments[digest]; found {
		base.InfofCtx(ctx, base.KeySync, "attachment with digest %s already exists", digest)
	} else {
		btcc._attachments[digest] = data
		base.DebugfCtx(ctx, base.KeySync, "attachment with digest %s saved", digest)
	}

	return len(data), digest
}

// getAttachment returns the attachment data for the given digest. The test will fail if the attachment is not found.
func (btcc *BlipTesterCollectionClient) getAttachment(digest string) (attachment []byte) {
	btcc.attachmentsLock.RLock()
	defer btcc.attachmentsLock.RUnlock()

	attachment, found := btcc._attachments[digest]
	require.True(btcc.TB(), found, "attachment with digest %s not found", digest)

	return attachment
}

// updateLastReplicatedRev stores this version as the last version replicated to Sync Gateway.
func (btcc *BlipTesterCollectionClient) updateLastReplicatedRev(docID string, version DocVersion, msg *blip.Message) {
	btcc.seqLock.Lock()
	defer btcc.seqLock.Unlock()
	doc, ok := btcc._getClientDoc(docID)
	require.True(btcc.TB(), ok, "docID %q not found in _seqFromDocID", docID)
	doc._latestServerVersion = version
	rev := doc._revisionsBySeq[doc._seqsByVersions[version]]
	rev.message = msg
}

// newBlipTesterReplication creates a new BlipTesterReplicator with the given id and BlipTesterClient. Used to instantiate a push or pull replication for the client.
func newBlipTesterReplication(ctx context.Context, id string, btc *BlipTesterClient, skipCollectionsInitialization bool) *BlipTesterReplicator {
	bt := NewBlipTesterFromSpecWithRT(btc.rt, &BlipTesterSpec{
		connectingUsername:            btc.Username,
		blipProtocols:                 btc.SupportedBLIPProtocols,
		skipCollectionsInitialization: skipCollectionsInitialization,
		origin:                        btc.origin,
	})

	r := &BlipTesterReplicator{
		id:       id,
		bt:       bt,
		messages: make(map[blip.MessageNumber]*blip.Message),
	}

	r.initHandlers(ctx, btc)

	return r
}

// getCollectionsForBLIP returns collections configured by a single database instance on a restTester. If only default collection exists, it will skip returning it to test "legacy" blip mode.
func getCollectionsForBLIP(rt *RestTester) []string {
	dbc := rt.GetDatabase()
	var collections []string
	for _, collection := range dbc.CollectionByID {
		if base.IsDefaultCollection(collection.ScopeName, collection.Name) {
			continue
		}
		collections = append(collections,
			strings.Join([]string{collection.ScopeName, collection.Name}, base.ScopeCollectionSeparator))
	}
	slices.Sort(collections)
	return collections
}

func (btcRunner *BlipTestClientRunner) NewBlipTesterClientOptsWithRT(rt *RestTester, opts *BlipTesterClientOpts) (client *BlipTesterClient) {
	return btcRunner.NewBlipTesterClientOptsWithRTAndContext(rt.Context(), rt, opts)
}

func (btcRunner *BlipTestClientRunner) NewBlipTesterClientOptsWithRTAndContext(ctx context.Context, rt *RestTester, opts *BlipTesterClientOpts) (client *BlipTesterClient) {
	if opts == nil {
		opts = &BlipTesterClientOpts{}
	}
	if !opts.AllowCreationWithoutBlipTesterClientRunner && !btcRunner.initialisedInsideRunnerCode {
		require.FailNow(btcRunner.TB(), "must initialise BlipTesterClient inside Run() method")
	}
	id, err := uuid.NewRandom()
	require.NoError(btcRunner.TB(), err)
	if opts.SourceID == "" {
		opts.SourceID = fmt.Sprintf("btc-%d", id.ID())
	}

	if opts.ConflictResolver == "" {
		opts.ConflictResolver = ConflictResolverLastWriteWins
	}
	client = &BlipTesterClient{
		BlipTesterClientOpts: *opts,
		rt:                   rt,
		id:                   id.ID(),
		hlc:                  rosmar.NewHybridLogicalClock(0),
	}
	btcRunner.clients[client.id] = client
	client.createBlipTesterReplications(ctx)

	return client
}

// ID returns the unique ID of the client.
func (btc *BlipTesterClient) ID() uint32 {
	return btc.id
}

// TB returns testing.TB for the current test
func (btc *BlipTesterClient) TB() testing.TB {
	return btc.rt.TB()
}

// Close shuts down all the clients and clears all messages stored.
func (btc *BlipTesterClient) Close() {
	for client := range btc.clients() {
		client.Close()
	}
}

func (btc *BlipTesterClient) clients() iter.Seq[*BlipTesterCollectionClient] {
	return func(yield func(*BlipTesterCollectionClient) bool) {
		if btc.nonCollectionAwareClient != nil {
			if !yield(btc.nonCollectionAwareClient) {
				return
			}
		}
		for _, client := range btc.collectionClients {
			if !yield(client) {
				return
			}
		}
	}
}

// TB returns testing.TB for the current test
func (btcRunner *BlipTestClientRunner) TB() testing.TB {
	return btcRunner.t
}

func (btcRunner *BlipTestClientRunner) collectionClients() iter.Seq[*BlipTesterCollectionClient] {
	return func(yield func(*BlipTesterCollectionClient) bool) {
		for _, btc := range btcRunner.clients {
			for client := range btc.clients() {
				if !yield(client) {
					return
				}
			}
		}
	}
}

func (btcRunner *BlipTestClientRunner) UpdateRT(rt *RestTester) {
	for client := range btcRunner.collectionClients() {
		pushRunning := client.pushRunning.IsTrue()
		base.WarnfCtx(rt.Context(), "UpdateRT pushRunning=%t pullRunning=%t", pushRunning, client.pullRunning.Load())
		require.False(rt.TB(), client.pushRunning.IsTrue(), "push replication is still running for client %s", client.collection)
		//require.False(rt.TB(), true, "push replication is still running for client %s", client.collection)
		require.False(rt.TB(), client.pullRunning.Load(), "pull replication is still running for client %s", client.collection)
		client.shutdown()
		client.initializeClient(rt.Context())
	}
	for _, client := range btcRunner.clients {
		client.rt = rt
		require.NoError(rt.TB(), client.pullReplication.bt.updateRT(rt), "failed to update pull replication RT for client=%s", client.id)
		client.pullReplication.initHandlers(client)
		require.NoError(rt.TB(), client.pushReplication.bt.updateRT(rt), "failed to update push replication RT for collect=%s", client.id)
		client.pushReplication.initHandlers(client)
	}
}

func (btcRunner *BlipTestClientRunner) Run(test func(t *testing.T, SupportedBLIPProtocols []string)) {
	btcRunner.initialisedInsideRunnerCode = true
	// reset to protect against someone creating a new client after Run() is run
	defer func() { btcRunner.initialisedInsideRunnerCode = false }()
	if !btcRunner.SkipSubtest[RevtreeSubtestName] {
		btcRunner.t.Run(RevtreeSubtestName, func(t *testing.T) {
			test(t, []string{db.CBMobileReplicationV3.SubprotocolString()})
		})
	}
	if !btcRunner.SkipSubtest[VersionVectorSubtestName] {
		btcRunner.t.Run(VersionVectorSubtestName, func(t *testing.T) {
			// bump sub protocol version here
			test(t, []string{db.CBMobileReplicationV4.SubprotocolString()})
		})
	}
}

// tearDownBlipClientReplications closes the push and pull replications for the client.
func (btc *BlipTesterClient) tearDownBlipClientReplications() {
	btc.pullReplication.Close()
	btc.pushReplication.Close()
}

// createBlipTesterReplications creates the push and pull replications for the client.
func (btc *BlipTesterClient) createBlipTesterReplications(ctx context.Context) {
	id, err := uuid.NewRandom()
	require.NoError(btc.TB(), err)

	btc.pushReplication = newBlipTesterReplication(ctx, "push"+id.String(), btc, btc.BlipTesterClientOpts.SkipCollectionsInitialization)
	btc.pullReplication = newBlipTesterReplication(ctx, "pull"+id.String(), btc, btc.BlipTesterClientOpts.SkipCollectionsInitialization)

	collections := getCollectionsForBLIP(btc.rt)
	if !btc.BlipTesterClientOpts.SkipCollectionsInitialization && len(collections) > 0 {
		btc.collectionClients = make([]*BlipTesterCollectionClient, len(collections))
		for i, collection := range collections {
			btc.initCollectionReplication(ctx, collection, i)
		}
	} else {
		btc.nonCollectionAwareClient = NewBlipTesterCollectionClient(ctx, btc)
	}

	btc.pullReplication.bt.avoidRestTesterClose = true
	btc.pushReplication.bt.avoidRestTesterClose = true
}

// initCollectionReplication initializes a BlipTesterCollectionClient for the given collection.
func (btc *BlipTesterClient) initCollectionReplication(ctx context.Context, collection string, collectionIdx int) {
	btcReplicator := NewBlipTesterCollectionClient(ctx, btc)
	btcReplicator.collection = collection
	btcReplicator.collectionIdx = collectionIdx
	btc.collectionClients[collectionIdx] = btcReplicator
}

// waitForReplicationMessage waits for a replication message with the given serial number.
func (btc *BlipTesterClient) waitForReplicationMessage(collection *db.DatabaseCollection, serialNumber blip.MessageNumber) *blip.Message {
	if base.IsDefaultCollection(collection.ScopeName, collection.Name) {
		return btc.pushReplication.WaitForMessage(serialNumber)
	}
	return btc.pushReplication.WaitForMessage(serialNumber + 1)
}

// getMostRecentChangesMessage returns the most recent non nil changes message received from the pull replication. This represents the latest set of changes.
func (btc *BlipTesterClient) getMostRecentChangesMessage() *blip.Message {
	var highestMsgSeq uint32
	var highestSeqMsg *blip.Message
	// Grab most recent changes message
	for _, message := range btc.pullReplication.GetMessages() {
		if message.Properties["Profile"] != db.MessageChanges {
			continue
		}
		messageBody, err := message.Body()
		require.NoError(btc.TB(), err)
		if string(messageBody) == "null" {
			continue
		}
		if highestMsgSeq >= uint32(message.SerialNumber()) {
			continue
		}
		highestMsgSeq = uint32(message.SerialNumber())
		highestSeqMsg = message
	}
	return highestSeqMsg
}

// SingleCollection returns a single collection blip tester if the RestTester database is configured with only one collection. Otherwise, throw a fatal test error.
func (btcRunner *BlipTestClientRunner) SingleCollection(clientID uint32) *BlipTesterCollectionClient {
	if btcRunner.clients[clientID].nonCollectionAwareClient != nil {
		return btcRunner.clients[clientID].nonCollectionAwareClient
	}
	require.Equal(btcRunner.clients[clientID].TB(), 1, len(btcRunner.clients[clientID].collectionClients))
	return btcRunner.clients[clientID].collectionClients[0]
}

// Collection return a collection blip tester by name, if configured in the RestTester database. Otherwise, throw a fatal test error.
func (btcRunner *BlipTestClientRunner) Collection(clientID uint32, collectionName string) *BlipTesterCollectionClient {
	if collectionName == "_default._default" && btcRunner.clients[clientID].nonCollectionAwareClient != nil {
		return btcRunner.clients[clientID].nonCollectionAwareClient
	}
	for _, collectionClient := range btcRunner.clients[clientID].collectionClients {
		if collectionClient.collection == collectionName {
			return collectionClient
		}
	}
	require.FailNow(btcRunner.clients[clientID].TB(), fmt.Sprintf("Could not find collection %s in BlipTesterClient", collectionName))
	return nil
}

// BlipTesterPushOptions
type BlipTesterPushOptions struct {
	Continuous bool
	Since      string

	// TODO: Not Implemented
	// Channels   string
	// DocIDs     []string
	// changesBatchSize int
}

// StartPush will begin a continuous push replication since 0 between the client and server
func (btcc *BlipTesterCollectionClient) StartPush() {
	btcc.StartPushWithOpts(BlipTesterPushOptions{Continuous: true, Since: "0"})
}

// TODO: CBG-4401 Implement opts.changesBatchSize and raise default batch to ~20-200 to match real CBL client
const changesBatchSize = 1

type proposeChangeBatchEntry struct {
	docID               string
	version             DocVersion
	revTreeIDHistory    []string
	hlvHistory          db.HybridLogicalVector
	seq                 clientSeq
	latestServerVersion DocVersion
	isDelete            bool
}

func (e proposeChangeBatchEntry) historyStr() string {
	if e.useHLV() {
		return e.hlvHistory.ToHistoryForHLV()
	}
	sb := strings.Builder{}
	for i, revTreeID := range e.revTreeIDHistory {
		if i > 0 {
			sb.WriteString(",")
		}
		sb.WriteString(revTreeID)
	}
	return sb.String()
}

func (e proposeChangeBatchEntry) useHLV() bool {
	return e.version.CV.SourceID != ""
}

// Rev returns the value for revision ID in a blip message. Returns CV if present, otherwise revtree id.
func (e proposeChangeBatchEntry) Rev() string {
	if e.useHLV() {
		return e.version.CV.String()
	}
	return e.version.RevTreeID
}

func (e proposeChangeBatchEntry) MarshalJSON() ([]byte, error) {
	output := &bytes.Buffer{}
	rev := e.Rev()
	if e.useHLV() {
		// Until CBG-4461 is implemented the second value in the array is the full HLV.
		if e.historyStr() != "" {
			rev += ";" + e.historyStr()
		}
	}
	fmt.Fprintf(output, `["%s","%s"`, e.docID, rev)
	if e.latestServerVersion.RevTreeID != "" || e.latestServerVersion.CV.Value != 0 {
		if e.useHLV() {
			fmt.Fprintf(output, `,"%s"`, e.latestServerVersion.CV.String())
		} else {
			fmt.Fprintf(output, `,"%s"`, e.latestServerVersion.RevTreeID)
		}
	}
	fmt.Fprintf(output, "]")
	return output.Bytes(), nil
}

func (e proposeChangeBatchEntry) GoString() string {
	return fmt.Sprintf("proposeChangeBatchEntry{docID: %q, version:%v,revTreeIDHistory:%v,hlvHistory:%v,seq:%d,latestServerVersion:%v,isDelete: %t}", e.docID, e.version, e.revTreeIDHistory, e.hlvHistory, e.seq, e.latestServerVersion, e.isDelete)
}

// StartPushWithOpts will begin a push replication with the given options between the client and server
func (btcc *BlipTesterCollectionClient) StartPushWithOpts(opts BlipTesterPushOptions) {
	require.True(btcc.TB(), btcc.pushRunning.CASRetry(false, true), "push replication already running")

	btcc.pushCtx, btcc.pushCtxCancel = context.WithCancel(btcc.ctx)
	ctx := btcc.pushCtx
	sinceFromStr, err := db.ParsePlainSequenceID(opts.Since)
	require.NoError(btcc.TB(), err)
	seq := clientSeq(sinceFromStr.SafeSequence())
	btcc.goroutineWg.Add(1)
	go func() {
		defer func() {
			btcc.pushRunning.Set(false)
		}()
		defer btcc.goroutineWg.Done()
		// TODO: CBG-4401 wire up opts.changesBatchSize and implement a flush timeout for when the client doesn't fill the batch
		changesBatch := make([]proposeChangeBatchEntry, 0, changesBatchSize)
		base.DebugfCtx(ctx, base.KeySGTest, "Starting push replication iteration with since=%v", seq)
		for change := range btcc.changesSince(ctx, seq, opts.Continuous) {
			changesBatch = append(changesBatch, *change)
			if len(changesBatch) >= changesBatchSize {
				base.DebugfCtx(ctx, base.KeySGTest, "Sending batch of %d changes", len(changesBatch))
				btcc.sendRevisions(ctx, changesBatch)
				changesBatch = changesBatch[:0]
			}

		}
	}()
}

// sendProposeChanges sends a proposeChanges request to the server for the given changes, waits for a response and returns it.
func (btcc *BlipTesterCollectionClient) sendProposeChanges(ctx context.Context, changesBatch []proposeChangeBatchEntry) *blip.Message {
	proposeChangesRequest := blip.NewRequest()
	proposeChangesRequest.SetProfile(db.MessageProposeChanges)

	proposeChangesRequestBody, err := base.JSONMarshal(changesBatch)
	require.NoError(btcc.TB(), err, "error marshalling proposeChanges request body: %v", err)
	proposeChangesRequest.SetBody(proposeChangesRequestBody)

	base.DebugfCtx(ctx, base.KeySGTest, "proposeChanges request body: %s, changes:%#+v", string(proposeChangesRequestBody), changesBatch)

	btcc.addCollectionProperty(proposeChangesRequest)

	btcc.sendPushMsg(proposeChangesRequest)

	proposeChangesResponse := proposeChangesRequest.Response()
	rspBody, err := proposeChangesResponse.Body()
	require.NoError(btcc.TB(), err)
	require.NotContains(btcc.TB(), proposeChangesResponse.Properties, "Error-Domain", "unexpected error response from proposeChanges: %v, %s", proposeChangesResponse, rspBody)
	require.NotContains(btcc.TB(), proposeChangesResponse.Properties, "Error-Code", "unexpected error response from proposeChanges: %v, %s", proposeChangesResponse, rspBody)

	base.DebugfCtx(ctx, base.KeySGTest, "proposeChanges response: %s", string(rspBody))
	return proposeChangesResponse
}

// sends a rev request to the server for the given change, waits for response and updates the last known replication.
func (btcc *BlipTesterCollectionClient) sendRev(ctx context.Context, change proposeChangeBatchEntry, deltasSupported bool) {
	revRequest := blip.NewRequest()
	revRequest.SetProfile(db.MessageRev)
	revRequest.Properties[db.RevMessageID] = change.docID
	revRequest.Properties[db.RevMessageRev] = change.Rev()
	revRequest.Properties[db.RevMessageHistory] = change.historyStr()
	if change.isDelete {
		revRequest.Properties[db.RevMessageDeleted] = "1"
	}
	var deltaVersion *DocVersion
	var docBody []byte
	if deltasSupported {
		docBody, deltaVersion = btcc.getDeltaBody(change.docID, change.version, change.latestServerVersion)
	} else {
		docBody = btcc.getBodyBytes(change.docID, change.version)
	}
	if deltasSupported && deltaVersion != nil {
		base.DebugfCtx(ctx, base.KeySGTest, "specifying last known server version as deltaSrc for doc %s = %v", change.docID, deltaVersion)
		if btcc.UseHLV() {
			revRequest.Properties[db.RevMessageDeltaSrc] = deltaVersion.CV.String()
		} else {
			revRequest.Properties[db.RevMessageDeltaSrc] = deltaVersion.RevTreeID
		}
	}
	revRequest.SetBody(docBody)

	btcc.addCollectionProperty(revRequest)
	btcc.sendPushMsg(revRequest)
	base.DebugfCtx(ctx, base.KeySGTest, "sent doc %s / %#v", change.docID, change.version)
	// block until remote has actually processed the rev and sent a response
	revResp := revRequest.Response()
	errorCode := revResp.Properties["Error-Code"]
	// if there is something wrong with the delta, resend as a non delta
	if errorCode == strconv.Itoa(http.StatusUnprocessableEntity) && deltasSupported {
		btcc.sendRev(ctx, change, false)
		return
	}
	if errorCode == strconv.Itoa(http.StatusConflict) {
		// If there is a conflict created between the proceeding proposeChanges and this rev message.
		// this is not an error.
		return
	}
	require.NotContains(btcc.TB(), revResp.Properties, "Error-Domain", "unexpected error response from rev %#v", revResp)
	base.DebugfCtx(ctx, base.KeySGTest, "peer acked rev %s / %#v", change.docID, change.version)
	btcc.updateLastReplicatedRev(change.docID, change.version, revRequest)
}

func (btcc *BlipTesterCollectionClient) sendRevisions(ctx context.Context, changesBatch []proposeChangeBatchEntry) {
	proposeChangesResponse := btcc.sendProposeChanges(ctx, changesBatch)

	var serverDeltas bool
	if proposeChangesResponse.Properties[db.ChangesResponseDeltas] == "true" {
		base.DebugfCtx(ctx, base.KeySGTest, "server supports deltas")
		serverDeltas = true
	}
	rspBody, err := proposeChangesResponse.Body()
	require.NoError(btcc.TB(), err)
	var response []int
	err = base.JSONUnmarshal(rspBody, &response)
	require.NoError(btcc.TB(), err)
	for i, change := range changesBatch {
		var status int
		if i >= len(response) {
			// trailing zeros are removed - treat as 0 from now on
			status = 0
		} else {
			status = response[i]
		}
		switch status {
		case 0:
			btcc.sendRev(ctx, change, serverDeltas && btcc.parent.ClientDeltas)
		case 304:
			// peer already has doc version
			base.DebugfCtx(ctx, base.KeySGTest, "peer already has doc %s / %v", change.docID, change.version)
			continue
		case 409:
			// conflict - puller will need to resolve (if enabled) - resolution pushed independently so we can ignore this one
			base.DebugfCtx(ctx, base.KeySGTest, "conflict for doc %s clientVersion:%v serverVersion:%v", change.docID, change.version, change.latestServerVersion)
			continue
		default:
			btcc.TB().Errorf("unexpected status %d for doc %s / %s", status, change.docID, change.version)
			return
		}
	}
}

// StartPull will begin a continuous pull replication since 0 between the client and server
func (btcc *BlipTesterCollectionClient) StartPull() {
	btcc.StartPullSince(BlipTesterPullOptions{Continuous: true, Since: "0"})
}

// StartOneShotPull will begin a one-shot pull replication since 0 and continuous=false between the client and server
func (btcc *BlipTesterCollectionClient) StartOneshotPull() {
	btcc.StartPullSince(BlipTesterPullOptions{Continuous: false, Since: "0"})
}

// BlipTesterPullOptions represents options passed to StartPull (SubChanges) functions
type BlipTesterPullOptions struct {
	ActiveOnly  bool
	Channels    string
	Continuous  bool
	DocIDs      []string
	RequestPlus bool
	Since       string
}

// StartPullSince will begin a pull replication between the client and server with the given params.
func (btcc *BlipTesterCollectionClient) StartPullSince(options BlipTesterPullOptions) {
	require.True(btcc.TB(), btcc.pullRunning.CompareAndSwap(false, true), "pull replication already running")
	base.WarnfCtx(base.TestCtx(btcc.TB()), "client=%s pullRunning=%t", btcc.collection, btcc.pullRunning.Load())
	subChangesRequest := blip.NewRequest()
	subChangesRequest.SetProfile(db.MessageSubChanges)
	subChangesRequest.Properties[db.SubChangesContinuous] = fmt.Sprintf("%t", options.Continuous)
	subChangesRequest.Properties[db.SubChangesSince] = options.Since
	subChangesRequest.Properties[db.SubChangesActiveOnly] = fmt.Sprintf("%t", options.ActiveOnly)
	if options.Channels != "" {
		subChangesRequest.Properties[db.SubChangesFilter] = base.ByChannelFilter
		subChangesRequest.Properties[db.SubChangesChannels] = options.Channels
	}
	if options.RequestPlus {
		subChangesRequest.Properties[db.SubChangesRequestPlus] = "true"
	}

	if btcc.parent.BlipTesterClientOpts.SendRevocations {
		subChangesRequest.Properties[db.SubChangesRevocations] = "true"
	}

	if btcc.parent.BlipTesterClientOpts.sendReplacementRevs {
		subChangesRequest.Properties[db.SubChangesSendReplacementRevs] = "true"
	}

	if len(options.DocIDs) > 0 {
		subChangesRequest.SetBody(base.MustJSONMarshal(btcc.TB(),
			db.SubChangesBody{
				DocIDs: options.DocIDs,
			},
		))
	}
	btcc.sendPullMsg(subChangesRequest)

	// ensure subChanges was successful
	subChangesResponse := subChangesRequest.Response()
	rspBody, err := subChangesResponse.Body()
	require.NoError(btcc.TB(), err)
	errorDomain := subChangesResponse.Properties["Error-Domain"]
	errorCode := subChangesResponse.Properties["Error-Code"]
	if errorDomain != "" && errorCode != "" {
		require.FailNow(btcc.TB(), fmt.Sprintf("error %s %s from subChanges with body: %s", errorDomain, errorCode, string(rspBody)))
	}
}

func (btcc *BlipTesterCollectionClient) StopPush() {
	require.True(btcc.TB(), btcc.pushRunning.IsTrue(), "can't stop push replication - not running")
	btcc.pushCtxCancel()

	// Wake up any waiting push loops to check for cancellation
	btcc._seqCond.Broadcast()

	// wait for push replication to stop running
	assert.EventuallyWithT(btcc.TB(), func(c *assert.CollectT) {
		assert.False(c, btcc.pushRunning.IsTrue(), "push replication still running %t", btcc.pushRunning.IsTrue())
	}, 20*time.Second, 1*time.Millisecond)

}

// UnsubPullChanges will send an UnsubChanges message to the server to stop the pull replication. Fails test harness if Sync Gateway responds with an error.
func (btcc *BlipTesterCollectionClient) UnsubPullChanges() {
	unsubChangesRequest := blip.NewRequest()
	unsubChangesRequest.SetProfile(db.MessageUnsubChanges)

	btcc.sendPullMsg(unsubChangesRequest)
	body, err := unsubChangesRequest.Response().Body()
	require.NoError(btcc.TB(), err)
	require.Empty(btcc.TB(), body)
	require.True(btcc.TB(), btcc.pullRunning.CompareAndSwap(true, false), "pull replication already running")
	base.WarnfCtx(base.TestCtx(btcc.TB()), "client=%s pullRunning=%t", btcc.collection, btcc.pullRunning.Load())
}

// NewBlipTesterCollectionClient creates a collection specific client from a BlipTesterClient
<<<<<<< HEAD
func NewBlipTesterCollectionClient(btc *BlipTesterClient) *BlipTesterCollectionClient {
=======
func NewBlipTesterCollectionClient(ctx context.Context, btc *BlipTesterClient) *BlipTesterCollectionClient {
	ctx, ctxCancel := context.WithCancel(ctx)
>>>>>>> 946c5fe6
	l := sync.RWMutex{}
	c := &BlipTesterCollectionClient{
		seqLock:       &l,
		_seqStore:     make(map[clientSeq]*clientDoc),
		_seqFromDocID: make(map[string]clientSeq),
		_seqCond:      sync.NewCond(&l),
		_attachments:  make(map[string][]byte),
		parent:        btc,
		hlc:           btc.hlc,
	}
	c.initializeClient(btc.rt.Context())
	globalBlipTesterClients.add(btc.TB().Name())
	return c
}

func (btcc *BlipTesterCollectionClient) initializeClient(ctx context.Context) {
	btcc.ctx, btcc.ctxCancel = context.WithCancel(ctx)
}

// Close will empty the stored docs and close the underlying replications.
func (btcc *BlipTesterCollectionClient) Close() {
	btcc.shutdown()

	btcc.seqLock.Lock()
	defer btcc.seqLock.Unlock()
	// empty storage
	btcc._seqStore = make(map[clientSeq]*clientDoc, 0)
	btcc._seqFromDocID = make(map[string]clientSeq, 0)

	btcc.attachmentsLock.Lock()
	defer btcc.attachmentsLock.Unlock()
	btcc._attachments = make(map[string][]byte, 0)
	globalBlipTesterClients.remove(btcc.TB(), btcc.TB().Name())
}

func (btcc *BlipTesterCollectionClient) shutdown() {
	btcc.ctxCancel()

	// wake up changes feeds to exit - don't need lock for sync.Cond
	btcc._seqCond.Broadcast()

	require.NoError(btcc.TB(), WaitWithTimeout(&btcc.goroutineWg, 5*time.Second))
}

// sendMsg sends a blip message to the server and stores it on BlipTesterReplicator. The response is not read unless the caller calls msg.Response()
func (btr *BlipTesterReplicator) sendMsg(msg *blip.Message) {
	require.True(btr.TB(), btr.bt.sender.Send(msg))
	btr.storeMessage(msg)
}

// upsertDoc will create or update the doc based on whether parentVersion is passed or not. Enforces MVCC update.
func (btcc *BlipTesterCollectionClient) upsertDoc(docID string, parentVersion *DocVersion, body []byte, isDelete bool) *clientDocRev {
	btcc.seqLock.Lock()
	defer btcc.seqLock.Unlock()
	oldSeq, ok := btcc._seqFromDocID[docID]
	var doc *clientDoc
	if ok {
		require.NotNil(btcc.TB(), parentVersion, "docID: %v already exists on the client with seq: %v - expecting to create doc based on not nil parentVersion", docID, oldSeq)
		doc, ok = btcc._seqStore[oldSeq]
		require.True(btcc.TB(), ok, "seq %q for docID %q found but no doc in _seqStore", oldSeq, docID)
	} else {
		require.Nil(btcc.TB(), parentVersion, "docID: %v was not found on the client - expecting to create doc based on nil parentVersion, parentVersion=%v", docID, parentVersion)
		doc = newClientDocument(docID, 0, nil)
	}

	newGen := 1
	var hlv db.HybridLogicalVector
	if parentVersion != nil {
		// grab latest version for this doc and make sure we're doing an upsert on top of it to avoid branching revisions
		latestRev := doc._latestRev(btcc.TB())
		latestVersion := latestRev.version
		require.True(btcc.TB(), parentVersion.CV == latestVersion.CV || parentVersion.RevTreeID == latestVersion.RevTreeID, "latest version for docID: %v is %v, expected parentVersion: %v", docID, latestVersion, parentVersion)
		if btcc.UseHLV() {
			hlv = latestRev.HLV
		} else {
			newGen = parentVersion.RevIDGeneration() + 1
		}
	}

	body = btcc.ProcessInlineAttachments(body, newGen)

	var docVersion DocVersion
	if btcc.UseHLV() {
		newVersion := db.Version{SourceID: btcc.parent.SourceID, Value: uint64(btcc.hlc.Now())}
		require.NoError(btcc.TB(), hlv.AddVersion(newVersion))
		docVersion = DocVersion{CV: *hlv.ExtractCurrentVersionFromHLV()}
	} else {
		digest := "abc" // TODO: Generate rev ID digest based on body hash?
		newRevID := fmt.Sprintf("%d-%s", newGen, digest)
		docVersion = DocVersion{RevTreeID: newRevID}
	}

	newSeq := btcc._nextSequence()
	rev := clientDocRev{clientSeq: newSeq, version: docVersion, body: body, HLV: hlv, isDelete: isDelete}
	doc._addNewRev(rev)

	btcc._seqStore[newSeq] = doc
	btcc._seqFromDocID[docID] = newSeq
	delete(btcc._seqStore, oldSeq)

	// new sequence written, wake up changes feeds
	btcc._seqCond.Broadcast()

	return &rev
}

// Delete creates a tombstone for the document and returns a the current DocVersion and hlv. If the BlipTesterCollectionClient is using revtrees, hlv will be nil.
func (btcc *BlipTesterCollectionClient) Delete(docID string, parentVersion *DocVersion) (DocVersion, *db.HybridLogicalVector) {
	require.NotNil(btcc.TB(), parentVersion, "parentVersion must be provided for delete operation")
	newRev := btcc.upsertDoc(docID, parentVersion, []byte(`{}`), true)
	return newRev.version, &newRev.HLV
}

// AddRev creates a revision on the client. This creates a new revision from the parentVersion and returns the new DocVersion.
// The rev ID is always: "N-abc", where N is rev generation for predictability.
func (btcc *BlipTesterCollectionClient) AddRev(docID string, parentVersion *DocVersion, body []byte) DocVersion {
	newRev := btcc.upsertDoc(docID, parentVersion, body, false)
	return newRev.version
}

// AddHLVRev creates a revision on the client. This returns an HLV in addition to DocVersion and is otherwise identical to AddRev
func (btc *BlipTesterCollectionClient) AddHLVRev(docID string, parentVersion *DocVersion, body []byte) (DocVersion, *db.HybridLogicalVector) {
	newRev := btc.upsertDoc(docID, parentVersion, body, false)
	return newRev.version, &newRev.HLV
}

// GetDocVersion fetches revid and cv directly from the bucket.  Used to support REST-based verification in btc tests
// even while REST only supports revTreeId
// TODO: This doesn't support multi-collection testing, btc.GetDocVersion uses
//
//	GetSingleTestDatabaseCollection()
func (btcc *BlipTesterCollectionClient) GetDocVersion(docID string) DocVersion {
	return btcc.parent.GetDocVersion(docID)
}

// GetDocVersion fetches revid and cv directly from the bucket.  Used to support REST-based verification in btc tests
// even while REST only supports revTreeId
func (btc *BlipTesterClient) GetDocVersion(docID string) DocVersion {
	collection, ctx := btc.rt.GetSingleTestDatabaseCollection()
	doc, err := collection.GetDocument(ctx, docID, db.DocUnmarshalSync)
	require.NoError(btc.rt.TB(), err)
	if !btc.UseHLV() || doc.HLV == nil {
		return DocVersion{RevTreeID: doc.CurrentRev}
	}
	return DocVersion{RevTreeID: doc.CurrentRev, CV: db.Version{SourceID: doc.HLV.SourceID, Value: doc.HLV.Version}}
}

func (btcc *BlipTesterCollectionClient) ProcessInlineAttachments(inputBody []byte, revGen int) (outputBody []byte) {
	if !bytes.Contains(inputBody, []byte(db.BodyAttachments)) {
		return inputBody
	}
	var newDocJSON map[string]interface{}
	require.NoError(btcc.TB(), base.JSONUnmarshal(inputBody, &newDocJSON))
	attachments, ok := newDocJSON[db.BodyAttachments]
	if !ok {
		return inputBody
	}
	attachmentMap, ok := attachments.(map[string]interface{})
	require.True(btcc.TB(), ok)
	for attachmentName, inlineAttachment := range attachmentMap {
		inlineAttachmentMap := inlineAttachment.(map[string]interface{})
		attachmentData, ok := inlineAttachmentMap["data"]
		if !ok {
			isStub, _ := inlineAttachmentMap["stub"].(bool)
			require.True(btcc.TB(), isStub, "couldn't find data and stub property for inline attachment %#v : %v", attachmentName, inlineAttachmentMap)
			// push the stub as-is
			continue
		}

		// Transform inline attachment data into metadata
		data, ok := attachmentData.(string)
		require.True(btcc.TB(), ok, "inline attachment data was not a string, got %T", attachmentData)

		length, digest := btcc.saveAttachment(data)

		attachmentMap[attachmentName] = map[string]interface{}{
			"digest": digest,
			"length": length,
			"stub":   true,
		}
		if !btcc.UseHLV() {
			attachmentMap[attachmentName].(map[string]interface{})["revpos"] = revGen
		}
		newDocJSON[db.BodyAttachments] = attachmentMap
	}
	return base.MustJSONMarshal(btcc.TB(), newDocJSON)
}

// GetVersion returns the data stored in the Client under the given docID and version
func (btcc *BlipTesterCollectionClient) GetVersion(docID string, docVersion DocVersion) (data []byte, latestKnownVersion *DocVersion, found bool) {
	btcc.seqLock.RLock()
	defer btcc.seqLock.RUnlock()
	doc, ok := btcc._getClientDoc(docID)
	if !ok {
		return nil, nil, false
	}
	lastKnownVersion := doc._latestRev(btcc.TB()).version
	var lookupVersion DocVersion
	if btcc.UseHLV() {
		lookupVersion = DocVersion{CV: docVersion.CV}
	} else {
		lookupVersion = DocVersion{RevTreeID: docVersion.RevTreeID}
	}
	revSeq, ok := doc._seqsByVersions[lookupVersion]
	if !ok {
		return nil, &lastKnownVersion, false
	}

	rev, ok := doc._revisionsBySeq[revSeq]
	require.True(btcc.TB(), ok, "seq %q for docID %q found but no rev in _seqStore", revSeq, docID)

	return rev.body, &lastKnownVersion, true
}

func (btc *BlipTesterClient) UseHLV() bool {
	for _, protocol := range btc.SupportedBLIPProtocols {
		subProtocol, err := db.ParseSubprotocolString(protocol)
		require.NoError(btc.rt.TB(), err)
		if subProtocol >= db.CBMobileReplicationV4 {
			return true
		}
	}
	return false
}

func (btc *BlipTesterClient) AssertOnBlipHistory(t *testing.T, msg *blip.Message, docVersion DocVersion) {
	subProtocol, err := db.ParseSubprotocolString(btc.SupportedBLIPProtocols[0])
	require.NoError(t, err)
	if subProtocol >= db.CBMobileReplicationV4 { // history could be empty a lot of the time in HLV messages as updates from the same source won't populate previous versions
		if msg.Properties[db.RevMessageHistory] != "" {
			assert.Equal(t, docVersion.CV.String(), msg.Properties[db.RevMessageHistory])
		}
	} else {
		assert.Equal(t, docVersion.RevTreeID, msg.Properties[db.RevMessageHistory])
	}
}

// WaitForVersion blocks until the given document version has been stored by the client, and returns the data when found. The test will fail after 10 seconds if a matching document is not found.
func (btcc *BlipTesterCollectionClient) WaitForVersion(docID string, docVersion DocVersion) (data []byte) {
	if data, _, found := btcc.GetVersion(docID, docVersion); found {
		return data
	}
	require.EventuallyWithT(btcc.TB(), func(c *assert.CollectT) {
		var found bool
		var lastKnownVersion *DocVersion
		data, lastKnownVersion, found = btcc.GetVersion(docID, docVersion)
		assert.True(c, found, "Could not find docID:%+v Version %+v, last known version: %#v", docID, docVersion, lastKnownVersion)
	}, 10*time.Second, 5*time.Millisecond, "BlipTesterClient timed out waiting for doc %+v Version %+v", docID, docVersion)
	return data
}

// getBody returns the body for a specific revision. This will fail the test harness if not present.
func (btcc *BlipTesterCollectionClient) getBody(docID string, version DocVersion) db.Body {
	rawDoc := btcc.getBodyBytes(docID, version)
	var body db.Body
	require.NoError(btcc.TB(), body.Unmarshal(rawDoc))
	return body
}

// getBody returns the body for a specific revision. This will fail the test harness if not present.
func (btcc *BlipTesterCollectionClient) getBodyBytes(docID string, version DocVersion) []byte {
	btcc.seqLock.RLock()
	defer btcc.seqLock.RUnlock()
	doc, ok := btcc._getClientDoc(docID)
	require.True(btcc.TB(), ok, "docID %q not found", docID)
	return doc._getRev(btcc.TB(), version, true).body
}

// getLatestHLV returns the HLV for the document. This will return nil if the document doesn't exist in the local store.
func (btcc *BlipTesterCollectionClient) getHLV(docID string) *db.HybridLogicalVector {
	btcc.seqLock.RLock()
	defer btcc.seqLock.RUnlock()
	doc, ok := btcc._getClientDoc(docID)
	if !ok {
		return nil
	}
	return &doc._latestRev(btcc.TB()).HLV
}

// getDeltaBody returns the body of the given docID at a given version. If the serverVersion is available locally and not a tombstone, create the body as a delta. If there is no version available to make a delta, the parentVerison will be nil and the full body of the document at the version will be returned.
func (btcc *BlipTesterCollectionClient) getDeltaBody(docID string, version DocVersion, serverVersion DocVersion) (body []byte, parentVersion *DocVersion) {
	btcc.seqLock.RLock()
	defer btcc.seqLock.RUnlock()
	doc, ok := btcc._getClientDoc(docID)
	require.True(btcc.TB(), ok, "docID %q not found", docID)
	rev := doc._getRev(btcc.TB(), version, true)
	serverRev, ok := doc._revisionsBySeq[doc._seqsByVersions[serverVersion]]
	if !ok || serverRev.isDelete {
		return rev.body, nil
	}
	var deltaBody db.Body
	require.NoError(btcc.TB(), deltaBody.Unmarshal(serverRev.body), "serverRev=%+v", serverRev)
	var newBodyUnmarshalled db.Body
	require.NoError(btcc.TB(), newBodyUnmarshalled.Unmarshal(rev.body))
	delta, err := base.Diff(deltaBody, newBodyUnmarshalled)
	require.NoError(btcc.TB(), err)

	return delta, &serverRev.version
}

// WaitForDoc blocks until any document with the doc ID has been stored by the client, and returns the document body when found. If a document will be reported multiple times, the latest copy of the document is returned (not necessarily the first). The test will fail after 10 seconds if the document
func (btcc *BlipTesterCollectionClient) WaitForDoc(docID string) (data []byte) {

	if data, _, version := btcc.GetDoc(docID); version != nil {
		return data
	}
	require.EventuallyWithT(btcc.TB(), func(c *assert.CollectT) {
		var version *DocVersion
		data, _, version = btcc.GetDoc(docID)
		assert.NotNil(c, version, "Could not find docID:%+v", docID)
	}, 10*time.Second, 5*time.Millisecond, "BlipTesterClient timed out waiting for doc %+v", docID)
	return data
}

// GetMessage returns the message stored in the Client under the given serial number
func (btr *BlipTesterReplicator) GetMessage(serialNumber blip.MessageNumber) (msg *blip.Message, found bool) {
	btr.messagesLock.RLock()
	defer btr.messagesLock.RUnlock()

	if msg, ok := btr.messages[serialNumber]; ok {
		return msg, ok
	}

	return nil, false
}

// GetMessages returns a map of all messages stored in the Client keyed by serial number. These messages are mutable, but the response of the messages has been received so they should be effectively immutable.
func (btr *BlipTesterReplicator) GetMessages() map[blip.MessageNumber]*blip.Message {
	btr.messagesLock.RLock()
	defer btr.messagesLock.RUnlock()

	messages := make(map[blip.MessageNumber]*blip.Message, len(btr.messages))
	for k, v := range btr.messages {
		// Read the body before copying, since it might be read asynchronously
		_, _ = v.Body()
		messages[k] = v
	}

	return messages
}

// GetAllMessagesSummary returns a pretty-printed set of messages that have been processed by the replicator. This is an expensive operation and should be used with caution.
func (btr *BlipTesterReplicator) GetAllMessagesSummary() string {
	output := strings.Builder{}
	messages := btr.GetMessages()
	output.WriteString("{")
	for i := 1; i <= len(messages); i++ {
		if i == 0 {
			output.WriteString("\n")
		}
		msg, ok := messages[blip.MessageNumber(i)]
		require.True(btr.TB(), ok, "Message %d not found in messages map", i)
		body, err := msg.Body()
		require.NoError(btr.TB(), err)
		output.WriteString(fmt.Sprintf("\t%s:{Properties:%s Body: %s}\n", msg, msg.Properties, body))
	}
	output.WriteString("}")
	return output.String()
}

// WaitForMessage blocks until the given message serial number has been stored by the replicator, and returns the message when found. The test will fail if message is not found after 10 seconds.
func (btr *BlipTesterReplicator) WaitForMessage(serialNumber blip.MessageNumber) (msg *blip.Message) {
	require.EventuallyWithT(btr.TB(), func(c *assert.CollectT) {
		var ok bool
		msg, ok = btr.GetMessage(serialNumber)
		assert.True(c, ok)
	}, 10*time.Second, 5*time.Millisecond, "BlipTesterReplicator timed out waiting for BLIP message: %v", serialNumber)
	return msg
}

func (btr *BlipTesterReplicator) storeMessage(msg *blip.Message) {
	btr.messagesLock.Lock()
	defer btr.messagesLock.Unlock()
	btr.messages[msg.SerialNumber()] = msg
}

// WaitForBlipRevMessage blocks until the given doc ID and rev ID has been stored by the client, and returns the message when found. If not found after 10 seconds, test will fail.
func (btc *BlipTesterCollectionClient) WaitForBlipRevMessage(docID string, docVersion DocVersion) (msg *blip.Message) {
	require.EventuallyWithT(btc.TB(), func(c *assert.CollectT) {
		var ok bool
		msg, ok = btc.GetBlipRevMessage(docID, docVersion)
		assert.True(c, ok, "Could not find docID:%+v, Version: %+v", docID, docVersion)
	}, 10*time.Second, 5*time.Millisecond, "BlipTesterClient timed out waiting for BLIP message docID: %v, Version: %v", docID, docVersion)
	require.NotNil(btc.TB(), msg)
	return msg
}

// GetBlipRevMessage returns the rev message that wrote the given docID/DocVersion on the client.
func (btcc *BlipTesterCollectionClient) GetBlipRevMessage(docID string, version DocVersion) (msg *blip.Message, found bool) {
	btcc.seqLock.RLock()
	defer btcc.seqLock.RUnlock()

	if doc, ok := btcc._getClientDoc(docID); ok {
		var lookupVersion DocVersion
		if btcc.UseHLV() {
			lookupVersion = DocVersion{CV: version.CV}
		} else {
			lookupVersion = DocVersion{RevTreeID: version.RevTreeID}
		}

		if seq, ok := doc._seqsByVersions[lookupVersion]; ok {
			if rev, ok := doc._revisionsBySeq[seq]; ok {
				require.NotNil(btcc.TB(), rev.message, "rev.message is nil for docID:%+v, version: %+v", docID, version)
				return rev.message, true
			}
		}
	}

	return nil, false
}

func (btcRunner *BlipTestClientRunner) StartPull(clientID uint32) {
	btcRunner.SingleCollection(clientID).StartPull()
}

func (btcRunner *BlipTestClientRunner) StartPush(clientID uint32) {
	btcRunner.SingleCollection(clientID).StartPush()
}

func (btcRunner *BlipTestClientRunner) StartPushWithOpts(clientID uint32, opts BlipTesterPushOptions) {
	btcRunner.SingleCollection(clientID).StartPushWithOpts(opts)
}

// WaitForVersion blocks until the given document version has been stored by the client, and returns the data when found or fails test if document is not found after 10 seconds.
func (btcRunner *BlipTestClientRunner) WaitForVersion(clientID uint32, docID string, docVersion DocVersion) (data []byte) {
	return btcRunner.SingleCollection(clientID).WaitForVersion(docID, docVersion)
}

// WaitForBlipRevMessage blocks until any blip message with a given docID has been stored by the client, and returns the message when found. If document is not not found after 10 seconds, test will fail.
func (btcRunner *BlipTestClientRunner) WaitForDoc(clientID uint32, docID string) []byte {
	return btcRunner.SingleCollection(clientID).WaitForDoc(docID)
}

// WaitForBlipRevMessage blocks until the given doc ID and rev ID has been stored by the client, and returns the message when found. If document is not found after 10 seconds, test will fail.
func (btcRunner *BlipTestClientRunner) WaitForBlipRevMessage(clientID uint32, docID string, version DocVersion) *blip.Message {
	return btcRunner.SingleCollection(clientID).WaitForBlipRevMessage(docID, version)
}

func (btcRunner *BlipTestClientRunner) StartOneshotPull(clientID uint32) {
	btcRunner.SingleCollection(clientID).StartOneshotPull()
}

// AddRev creates a revision on the client.
// The rev ID is always: "N-abc", where N is rev generation for predictability.
func (btcRunner *BlipTestClientRunner) AddRev(clientID uint32, docID string, version *DocVersion, body []byte) DocVersion {
	return btcRunner.SingleCollection(clientID).AddRev(docID, version, body)
}

func (btcrunner *BlipTestClientRunner) DeleteDoc(clientID uint32, docID string, version *DocVersion) DocVersion {
	vrs, _ := btcrunner.SingleCollection(clientID).Delete(docID, version)
	return vrs
}

func (btcRunner *BlipTestClientRunner) StartPullSince(clientID uint32, options BlipTesterPullOptions) {
	btcRunner.SingleCollection(clientID).StartPullSince(options)
}

func (btcRunner *BlipTestClientRunner) GetVersion(clientID uint32, docID string, version DocVersion) ([]byte, bool) {
	data, _, found := btcRunner.SingleCollection(clientID).GetVersion(docID, version)
	return data, found
}

// saveAttachment takes base64 encoded data and stores the attachment on the client.
func (btcRunner *BlipTestClientRunner) saveAttachment(clientID uint32, attachmentData string) (int, string) {
	return btcRunner.SingleCollection(clientID).saveAttachment(attachmentData)
}

// UnsubPullChanges will send an UnsubChanges message to the server to stop the pull replication. Fails test harness if Sync Gateway responds with an error.
func (btcRunner *BlipTestClientRunner) UnsubPullChanges(clientID uint32) {
	btcRunner.SingleCollection(clientID).UnsubPullChanges()
}

func (btcRunner *BlipTestClientRunner) StopPush(clientID uint32) {
	btcRunner.SingleCollection(clientID).StopPush()
}

// addCollectionProperty adds a collection index to the message properties.
func (btcc *BlipTesterCollectionClient) addCollectionProperty(msg *blip.Message) {
	if btcc.collection != "" {
		msg.Properties[db.BlipCollection] = strconv.Itoa(btcc.collectionIdx)
	}
}

// addCollectionProperty will automatically add a collection. If we are running with the default collection, or a single named collection, automatically add the right value. If there are multiple collections on the database, the test will fatally exit, since the behavior is undefined.
func (btc *BlipTesterClient) addCollectionProperty(msg *blip.Message) {
	if btc.nonCollectionAwareClient == nil {
		require.Equal(btc.TB(), 1, len(btc.collectionClients), "Multiple collection clients, exist so assuming that the only named collection is the single element of an array is not valid")
		msg.Properties[db.BlipCollection] = "0"
	}
}

// getCollectionClientFromMessage returns a the right blip tester client. This works automatically when BlipTesterClient is initialized when skipCollectionsInitialization is false.
func (btc *BlipTesterClient) getCollectionClientFromMessage(msg *blip.Message) *BlipTesterCollectionClient {
	collectionIdx, exists := msg.Properties[db.BlipCollection]
	if !exists {
		// If a collection property is passed, assume that the BlipTesterClient hasn't been initialized with collections.
		// If this fails, this means a message wasn't sent with the correct BlipCollection property, see use of addCollectionProperty
		require.NotNil(btc.TB(), btc.nonCollectionAwareClient)
		return btc.nonCollectionAwareClient
	}

	require.NotEqual(btc.TB(), "", collectionIdx, "no collection given in %q message", msg.Profile())

	idx, err := strconv.Atoi(collectionIdx)
	require.NoError(btc.TB(), err)
	require.Greater(btc.TB(), len(btc.collectionClients), idx)
	return btc.collectionClients[idx]
}

// sendPullMsg sends a message to the server and stores the message locally. This function does not wait for a response.
func (btcc *BlipTesterCollectionClient) sendPullMsg(msg *blip.Message) {
	btcc.addCollectionProperty(msg)
	btcc.parent.pullReplication.sendMsg(msg)
}

// sendPushMsg sends a message to the server and stores the message locally. This function does not wait for a response.
func (btcc *BlipTesterCollectionClient) sendPushMsg(msg *blip.Message) {
	btcc.addCollectionProperty(msg)
	btcc.parent.pushReplication.sendMsg(msg)
}

// _nextSequence returns the next sequence number for this collection.
func (btcc *BlipTesterCollectionClient) _nextSequence() clientSeq {
	btcc._seqLast++
	return btcc._seqLast
}

// pruneVersion removes the given version from the specified doc. This is not allowed for the latest version of a document.
func (btcc *BlipTesterCollectionClient) pruneVersion(docID string, version DocVersion) {
	btcc.seqLock.Lock()
	defer btcc.seqLock.Unlock()
	doc, ok := btcc._getClientDoc(docID)
	require.True(btcc.TB(), ok, "docID %q not found")
	doc._pruneVersion(btcc.TB(), version)
}

type revOptions struct {
	body                      []byte                  // body of the revision, nil if this is a deletion
	msg                       *blip.Message           // message that wrote this revision, could be a rev or changes messages
	isDelete                  bool                    // isDelete is true if this revision is a tombstone
	incomingVersion           DocVersion              // newVersion is the version of the new revision
	replacedVersion           *DocVersion             // replacedVersion is the version of the revision that was replaced, to update the global structure of all docIDs<->rev
	updateLatestServerVersion bool                    // updateLatestServerVersion is true if the latestServerVersion should be updated to the newVersion. This only keeps track of a single Sync Gateway.
	incomingHLV               *db.HybridLogicalVector // the incoming hlv for the revision. This is nil if revtrees are used and non nil if HLVs are used.
}

// addRev adds a revision for a specific document.
func (btcc *BlipTesterCollectionClient) addRev(ctx context.Context, docID string, opts revOptions) {
	btcc.seqLock.Lock()
	defer btcc.seqLock.Unlock()
	newClientSeq := btcc._nextSequence()

	newBody := opts.body
	newVersion := opts.incomingVersion
	doc, hasLocalDoc := btcc._getClientDoc(docID)
	updatedHLV := doc._getLatestHLVCopy(btcc.TB())
	require.NotNil(btcc.TB(), updatedHLV, "updatedHLV should not be nil for docID %q", docID)
	if doc._hasConflict(btcc.TB(), opts.incomingHLV) {
		newBody, updatedHLV = btcc._resolveConflict(opts.incomingHLV, opts.body, doc._latestRev(btcc.TB()))
		base.DebugfCtx(ctx, base.KeySGTest, "Resolved conflict for docID %q, incomingHLV:%v, existingHLV:%v, updatedHLV:%v", docID, opts.incomingHLV, doc._latestRev(btcc.TB()).HLV, updatedHLV)
	} else {
		base.DebugfCtx(ctx, base.KeySGTest, "No conflict")
		if btcc.UseHLV() {
			// Add the incoming HLV to the local HLV, regardless of winner
			require.NoError(btcc.TB(), updatedHLV.AddNewerVersions(opts.incomingHLV))
		}
	}
	newVersion.CV = *updatedHLV.ExtractCurrentVersionFromHLV()
	// ConflictResolver is currently on BlipTesterClient, but might be per replication in the future.
	docRev := clientDocRev{
		clientSeq: newClientSeq,
		isDelete:  opts.isDelete,
		message:   opts.msg,
		body:      newBody,
		HLV:       updatedHLV,
		version:   newVersion,
	}

	if !hasLocalDoc {
		doc = newClientDocument(docID, newClientSeq, &docRev)
	} else {
		// remove existing entry and replace with new seq
		delete(btcc._seqStore, doc._latestSeq)
		doc._addNewRev(docRev)
	}
	btcc._seqStore[newClientSeq] = doc
	btcc._seqFromDocID[docID] = newClientSeq

	if opts.replacedVersion != nil {
		// store the new sequence for a replaced rev for tests waiting for this specific rev
		doc._seqsByVersions[*opts.replacedVersion] = newClientSeq
	}
	if opts.updateLatestServerVersion {
		doc._latestServerVersion = opts.incomingVersion
	}
	// if we resolved a conflict, then we might need to push this conflict back
	if newVersion != opts.incomingVersion {
		btcc._seqCond.Broadcast()
	}
}

// getAllRevisions returns all revisions for a given docID
func (btcc *BlipTesterCollectionClient) getAllRevisions(docID string) []DocVersion {
	btcc.seqLock.RLock()
	defer btcc.seqLock.RUnlock()
	doc, ok := btcc._getClientDoc(docID)
	if !ok {
		return nil
	}
	docSeqs := doc._docRevSeqsNewestToOldest()
	versions := make([]DocVersion, 0, len(docSeqs))
	for _, seq := range docSeqs {
		versions = append(versions, doc._revisionBySeq(btcc.TB(), seq).version)
	}
	return versions
}

func (btc *BlipTesterClient) AssertDeltaSrcProperty(t *testing.T, msg *blip.Message, docVersion DocVersion) {
	subProtocol, err := db.ParseSubprotocolString(btc.SupportedBLIPProtocols[0])
	require.NoError(t, err)
	rev := docVersion.GetRev(subProtocol >= db.CBMobileReplicationV4)
	assert.Equal(t, rev, msg.Properties[db.RevMessageDeltaSrc])
}

// getHLVFromRevMessage extracts the full HLV from a rev message. This will fail the test if the message does not contain a valid HLV.
func (btc *BlipTesterClient) getVersionsFromRevMessage(msg *blip.Message) (*db.HybridLogicalVector, DocVersion) {
	revID := msg.Properties[db.RevMessageRev]
	require.NotEmpty(btc.TB(), revID, "revID is empty in message %#+v", msg.Properties)
	if !btc.UseHLV() {
		return nil, DocVersion{RevTreeID: revID}
	}
	hlv, _, err := db.GetHLVFromRevMessage(msg)
	require.NoError(btc.TB(), err, "Failed to extract HLV from message %#+v", msg.Properties)
	require.NotEmpty(btc.TB(), hlv.SourceID, "HLV SourceID is empty from message %#+v", msg.Properties)
	require.NotEmpty(btc.TB(), hlv.Version, "HLV Version is empty from message %#+v, hlv=%q", msg.Properties)
	return hlv, DocVersion{CV: *hlv.ExtractCurrentVersionFromHLV()}
}<|MERGE_RESOLUTION|>--- conflicted
+++ resolved
@@ -1094,9 +1094,9 @@
 	for _, client := range btcRunner.clients {
 		client.rt = rt
 		require.NoError(rt.TB(), client.pullReplication.bt.updateRT(rt), "failed to update pull replication RT for client=%s", client.id)
-		client.pullReplication.initHandlers(client)
+		client.pullReplication.initHandlers(rt.Context(), client)
 		require.NoError(rt.TB(), client.pushReplication.bt.updateRT(rt), "failed to update push replication RT for collect=%s", client.id)
-		client.pushReplication.initHandlers(client)
+		client.pushReplication.initHandlers(rt.Context(), client)
 	}
 }
 
@@ -1522,12 +1522,7 @@
 }
 
 // NewBlipTesterCollectionClient creates a collection specific client from a BlipTesterClient
-<<<<<<< HEAD
-func NewBlipTesterCollectionClient(btc *BlipTesterClient) *BlipTesterCollectionClient {
-=======
 func NewBlipTesterCollectionClient(ctx context.Context, btc *BlipTesterClient) *BlipTesterCollectionClient {
-	ctx, ctxCancel := context.WithCancel(ctx)
->>>>>>> 946c5fe6
 	l := sync.RWMutex{}
 	c := &BlipTesterCollectionClient{
 		seqLock:       &l,
@@ -1538,7 +1533,7 @@
 		parent:        btc,
 		hlc:           btc.hlc,
 	}
-	c.initializeClient(btc.rt.Context())
+	c.initializeClient(ctx)
 	globalBlipTesterClients.add(btc.TB().Name())
 	return c
 }
