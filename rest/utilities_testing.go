/*
Copyright 2017-Present Couchbase, Inc.

Use of this software is governed by the Business Source License included in
the file licenses/BSL-Couchbase.txt.  As of the Change Date specified in that
file, in accordance with the Business Source License, use of this software will
be governed by the Apache License, Version 2.0, included in the file
licenses/APL2.txt.
*/

package rest

import (
	"bufio"
	"bytes"
	"context"
	"encoding/base64"
	"encoding/json"
	"fmt"
	"io"
	"log"
	"net"
	"net/http"
	"net/http/httptest"
	"net/url"
	"runtime/debug"
	"sort"
	"strings"
	"sync"
	"testing"
	"text/template"
	"time"

	"github.com/couchbase/go-blip"
	sgbucket "github.com/couchbase/sg-bucket"
	"github.com/couchbase/sync_gateway/auth"
	"github.com/couchbase/sync_gateway/base"
	"github.com/couchbase/sync_gateway/channels"
	"github.com/couchbase/sync_gateway/db"
	"github.com/couchbase/sync_gateway/db/functions"
	"github.com/google/uuid"
	"github.com/stretchr/testify/assert"
	"github.com/stretchr/testify/require"
	"golang.org/x/crypto/bcrypt"
)

// Testing utilities that have been included in the rest package so that they
// are available to any package that imports rest.  (if they were in a _test.go
// file, they wouldn't be publicly exported to other packages)

// RestTesterConfig represents configuration for sync gateway
type RestTesterConfig struct {
	GuestEnabled                    bool                        // If this is true, Admin Party is in full effect
	SyncFn                          string                      // put the sync() function source in here (optional)
	DatabaseConfig                  *DatabaseConfig             // Supports additional config options.  BucketConfig, Name, Sync, Unsupported will be ignored (overridden)
	MutateStartupConfig             func(config *StartupConfig) // Function to mutate the startup configuration before the server context gets created. This overrides options the RT sets.
	InitSyncSeq                     uint64                      // If specified, initializes _sync:seq on bucket creation.  Not supported when running against walrus
	EnableNoConflictsMode           bool                        // Enable no-conflicts mode.  By default, conflicts will be allowed, which is the default behavior
	EnableUserQueries               bool                        // Enable the feature-flag for user N1QL/etc queries
	CustomTestBucket                *base.TestBucket            // If set, use this bucket instead of requesting a new one.
	leakyBucketConfig               *base.LeakyBucketConfig     // Set to create and use a leaky bucket on the RT and DB. A test bucket cannot be passed in if using this option.
	adminInterface                  string                      // adminInterface overrides the default admin interface.
	SgReplicateEnabled              bool                        // SgReplicateManager disabled by default for RestTester
	HideProductInfo                 bool
	AdminInterfaceAuthentication    bool
	metricsInterfaceAuthentication  bool
	enableAdminAuthPermissionsCheck bool
	useTLSServer                    bool // If true, TLS will be required for communications with CBS. Default: false
	PersistentConfig                bool
	groupID                         *string
	serverless                      bool // Runs SG in serverless mode. Must be used in conjunction with persistent config
	collectionConfig                collectionConfiguration
	numCollections                  int
}

type collectionConfiguration uint8

const (
	useSingleCollection = iota
	useSingleCollectionDefaultOnly
	useMultipleCollection
)

var defaultTestingCORSOrigin = []string{"http://example.com", "*", "http://staging.example.com"}

// RestTester provides a fake server for testing endpoints
type RestTester struct {
	*RestTesterConfig
	TB                      testing.TB
	TestBucket              *base.TestBucket
	RestTesterServerContext *ServerContext
	AdminHandler            http.Handler
	adminHandlerOnce        sync.Once
	PublicHandler           http.Handler
	publicHandlerOnce       sync.Once
	MetricsHandler          http.Handler
	metricsHandlerOnce      sync.Once
	closed                  bool
}

// restTesterDefaultUserPassword is usable as a default password for SendUserRequest
const RestTesterDefaultUserPassword = "letmein"

// NewRestTester returns a rest tester and corresponding keyspace backed by a single database and a single collection. This collection may be named or default collection based on global test configuration.
func NewRestTester(tb testing.TB, restConfig *RestTesterConfig) *RestTester {
	return newRestTester(tb, restConfig, useSingleCollection, 1)
}

// newRestTester creates the underlying rest testers, use public functions.
func newRestTester(tb testing.TB, restConfig *RestTesterConfig, collectionConfig collectionConfiguration, numCollections int) *RestTester {
	var rt RestTester
	if tb == nil {
		panic("tester parameter cannot be nil")
	}
	rt.TB = tb
	if restConfig != nil {
		rt.RestTesterConfig = restConfig
	} else {
		rt.RestTesterConfig = &RestTesterConfig{}
	}
	rt.RestTesterConfig.collectionConfig = collectionConfig
	rt.RestTesterConfig.numCollections = numCollections
	rt.RestTesterConfig.useTLSServer = base.ServerIsTLS(base.UnitTestUrl())
	return &rt
}

// NewRestTester returns a rest tester backed by a single database and a single default collection.
func NewRestTesterDefaultCollection(tb testing.TB, restConfig *RestTesterConfig) *RestTester {
	return newRestTester(tb, restConfig, useSingleCollectionDefaultOnly, 1)
}

// NewRestTester multiple collections a rest tester backed by a single database and any number of collections and the names of the keyspaces of collections created.
func NewRestTesterMultipleCollections(tb testing.TB, restConfig *RestTesterConfig, numCollections int) *RestTester {
	if !base.TestsUseNamedCollections() {
		tb.Skip("This test requires named collections and is running against a bucket type that does not support them")
	}
	if numCollections == 0 {
		tb.Errorf("0 is not a valid number of collections to specify")
	}
	return newRestTester(tb, restConfig, useMultipleCollection, numCollections)
}

func (rt *RestTester) Bucket() base.Bucket {
	if rt.TB == nil {
		panic("RestTester not properly initialized please use NewRestTester function")
	} else if rt.closed {
		panic("RestTester was closed!")
	}

	if rt.TestBucket != nil {
		return rt.TestBucket.Bucket
	}

	// If we have a TestBucket defined on the RestTesterConfig, use that instead of requesting a new one.
	testBucket := rt.RestTesterConfig.CustomTestBucket
	if testBucket == nil {
		if rt.PersistentConfig {
			testBucket = base.GetPersistentTestBucket(rt.TB)
		} else {
			testBucket = base.GetTestBucket(rt.TB)
		}
		if rt.leakyBucketConfig != nil {
			leakyConfig := *rt.leakyBucketConfig
			// Ignore closures to avoid double closing panics
			leakyConfig.IgnoreClose = true
			testBucket = testBucket.LeakyBucketClone(leakyConfig)
		}
	} else if rt.leakyBucketConfig != nil {
		rt.TB.Fatalf("A passed in TestBucket cannot be used on the RestTester when defining a leakyBucketConfig")
	}
	rt.TestBucket = testBucket

	if rt.InitSyncSeq > 0 {
		if base.TestsUseNamedCollections() {
			rt.TB.Fatalf("RestTester InitSyncSeq doesn't support non-default collections")
		}

		log.Printf("Initializing %s to %d", base.DefaultMetadataKeys.SyncSeqKey(), rt.InitSyncSeq)
		tbDatastore := testBucket.GetMetadataStore()
		_, incrErr := tbDatastore.Incr(base.DefaultMetadataKeys.SyncSeqKey(), rt.InitSyncSeq, rt.InitSyncSeq, 0)
		if incrErr != nil {
			rt.TB.Fatalf("Error initializing %s in test bucket: %v", base.DefaultMetadataKeys.SyncSeqKey(), incrErr)
		}
	}

	corsConfig := &auth.CORSConfig{
		Origin:      defaultTestingCORSOrigin,
		LoginOrigin: []string{"http://example.com"},
		Headers:     []string{},
		MaxAge:      1728000,
	}

	adminInterface := &DefaultAdminInterface
	if rt.RestTesterConfig.adminInterface != "" {
		adminInterface = &rt.RestTesterConfig.adminInterface
	}

	sc := DefaultStartupConfig("")

	username, password, _ := testBucket.BucketSpec.Auth.GetCredentials()

	// Disable config polling to avoid test flakiness and increase control of timing.
	// Rely on on-demand config fetching for consistency.
	sc.Bootstrap.ConfigUpdateFrequency = base.NewConfigDuration(0)

	sc.Bootstrap.Server = testBucket.BucketSpec.Server
	sc.Bootstrap.Username = username
	sc.Bootstrap.Password = password
	sc.API.AdminInterface = *adminInterface
	sc.API.CORS = corsConfig
	sc.API.HideProductVersion = base.BoolPtr(rt.RestTesterConfig.HideProductInfo)
	sc.DeprecatedConfig = &DeprecatedConfig{Facebook: &FacebookConfigLegacy{}}
	sc.API.AdminInterfaceAuthentication = &rt.AdminInterfaceAuthentication
	sc.API.MetricsInterfaceAuthentication = &rt.metricsInterfaceAuthentication
	sc.API.EnableAdminAuthenticationPermissionsCheck = &rt.enableAdminAuthPermissionsCheck
	sc.Bootstrap.UseTLSServer = &rt.RestTesterConfig.useTLSServer
	sc.Bootstrap.ServerTLSSkipVerify = base.BoolPtr(base.TestTLSSkipVerify())
	sc.Unsupported.Serverless.Enabled = &rt.serverless
	if rt.serverless {
		if !rt.PersistentConfig {
			rt.TB.Fatalf("Persistent config must be used when running in serverless mode")
		}
		sc.BucketCredentials = map[string]*base.CredentialsConfig{
			testBucket.GetName(): {
				Username: base.TestClusterUsername(),
				Password: base.TestClusterPassword(),
			},
		}
	}

	if rt.RestTesterConfig.groupID != nil {
		sc.Bootstrap.ConfigGroupID = *rt.RestTesterConfig.groupID
	} else if rt.RestTesterConfig.PersistentConfig {
		// If running in persistent config mode, the database has to be manually created. If the db name is the same as a
		// past tests db name, a db already exists error could happen if the past tests bucket is still flushing. Prevent this
		// by using a unique group ID for each new rest tester.
		uniqueUUID, err := uuid.NewRandom()
		if err != nil {
			rt.TB.Fatalf("Could not generate random config group ID UUID: %v", err)
		}
		sc.Bootstrap.ConfigGroupID = uniqueUUID.String()
	}

	sc.Unsupported.UserQueries = base.BoolPtr(rt.EnableUserQueries)

	if rt.MutateStartupConfig != nil {
		rt.MutateStartupConfig(&sc)
	}

	// Allow EE-only config even in CE for testing using group IDs.
	if err := sc.Validate(true); err != nil {
		panic("invalid RestTester StartupConfig: " + err.Error())
	}

	// Post-validation, we can lower the bcrypt cost beyond SG limits to reduce test runtime.
	sc.Auth.BcryptCost = bcrypt.MinCost

	rt.RestTesterServerContext = NewServerContext(base.TestCtx(rt.TB), &sc, rt.RestTesterConfig.PersistentConfig)
	rt.RestTesterServerContext.allowScopesInPersistentConfig = true
	ctx := rt.Context()

	if !base.ServerIsWalrus(sc.Bootstrap.Server) {
		// Copy any testbucket cert info into boostrap server config
		// Required as present for X509 tests there is no way to pass this info to the bootstrap server context with a
		// RestTester directly - Should hopefully be alleviated by CBG-1460
		sc.Bootstrap.CACertPath = testBucket.BucketSpec.CACertPath
		sc.Bootstrap.X509CertPath = testBucket.BucketSpec.Certpath
		sc.Bootstrap.X509KeyPath = testBucket.BucketSpec.Keypath

		rt.TestBucket.BucketSpec.TLSSkipVerify = base.TestTLSSkipVerify()

		if err := rt.RestTesterServerContext.initializeCouchbaseServerConnections(ctx); err != nil {
			panic("Couldn't initialize Couchbase Server connection: " + err.Error())
		}
	}
	// Copy this startup config at this point into initial startup config
	err := base.DeepCopyInefficient(&rt.RestTesterServerContext.initialStartupConfig, &sc)
	if err != nil {
		rt.TB.Fatalf("Unable to copy initial startup config: %v", err)
	}

	// tests must create their own databases in persistent mode
	if !rt.PersistentConfig {
		useXattrs := base.TestUseXattrs()

		if rt.DatabaseConfig == nil {
			// If no db config was passed in, create one
			rt.DatabaseConfig = &DatabaseConfig{}
		}
		if rt.DatabaseConfig.UseViews == nil {
			rt.DatabaseConfig.UseViews = base.BoolPtr(base.TestsDisableGSI())
		}
		if base.TestsUseNamedCollections() && rt.collectionConfig != useSingleCollectionDefaultOnly && (!*rt.DatabaseConfig.UseViews || base.UnitTestUrlIsWalrus()) {
			// If scopes is already set, assume the caller has a plan
			if rt.DatabaseConfig.Scopes == nil {
				// Configure non default collections by default
				var syncFn *string
				if rt.SyncFn != "" {
					syncFn = base.StringPtr(rt.SyncFn)
				}
				rt.DatabaseConfig.Scopes = GetCollectionsConfigWithSyncFn(rt.TB, testBucket, syncFn, rt.numCollections)
			}
		}

		// numReplicas set to 0 for test buckets, since it should assume that there may only be one indexing node.
		numReplicas := uint(0)
		rt.DatabaseConfig.NumIndexReplicas = &numReplicas

		rt.DatabaseConfig.Bucket = &testBucket.BucketSpec.BucketName
		rt.DatabaseConfig.Username = username
		rt.DatabaseConfig.Password = password
		rt.DatabaseConfig.CACertPath = testBucket.BucketSpec.CACertPath
		rt.DatabaseConfig.CertPath = testBucket.BucketSpec.Certpath
		rt.DatabaseConfig.KeyPath = testBucket.BucketSpec.Keypath
		if rt.DatabaseConfig.Name == "" {
			rt.DatabaseConfig.Name = "db"
		}
		rt.DatabaseConfig.Sync = &rt.SyncFn
		rt.DatabaseConfig.EnableXattrs = &useXattrs
		if rt.EnableNoConflictsMode {
			boolVal := false
			rt.DatabaseConfig.AllowConflicts = &boolVal
		}

		rt.DatabaseConfig.SGReplicateEnabled = base.BoolPtr(rt.RestTesterConfig.SgReplicateEnabled)

		autoImport, _ := rt.DatabaseConfig.AutoImportEnabled()
		if rt.DatabaseConfig.ImportPartitions == nil && base.TestUseXattrs() && base.IsEnterpriseEdition() && autoImport {
			// Speed up test setup - most tests don't need more than one partition given we only have one node
			rt.DatabaseConfig.ImportPartitions = base.Uint16Ptr(1)
		}

		if rt.EnableUserQueries {
			rt.DatabaseConfig.JavaScriptEngine = base.StringPtr("V8")
		}

		_, isLeaky := base.AsLeakyBucket(rt.TestBucket)
		if rt.leakyBucketConfig != nil || isLeaky {
			_, err = rt.RestTesterServerContext.AddDatabaseFromConfigWithBucket(ctx, rt.TB, *rt.DatabaseConfig, testBucket.Bucket)
		} else {
			_, err = rt.RestTesterServerContext.AddDatabaseFromConfig(ctx, *rt.DatabaseConfig)
		}

		if err != nil {
			rt.TB.Fatalf("Error from AddDatabaseFromConfig: %v", err)
		}
		ctx = rt.Context() // get new ctx with db info before passing it down

		// Update the testBucket Bucket to the one associated with the database context.  The new (dbContext) bucket
		// will be closed when the rest tester closes the server context. The original bucket will be closed using the
		// testBucket's closeFn
		rt.TestBucket.Bucket = rt.RestTesterServerContext.Database(ctx, rt.DatabaseConfig.Name).Bucket

		if rt.DatabaseConfig.Guest == nil {
			if err := rt.SetAdminParty(rt.GuestEnabled); err != nil {
				rt.TB.Fatalf("Error from SetAdminParty %v", err)
			}
		}
	}

	// PostStartup (without actually waiting 5 seconds)
	close(rt.RestTesterServerContext.hasStarted)
	return rt.TestBucket.Bucket
}

// MetadataStore returns the datastore for the database on the RestTester
func (rt *RestTester) MetadataStore() base.DataStore {
	return rt.GetDatabase().MetadataStore
}

// GetCollectionsConfig sets up a ScopesConfig from a TestBucket for use with non default collections.
func GetCollectionsConfig(t testing.TB, testBucket *base.TestBucket, numCollections int) ScopesConfig {
	return GetCollectionsConfigWithSyncFn(t, testBucket, nil, numCollections)
}

// GetCollectionsConfigWithSyncFn sets up a ScopesConfig from a TestBucket for use with non default collections. The sync function will be passed for all collections.
func GetCollectionsConfigWithSyncFn(t testing.TB, testBucket *base.TestBucket, syncFn *string, numCollections int) ScopesConfig {
	// Get a datastore as provided by the test
	stores := testBucket.GetNonDefaultDatastoreNames()
	require.True(t, len(stores) >= numCollections, "Requested more collections %d than found on testBucket %d", numCollections, len(stores))
	defaultCollectionConfig := CollectionConfig{}
	if syncFn != nil {
		defaultCollectionConfig.SyncFn = syncFn
	}
	scopesConfig := ScopesConfig{}
	for i := 0; i < numCollections; i++ {
		dataStoreName := stores[i]
		if scopeConfig, ok := scopesConfig[dataStoreName.ScopeName()]; ok {
			if _, ok := scopeConfig.Collections[dataStoreName.CollectionName()]; ok {
				// already present
			} else {
				scopeConfig.Collections[dataStoreName.CollectionName()] = defaultCollectionConfig
			}
		} else {
			scopesConfig[dataStoreName.ScopeName()] = ScopeConfig{
				Collections: map[string]CollectionConfig{
					dataStoreName.CollectionName(): defaultCollectionConfig,
				}}
		}

	}
	return scopesConfig
}

// GetSingleDataStoreNamesFromScopes config returns a lexically sorted list of configured datastores.
func GetDataStoreNamesFromScopesConfig(config ScopesConfig) []sgbucket.DataStoreName {
	var names []string
	for scopeName, scopeConfig := range config {
		for collectionName, _ := range scopeConfig.Collections {
			names = append(names, fmt.Sprintf("%s%s%s", scopeName, base.ScopeCollectionSeparator, collectionName))
		}

	}
	sort.Strings(names)
	var dataStoreNames []sgbucket.DataStoreName
	for _, scopeAndCollection := range names {
		keyspace := strings.Split(scopeAndCollection, base.ScopeCollectionSeparator)
		dataStoreNames = append(dataStoreNames, base.ScopeAndCollectionName{Scope: keyspace[0], Collection: keyspace[1]})
	}
	return dataStoreNames

}

// LeakyBucket gets the bucket from the RestTester as a leaky bucket allowing for callbacks to be set on the fly.
// The RestTester must have been set up to create and use a leaky bucket by setting leakyBucketConfig in the RT
// config when calling NewRestTester.
func (rt *RestTester) LeakyBucket() *base.LeakyDataStore {
	if rt.leakyBucketConfig == nil {
		rt.TB.Fatalf("Cannot get leaky bucket when leakyBucketConfig was not set on RestTester initialisation")
	}
	leakyDataStore, ok := base.AsLeakyDataStore(rt.Bucket().DefaultDataStore())
	if !ok {
		rt.TB.Fatalf("Could not get bucket (type %T) as a leaky bucket", rt.Bucket())
	}
	return leakyDataStore
}

func (rt *RestTester) ServerContext() *ServerContext {
	rt.Bucket()
	return rt.RestTesterServerContext
}

// CreateDatabase is a utility function to create a database through the REST API
func (rt *RestTester) CreateDatabase(dbName string, config DbConfig) *TestResponse {
	dbcJSON, err := base.JSONMarshal(config)
	require.NoError(rt.TB, err)
	resp := rt.SendAdminRequest(http.MethodPut, fmt.Sprintf("/%s/", dbName), string(dbcJSON))
	return resp
}

// ReplaceDbConfig is a utility function to replace a database config through the REST API
func (rt *RestTester) ReplaceDbConfig(dbName string, config DbConfig) *TestResponse {
	dbcJSON, err := base.JSONMarshal(config)
	require.NoError(rt.TB, err)
	resp := rt.SendAdminRequest(http.MethodPut, fmt.Sprintf("/%s/_config", dbName), string(dbcJSON))
	return resp
}

// UpsertDbConfig is a utility function to upsert a database through the REST API
func (rt *RestTester) UpsertDbConfig(dbName string, config DbConfig) *TestResponse {
	dbcJSON, err := base.JSONMarshal(config)
	require.NoError(rt.TB, err)
	resp := rt.SendAdminRequest(http.MethodPost, fmt.Sprintf("/%s/_config", dbName), string(dbcJSON))
	return resp
}

// GetDatabase Returns first database found for server context.
func (rt *RestTester) GetDatabase() *db.DatabaseContext {

	for _, database := range rt.ServerContext().AllDatabases() {
		return database
	}
	return nil
}

// CreateUser creates a user with the default password and channels scoped to a single test collection.
func (rt *RestTester) CreateUser(username string, channels []string) {
	response := rt.SendAdminRequest(http.MethodPut, "/{{.db}}/_user/"+username, GetUserPayload(rt.TB, "", RestTesterDefaultUserPassword, "", rt.GetSingleTestDatabaseCollection(), channels, nil))
	RequireStatus(rt.TB, response, http.StatusCreated)
}

// GetSingleTestDatabaseCollection will return a DatabaseCollection if there is only one. Depending on test environment configuration, it may or may not be the default collection.
func (rt *RestTester) GetSingleTestDatabaseCollection() *db.DatabaseCollection {
	return db.GetSingleDatabaseCollection(rt.TB, rt.GetDatabase())
}

// GetSingleTestDatabaseCollectionWithUser will return a DatabaseCollection if there is only one. Depending on test environment configuration, it may or may not be the default collection.
func (rt *RestTester) GetSingleTestDatabaseCollectionWithUser() *db.DatabaseCollectionWithUser {
	return &db.DatabaseCollectionWithUser{
		DatabaseCollection: rt.GetSingleTestDatabaseCollection(),
	}
}

// GetSingleDataStore will return a datastore if there is only one collection configured on the RestTester database.
func (rt *RestTester) GetSingleDataStore() base.DataStore {
	collection := rt.GetSingleTestDatabaseCollection()
	ds, err := rt.GetDatabase().Bucket.NamedDataStore(base.ScopeAndCollectionName{
		Scope:      collection.ScopeName,
		Collection: collection.Name,
	})
	require.NoError(rt.TB, err)
	return ds
}

func (rt *RestTester) MustWaitForDoc(docid string, t testing.TB) {
	err := rt.WaitForDoc(docid)
	assert.NoError(t, err)
}

func (rt *RestTester) WaitForDoc(docid string) (err error) {
	seq, err := rt.SequenceForDoc(docid)
	if err != nil {
		return err
	}
	return rt.WaitForSequence(seq)
}

func (rt *RestTester) SequenceForDoc(docid string) (seq uint64, err error) {
	collection := rt.GetSingleTestDatabaseCollection()
	doc, err := collection.GetDocument(base.TestCtx(rt.TB), docid, db.DocUnmarshalAll)
	if err != nil {
		return 0, err
	}
	return doc.Sequence, nil
}

// Wait for sequence to be buffered by the channel cache
func (rt *RestTester) WaitForSequence(seq uint64) error {
	return rt.GetSingleTestDatabaseCollection().WaitForSequence(base.TestCtx(rt.TB), seq)
}

func (rt *RestTester) WaitForPendingChanges() error {
	for _, collection := range rt.GetDbCollections() {
		err := collection.WaitForPendingChanges(base.TestCtx(rt.TB))
		if err != nil {
			return err
		}
	}
	return nil
}

func (rt *RestTester) SetAdminParty(partyTime bool) error {
	ctx := rt.Context()
	a := rt.ServerContext().Database(ctx, rt.DatabaseConfig.Name).Authenticator(ctx)
	guest, err := a.GetUser("")
	if err != nil {
		return err
	}
	guest.SetDisabled(!partyTime)
	var chans channels.TimedSet
	if partyTime {
		chans = channels.AtSequence(base.SetOf(channels.UserStarChannel), 1)
	}

	if len(a.Collections) == 0 {
		guest.SetExplicitChannels(chans, 1)
	} else {
		for scopeName, scope := range a.Collections {
			for collectionName, _ := range scope {
				guest.SetCollectionExplicitChannels(scopeName, collectionName, chans, 1)
			}
		}
	}
	return a.Save(guest)
}

func (rt *RestTester) Close() {
	if rt.TB == nil {
		panic("RestTester not properly initialized please use NewRestTester function")
	}
	ctx := rt.Context() // capture ctx before closing rt
	rt.closed = true
	if rt.RestTesterServerContext != nil {
		rt.RestTesterServerContext.Close(ctx)
	}
	if rt.TestBucket != nil {
		rt.TestBucket.Close()
		rt.TestBucket = nil
	}
}

func (rt *RestTester) SendRequest(method, resource string, body string) *TestResponse {
	return rt.Send(Request(method, rt.mustTemplateResource(resource), body))
}

func (rt *RestTester) SendRequestWithHeaders(method, resource string, body string, headers map[string]string) *TestResponse {
	req := Request(method, rt.mustTemplateResource(resource), body)
	for k, v := range headers {
		req.Header.Set(k, v)
	}
	return rt.Send(req)
}

func (rt *RestTester) SendUserRequestWithHeaders(method, resource string, body string, headers map[string]string, username string, password string) *TestResponse {
	req := Request(method, rt.mustTemplateResource(resource), body)
	req.SetBasicAuth(username, password)
	for k, v := range headers {
		req.Header.Set(k, v)
	}
	return rt.Send(req)
}

// templateResource is a non-fatal version of rt.mustTemplateResource
func (rt *RestTester) templateResource(resource string) (string, error) {
	tmpl, err := template.New("urltemplate").
		Option("missingkey=error").
		Parse(resource)
	if err != nil {
		return "", err
	}

	data := make(map[string]string)
	require.NotNil(rt.TB, rt.ServerContext())
	if rt.ServerContext() != nil {
		databases := rt.ServerContext().AllDatabases()
		var dbNames []string
		for dbName := range databases {
			dbNames = append(dbNames, dbName)
		}
		sort.Strings(dbNames)
		multipleDatabases := len(dbNames) > 1
		for i, dbName := range dbNames {
			database := databases[dbName]
			dbPrefix := ""
			if !multipleDatabases {
				data["db"] = database.Name
			} else {
				dbPrefix = fmt.Sprintf("db%d", i+1)
				data[dbPrefix] = database.Name
			}
			if len(database.CollectionByID) == 1 {
				data["keyspace"] = rt.GetSingleKeyspace()
			} else {
				for j, keyspace := range getKeyspaces(rt.TB, database) {
					if !multipleDatabases {
						data[fmt.Sprintf("keyspace%d", j+1)] = keyspace
					} else {
						data[fmt.Sprintf("db%dkeyspace%d", i+1, j+1)] = keyspace
					}
				}
			}
		}
	}
	var uri bytes.Buffer
	if err := tmpl.Execute(&uri, data); err != nil {
		return "", err
	}

	return uri.String(), nil
}

// mustTemplateResource provides some convenience templates for standard values.
//
// * If there is a single database: {{.db}} refers to single db
// * If there is only a single collection: {{.keyspace}} refers to a single collection, named or unamed
// * If there are multiple collections, defined is {{.keyspace1}},{{.keyspace2}},...
//
// This function causes the test to fail immediately if the given resource cannot be parsed.
func (rt *RestTester) mustTemplateResource(resource string) string {
	uri, err := rt.templateResource(resource)
	require.NoErrorf(rt.TB, err, "URL template error: %v", err)
	return uri
}

func (rt *RestTester) SendAdminRequestWithAuth(method, resource string, body string, username string, password string) *TestResponse {
	input := bytes.NewBufferString(body)
	request, err := http.NewRequest(method, "http://localhost"+rt.mustTemplateResource(resource), input)
	require.NoError(rt.TB, err)

	request.SetBasicAuth(username, password)

	response := &TestResponse{ResponseRecorder: httptest.NewRecorder(), Req: request}
	response.Code = 200 // doesn't seem to be initialized by default; filed Go bug #4188

	rt.TestAdminHandler().ServeHTTP(response, request)
	return response
}

func (rt *RestTester) Send(request *http.Request) *TestResponse {
	response := &TestResponse{ResponseRecorder: httptest.NewRecorder(), Req: request}
	response.Code = 200 // doesn't seem to be initialized by default; filed Go bug #4188
	rt.TestPublicHandler().ServeHTTP(response, request)
	return response
}

func (rt *RestTester) TestAdminHandlerNoConflictsMode() http.Handler {
	rt.EnableNoConflictsMode = true
	return rt.TestAdminHandler()
}

func (rt *RestTester) TestAdminHandler() http.Handler {
	rt.adminHandlerOnce.Do(func() {
		rt.AdminHandler = CreateAdminHandler(rt.ServerContext())
	})
	return rt.AdminHandler
}

func (rt *RestTester) TestPublicHandler() http.Handler {
	rt.publicHandlerOnce.Do(func() {
		rt.PublicHandler = CreatePublicHandler(rt.ServerContext())
	})
	return rt.PublicHandler
}

func (rt *RestTester) TestMetricsHandler() http.Handler {
	rt.metricsHandlerOnce.Do(func() {
		rt.MetricsHandler = CreateMetricHandler(rt.ServerContext())
	})
	return rt.MetricsHandler
}

type ChangesResults struct {
	Results  []db.ChangeEntry
	Last_Seq interface{}
}

func (cr ChangesResults) RequireDocIDs(t testing.TB, docIDs []string) {
	require.Equal(t, len(docIDs), len(cr.Results))
	for _, docID := range docIDs {
		var found bool
		for _, changeEntry := range cr.Results {
			if changeEntry.ID == docID {
				found = true
				break
			}
		}
		require.True(t, found)
	}
}

func (rt *RestTester) CreateWaitForChangesRetryWorker(numChangesExpected int, changesURL, username string, useAdminPort bool) (worker base.RetryWorker) {

	waitForChangesWorker := func() (shouldRetry bool, err error, value interface{}) {

		var changes ChangesResults
		var response *TestResponse
		if useAdminPort {
			response = rt.SendAdminRequest("GET", changesURL, "")

		} else {
			response = rt.Send(RequestByUser("GET", changesURL, "", username))
		}
		err = base.JSONUnmarshal(response.Body.Bytes(), &changes)
		if err != nil {
			return false, err, nil
		}
		if len(changes.Results) < numChangesExpected {
			// not enough results, retry
			rt.TB.Logf("Waiting for changes, expected %d, got %d: %v", numChangesExpected, len(changes.Results), changes)
			return true, fmt.Errorf("expecting %d changes, got %d", numChangesExpected, len(changes.Results)), nil
		}
		// If it made it this far, there is no errors and it got enough changes
		return false, nil, changes
	}

	return waitForChangesWorker

}

func (rt *RestTester) WaitForChanges(numChangesExpected int, changesURL, username string, useAdminPort bool) (
	changes ChangesResults,
	err error) {

	waitForChangesWorker := rt.CreateWaitForChangesRetryWorker(numChangesExpected, rt.mustTemplateResource(changesURL), username, useAdminPort)

	sleeper := base.CreateSleeperFunc(200, 100)

	err, changesVal := base.RetryLoop("Wait for changes", waitForChangesWorker, sleeper)
	if err != nil {
		return changes, err
	}

	if changesVal == nil {
		return changes, fmt.Errorf("Got nil value for changes")
	}

	if changesVal != nil {
		changes = changesVal.(ChangesResults)
	}

	return changes, nil
}

// WaitForCondition runs a retry loop that evaluates the provided function, and terminates
// when the function returns true.
func (rt *RestTester) WaitForCondition(successFunc func() bool) error {
	return rt.WaitForConditionWithOptions(successFunc, 200, 100)
}

func (rt *RestTester) WaitForConditionWithOptions(successFunc func() bool, maxNumAttempts, timeToSleepMs int) error {
	waitForSuccess := func() (shouldRetry bool, err error, value interface{}) {
		if successFunc() {
			return false, nil, nil
		}
		return true, nil, nil
	}

	sleeper := base.CreateSleeperFunc(maxNumAttempts, timeToSleepMs)
	err, _ := base.RetryLoop("Wait for condition options", waitForSuccess, sleeper)
	if err != nil {
		return err
	}

	return nil
}

func (rt *RestTester) WaitForConditionShouldRetry(conditionFunc func() (shouldRetry bool, err error, value interface{}), maxNumAttempts, timeToSleepMs int) error {
	sleeper := base.CreateSleeperFunc(maxNumAttempts, timeToSleepMs)
	err, _ := base.RetryLoop("Wait for condition options", conditionFunc, sleeper)
	if err != nil {
		return err
	}

	return nil
}

func (rt *RestTester) SendAdminRequest(method, resource string, body string) *TestResponse {
	input := bytes.NewBufferString(body)
	request, err := http.NewRequest(method, "http://localhost"+rt.mustTemplateResource(resource), input)
	require.NoError(rt.TB, err)

	response := &TestResponse{ResponseRecorder: httptest.NewRecorder(), Req: request}
	response.Code = 200 // doesn't seem to be initialized by default; filed Go bug #4188

	rt.TestAdminHandler().ServeHTTP(response, request)
	return response
}

func (rt *RestTester) SendUserRequest(method, resource string, body string, username string) *TestResponse {
	return rt.Send(RequestByUser(method, rt.mustTemplateResource(resource), body, username))
}

func (rt *RestTester) WaitForNUserViewResults(numResultsExpected int, viewUrlPath string, user auth.User, password string) (viewResult sgbucket.ViewResult, err error) {
	return rt.WaitForNViewResults(numResultsExpected, viewUrlPath, user, password)
}

func (rt *RestTester) WaitForNAdminViewResults(numResultsExpected int, viewUrlPath string) (viewResult sgbucket.ViewResult, err error) {
	return rt.WaitForNViewResults(numResultsExpected, viewUrlPath, nil, "")
}

// Wait for a certain number of results to be returned from a view query
// viewUrlPath: is the path to the view, including the db name.  Eg: "/db/_design/foo/_view/bar"
func (rt *RestTester) WaitForNViewResults(numResultsExpected int, viewUrlPath string, user auth.User, password string) (viewResult sgbucket.ViewResult, err error) {

	worker := func() (shouldRetry bool, err error, value interface{}) {
		var response *TestResponse
		if user != nil {
			request, _ := http.NewRequest("GET", viewUrlPath, nil)
			request.SetBasicAuth(user.Name(), password)
			response = rt.Send(request)
		} else {
			response = rt.SendAdminRequest("GET", viewUrlPath, ``)
		}

		// If the view is undefined, it might be a race condition where the view is still being created
		// See https://github.com/couchbase/sync_gateway/issues/3570#issuecomment-390487982
		if strings.Contains(response.Body.String(), "view_undefined") {
			base.InfofCtx(rt.Context(), base.KeyAll, "view_undefined error: %v.  Retrying", response.Body.String())
			return true, nil, nil
		}

		if response.Code != 200 {
			return false, fmt.Errorf("Got response code: %d from view call.  Expected 200", response.Code), sgbucket.ViewResult{}
		}
		var result sgbucket.ViewResult
		_ = base.JSONUnmarshal(response.Body.Bytes(), &result)

		if len(result.Rows) >= numResultsExpected {
			// Got enough results, break out of retry loop
			return false, nil, result
		}

		// Not enough results, retry
		return true, nil, sgbucket.ViewResult{}

	}

	description := fmt.Sprintf("Wait for %d view results for query to %v", numResultsExpected, viewUrlPath)
	sleeper := base.CreateSleeperFunc(200, 100)
	err, returnVal := base.RetryLoop(description, worker, sleeper)

	if err != nil {
		return sgbucket.ViewResult{}, err
	}

	return returnVal.(sgbucket.ViewResult), nil

}

// Waits for view to be defined on the server.  Used to avoid view_undefined errors.
func (rt *RestTester) WaitForViewAvailable(viewURLPath string) (err error) {

	worker := func() (shouldRetry bool, err error, value interface{}) {
		response := rt.SendAdminRequest("GET", viewURLPath, ``)

		if response.Code == 200 {
			return false, nil, nil
		}

		// Views unavailable, retry
		if response.Code == 500 {
			log.Printf("Error waiting for view to be available....will retry: %s", response.Body.Bytes())
			return true, fmt.Errorf("500 error"), nil
		}

		// Unexpected error, return
		return false, fmt.Errorf("Unexpected error response code while waiting for view available: %v", response.Code), nil

	}

	description := "Wait for view readiness"
	sleeper := base.CreateSleeperFunc(200, 100)
	err, _ = base.RetryLoop(description, worker, sleeper)

	return err

}

func (rt *RestTester) GetDBState() string {
	var body db.Body
	resp := rt.SendAdminRequest("GET", "/{{.db}}/", "")
	RequireStatus(rt.TB, resp, 200)
	require.NoError(rt.TB, base.JSONUnmarshal(resp.Body.Bytes(), &body))
	return body["state"].(string)
}

func (rt *RestTester) WaitForDBOnline() (err error) {
	return rt.waitForDBState("Online")
}

func (rt *RestTester) waitForDBState(stateWant string) (err error) {
	var stateCurr string
	maxTries := 20

	for i := 0; i < maxTries; i++ {
		if stateCurr = rt.GetDBState(); stateCurr == stateWant {
			return nil
		}
		time.Sleep(500 * time.Millisecond)
	}
	return fmt.Errorf("given up waiting for DB state, want: %s, current: %s, attempts: %d", stateWant, stateCurr, maxTries)
}

func (rt *RestTester) WaitForDatabaseState(dbName string, targetState uint32) error {
	var stateCurr string
	maxTries := 50
	for i := 0; i < maxTries; i++ {
		dbRootResponse := DatabaseRoot{}
		resp := rt.SendAdminRequest("GET", "/"+dbName+"/", "")
		RequireStatus(rt.TB, resp, 200)
		require.NoError(rt.TB, base.JSONUnmarshal(resp.Body.Bytes(), &dbRootResponse))
		if dbRootResponse.State == db.RunStateString[targetState] {
			return nil
		}
		time.Sleep(50 * time.Millisecond)
	}
	return fmt.Errorf("given up waiting for DB state, want: %s, current: %s, attempts: %d", db.RunStateString[targetState], stateCurr, maxTries)
}

func (rt *RestTester) SendAdminRequestWithHeaders(method, resource string, body string, headers map[string]string) *TestResponse {
	input := bytes.NewBufferString(body)
	request, _ := http.NewRequest(method, "http://localhost"+rt.mustTemplateResource(resource), input)
	for k, v := range headers {
		request.Header.Set(k, v)
	}
	response := &TestResponse{ResponseRecorder: httptest.NewRecorder(), Req: request}
	response.Code = 200 // doesn't seem to be initialized by default; filed Go bug #4188

	rt.TestAdminHandler().ServeHTTP(response, request)
	return response
}

// PutDocumentWithRevID builds a new_edits=false style put to create a revision with the specified revID.
// If parentRevID is not specified, treated as insert
func (rt *RestTester) PutDocumentWithRevID(docID string, newRevID string, parentRevID string, body db.Body) (response *TestResponse, err error) {

	requestBody := body.ShallowCopy()
	newRevGeneration, newRevDigest := db.ParseRevID(newRevID)

	revisions := make(map[string]interface{})
	revisions["start"] = newRevGeneration
	ids := []string{newRevDigest}
	if parentRevID != "" {
		_, parentDigest := db.ParseRevID(parentRevID)
		ids = append(ids, parentDigest)
	}
	revisions["ids"] = ids

	requestBody[db.BodyRevisions] = revisions
	requestBytes, err := json.Marshal(requestBody)
	if err != nil {
		return nil, err
	}
	resp := rt.SendAdminRequest(http.MethodPut, "/{{.keyspace}}/"+docID+"?new_edits=false", string(requestBytes))
	return resp, nil
}

func (rt *RestTester) SetAdminChannels(username string, keyspace string, channels ...string) error {
	dbName, scopeName, collectionName, err := ParseKeyspace(keyspace)
	if err != nil {
		return err
	}
	// Get the current user document
	userResponse := rt.SendAdminRequest("GET", "/"+dbName+"/_user/"+username, "")
	if userResponse.Code != 200 {
		return fmt.Errorf("User %s not found", username)
	}

	var currentConfig auth.PrincipalConfig
	if err := base.JSONUnmarshal(userResponse.Body.Bytes(), &currentConfig); err != nil {
		return err
	}

	currentConfig.SetExplicitChannels(*scopeName, *collectionName, channels...)
	// Remove read only properties returned from the user api
	for _, scope := range currentConfig.CollectionAccess {
		if scope != nil {
			for _, collectionAccess := range scope {
				collectionAccess.Channels_ = nil
				collectionAccess.JWTChannels_ = nil
				collectionAccess.JWTLastUpdated = nil
			}
		}
	}

	newConfigBytes, _ := base.JSONMarshal(currentConfig)

	userResponse = rt.SendAdminRequest("PUT", "/"+dbName+"/_user/"+username, string(newConfigBytes))
	if userResponse.Code != 200 {
		return fmt.Errorf("User update failed: %s", userResponse.Body.Bytes())
	}
	return nil
}

type SimpleSync struct {
	Channels map[string]interface{}
	Rev      string
	Sequence uint64
}

type RawResponse struct {
	Sync SimpleSync `json:"_sync"`
}

// GetDocumentSequence looks up the sequence for a document using the _raw endpoint.
// Used by tests that need to validate sequences (for grants, etc)
func (rt *RestTester) GetDocumentSequence(key string) (sequence uint64) {
	response := rt.SendAdminRequest("GET", fmt.Sprintf("/{{.keyspace}}/_raw/%s", key), "")
	if response.Code != 200 {
		return 0
	}

	var rawResponse RawResponse
	_ = base.JSONUnmarshal(response.BodyBytes(), &rawResponse)
	return rawResponse.Sync.Sequence
}

// ReplacePerBucketCredentials replaces buckets defined on StartupConfig.BucketCredentials then recreates the couchbase
// cluster to pick up the changes
func (rt *RestTester) ReplacePerBucketCredentials(config base.PerBucketCredentialsConfig) {
	rt.ServerContext().Config.BucketCredentials = config
	// Update the CouchbaseCluster to include the new bucket credentials
	couchbaseCluster, err := CreateCouchbaseClusterFromStartupConfig(rt.ServerContext().Config, base.PerUseClusterConnections)
	require.NoError(rt.TB, err)
	rt.ServerContext().BootstrapContext.Connection = couchbaseCluster
}

func (rt *RestTester) Context() context.Context {
	ctx := base.TestCtx(rt.TB)
	if svrctx := rt.ServerContext(); svrctx != nil {
		ctx = svrctx.AddServerLogContext(ctx)
	}
	if dbctx := rt.GetDatabase(); dbctx != nil {
		ctx = dbctx.AddDatabaseLogContext(ctx)
	}
	return ctx
}

type TestResponse struct {
	*httptest.ResponseRecorder
	Req *http.Request

	bodyCache []byte
}

// BodyBytes takes a copy of the bytes in the response buffer, and saves them for future callers.
func (r TestResponse) BodyBytes() []byte {
	if r.bodyCache == nil {
		r.bodyCache = r.ResponseRecorder.Body.Bytes()
	}
	return r.bodyCache
}

func (r TestResponse) DumpBody() {
	log.Printf("%v", r.Body.String())
}

func (r TestResponse) GetRestDocument() RestDocument {
	restDoc := NewRestDocument()
	err := base.JSONUnmarshal(r.Body.Bytes(), restDoc)
	if err != nil {
		panic(fmt.Sprintf("Error parsing body into RestDocument.  Body: %s.  Err: %v", r.Body.String(), err))
	}
	return *restDoc
}

func Request(method, resource, body string) *http.Request {
	request, err := http.NewRequest(method, "http://localhost"+resource, bytes.NewBufferString(body))
	request.RequestURI = resource // This doesn't get filled in by NewRequest
	FixQuotedSlashes(request)
	if err != nil {
		panic(fmt.Sprintf("http.NewRequest failed: %v", err))
	}
	return request
}

func RequestByUser(method, resource, body, username string) *http.Request {
	r := Request(method, resource, body)
	r.SetBasicAuth(username, RestTesterDefaultUserPassword)
	return r
}

func RequireStatus(t testing.TB, response *TestResponse, expectedStatus int) {
	require.Equalf(t, expectedStatus, response.Code,
		"Response status %d %q (expected %d %q)\nfor %s <%s> : %s",
		response.Code, http.StatusText(response.Code),
		expectedStatus, http.StatusText(expectedStatus),
		response.Req.Method, response.Req.URL, response.Body)
}

func AssertStatus(t testing.TB, response *TestResponse, expectedStatus int) bool {
	return assert.Equalf(t, expectedStatus, response.Code,
		"Response status %d %q (expected %d %q)\nfor %s <%s> : %s",
		response.Code, http.StatusText(response.Code),
		expectedStatus, http.StatusText(expectedStatus),
		response.Req.Method, response.Req.URL, response.Body)
}

func NewSlowResponseRecorder(responseDelay time.Duration, responseRecorder *httptest.ResponseRecorder) *SlowResponseRecorder {

	responseStarted := sync.WaitGroup{}
	responseStarted.Add(1)

	responseFinished := sync.WaitGroup{}
	responseFinished.Add(1)

	return &SlowResponseRecorder{
		responseDelay:    responseDelay,
		ResponseRecorder: responseRecorder,
		responseStarted:  &responseStarted,
		responseFinished: &responseFinished,
	}

}

type SlowResponseRecorder struct {
	*httptest.ResponseRecorder
	responseDelay    time.Duration
	responseStarted  *sync.WaitGroup
	responseFinished *sync.WaitGroup
}

func (s *SlowResponseRecorder) WaitForResponseToStart() {
	s.responseStarted.Wait()
}

func (s *SlowResponseRecorder) WaitForResponseToFinish() {
	s.responseFinished.Wait()
}

func (s *SlowResponseRecorder) Write(buf []byte) (int, error) {

	s.responseStarted.Done()

	time.Sleep(s.responseDelay)

	numBytesWritten, err := s.ResponseRecorder.Write(buf)

	s.responseFinished.Done()

	return numBytesWritten, err
}

// AddDatabaseFromConfigWithBucket adds a database to the ServerContext and sets a specific bucket on the database context.
// If an existing config is found for the name, returns an error.
func (sc *ServerContext) AddDatabaseFromConfigWithBucket(ctx context.Context, tb testing.TB, config DatabaseConfig, bucket base.Bucket) (*db.DatabaseContext, error) {
	return sc.getOrAddDatabaseFromConfig(ctx, config, false, func(ctx context.Context, spec base.BucketSpec) (base.Bucket, error) {
		return bucket, nil
	})
}

// The parameters used to create a BlipTester
type BlipTesterSpec struct {

	// Run Sync Gateway in "No conflicts" mode.  Will be propgated to the underyling RestTester
	noConflictsMode bool

	// If an underlying RestTester is created, it will propagate this setting to the underlying RestTester.
	GuestEnabled bool

	// The Sync Gateway username and password to connect with.  If set, then you
	// may want to disable "Admin Party" mode, which will allow guest user access.
	// By default, the created user will have access to a single channel that matches their username.
	// If you need to grant the user access to more channels, you can override this behavior with the
	// connectingUserChannelGrants field
	connectingUsername string
	connectingPassword string

	// By default, the created user will have access to a single channel that matches their username.
	// If you need to grant the user access to more channels, you can override this behavior by specifying
	// the channels the user should have access in this string slice
	connectingUserChannelGrants []string

	// Allow tests to further customized a RestTester or re-use it across multiple BlipTesters if needed.
	// If a RestTester is passed in, certain properties of the BlipTester such as GuestEnabled will be ignored, since
	// those properties only affect the creation of the RestTester.
	// If nil, a default restTester will be created based on the properties in this spec
	// restTester *RestTester

	// Supported blipProtocols for the client to use in order of preference
	blipProtocols []string

	// If true, do not automatically initialize GetCollections handshake
	skipCollectionsInitialization bool

	// If set, use custom sync function for all collections.
	syncFn string
}

// State associated with a BlipTester
// Note that it's not safe to have multiple goroutines access a single BlipTester due to the
// fact that certain methods register profile handlers on the BlipContext
type BlipTester struct {

	// The underlying RestTester which is used to bootstrap the initial blip websocket creation,
	// as well as providing a way for tests to access Sync Gateway over REST to hit admin-only endpoints
	// which are not available via blip.  Since a test may need to create multiple BlipTesters for multiple
	// user contexts, a single RestTester may be shared among multiple BlipTester instances.
	restTester *RestTester

	// This flag is used to avoid closing the contained restTester. This functionality is to avoid a double close in
	// some areas.
	avoidRestTesterClose bool

	// The blip context which contains blip related state and the sender/reciever goroutines associated
	// with this websocket connection
	blipContext *blip.Context

	// The blip sender that can be used for sending messages over the websocket connection
	sender *blip.Sender

	// Set when we receive a reply to a getCollections request. Used to verify that all messages after that contain a
	// `collection` property.
	useCollections bool
}

// Close the bliptester
func (bt BlipTester) Close() {
	bt.sender.Close()
	if !bt.avoidRestTesterClose {
		bt.restTester.Close()
	}
}

// Returns database context for blipTester (assumes underlying rest tester is based on a single db - returns first it finds)
func (bt BlipTester) DatabaseContext() *db.DatabaseContext {
	dbs := bt.restTester.ServerContext().AllDatabases()
	for _, database := range dbs {
		return database
	}
	return nil
}

// getBlipTesterSpec returns a default tester specification.
func getDefaultBlipTesterSpec() BlipTesterSpec {
	return BlipTesterSpec{GuestEnabled: true}
}

// NewBlipTesterFromSpecWithRT creates a blip tester from an existing rest tester
func NewBlipTesterFromSpecWithRT(tb testing.TB, spec *BlipTesterSpec, rt *RestTester) (blipTester *BlipTester, err error) {
	blipTesterSpec := spec
	if spec == nil {
		blipTesterSpec = &BlipTesterSpec{}
	}
	if blipTesterSpec.syncFn != "" {
		tb.Errorf("Setting BlipTesterSpec.SyncFn is incompatible with passing a custom RestTester. Use SyncFn on RestTester or DatabaseConfig")
	}
	blipTester, err = createBlipTesterWithSpec(tb, *blipTesterSpec, rt)
	if err != nil {
		return nil, err
	}
	blipTester.avoidRestTesterClose = true

	return blipTester, err
}

// NewBlipTesterDefaultCollection creates a blip tester that has a RestTester only using a single database and `_default._default` collection.
func NewBlipTesterDefaultCollection(tb testing.TB) *BlipTester {
	return NewBlipTesterDefaultCollectionFromSpec(tb, BlipTesterSpec{GuestEnabled: true})
}

// NewBlipTesterDefaultCollectionFromSpec creates a blip tester that has a RestTester only using a single database and `_default._default` collection.
func NewBlipTesterDefaultCollectionFromSpec(tb testing.TB, spec BlipTesterSpec) *BlipTester {
	rtConfig := RestTesterConfig{
		EnableNoConflictsMode: spec.noConflictsMode,
		GuestEnabled:          spec.GuestEnabled,
		DatabaseConfig:        &DatabaseConfig{},
		SyncFn:                spec.syncFn,
	}
	rt := newRestTester(tb, &rtConfig, useSingleCollectionDefaultOnly, 1)
	bt, err := createBlipTesterWithSpec(tb, spec, rt)
	require.NoError(tb, err)
	return bt
}

// Create a BlipTester using the default spec
func NewBlipTester(tb testing.TB) (*BlipTester, error) {
	return NewBlipTesterFromSpec(tb, getDefaultBlipTesterSpec())
}

func NewBlipTesterFromSpec(tb testing.TB, spec BlipTesterSpec) (*BlipTester, error) {
	rtConfig := RestTesterConfig{
		EnableNoConflictsMode: spec.noConflictsMode,
		GuestEnabled:          spec.GuestEnabled,
		SyncFn:                spec.syncFn,
	}
	rt := NewRestTester(tb, &rtConfig)
	return createBlipTesterWithSpec(tb, spec, rt)
}

// Create a BlipTester using the given spec
func createBlipTesterWithSpec(tb testing.TB, spec BlipTesterSpec, rt *RestTester) (*BlipTester, error) {
	bt := &BlipTester{
		restTester: rt,
	}

	if !rt.GetDatabase().OnlyDefaultCollection() {
		bt.useCollections = true
	}

	// Since blip requests all go over the public handler, wrap the public handler with the httptest server
	publicHandler := bt.restTester.TestPublicHandler()

	if len(spec.connectingUsername) > 0 {

		// By default, the user will be granted access to a single channel equal to their username
		adminChannels := []string{spec.connectingUsername}

		// If the caller specified a list of channels to grant the user access to, then use that instead.
		if len(spec.connectingUserChannelGrants) > 0 {
			adminChannels = []string{} // empty it
			adminChannels = append(adminChannels, spec.connectingUserChannelGrants...)
		}

		userDocBody, err := getUserBodyDoc(spec.connectingUsername, spec.connectingPassword, bt.restTester.GetSingleTestDatabaseCollection(), adminChannels)
		if err != nil {
			return nil, err
		}
		log.Printf("Creating user: %v", userDocBody)

		// Create a user.  NOTE: this must come *after* the bt.rt.TestPublicHandler() call, otherwise it will end up getting ignored
		_ = bt.restTester.SendAdminRequest(
			"POST",
			"/{{.db}}/_user/",
			userDocBody,
		)
	}

	// Create a _temporary_ test server bound to an actual port that is used to make the blip connection.
	// This is needed because the mock-based approach fails with a "Connection not hijackable" error when
	// trying to do the websocket upgrade.  Since it's only needed to setup the websocket, it can be closed
	// as soon as the websocket is established, hence the defer srv.Close() call.
	srv := httptest.NewServer(publicHandler)
	defer srv.Close()

	// Construct URL to connect to blipsync target endpoint
	destUrl := fmt.Sprintf("%s/%s/_blipsync", srv.URL, rt.GetDatabase().Name)
	u, err := url.Parse(destUrl)
	if err != nil {
		return nil, err
	}
	u.Scheme = "ws"

	// If protocols are not set use V3 as a V3 client would
	protocols := spec.blipProtocols
	if len(protocols) == 0 {
		protocols = []string{db.BlipCBMobileReplicationV3}
	}

	// Make BLIP/Websocket connection
	bt.blipContext, err = db.NewSGBlipContextWithProtocols(base.TestCtx(tb), "", protocols...)
	if err != nil {
		return nil, err
	}

	// Ensure that errors get correctly surfaced in tests
	bt.blipContext.FatalErrorHandler = func(err error) {
		tb.Fatalf("BLIP fatal error: %v", err)
	}
	bt.blipContext.HandlerPanicHandler = func(request, response *blip.Message, err interface{}) {
		stack := debug.Stack()
		tb.Fatalf("Panic while handling %s: %v\n%s", request.Profile(), err, string(stack))
	}

	config := blip.DialOptions{
		URL: u.String(),
	}

	if len(spec.connectingUsername) > 0 {
		config.HTTPHeader = http.Header{
			"Authorization": {"Basic " + base64.StdEncoding.EncodeToString([]byte(spec.connectingUsername+":"+spec.connectingPassword))},
		}
	}

	bt.sender, err = bt.blipContext.DialConfig(&config)
	if err != nil {
		return nil, err
	}

	collections := bt.restTester.getCollectionsForBLIP()
	if !spec.skipCollectionsInitialization && len(collections) > 0 {
		bt.initializeCollections(collections)
	}

	return bt, nil

}

func getUserBodyDoc(username, password string, collection *db.DatabaseCollection, adminChans []string) (string, error) {
	config := auth.PrincipalConfig{}
	if username != "" {
		config.Name = &username
	}
	if password != "" {
		config.Password = &password
	}
	marshalledConfig, err := addChannelsToPrincipal(config, collection, adminChans)
	if err != nil {
		return "", err
	}
	return string(marshalledConfig), nil
}

func (bt *BlipTester) initializeCollections(collections []string) {
	getCollectionsRequest := blip.NewRequest()
	getCollectionsRequest.SetProfile(db.MessageGetCollections)

	checkpointIDs := make([]string, len(collections))
	for i := range checkpointIDs {
		checkpointIDs[i] = "0"
	}

	requestBody := db.GetCollectionsRequestBody{
		Collections:   collections,
		CheckpointIDs: checkpointIDs,
	}
	body, err := base.JSONMarshal(requestBody)
	require.NoError(bt.restTester.TB, err)

	getCollectionsRequest.SetBody(body)
	sent := bt.sender.Send(getCollectionsRequest)
	require.True(bt.restTester.TB, sent)

	type CollectionsResponseEntry struct {
		LastSequence *int    `json:"last_sequence"`
		Rev          *string `json:"rev"`
	}

	response, err := getCollectionsRequest.Response().Body()
	require.NoError(bt.restTester.TB, err)

	var collectionResponse []*CollectionsResponseEntry
	err = base.JSONUnmarshal(response, &collectionResponse)
	require.NoError(bt.restTester.TB, err)

	for _, perCollectionResponse := range collectionResponse {
		require.NotNil(bt.restTester.TB, perCollectionResponse)
	}
}

// newRequest returns a blip msg with a collection property enabled. This function is only ssafe to call if there is a single collection running.
func (bt *BlipTester) newRequest() *blip.Message {
	msg := blip.NewRequest()
	bt.addCollectionProperty(msg)
	return msg
}

// addCollectionProperty will automatically add a collection. If we are running with the default collection, or a single named collection, automatically add the right value. If there are multiple collections on the database, the test will fatally exit, since the behavior is undefined.
func (bt *BlipTester) addCollectionProperty(msg *blip.Message) *blip.Message {
	if bt.useCollections == true {
		require.Equal(bt.restTester.TB, 1, len(bt.restTester.GetDatabase().CollectionByID), "Multiple collection exist on the database so we are unable to choose which collection to specify in BlipCollection property")
		msg.Properties[db.BlipCollection] = "0"
	}

	return msg
}

func (bt *BlipTester) SetCheckpoint(client string, checkpointRev string, body []byte) (sent bool, req *db.SetCheckpointMessage, res *db.SetCheckpointResponse, err error) {

	scm := db.NewSetCheckpointMessage()
	scm.SetCompressed(true)
	scm.SetClient(client)
	scm.SetRev(checkpointRev)
	scm.SetBody(body)
	bt.addCollectionProperty(scm.Message)

	sent = bt.sender.Send(scm.Message)
	if !sent {
		return sent, scm, nil, fmt.Errorf("Failed to send setCheckpoint for client: %v", client)
	}

	scr := &db.SetCheckpointResponse{Message: scm.Response()}
	return true, scm, scr, nil

}

// The docHistory should be in the same format as expected by db.PutExistingRevWithBody(), or empty if this is the first revision
func (bt *BlipTester) SendRevWithHistory(docId, docRev string, revHistory []string, body []byte, properties blip.Properties) (sent bool, req, res *blip.Message, err error) {

	revRequest := blip.NewRequest()
	revRequest.SetCompressed(true)
	revRequest.SetProfile("rev")

	revRequest.Properties["id"] = docId
	revRequest.Properties["rev"] = docRev
	revRequest.Properties["deleted"] = "false"
	if len(revHistory) > 0 {
		revRequest.Properties["history"] = strings.Join(revHistory, ",")
	}

	// Override any properties which have been supplied explicitly
	for k, v := range properties {
		revRequest.Properties[k] = v
	}
	bt.addCollectionProperty(revRequest)

	revRequest.SetBody(body)
	sent = bt.sender.Send(revRequest)
	if !sent {
		return sent, revRequest, nil, fmt.Errorf("Failed to send revRequest for doc: %v", docId)
	}
	revResponse := revRequest.Response()
	if revResponse.SerialNumber() != revRequest.SerialNumber() {
		return sent, revRequest, revResponse, fmt.Errorf("revResponse.SerialNumber() != revRequest.SerialNumber().  %v != %v", revResponse.SerialNumber(), revRequest.SerialNumber())
	}

	// Make sure no errors.  Just panic for now, but if there are tests that expect errors and want
	// to use SendRev(), this could be returned.
	if errorCode, ok := revResponse.Properties["Error-Code"]; ok {
		body, _ := revResponse.Body()
		return sent, revRequest, revResponse, fmt.Errorf("Unexpected error sending rev: %v\n%s", errorCode, body)
	}

	return sent, revRequest, revResponse, nil

}

func (bt *BlipTester) SendRev(docId, docRev string, body []byte, properties blip.Properties) (sent bool, req, res *blip.Message, err error) {

	return bt.SendRevWithHistory(docId, docRev, []string{}, body, properties)

}

// GetUserPayload will take username, password, email, channels and roles you want to assign a user and create the appropriate payload for the _user endpoint
func GetUserPayload(t testing.TB, username, password, email string, collection *db.DatabaseCollection, chans, roles []string) string {
	config := auth.PrincipalConfig{}
	if username != "" {
		config.Name = &username
	}
	if password != "" {
		config.Password = &password
	}
	if email != "" {
		config.Email = &email
	}
	if len(roles) != 0 {
		config.ExplicitRoleNames = base.SetOf(roles...)
	}
	marshalledConfig, err := addChannelsToPrincipal(config, collection, chans)
	require.NoError(t, err)
	return string(marshalledConfig)
}

// GetRolePayload will take roleName, password and channels you want to assign a particular role and return the appropriate payload for the _role endpoint
func GetRolePayload(t *testing.T, roleName, password string, collection *db.DatabaseCollection, chans []string) string {
	config := auth.PrincipalConfig{}
	if roleName != "" {
		config.Name = &roleName
	}
	if password != "" {
		config.Password = &password
	}
	marshalledConfig, err := addChannelsToPrincipal(config, collection, chans)
	require.NoError(t, err)
	return string(marshalledConfig)
}

// add channels to principal depending if running with collections or not. then marshal the principal config
func addChannelsToPrincipal(config auth.PrincipalConfig, collection *db.DatabaseCollection, chans []string) ([]byte, error) {
	if base.IsDefaultCollection(collection.ScopeName, collection.Name) {
		if len(chans) == 0 {
			config.ExplicitChannels = base.SetOf("[]")
		} else {
			config.ExplicitChannels = base.SetFromArray(chans)
		}
	} else {
		config.SetExplicitChannels(collection.ScopeName, collection.Name, chans...)
	}
	payload, err := json.Marshal(config)
	if err != nil {
		return []byte{}, err
	}
	return payload, nil
}

func getChangesHandler(changesFinishedWg, revsFinishedWg *sync.WaitGroup) func(request *blip.Message) {
	return func(request *blip.Message) {
		// Send a response telling the other side we want ALL revisions

		body, err := request.Body()
		if err != nil {
			panic(fmt.Sprintf("Error getting request body: %v", err))
		}

		if string(body) == "null" {
			changesFinishedWg.Done()
			return
		}

		if !request.NoReply() {

			// unmarshal into json array
			changesBatch := [][]interface{}{}

			if err := base.JSONUnmarshal(body, &changesBatch); err != nil {
				panic(fmt.Sprintf("Error unmarshalling changes. Body: %vs.  Error: %v", string(body), err))
			}

			responseVal := [][]interface{}{}
			for _, change := range changesBatch {
				revId := change[2].(string)
				responseVal = append(responseVal, []interface{}{revId})
				revsFinishedWg.Add(1)
			}

			response := request.Response()
			responseValBytes, err := base.JSONMarshal(responseVal)
			log.Printf("responseValBytes: %s", responseValBytes)
			if err != nil {
				panic(fmt.Sprintf("Error marshalling response: %v", err))
			}
			response.SetBody(responseValBytes)

		}
	}
}

// Get a doc at a particular revision from Sync Gateway.
//
// Warning: this can only be called from a single goroutine, given the fact it registers profile handlers.
//
// If that is not found, it will return an empty resultDoc with no errors.
//
// - Call subChanges (continuous=false) endpoint to get all changes from Sync Gateway
// - Respond to each "change" request telling the other side to send the revision
//   - NOTE: this could be made more efficient by only requesting the revision for the docid/revid pair
//     passed in the parameter.
//
// - If the rev handler is called back with the desired docid/revid pair, save that into a variable that will be returned
// - Block until all pending operations are complete
// - Return the resultDoc or an empty resultDoc
func (bt *BlipTester) GetDocAtRev(requestedDocID, requestedDocRev string) (resultDoc RestDocument, err error) {

	docs := map[string]RestDocument{}
	changesFinishedWg := sync.WaitGroup{}
	revsFinishedWg := sync.WaitGroup{}

	defer func() {
		// Clean up all profile handlers that are registered as part of this test
		delete(bt.blipContext.HandlerForProfile, "changes")
		delete(bt.blipContext.HandlerForProfile, "rev")
	}()

	// -------- Changes handler callback --------
	bt.blipContext.HandlerForProfile["changes"] = getChangesHandler(&changesFinishedWg, &revsFinishedWg)

	// -------- Rev handler callback --------
	bt.blipContext.HandlerForProfile["rev"] = func(request *blip.Message) {

		defer revsFinishedWg.Done()
		body, err := request.Body()
		if err != nil {
			panic(fmt.Sprintf("Unexpected err getting request body: %v", err))
		}
		var doc RestDocument
		err = base.JSONUnmarshal(body, &doc)
		if err != nil {
			panic(fmt.Sprintf("Unexpected err: %v", err))
		}
		docId := request.Properties["id"]
		docRev := request.Properties["rev"]
		doc.SetID(docId)
		doc.SetRevID(docRev)
		docs[docId] = doc

		if docId == requestedDocID && docRev == requestedDocRev {
			resultDoc = doc
		}

	}

	// Send subChanges to subscribe to changes, which will cause the "changes" profile handler above to be called back
	changesFinishedWg.Add(1)
	subChangesRequest := blip.NewRequest()
	subChangesRequest.SetProfile("subChanges")
	subChangesRequest.Properties["continuous"] = "false"
	bt.addCollectionProperty(subChangesRequest)

	sent := bt.sender.Send(subChangesRequest)
	if !sent {
		panic("Unable to subscribe to changes.")
	}

	changesFinishedWg.Wait()
	revsFinishedWg.Wait()

	return resultDoc, nil

}

type SendRevWithAttachmentInput struct {
	docId            string
	revId            string
	attachmentName   string
	attachmentLength int
	attachmentBody   string
	attachmentDigest string
	history          []string
	body             []byte
}

// Warning: this can only be called from a single goroutine, given the fact it registers profile handlers.
func (bt *BlipTester) SendRevWithAttachment(input SendRevWithAttachmentInput) (sent bool, req, res *blip.Message) {

	defer func() {
		// Clean up all profile handlers that are registered as part of this test
		delete(bt.blipContext.HandlerForProfile, "getAttachment")
	}()

	// Create a doc with an attachment
	myAttachment := db.DocAttachment{
		ContentType: "application/json",
		Digest:      input.attachmentDigest,
		Length:      input.attachmentLength,
		Revpos:      1,
		Stub:        true,
	}

	doc := NewRestDocument()
	if len(input.body) > 0 {
		unmarshalErr := json.Unmarshal(input.body, &doc)
		if unmarshalErr != nil {
			panic(fmt.Sprintf("Error unmarshalling body into restDocument.  Error: %v", unmarshalErr))
		}
	}

	doc.SetAttachments(db.AttachmentMap{
		input.attachmentName: &myAttachment,
	})

	docBody, err := base.JSONMarshal(doc)
	if err != nil {
		panic(fmt.Sprintf("Error marshalling doc.  Error: %v", err))
	}

	getAttachmentWg := sync.WaitGroup{}

	bt.blipContext.HandlerForProfile["getAttachment"] = func(request *blip.Message) {
		defer getAttachmentWg.Done()
		if request.Properties["digest"] != myAttachment.Digest {
			panic(fmt.Sprintf("Unexpected digest.  Got: %v, expected: %v", request.Properties["digest"], myAttachment.Digest))
		}
		response := request.Response()
		response.SetBody([]byte(input.attachmentBody))
	}

	// Push a rev with an attachment.
	getAttachmentWg.Add(1)
	sent, req, res, _ = bt.SendRevWithHistory(
		input.docId,
		input.revId,
		input.history,
		docBody,
		blip.Properties{},
	)
	// Expect a callback to the getAttachment endpoint
	getAttachmentWg.Wait()

	return sent, req, res

}

func (bt *BlipTester) WaitForNumChanges(numChangesExpected int) (changes [][]interface{}) {

	retryWorker := func() (shouldRetry bool, err error, value interface{}) {
		currentChanges := bt.GetChanges()
		if len(currentChanges) >= numChangesExpected {
			return false, nil, currentChanges
		}

		// haven't seen numDocsExpected yet, so wait and retry
		return true, nil, nil

	}

	_, rawChanges := base.RetryLoop(
		"WaitForNumChanges",
		retryWorker,
		base.CreateDoublingSleeperFunc(10, 10),
	)

	changes, _ = rawChanges.([][]interface{})
	return changes

}

// Returns changes in form of [[sequence, docID, revID, deleted], [sequence, docID, revID, deleted]]
// Warning: this can only be called from a single goroutine, given the fact it registers profile handlers.
func (bt *BlipTester) GetChanges() (changes [][]interface{}) {

	defer func() {
		// Clean up all profile handlers that are registered as part of this test
		delete(bt.blipContext.HandlerForProfile, "changes") // a handler for this profile is registered in SubscribeToChanges
	}()

	collectedChanges := [][]interface{}{}
	chanChanges := make(chan *blip.Message)
	bt.SubscribeToChanges(false, chanChanges)

	for changeMsg := range chanChanges {

		body, err := changeMsg.Body()
		if err != nil {
			panic(fmt.Sprintf("Error getting request body: %v", err))
		}

		if string(body) == "null" {
			// the other side indicated that it's done sending changes.
			// this only works (I think) because continuous=false.
			close(chanChanges)
			break
		}

		// unmarshal into json array
		changesBatch := [][]interface{}{}

		if err := base.JSONUnmarshal(body, &changesBatch); err != nil {
			panic(fmt.Sprintf("Error unmarshalling changes. Body: %vs.  Error: %v", string(body), err))
		}

		collectedChanges = append(collectedChanges, changesBatch...)

	}

	return collectedChanges

}

func (bt *BlipTester) WaitForNumDocsViaChanges(numDocsExpected int) (docs map[string]RestDocument, ok bool) {

	retryWorker := func() (shouldRetry bool, err error, value interface{}) {
		fmt.Println("BT WaitForNumDocsViaChanges retry")
		allDocs := bt.PullDocs()
		if len(allDocs) >= numDocsExpected {
			return false, nil, allDocs
		}

		// haven't seen numDocsExpected yet, so wait and retry
		return true, nil, nil

	}

	_, allDocs := base.RetryLoop(
		"WaitForNumDocsViaChanges",
		retryWorker,
		base.CreateDoublingSleeperFunc(20, 10),
	)

	docs, ok = allDocs.(map[string]RestDocument)
	return docs, ok
}

// Get all documents and their attachments via the following steps:
//
// - Invoking one-shot subChanges request
// - Responding to all incoming "changes" requests from peer to request the changed rev, and accumulate rev body
// - Responding to all incoming "rev" requests from peer to get all attachments, and accumulate them
// - Return accumulated docs + attachments to caller
//
// It is basically a pull replication without the checkpointing
// Warning: this can only be called from a single goroutine, given the fact it registers profile handlers.
func (bt *BlipTester) PullDocs() (docs map[string]RestDocument) {

	docs = map[string]RestDocument{}

	// Mutex to avoid write contention on docs while PullDocs is running (as rev messages may be processed concurrently)
	var docsLock sync.Mutex
	changesFinishedWg := sync.WaitGroup{}
	revsFinishedWg := sync.WaitGroup{}

	defer func() {
		// Clean up all profile handlers that are registered as part of this test
		delete(bt.blipContext.HandlerForProfile, "changes")
		delete(bt.blipContext.HandlerForProfile, "rev")
	}()

	// -------- Changes handler callback --------
	// When this test sends subChanges, Sync Gateway will send a changes request that must be handled
	bt.blipContext.HandlerForProfile["changes"] = getChangesHandler(&changesFinishedWg, &revsFinishedWg)

	// -------- Rev handler callback --------
	bt.blipContext.HandlerForProfile["rev"] = func(request *blip.Message) {

		defer revsFinishedWg.Done()
		body, err := request.Body()
		if err != nil {
			panic(fmt.Sprintf("Unexpected err getting request body: %v", err))
		}
		var doc RestDocument
		err = base.JSONUnmarshal(body, &doc)
		if err != nil {
			panic(fmt.Sprintf("Unexpected err: %v", err))
		}
		docId := request.Properties["id"]
		docRev := request.Properties["rev"]
		doc.SetID(docId)
		doc.SetRevID(docRev)

		docsLock.Lock()
		docs[docId] = doc
		docsLock.Unlock()

		attachments, err := doc.GetAttachments()
		if err != nil {
			panic(fmt.Sprintf("Unexpected err: %v", err))
		}

		for _, attachment := range attachments {

			// Get attachments and append to RestDocument
			getAttachmentRequest := blip.NewRequest()
			getAttachmentRequest.SetProfile(db.MessageGetAttachment)
			getAttachmentRequest.Properties[db.GetAttachmentDigest] = attachment.Digest
			if bt.blipContext.ActiveSubprotocol() == db.BlipCBMobileReplicationV3 {
				getAttachmentRequest.Properties[db.GetAttachmentID] = docId
			}
			bt.addCollectionProperty(getAttachmentRequest)
			sent := bt.sender.Send(getAttachmentRequest)
			if !sent {
				panic("Unable to get attachment.")
			}
			getAttachmentResponse := getAttachmentRequest.Response()
			getAttachmentBody, getAttachmentErr := getAttachmentResponse.Body()
			if getAttachmentErr != nil {
				panic(fmt.Sprintf("Unexpected err: %v", err))
			}
			log.Printf("getAttachmentBody: %s", getAttachmentBody)
			attachment.Data = getAttachmentBody
		}

		// Send response to rev request
		if !request.NoReply() {
			response := request.Response()
			response.SetBody([]byte{}) // Empty response to indicate success
		}

	}

	// -------- Norev handler callback --------
	bt.blipContext.HandlerForProfile["norev"] = func(request *blip.Message) {
		// If a norev is received, then don't bother waiting for one of the expected revisions, since it will never come.
		// The norev could be added to the returned docs map, but so far there is no need for that.  The ability
		// to assert on the number of actually received revisions (which norevs won't affect) meets current test requirements.
		defer revsFinishedWg.Done()
	}

	// Send subChanges to subscribe to changes, which will cause the "changes" profile handler above to be called back
	changesFinishedWg.Add(1)
	subChangesRequest := blip.NewRequest()
	subChangesRequest.SetProfile("subChanges")
	subChangesRequest.Properties["continuous"] = "false"
	bt.addCollectionProperty(subChangesRequest)

	sent := bt.sender.Send(subChangesRequest)
	if !sent {
		panic("Unable to subscribe to changes.")
	}

	changesFinishedWg.Wait()

	revsFinishedWg.Wait()

	return docs

}

func (bt *BlipTester) SubscribeToChanges(continuous bool, changes chan<- *blip.Message) {

	// When this test sends subChanges, Sync Gateway will send a changes request that must be handled
	bt.blipContext.HandlerForProfile["changes"] = func(request *blip.Message) {

		changes <- request

		if !request.NoReply() {
			// Send an empty response to avoid the Sync: Invalid response to 'changes' message
			response := request.Response()
			emptyResponseVal := []interface{}{}
			emptyResponseValBytes, err := base.JSONMarshal(emptyResponseVal)
			if err != nil {
				panic(fmt.Sprintf("Error marshalling response: %v", err))
			}
			response.SetBody(emptyResponseValBytes)
		}

	}

	// Send subChanges to subscribe to changes, which will cause the "changes" profile handler above to be called back
	subChangesRequest := blip.NewRequest()
	subChangesRequest.SetProfile("subChanges")
	bt.addCollectionProperty(subChangesRequest)
	switch continuous {
	case true:
		subChangesRequest.Properties["continuous"] = "true"
	default:
		subChangesRequest.Properties["continuous"] = "false"
	}

	sent := bt.sender.Send(subChangesRequest)
	if !sent {
		panic("Unable to subscribe to changes.")
	}
	subChangesResponse := subChangesRequest.Response()
	if subChangesResponse.SerialNumber() != subChangesRequest.SerialNumber() {
		panic(fmt.Sprintf("subChangesResponse.SerialNumber() != subChangesRequest.SerialNumber().  %v != %v", subChangesResponse.SerialNumber(), subChangesRequest.SerialNumber()))
	}
	errCode := subChangesResponse.Properties[db.BlipErrorCode]
	if errCode != "" {
		bt.restTester.TB.Fatalf("Error sending subChanges request: %s", errCode)
	}

}

// Helper for comparing BLIP changes received with expected BLIP changes
type ExpectedChange struct {
	docId    string // DocId or "*" for any doc id
	revId    string // RevId or "*" for any rev id
	sequence string // Sequence or "*" for any sequence
	deleted  *bool  // Deleted status or nil for any deleted status
}

func (e ExpectedChange) Equals(change []interface{}) error {

	// TODO: this is commented because it's giving an error: panic: interface conversion: interface {} is float64, not string [recovered].
	// TODO: I think this should be addressed by adding a BlipChange struct stronger typing than a slice of empty interfaces.  TBA.
	// changeSequence := change[0].(string)

	var changeDeleted *bool

	changeDocId := change[1].(string)
	changeRevId := change[2].(string)
	if len(change) > 3 {
		changeDeletedVal := change[3].(bool)
		changeDeleted = &changeDeletedVal
	}

	if e.docId != "*" && changeDocId != e.docId {
		return fmt.Errorf("changeDocId (%s) != expectedChangeDocId (%s)", changeDocId, e.docId)
	}

	if e.revId != "*" && changeRevId != e.revId {
		return fmt.Errorf("changeRevId (%s) != expectedChangeRevId (%s)", changeRevId, e.revId)
	}

	// TODO: commented due to reasons given above
	// if e.sequence != "*" && changeSequence != e.sequence {
	//	return fmt.Errorf("changeSequence (%s) != expectedChangeSequence (%s)", changeSequence, e.sequence)
	// }

	if changeDeleted != nil && e.deleted != nil && *changeDeleted != *e.deleted {
		return fmt.Errorf("changeDeleted (%v) != expectedChangeDeleted (%v)", *changeDeleted, *e.deleted)
	}

	return nil
}

// Model "CouchDB" style REST documents which define the following special fields:
//
// - _id
// - _rev
// - _removed
// - _deleted (not accounted for yet)
// - _attachments
//
// This struct wraps a map and provides convenience methods for getting at the special
// fields with the appropriate types (string in the id/rev case, db.AttachmentMap in the attachments case).
// Currently only used in tests, but if similar functionality needed in primary codebase, could be moved.
type RestDocument map[string]interface{}

func NewRestDocument() *RestDocument {
	emptyBody := make(map[string]interface{})
	restDoc := RestDocument(emptyBody)
	return &restDoc
}

func (d RestDocument) ID() string {
	rawID, hasID := d[db.BodyId]
	if !hasID {
		return ""
	}
	return rawID.(string)

}

func (d RestDocument) SetID(docId string) {
	d[db.BodyId] = docId
}

func (d RestDocument) RevID() string {
	rawRev, hasRev := d[db.BodyRev]
	if !hasRev {
		return ""
	}
	return rawRev.(string)
}

func (d RestDocument) SetRevID(revId string) {
	d[db.BodyRev] = revId
}

func (d RestDocument) SetAttachments(attachments db.AttachmentMap) {
	d[db.BodyAttachments] = attachments
}

func (d RestDocument) GetAttachments() (db.AttachmentMap, error) {

	rawAttachments, hasAttachments := d[db.BodyAttachments]

	// If the map doesn't even have the _attachments key, return an empty attachments map
	if !hasAttachments {
		return db.AttachmentMap{}, nil
	}

	// Otherwise, create an AttachmentMap from the value in the raw map
	attachmentMap := db.AttachmentMap{}
	switch v := rawAttachments.(type) {
	case db.AttachmentMap:
		// If it's already an AttachmentMap (maybe due to previous call to SetAttachments), then return as-is
		return v, nil
	default:
		rawAttachmentsMap := v.(map[string]interface{})
		for attachmentName, attachmentVal := range rawAttachmentsMap {

			// marshal attachmentVal into a byte array, then unmarshal into a DocAttachment
			attachmentValMarshalled, err := base.JSONMarshal(attachmentVal)
			if err != nil {
				return db.AttachmentMap{}, err
			}
			docAttachment := db.DocAttachment{}
			if err := base.JSONUnmarshal(attachmentValMarshalled, &docAttachment); err != nil {
				return db.AttachmentMap{}, err
			}

			attachmentMap[attachmentName] = &docAttachment
		}

		// Avoid the unnecessary re-Marshal + re-Unmarshal
		d.SetAttachments(attachmentMap)
	}

	return attachmentMap, nil

}

func (d RestDocument) IsRemoved() bool {
	removed, ok := d[db.BodyRemoved]
	if !ok {
		return false
	}
	return removed.(bool)
}

// Wait for the WaitGroup, or return an error if the wg.Wait() doesn't return within timeout
func WaitWithTimeout(wg *sync.WaitGroup, timeout time.Duration) error {

	// Create a channel so that a goroutine waiting on the waitgroup can send it's result (if any)
	wgFinished := make(chan bool)

	go func() {
		wg.Wait()
		wgFinished <- true
	}()

	timer := time.NewTimer(timeout)
	defer timer.Stop()
	select {
	case <-wgFinished:
		return nil
	case <-timer.C:
		return fmt.Errorf("Timed out waiting after %v", timeout)
	}

}

// NewHTTPTestServerOnListener returns a new httptest server, which is configured to listen on the given listener.
// This is useful when you need to know the listen address before you start up a server.
func NewHTTPTestServerOnListener(h http.Handler, l net.Listener) *httptest.Server {
	s := &httptest.Server{
		Config:   &http.Server{Handler: h},
		Listener: l,
	}
	s.Start()
	return s
}

func WaitAndRequireCondition(t *testing.T, fn func() bool, failureMsgAndArgs ...interface{}) {
	t.Helper()
	t.Log("starting waitAndRequireCondition")
	for i := 0; i <= 20; i++ {
		if i == 20 {
			require.Fail(t, "Condition failed to be satisfied", failureMsgAndArgs...)
		}
		if fn() {
			break
		}
		time.Sleep(time.Millisecond * 250)
	}
}

func WaitAndAssertCondition(t *testing.T, fn func() bool, failureMsgAndArgs ...interface{}) {
	t.Helper()
	t.Log("starting WaitAndAssertCondition")
	for i := 0; i <= 20; i++ {
		if i == 20 {
			assert.Fail(t, "Condition failed to be satisfied", failureMsgAndArgs...)
		}
		if fn() {
			break
		}
		time.Sleep(time.Millisecond * 250)
	}
}

func WaitAndAssertConditionTimeout(t *testing.T, timeout time.Duration, fn func() bool, failureMsgAndArgs ...interface{}) {
	t.Helper()
	start := time.Now()
	tick := time.NewTicker(timeout / 20)
	defer tick.Stop()
	for range tick.C {
		if time.Since(start) > timeout {
			assert.Fail(t, "Condition failed to be satisfied", failureMsgAndArgs...)
		}
		if fn() {
			return
		}
	}
}

func WaitAndAssertBackgroundManagerState(t testing.TB, expected db.BackgroundProcessState, getStateFunc func(t testing.TB) db.BackgroundProcessState) bool {
	t.Helper()
	err, actual := base.RetryLoop(t.Name()+"-WaitAndAssertBackgroundManagerState", func() (shouldRetry bool, err error, value interface{}) {
		actual := getStateFunc(t)
		return expected != actual, nil, actual
	}, base.CreateMaxDoublingSleeperFunc(30, 100, 1000))
	return assert.NoErrorf(t, err, "expected background manager state %v, but got: %v", expected, actual)
}

func WaitAndAssertBackgroundManagerExpiredHeartbeat(t testing.TB, bm *db.BackgroundManager) bool {
	t.Helper()
	err, b := base.RetryLoop(t.Name()+"-assertNoHeartbeatDoc", func() (shouldRetry bool, err error, value interface{}) {
		b, err := bm.GetHeartbeatDoc(t)
		return !base.IsDocNotFoundError(err), err, b
	}, base.CreateMaxDoublingSleeperFunc(30, 100, 1000))
	if b != nil {
		return assert.NoErrorf(t, err, "expected heartbeat doc to expire, but found one: %v", b)
	}
	return assert.Truef(t, base.IsDocNotFoundError(err), "expected heartbeat doc to expire, but got a different error: %v", err)
}

// RespRevID returns a rev ID from the given response, or fails the given test if a rev ID was not found.
func RespRevID(t *testing.T, response *TestResponse) (revID string) {
	var r struct {
		RevID *string `json:"rev"`
	}
	require.NoError(t, json.Unmarshal(response.BodyBytes(), &r), "couldn't decode JSON from response body")
	require.NotNil(t, r.RevID, "expecting non-nil rev ID from response: %s", string(response.BodyBytes()))
	require.NotEqual(t, "", *r.RevID, "expecting non-empty rev ID from response: %s", string(response.BodyBytes()))
	return *r.RevID
}

func MarshalConfig(t *testing.T, config db.ReplicationConfig) string {
	replicationPayload, err := json.Marshal(config)
	require.NoError(t, err)
	return string(replicationPayload)
}

func HasActiveChannel(channelSet map[string]interface{}, channelName string) bool {
	if channelSet == nil {
		return false
	}
	value, ok := channelSet[channelName]
	if !ok || value != nil { // An entry for the channel name with a nil value represents an active channel
		return false
	}

	return true
}

func (sc *ServerContext) isDatabaseSuspended(t *testing.T, dbName string) bool {
	sc.lock.RLock()
	defer sc.lock.RUnlock()
	return sc._isDatabaseSuspended(dbName)
}

func (sc *ServerContext) getConnectionString(dbName string) string {
	sc.lock.RLock()
	defer sc.lock.RUnlock()
	return sc.databases_[dbName].BucketSpec.Server
}

func (sc *ServerContext) getKVConnectionPol(dbName string) int {
	sc.lock.RLock()
	defer sc.lock.RUnlock()
	return sc.databases_[dbName].BucketSpec.KvPoolSize
}

func (sc *ServerContext) suspendDatabase(t *testing.T, ctx context.Context, dbName string) error {
	sc.lock.Lock()
	defer sc.lock.Unlock()

	return sc._suspendDatabase(ctx, dbName)
}

// getRESTkeyspace returns a keyspace for REST URIs
func getRESTKeyspace(_ testing.TB, dbName string, collection *db.DatabaseCollection) string {
	if base.IsDefaultCollection(collection.ScopeName, collection.Name) {
		// for backwards compatibility (and user-friendliness),
		// we can optionally just use `/db/` instead of `/db._default._default/`
		// Return this format to get coverage of both formats.
		return dbName
	}
	return strings.Join([]string{dbName, collection.ScopeName, collection.Name}, base.ScopeCollectionSeparator)
}

// getKeyspaces returns the names of all the keyspaces on the rest tester. Currently assumes a single database.
func getKeyspaces(t testing.TB, database *db.DatabaseContext) []string {
	var keyspaces []string
	for _, collection := range database.CollectionByID {
		keyspaces = append(keyspaces, getRESTKeyspace(t, database.Name, collection))
	}
	sort.Strings(keyspaces)
	return keyspaces
}

// GetKeyspaces returns the names of all the keyspaces on the rest tester. Currently assumes a single database.
func (rt *RestTester) GetKeyspaces() []string {
	db := rt.GetDatabase()
	var keyspaces []string
	for _, collection := range db.CollectionByID {
		keyspaces = append(keyspaces, getRESTKeyspace(rt.TB, db.Name, collection))
	}
	sort.Strings(keyspaces)
	return keyspaces
}

// GetDbCollections returns a lexicographically sorted list of collections on the database for compatibility with GetKeyspaces and getCollectionsForBLIP
func (rt *RestTester) GetDbCollections() []*db.DatabaseCollection {
	var collections []*db.DatabaseCollection
	for _, collection := range rt.GetDatabase().CollectionByID {
		collections = append(collections, collection)
	}
	sort.Slice(collections, func(i, j int) bool {
		return collections[i].ScopeName <= collections[j].ScopeName &&
			collections[i].Name < collections[j].Name
	})
	return collections
}

// GetSingleKeyspace the name of the keyspace if there is only one test collection on one database.
func (rt *RestTester) GetSingleKeyspace() string {
	db := rt.GetDatabase()
	require.Equal(rt.TB, 1, len(db.CollectionByID), "Database must be configured with only one collection to use this function")
	for _, collection := range db.CollectionByID {
		return getRESTKeyspace(rt.TB, db.Name, collection)
	}
	rt.TB.Fatal("Had no collection to return a keyspace for") // should be unreachable given length check above
	return ""
}

// getCollectionsForBLIP returns scope.collection strings for blip to process GetCollections messages. To test legacy functionality when SG_TEST_USE_DEFAULT_COLLECTION=true, don't return default collection if it is the only collection available.
func (rt *RestTester) getCollectionsForBLIP() []string {
	db := rt.GetDatabase()
	var collections []string
	if db.OnlyDefaultCollection() {
		return collections
	}
	for _, collection := range db.CollectionByID {
		collections = append(collections, base.ScopeAndCollectionName{
			Scope:      collection.ScopeName,
			Collection: collection.Name,
		}.String())
	}
	return collections
}

// Reads continuous changes feed response into slice of ChangeEntry
func (rt *RestTester) ReadContinuousChanges(response *TestResponse) ([]db.ChangeEntry, error) {
	var change db.ChangeEntry
	changes := make([]db.ChangeEntry, 0)
	reader := bufio.NewReader(response.Body)
	for {
		entry, readError := reader.ReadBytes('\n')
		if readError == io.EOF {
			// done
			break
		}
		if readError != nil {
			// unexpected read error
			return changes, readError
		}
		entry = bytes.TrimSpace(entry)
		if len(entry) > 0 {
			err := base.JSONUnmarshal(entry, &change)
			if err != nil {
				return changes, err
			}
			changes = append(changes, change)
			log.Printf("Got change ==> %v", change)
		}

	}
	return changes, nil
}

// RequireContinuousFeedChangesCount Calls a changes feed on every collection and asserts that the nth expected change is
// the number of changes for the nth collection.
func (rt *RestTester) RequireContinuousFeedChangesCount(t testing.TB, username string, keyspace int, expectedChanges int, timeout int) {
	resp := rt.SendUserRequest("GET", fmt.Sprintf("/{{.keyspace%d}}/_changes?feed=continuous&timeout=%d", keyspace, timeout), "", username)
	changes, err := rt.ReadContinuousChanges(resp)
	assert.NoError(t, err)
	require.Len(t, changes, expectedChanges)
}

func (rt *RestTester) GetChangesOneShot(t testing.TB, keyspace string, since int, username string, changesCount int) *TestResponse {
	changesResponse := rt.SendUserRequest("GET", fmt.Sprintf("/{{.%s}}/_changes?since=%d", keyspace, since), "", username)
	var changes ChangesResults
	err := base.JSONUnmarshal(changesResponse.Body.Bytes(), &changes)
	assert.NoError(t, err, "Error unmarshalling changes response")
	require.Len(t, changes.Results, changesCount)
	return changesResponse
}

<<<<<<< HEAD
func (rt *RestTester) GetFunctionsConfig() *functions.Config {
	config, _ := rt.GetDatabase().Options.FunctionsConfig.(*functions.Config)
=======
func (rt *RestTester) NewDbConfig() DbConfig {
	config := DbConfig{
		BucketConfig: BucketConfig{
			Bucket: base.StringPtr(rt.Bucket().GetName()),
		},
		NumIndexReplicas: base.UintPtr(0),
		EnableXattrs:     base.BoolPtr(base.TestUseXattrs()),
	}
	// Walrus is peculiar in that it needs to run with views, but can run most GSI tests, including collections
	if !base.UnitTestUrlIsWalrus() {
		config.UseViews = base.BoolPtr(base.TestsDisableGSI())
	}
	// Setup scopes.
	if base.TestsUseNamedCollections() && rt.collectionConfig != useSingleCollectionDefaultOnly && (base.UnitTestUrlIsWalrus() || (config.UseViews != nil && !*config.UseViews)) {
		var syncFn *string
		if rt.SyncFn != "" {
			syncFn = base.StringPtr(rt.SyncFn)
		}
		config.Scopes = GetCollectionsConfigWithSyncFn(rt.TB, rt.TestBucket, syncFn, rt.numCollections)
	}

>>>>>>> 290eb9ba
	return config
}<|MERGE_RESOLUTION|>--- conflicted
+++ resolved
@@ -2459,10 +2459,6 @@
 	return changesResponse
 }
 
-<<<<<<< HEAD
-func (rt *RestTester) GetFunctionsConfig() *functions.Config {
-	config, _ := rt.GetDatabase().Options.FunctionsConfig.(*functions.Config)
-=======
 func (rt *RestTester) NewDbConfig() DbConfig {
 	config := DbConfig{
 		BucketConfig: BucketConfig{
@@ -2483,7 +2479,10 @@
 		}
 		config.Scopes = GetCollectionsConfigWithSyncFn(rt.TB, rt.TestBucket, syncFn, rt.numCollections)
 	}
-
->>>>>>> 290eb9ba
+	return config
+}
+
+func (rt *RestTester) GetFunctionsConfig() *functions.Config {
+	config, _ := rt.GetDatabase().Options.FunctionsConfig.(*functions.Config)
 	return config
 }