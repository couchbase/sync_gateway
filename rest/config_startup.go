package rest

import (
	"context"
	"os"
	"runtime"
	"time"

	"github.com/couchbase/go-couchbase"
	"github.com/couchbase/sync_gateway/auth"
	"github.com/couchbase/sync_gateway/base"
)

const (
	// persistentConfigDefaultGroupID is used when no explicit config Group ID is defined.
	persistentConfigDefaultGroupID   = "default"
	persistentConfigGroupIDMaxLength = 100
	// persistentConfigDefaultUpdateFrequency is a duration that defines how frequent configs are refreshed from Couchbase Server.
	persistentConfigDefaultUpdateFrequency = time.Second * 10
)

// DefaultStartupConfig returns a StartupConfig with values populated with defaults.
func DefaultStartupConfig(defaultLogFilePath string) StartupConfig {
	return StartupConfig{
		Bootstrap: BootstrapConfig{
			ConfigGroupID:         persistentConfigDefaultGroupID,
			ConfigUpdateFrequency: base.NewConfigDuration(persistentConfigDefaultUpdateFrequency),
			ServerTLSSkipVerify:   base.BoolPtr(false),
			UseTLSServer:          base.BoolPtr(DefaultUseTLSServer),
		},
		API: APIConfig{
			PublicInterface:    DefaultPublicInterface,
			AdminInterface:     DefaultAdminInterface,
			MetricsInterface:   DefaultMetricsInterface,
			MaximumConnections: DefaultMaxIncomingConnections,
			CompressResponses:  base.BoolPtr(true),
			HTTPS: HTTPSConfig{
				TLSMinimumVersion: "tlsv1.2",
			},
			ReadHeaderTimeout:                         base.NewConfigDuration(base.DefaultReadHeaderTimeout),
			IdleTimeout:                               base.NewConfigDuration(base.DefaultIdleTimeout),
			AdminInterfaceAuthentication:              base.BoolPtr(true),
			MetricsInterfaceAuthentication:            base.BoolPtr(true),
			EnableAdminAuthenticationPermissionsCheck: base.BoolPtr(base.IsEnterpriseEdition()),
		},
		Logging: base.LoggingConfig{
			LogFilePath:    defaultLogFilePath,
			RedactionLevel: base.DefaultRedactionLevel,
		},
		Auth: AuthConfig{
			BcryptCost: auth.DefaultBcryptCost,
		},
		Unsupported: UnsupportedConfig{
			StatsLogFrequency: base.NewConfigDuration(time.Minute),
		},
		MaxFileDescriptors: DefaultMaxFileDescriptors,
	}
}

// StartupConfig is the config file used by Sync Gateway in 3.0+ to start up with node-specific settings, and then bootstrap databases via Couchbase Server.
type StartupConfig struct {
	Bootstrap   BootstrapConfig    `json:"bootstrap,omitempty"`
	API         APIConfig          `json:"api,omitempty"`
	Logging     base.LoggingConfig `json:"logging,omitempty"`
	Auth        AuthConfig         `json:"auth,omitempty"`
	Replicator  ReplicatorConfig   `json:"replicator,omitempty"`
	Unsupported UnsupportedConfig  `json:"unsupported,omitempty"`

	DatabaseCredentials PerDatabaseCredentialsConfig    `json:"database_credentials,omitempty" help:"A map of database name to credentials, that can be used instead of the bootstrap ones. Cannot be used in conjunction with bucket_credentials."`
	BucketCredentials   base.PerBucketCredentialsConfig `json:"bucket_credentials,omitempty" help:"A map of bucket names to credentials, that can be used instead of the bootstrap ones. Cannot be used in conjunction with database_credentials."`

	MaxFileDescriptors         uint64 `json:"max_file_descriptors,omitempty" help:"Max # of open file descriptors (RLIMIT_NOFILE)"`
	CouchbaseKeepaliveInterval *int   `json:"couchbase_keepalive_interval,omitempty" help:"TCP keep-alive interval between SG and Couchbase server"`

	DeprecatedConfig *DeprecatedConfig `json:"-,omitempty" help:"Deprecated options that can be set from a legacy config upgrade, but cannot be set from a 3.0 config."`
}

// BootstrapConfig describes the set of properties required in order to bootstrap config from Couchbase Server.
type BootstrapConfig struct {
	ConfigGroupID         string               `json:"group_id,omitempty"                help:"The config group ID to use when discovering databases. Allows for non-homogenous configuration"`
	ConfigUpdateFrequency *base.ConfigDuration `json:"config_update_frequency,omitempty" help:"How often to poll Couchbase Server for new config changes. Default: 10s"`
	Server                string               `json:"server,omitempty"                  help:"Couchbase Server connection string/URL"`
	Username              string               `json:"username,omitempty"                help:"Username for authenticating to server"`
	Password              string               `json:"password,omitempty"                help:"Password for authenticating to server"`
	CACertPath            string               `json:"ca_cert_path,omitempty"            help:"Root CA cert path for TLS connection"`
	ServerTLSSkipVerify   *bool                `json:"server_tls_skip_verify,omitempty"  help:"Allow empty server CA Cert Path without attempting to use system root pool"`
	X509CertPath          string               `json:"x509_cert_path,omitempty"          help:"Cert path (public key) for X.509 bucket auth"`
	X509KeyPath           string               `json:"x509_key_path,omitempty"           help:"Key path (private key) for X.509 bucket auth"`
	UseTLSServer          *bool                `json:"use_tls_server,omitempty"          help:"Enforces a secure or non-secure server scheme"`
}

type APIConfig struct {
	PublicInterface  string `json:"public_interface,omitempty"  help:"Network interface to bind public API to"`
	AdminInterface   string `json:"admin_interface,omitempty"   help:"Network interface to bind admin API to"`
	MetricsInterface string `json:"metrics_interface,omitempty" help:"Network interface to bind metrics API to"`
	ProfileInterface string `json:"profile_interface,omitempty" help:"Network interface to bind profiling API to"`

	AdminInterfaceAuthentication              *bool `json:"admin_interface_authentication,omitempty" help:"Whether the admin API requires authentication"`
	MetricsInterfaceAuthentication            *bool `json:"metrics_interface_authentication,omitempty" help:"Whether the metrics API requires authentication"`
	EnableAdminAuthenticationPermissionsCheck *bool `json:"enable_advanced_auth_dp,omitempty" help:"Whether to enable the DP permissions check feature of admin auth"`

	ServerReadTimeout  *base.ConfigDuration `json:"server_read_timeout,omitempty"  help:"Maximum duration.Second before timing out read of the HTTP(S) request"`
	ServerWriteTimeout *base.ConfigDuration `json:"server_write_timeout,omitempty" help:"Maximum duration.Second before timing out write of the HTTP(S) response"`
	ReadHeaderTimeout  *base.ConfigDuration `json:"read_header_timeout,omitempty"  help:"The amount of time allowed to read request headers"`
	IdleTimeout        *base.ConfigDuration `json:"idle_timeout,omitempty"         help:"The maximum amount of time to wait for the next request when keep-alives are enabled"`

	Pretty             *bool `json:"pretty,omitempty"               help:"Pretty-print JSON responses"`
	MaximumConnections uint  `json:"max_connections,omitempty"      help:"Max # of incoming HTTP connections to accept"`
	CompressResponses  *bool `json:"compress_responses,omitempty"   help:"If false, disables compression of HTTP responses"`
	HideProductVersion *bool `json:"hide_product_version,omitempty" help:"Whether product versions removed from Server headers and REST API responses"`

	HTTPS HTTPSConfig `json:"https,omitempty"`
	CORS  *CORSConfig `json:"cors,omitempty"`
}

type HTTPSConfig struct {
	TLSMinimumVersion string `json:"tls_minimum_version,omitempty" help:"The minimum allowable TLS version for the REST APIs"`
	TLSCertPath       string `json:"tls_cert_path,omitempty"       help:"The TLS cert file to use for the REST APIs"`
	TLSKeyPath        string `json:"tls_key_path,omitempty"        help:"The TLS key file to use for the REST APIs"`
}

type CORSConfig struct {
	Origin      []string `json:"origin,omitempty"       help:"List of allowed origins, use ['*'] to allow access from everywhere"`
	LoginOrigin []string `json:"login_origin,omitempty" help:"List of allowed login origins"`
	Headers     []string `json:"headers,omitempty"      help:"List of allowed headers"`
	MaxAge      int      `json:"max_age,omitempty"      help:"Maximum age of the CORS Options request"`
}

type AuthConfig struct {
	BcryptCost int `json:"bcrypt_cost,omitempty"          help:"Cost to use for bcrypt password hashes"`
}

type ReplicatorConfig struct {
	MaxHeartbeat    *base.ConfigDuration `json:"max_heartbeat,omitempty"    help:"Max heartbeat value for _changes request"`
	BLIPCompression *int                 `json:"blip_compression,omitempty" help:"BLIP data compression level (0-9)"`
}

type UnsupportedConfig struct {
	StatsLogFrequency *base.ConfigDuration `json:"stats_log_frequency,omitempty"    help:"How often should stats be written to stats logs"`
	UseStdlibJSON     *bool                `json:"use_stdlib_json,omitempty"        help:"Bypass the jsoniter package and use Go's stdlib instead"`
	HTTP2             *HTTP2Config         `json:"http2,omitempty"`
	Serverless        ServerlessConfig     `json:"serverless,omitempty"`
}

<<<<<<< HEAD
	HTTP2 *HTTP2Config `json:"http2,omitempty"`

	UserQueries *bool `json:"user_queries,omitempty" help:"Feature flag for user N1QL/JS/GraphQL queries"`
=======
type ServerlessConfig struct {
	Enabled *bool `json:"enabled,omitempty" help:"Enable Sync Gateway serverless mode."`
>>>>>>> 274a59b7
}

type HTTP2Config struct {
	Enabled *bool `json:"enabled,omitempty" help:"Whether HTTP2 support is enabled"`
}

type PerDatabaseCredentialsConfig map[string]*base.CredentialsConfig

type DeprecatedConfig struct {
	Facebook *FacebookConfigLegacy `json:"-" help:""`
	Google   *GoogleConfigLegacy   `json:"-" help:""`
}

func (sc *StartupConfig) Redacted() (*StartupConfig, error) {
	var config StartupConfig

	err := base.DeepCopyInefficient(&config, sc)
	if err != nil {
		return nil, err
	}

	if config.Bootstrap.Password != "" {
		config.Bootstrap.Password = base.RedactedStr
	}

	for _, credentialsConfig := range config.DatabaseCredentials {
		if credentialsConfig != nil && credentialsConfig.Password != "" {
			credentialsConfig.Password = base.RedactedStr
		}
	}

	for _, credentialsConfig := range config.BucketCredentials {
		if credentialsConfig != nil && credentialsConfig.Password != "" {
			credentialsConfig.Password = base.RedactedStr
		}
	}

	return &config, nil
}

func (sc *StartupConfig) IsServerless() bool {
	return base.BoolDefault(sc.Unsupported.Serverless.Enabled, false)
}

func LoadStartupConfigFromPath(path string) (*StartupConfig, error) {
	rc, err := readFromPath(path, false)
	if err != nil {
		return nil, err
	}

	defer func() { _ = rc.Close() }()

	var sc StartupConfig
	err = decodeAndSanitiseConfig(rc, &sc)
	return &sc, err
}

// NewEmptyStartupConfig initialises an empty StartupConfig with all *struct fields empty
func NewEmptyStartupConfig() StartupConfig {
	return StartupConfig{
		API: APIConfig{
			CORS: &CORSConfig{},
		},
		Logging: base.LoggingConfig{
			Console: &base.ConsoleLoggerConfig{},
			Error:   &base.FileLoggerConfig{},
			Warn:    &base.FileLoggerConfig{},
			Info:    &base.FileLoggerConfig{},
			Debug:   &base.FileLoggerConfig{},
			Trace:   &base.FileLoggerConfig{},
			Stats:   &base.FileLoggerConfig{},
		},
		Unsupported: UnsupportedConfig{
			HTTP2: &HTTP2Config{},
		},
	}
}

// setGlobalConfig will set global variables and other settings based on the given StartupConfig.
// We should try to keep these minimal where possible, and favour ServerContext-scoped values.
func setGlobalConfig(sc *StartupConfig) error {

	// Per-process limits, can't be scoped any narrower.
	if os.Getenv("GOMAXPROCS") == "" && runtime.GOMAXPROCS(0) == 1 {
		// TODO: As of Go 1.5, the runtime automatically increases GOMAXPROCS to match the number of CPUs, all of this seems unnecessary.
		cpus := runtime.NumCPU()
		if cpus > 1 {
			runtime.GOMAXPROCS(cpus)
			base.InfofCtx(context.Background(), base.KeyAll, "Configured Go to use all %d CPUs; setenv GOMAXPROCS to override this", cpus)
		}
	}

	if _, err := base.SetMaxFileDescriptors(sc.MaxFileDescriptors); err != nil {
		base.ErrorfCtx(context.Background(), "Error setting MaxFileDescriptors to %d: %v", sc.MaxFileDescriptors, err)
	}

	// TODO: Remove with GoCB DCP switch
	if sc.CouchbaseKeepaliveInterval != nil {
		couchbase.SetTcpKeepalive(true, *sc.CouchbaseKeepaliveInterval)
	}

	// Given unscoped usage of base.JSON functions, this can't be scoped.
	if base.BoolDefault(sc.Unsupported.UseStdlibJSON, false) {
		base.InfofCtx(context.Background(), base.KeyAll, "Using the stdlib JSON package")
		base.UseStdlibJSON = true
	}

	return nil
}

// Merge applies non-empty fields from new onto non-empty fields on sc
func (sc *StartupConfig) Merge(new *StartupConfig) error {
	return base.ConfigMerge(sc, new)
}<|MERGE_RESOLUTION|>--- conflicted
+++ resolved
@@ -138,18 +138,13 @@
 type UnsupportedConfig struct {
 	StatsLogFrequency *base.ConfigDuration `json:"stats_log_frequency,omitempty"    help:"How often should stats be written to stats logs"`
 	UseStdlibJSON     *bool                `json:"use_stdlib_json,omitempty"        help:"Bypass the jsoniter package and use Go's stdlib instead"`
+	Serverless        ServerlessConfig     `json:"serverless,omitempty"`
 	HTTP2             *HTTP2Config         `json:"http2,omitempty"`
-	Serverless        ServerlessConfig     `json:"serverless,omitempty"`
-}
-
-<<<<<<< HEAD
-	HTTP2 *HTTP2Config `json:"http2,omitempty"`
-
-	UserQueries *bool `json:"user_queries,omitempty" help:"Feature flag for user N1QL/JS/GraphQL queries"`
-=======
+	UserQueries       *bool                `json:"user_queries,omitempty" help:"Feature flag for user N1QL/JS/GraphQL queries"`
+}
+
 type ServerlessConfig struct {
 	Enabled *bool `json:"enabled,omitempty" help:"Enable Sync Gateway serverless mode."`
->>>>>>> 274a59b7
 }
 
 type HTTP2Config struct {
