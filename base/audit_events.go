// Copyright 2024-Present Couchbase, Inc.
//
// Use of this software is governed by the Business Source License included
// in the file licenses/BSL-Couchbase.txt.  As of the Change Date specified
// in that file, in accordance with the Business Source License, use of this
// software will be governed by the Apache License, Version 2.0, included in
// the file licenses/APL2.txt.

package base

const (
	// auditdSyncGatewayStartID is the start of an ID range allocated for Sync Gateway by auditd
	auditdSyncGatewayStartID AuditID = 53248
	// auditdSyncGatewayEndID is the maximum ID that can be allocated to a Sync Gateway audit descriptor.
	auditdSyncGatewayEndID = auditdSyncGatewayStartID + auditdIDBlockSize // 57343

	// auditdIDBlockSize is the number of IDs allocated to each module in auditd.
	auditdIDBlockSize = 0xFFF
)

// Audit IDs for Sync Gateway.
// The IDs and grouping is arbitrary, but are spaced to allow for some additions in each area.
const (
	// Audit events
	AuditIDAuditEnabled       AuditID = 53248
	AuditIDAuditDisabled      AuditID = 53249
	AuditIDAuditConfigChanged AuditID = 53250

	// SG events
	AuditIDSyncGatewayStartup AuditID = 53260

	// API events
	AuditIDPublicHTTPAPIRequest  AuditID = 53270
	AuditIDAdminHTTPAPIRequest   AuditID = 53271
	AuditIDMetricsHTTPAPIRequest AuditID = 53272
	//AuditIDBLIPMessage           AuditID = 0 // TODO: Is this required? What info should the event contain?

	// Auth (public) events
	AuditIDPublicUserAuthenticated        AuditID = 53280
	AuditIDPublicUserAuthenticationFailed AuditID = 53281
	AuditIDPublicUserSessionCreated       AuditID = 53282
	AuditIDPublicUserSessionDeleted       AuditID = 53283
	// Auth (admin) events
	AuditIDAdminUserAuthenticated        AuditID = 53290
	AuditIDAdminUserAuthenticationFailed AuditID = 53291
	AuditIDAdminUserAuthorizationFailed  AuditID = 53292

	// SG node events
	AuditIDSyncGatewayCollectInfoStatus AuditID = 53300
	AuditIDSyncGatewayCollectInfoStart  AuditID = 53301
	AuditIDSyncGatewayCollectInfoStop   AuditID = 53302
	AuditIDSyncGatewayStats             AuditID = 53303
	AuditIDSyncGatewayProfiling         AuditID = 53304

	// SG cluster events
	AuditIDClusterInfoRead AuditID = 53350
	AuditIDPostUpgrade     AuditID = 54043

	// Database events
	AuditIDCreateDatabase  AuditID = 54000
	AuditIDReadDatabase    AuditID = 54001
	AuditIDDeleteDatabase  AuditID = 54002
	AuditIDDatabaseAllRead AuditID = 54003
	// Database config events
	AuditIDReadDatabaseConfig   AuditID = 54010
	AuditIDUpdateDatabaseConfig AuditID = 54011
	// Database operation events
	AuditIDDatabaseOffline       AuditID = 54020
	AuditIDDatabaseOnline        AuditID = 54021
	AuditIDDatabaseCompactStatus AuditID = 54030
	AuditIDDatabaseCompactStart  AuditID = 54031
	AuditIDDatabaseCompactStop   AuditID = 54032

	AuditIDDatabaseResyncStatus AuditID = 54040
	AuditIDDatabaseResyncStart  AuditID = 54041
	AuditIDDatabaseResyncStop   AuditID = 54042
	AuditIDDatabaseRepair       AuditID = 54044
	AuditIDDatabaseFlush        AuditID = 54045

	// User principal events
	AuditIDUserCreate AuditID = 54100
	AuditIDUserRead   AuditID = 54101
	AuditIDUserUpdate AuditID = 54102
	AuditIDUserDelete AuditID = 54103
	AuditIDUsersAll           = 54110
	// Role principal events
	AuditIDRoleCreate AuditID = 54110
	AuditIDRoleRead   AuditID = 54111
	AuditIDRoleUpdate AuditID = 54112
	AuditIDRoleDelete AuditID = 54113
	AuditIDRolesAll           = 54120

	// Changes feeds events
	AuditIDChangesFeedStarted AuditID = 54200

	// BLIP Replication events
	AuditIDReplicationConnect    AuditID = 54300
	AuditIDReplicationDisconnect AuditID = 54301

	// ISGR events
	AuditIDISGRCreate    AuditID = 54400
	AuditIDISGRRead      AuditID = 54401
	AuditIDISGRUpdate    AuditID = 54402
	AuditIDISGRDelete    AuditID = 54403
	AuditIDISGRStatus    AuditID = 54410
	AuditIDISGRStart     AuditID = 54411
	AuditIDISGRStop      AuditID = 54412
	AuditIDISGRReset     AuditID = 54413
	AuditIDISGRAllStatus AuditID = 54420
	AuditIDISGRAllRead   AuditID = 54421

	// Documents events
	AuditIDDocumentCreate       AuditID = 55000
	AuditIDDocumentRead         AuditID = 55001
	AuditIDDocumentUpdate       AuditID = 55002
	AuditIDDocumentDelete       AuditID = 55003
	AuditIDDocumentMetadataRead AuditID = 55004
	// Document attachments events
	AuditIDAttachmentCreate AuditID = 55010
	AuditIDAttachmentRead   AuditID = 55011
	AuditIDAttachmentUpdate AuditID = 55012
	AuditIDAttachmentDelete AuditID = 55013
)

// AuditEvents is a table of audit events created by Sync Gateway.
//
// This is used to generate:
//   - events themselves
//   - a kv-auditd-compatible descriptor with TestGenerateAuditdModuleDescriptor
//   - CSV output for each event to be used to document
var AuditEvents = events{
	AuditIDAuditEnabled: {
		Name:               "Auditing enabled",
		Description:        "Audit logging was enabled",
		EnabledByDefault:   true,
		FilteringPermitted: false,
		MandatoryFields: AuditFields{
			"audit_scope": "global or db",
		},
		OptionalFields: AuditFields{
			"db": "database name",
		},
		EventType: eventTypeAdmin,
	},
	AuditIDAuditDisabled: {
		Name:               "Auditing disabled",
		Description:        "Audit logging was disabled",
		EnabledByDefault:   true,
		FilteringPermitted: false,
		MandatoryFields: AuditFields{
			"audit_scope": "global or db",
		},
		EventType: eventTypeAdmin,
	},
	AuditIDAuditConfigChanged: {
		Name:               "Auditing configuration changed",
		Description:        "Audit logging configuration was changed",
		EnabledByDefault:   true,
		FilteringPermitted: false,
		MandatoryFields: AuditFields{
			"audit_scope":     "global or db",
			AuditFieldPayload: "JSON representation of new db audit config",
		},
		mandatoryFieldGroups: []fieldGroup{
			fieldGroupDatabase,
			fieldGroupRequest,
			// fieldGroupAuthenticated, // FIXME: CBG-3973,
		},
		EventType: eventTypeAdmin,
	},
	AuditIDSyncGatewayStartup: {
		Name:               "Sync Gateway startup",
		Description:        "Sync Gateway started",
		EnabledByDefault:   true,
		FilteringPermitted: false,
		MandatoryFields: AuditFields{
			AuditFieldSGVersion:                      "version string",
			AuditFieldUseTLSServer:                   true,
			AuditFieldServerTLSSkipVerify:            true,
			AuditFieldAdminInterfaceAuthentication:   true,
			AuditFieldMetricsInterfaceAuthentication: true,
			AuditFieldLogFilePath:                    "/log/file/path",
			AuditFieldBcryptCost:                     10,
			AuditFieldDisablePersistentConfig:        false,
		},
		EventType: eventTypeAdmin,
	},
	AuditIDPublicHTTPAPIRequest: {
		Name:        "Public HTTP API request",
		Description: "Public HTTP API request was made",
		MandatoryFields: AuditFields{
			AuditFieldHTTPMethod: "GET, POST, etc.",
			AuditFieldHTTPPath:   "request_path",
		},
		OptionalFields: AuditFields{
			AuditFieldRequestBody: "request_body",
		},
		mandatoryFieldGroups: []fieldGroup{
			fieldGroupRequest,
			// fieldGroupAuthenticated, // FIXME: CBG-3973,
		},
		EnabledByDefault:   true,
		FilteringPermitted: false,
		EventType:          eventTypeUser,
	},
	AuditIDAdminHTTPAPIRequest: {
		Name:        "Admin HTTP API request",
		Description: "Admin HTTP API request was made",
		MandatoryFields: AuditFields{
			AuditFieldHTTPMethod: "GET, POST, etc.",
			AuditFieldHTTPPath:   "request_path",
		},
		OptionalFields: AuditFields{
			AuditFieldRequestBody: "request_body",
		},
		mandatoryFieldGroups: []fieldGroup{
			fieldGroupRequest,
			// fieldGroupAuthenticated, // FIXME: CBG-3973,
		},
		EnabledByDefault:   true,
		FilteringPermitted: false,
		EventType:          eventTypeAdmin,
	},
	AuditIDMetricsHTTPAPIRequest: {
		Name:        "Metrics HTTP API request",
		Description: "Metrics HTTP API request was made",
		MandatoryFields: AuditFields{
			AuditFieldHTTPMethod: "GET, POST, etc.",
			AuditFieldHTTPPath:   "request_path",
		},
		OptionalFields: AuditFields{
			AuditFieldRequestBody: "request_body",
		},
		mandatoryFieldGroups: []fieldGroup{
			fieldGroupRequest,
			// fieldGroupAuthenticated, // FIXME: CBG-3973,
		},
		EnabledByDefault:   true,
		FilteringPermitted: false,
		EventType:          eventTypeAdmin,
	},
	AuditIDPublicUserAuthenticated: {
		Name:        "Public API user authenticated",
		Description: "Public API user successfully authenticated",
		MandatoryFields: AuditFields{
			AuditFieldAuthMethod: "basic, oidc, cookie, etc.",
		},
		OptionalFields: AuditFields{
			"oidc_issuer": "issuer",
		},
		EnabledByDefault:   true,
		FilteringPermitted: false,
		EventType:          eventTypeUser,
	},
	AuditIDPublicUserAuthenticationFailed: {
		Name:        "Public API user authentication failed",
		Description: "Public API user failed to authenticate",
		MandatoryFields: AuditFields{
			AuditFieldAuthMethod: "basic, oidc, cookie, etc.",
		},
		OptionalFields: AuditFields{
			"username": "username",
		},
		EnabledByDefault:   true,
		FilteringPermitted: false,
		EventType:          eventTypeUser,
	},
	AuditIDPublicUserSessionCreated: {
		Name:        "Public API user session created",
		Description: "Public API user session was created",
		MandatoryFields: AuditFields{
			"session_id": "session_id",
		},
		EnabledByDefault:   true,
		FilteringPermitted: true,
		EventType:          eventTypeUser,
	},
	AuditIDPublicUserSessionDeleted: {
		Name:        "Public API user session deleted",
		Description: "Public API user session was deleted",
		MandatoryFields: AuditFields{
			"session_id": "session_id",
		},
		EnabledByDefault:   true,
		FilteringPermitted: true,
		EventType:          eventTypeUser,
	},
	AuditIDAdminUserAuthenticated: {
		Name:               "Admin API user authenticated",
		Description:        "Admin API user successfully authenticated",
		MandatoryFields:    AuditFields{},
		EnabledByDefault:   true,
		FilteringPermitted: false,
		EventType:          eventTypeAdmin,
	},
	AuditIDAdminUserAuthenticationFailed: {
		Name:        "Admin API user authentication failed",
		Description: "Admin API user failed to authenticate",
		MandatoryFields: AuditFields{
			"username": "username",
		},
		EnabledByDefault:   true,
		FilteringPermitted: false,
		EventType:          eventTypeAdmin,
	},
	AuditIDAdminUserAuthorizationFailed: {
		Name:        "Admin API user authorization failed",
		Description: "Admin API user failed to authorize",
		MandatoryFields: AuditFields{
			"username": "username",
		},
		EnabledByDefault:   true,
		FilteringPermitted: false,
		EventType:          eventTypeAdmin,
	},
	AuditIDSyncGatewayCollectInfoStatus: {
		Name:               "sgcollect_info status",
		Description:        "sgcollect_info status was viewed",
		EnabledByDefault:   true,
		FilteringPermitted: false,
		MandatoryFields:    AuditFields{},
		mandatoryFieldGroups: []fieldGroup{
			fieldGroupRequest,
			// fieldGroupAuthenticated, // FIXME: CBG-3973,
		},
		EventType: eventTypeAdmin,
	},
	AuditIDSyncGatewayCollectInfoStart: {
		Name:               "sgcollect_info start",
		Description:        "sgcollect_info was started",
		EnabledByDefault:   true,
		FilteringPermitted: false,
		MandatoryFields: AuditFields{
			"output_dir":   "output_directory",
			"upload_host":  "upload_host",
			"customer":     "customer",
			"ticket":       "ticket",
			"keep_zip":     true,
			"zip_filename": "zip_filename",
		},
		mandatoryFieldGroups: []fieldGroup{
			fieldGroupRequest,
			// fieldGroupAuthenticated, // FIXME: CBG-3973,
		},
		EventType: eventTypeAdmin,
	},
	AuditIDSyncGatewayCollectInfoStop: {
		Name:               "sgcollect_info stop",
		Description:        "sgcollect_info was stopped",
		EnabledByDefault:   true,
		FilteringPermitted: false,
		MandatoryFields:    AuditFields{},
		mandatoryFieldGroups: []fieldGroup{
			fieldGroupRequest,
			// fieldGroupAuthenticated, // FIXME: CBG-3973,
		},
		EventType: eventTypeAdmin,
	},
	AuditIDSyncGatewayStats: {
		Name:               "stats requested",
		Description:        "stats were requested",
		EnabledByDefault:   true,
		FilteringPermitted: false,
		MandatoryFields: AuditFields{
			AuditFieldStatsFormat: "expvar, prometheus, etc.",
		},
		mandatoryFieldGroups: []fieldGroup{
			fieldGroupRequest,
			// fieldGroupAuthenticated, // FIXME: CBG-3973,
		},
		EventType: eventTypeAdmin,
	},
	AuditIDSyncGatewayProfiling: {
		Name:        "profiling requested",
		Description: "profiling was requested",
		MandatoryFields: AuditFields{
			AuditFieldPprofProfileType: "cpu, memory, etc.",
		},
		OptionalFields: AuditFields{
			AuditFieldFileName: "filename",
		},
		EnabledByDefault:   true,
		FilteringPermitted: false,
		EventType:          eventTypeAdmin,
	},
	AuditIDClusterInfoRead: {
		Name:               "Sync Gateway cluster info read",
		Description:        "Sync Gateway cluster info was viewed",
		EnabledByDefault:   true,
		FilteringPermitted: false,
		EventType:          eventTypeAdmin,
	},
	AuditIDCreateDatabase: {
		Name:        "Create database",
		Description: "A new database was created",
		MandatoryFields: AuditFields{
			AuditFieldPayload: "JSON representation of db config",
		},
		mandatoryFieldGroups: []fieldGroup{
			fieldGroupDatabase,
			fieldGroupRequest,
			// fieldGroupAuthenticated, // FIXME: CBG-3973,
		},
		EnabledByDefault:   true,
		FilteringPermitted: false,
		EventType:          eventTypeAdmin,
	},
	AuditIDReadDatabase: {
		Name:        "Read database",
		Description: "Information about this database was viewed",
		mandatoryFieldGroups: []fieldGroup{
			fieldGroupDatabase,
			fieldGroupRequest,
			// fieldGroupAuthenticated, // FIXME: CBG-3973,
		},
		EnabledByDefault:   true,
		FilteringPermitted: false,
		EventType:          eventTypeUser,
	},
	AuditIDDeleteDatabase: {
		Name:        "Delete database",
		Description: "A database was deleted",
		mandatoryFieldGroups: []fieldGroup{
			fieldGroupDatabase,
			fieldGroupRequest,
			// fieldGroupAuthenticated, // FIXME: CBG-3973,
		},
		EnabledByDefault:   true,
		FilteringPermitted: false,
		EventType:          eventTypeAdmin,
	},
	AuditIDDatabaseAllRead: {
		Name:        "Read all databases",
		Description: "All databases were viewed",
		mandatoryFieldGroups: []fieldGroup{
			fieldGroupDatabase,
			fieldGroupRequest,
			// fieldGroupAuthenticated, // FIXME: CBG-3973,
		},
		EnabledByDefault:   true,
		FilteringPermitted: false,
		EventType:          eventTypeAdmin,
	},
	AuditIDReadDatabaseConfig: {
		Name:        "Read database config",
		Description: "Database configuration was viewed",
		mandatoryFieldGroups: []fieldGroup{
			fieldGroupDatabase,
			fieldGroupRequest,
			// fieldGroupAuthenticated, // FIXME: CBG-3973,
		},
		EnabledByDefault:   true,
		FilteringPermitted: false,
		EventType:          eventTypeAdmin,
	},
	AuditIDUpdateDatabaseConfig: {
		Name:        "Update database config",
		Description: "Database configuration was updated",
		MandatoryFields: AuditFields{
			AuditFieldPayload: "payload",
		},
		mandatoryFieldGroups: []fieldGroup{
			fieldGroupDatabase,
			fieldGroupRequest,
			// fieldGroupAuthenticated, // FIXME: CBG-3973,
		},
		EnabledByDefault:   true,
		FilteringPermitted: false,
		EventType:          eventTypeAdmin,
	},
	AuditIDDatabaseOffline: {
		Name:        "Database offline",
		Description: "Database was taken offline",
		mandatoryFieldGroups: []fieldGroup{
			fieldGroupDatabase,
			fieldGroupRequest,
			// fieldGroupAuthenticated, // FIXME: CBG-3973,
		},
		EnabledByDefault:   true,
		FilteringPermitted: false,
		EventType:          eventTypeAdmin,
	},
	AuditIDDatabaseOnline: {
		Name:        "Database online",
		Description: "Database was brought online",
		mandatoryFieldGroups: []fieldGroup{
			fieldGroupDatabase,
			fieldGroupRequest,
			// fieldGroupAuthenticated, // FIXME: CBG-3973,
		},
		EnabledByDefault:   true,
		FilteringPermitted: false,
		EventType:          eventTypeAdmin,
	},
	AuditIDDatabaseCompactStart: {
		Name:        "Database attachment compaction start",
		Description: "Database attachment compaction was started",
		MandatoryFields: AuditFields{
			AuditFieldCompactionType: "attachment or tombstone",
		},
		OptionalFields: AuditFields{
			AuditFieldCompactionDryRun: false,
			AuditFieldCompactionReset:  false,
		},
		mandatoryFieldGroups: []fieldGroup{
			fieldGroupDatabase,
			fieldGroupRequest,
			// fieldGroupAuthenticated, // FIXME: CBG-3973,
		},
		EnabledByDefault:   true,
		FilteringPermitted: false,
		EventType:          eventTypeAdmin,
	},
	AuditIDDatabaseCompactStop: {
		Name:        "Database compaction stop",
		Description: "Database compaction was stopped",
		MandatoryFields: AuditFields{
			AuditFieldCompactionType: "attachment or tombstone",
		},
		mandatoryFieldGroups: []fieldGroup{
			fieldGroupDatabase,
			fieldGroupRequest,
			// fieldGroupAuthenticated, // FIXME: CBG-3973,
		},
		EnabledByDefault:   true,
		FilteringPermitted: false,
		EventType:          eventTypeAdmin,
	},
	AuditIDDatabaseCompactStatus: {
		Name:        "Database compaction status",
		Description: "Database compaction status was viewed",
		MandatoryFields: AuditFields{
			AuditFieldCompactionType: "attachment or tombstone",
		},
		mandatoryFieldGroups: []fieldGroup{
			fieldGroupDatabase,
			fieldGroupRequest,
			// fieldGroupAuthenticated, // FIXME: CBG-3973,
		},
		EnabledByDefault:   true,
		FilteringPermitted: false,
		EventType:          eventTypeAdmin,
	},
	AuditIDDatabaseResyncStatus: {
		Name:        "Database resync status",
		Description: "Database resync status was viewed",
		mandatoryFieldGroups: []fieldGroup{
			fieldGroupDatabase,
			fieldGroupRequest,
			// fieldGroupAuthenticated, // FIXME: CBG-3973,
		},
		EnabledByDefault:   true,
		FilteringPermitted: false,
		EventType:          eventTypeAdmin,
	},
	AuditIDDatabaseResyncStart: {
		Name:        "Database resync start",
		Description: "Database resync was started",
		MandatoryFields: AuditFields{
			"collections":          map[string][]string{"scopeName": {"collectionA", "collectionB"}},
			"regenerate_sequences": true,
			"reset":                true,
		},
		mandatoryFieldGroups: []fieldGroup{
			fieldGroupDatabase,
			fieldGroupRequest,
			// fieldGroupAuthenticated, // FIXME: CBG-3973,
		},
		EnabledByDefault:   true,
		FilteringPermitted: false,
		EventType:          eventTypeAdmin,
	},
	AuditIDDatabaseResyncStop: {
		Name:        "Database resync stop",
		Description: "Database resync was stopped",
		mandatoryFieldGroups: []fieldGroup{
			fieldGroupDatabase,
			fieldGroupRequest,
			// fieldGroupAuthenticated, // FIXME: CBG-3973,
		},
		EnabledByDefault:   true,
		FilteringPermitted: false,
		EventType:          eventTypeAdmin,
	},
	AuditIDPostUpgrade: {
		Name:        "Post-upgrade",
		Description: "Post-upgrade was run for Sync Gateway databases",
		MandatoryFields: AuditFields{
			AuditFieldPostUpgradePreview: true,
		},
		mandatoryFieldGroups: []fieldGroup{
			fieldGroupRequest,
			// fieldGroupAuthenticated, // FIXME: CBG-3973,
		},
		EnabledByDefault:   true,
		FilteringPermitted: false,
		EventType:          eventTypeAdmin,
	},
	AuditIDDatabaseRepair: {
		Name:        "Database repair",
		Description: "Database repair was run",
		mandatoryFieldGroups: []fieldGroup{
			fieldGroupDatabase,
			fieldGroupRequest,
			// fieldGroupAuthenticated, // FIXME: CBG-3973,
		},
		EnabledByDefault:   true,
		FilteringPermitted: false,
		EventType:          eventTypeAdmin,
	},
	AuditIDDatabaseFlush: {
		Name:        "Database flush",
		Description: "Database flush was run",
		mandatoryFieldGroups: []fieldGroup{
			fieldGroupDatabase,
			fieldGroupRequest,
			// fieldGroupAuthenticated, // FIXME: CBG-3973,
		},
		EnabledByDefault:   true,
		FilteringPermitted: false,
		EventType:          eventTypeAdmin,
	},
	AuditIDUserCreate: {
		Name:        "Create user",
		Description: "A new user was created",
		MandatoryFields: AuditFields{
			"username": "username",
			"db":       "database name",
			"roles":    []string{"list", "of", "roles"},
			"channels": map[string]map[string][]string{"scopeName": {"collectionName": {"list", "of", "channels"}}},
		},
		EnabledByDefault:   true,
		FilteringPermitted: false,
		EventType:          eventTypeAdmin,
	},
	AuditIDUserRead: {
		Name:        "Read user",
		Description: "Information about this user was viewed",
		MandatoryFields: AuditFields{
			"username": "username",
			"db":       "database name",
		},
		EnabledByDefault:   true,
		FilteringPermitted: false,
		EventType:          eventTypeAdmin,
	},
	AuditIDUserUpdate: {
		Name:        "Update user",
		Description: "User was updated",
		MandatoryFields: AuditFields{
			"username": "username",
			"db":       "database name",
			"roles":    []string{"list", "of", "roles"},
			"channels": map[string]map[string][]string{"scopeName": {"collectionName": {"list", "of", "channels"}}},
		},
		EnabledByDefault:   true,
		FilteringPermitted: false,
		EventType:          eventTypeAdmin,
	},
	AuditIDUserDelete: {
		Name:        "Delete user",
		Description: "User was deleted",
		MandatoryFields: AuditFields{
			"username": "username",
			"db":       "database name",
		},
		EnabledByDefault:   true,
		FilteringPermitted: false,
		EventType:          eventTypeAdmin,
	},
	AuditIDRoleCreate: {
		Name:        "Create role",
		Description: "A new role was created",
		MandatoryFields: AuditFields{
			"role":           "role_name",
			"db":             "database name",
			"admin_channels": map[string]map[string][]string{"scopeName": {"collectionName": {"list", "of", "channels"}}},
		},
		EnabledByDefault:   true,
		FilteringPermitted: false,
		EventType:          eventTypeAdmin,
	},
	AuditIDRoleRead: {
		Name:        "Read role",
		Description: "Information about this role was viewed",

		MandatoryFields: AuditFields{
			"role": "role_name",
			"db":   "database name",
		},
		EnabledByDefault:   true,
		FilteringPermitted: false,
		EventType:          eventTypeAdmin,
	},
	AuditIDRoleUpdate: {
		Name:        "Update role",
		Description: "Role was updated",

		MandatoryFields: AuditFields{
			"role":           "role_name",
			"db":             "database name",
			"admin_channels": map[string]map[string][]string{"scopeName": {"collectionName": {"list", "of", "channels"}}},
		},
		EnabledByDefault:   true,
		FilteringPermitted: false,
		EventType:          eventTypeAdmin,
	},
	AuditIDRoleDelete: {
		Name:        "Delete role",
		Description: "Role was deleted",
		MandatoryFields: AuditFields{
			"role": "role_name",
			"db":   "database name",
		},
		EnabledByDefault:   true,
		FilteringPermitted: false,
		EventType:          eventTypeAdmin,
	},
	AuditIDChangesFeedStarted: {
		Name:        "Changes feed started",
		Description: "Changes feed was started",
		MandatoryFields: AuditFields{
			"db":    "database name",
			"ks":    "keyspace",
			"since": "since",
		},
		OptionalFields: AuditFields{
			"filter":           "filter",
			"doc_ids":          []string{"list", "of", "doc_ids"},
			AuditFieldChannels: []string{"list", "of", "channels"},
			"feed_type":        "continuous, normal, longpoll, websocket, etc.",
		},
		EnabledByDefault:   true,
		FilteringPermitted: true,
		EventType:          eventTypeData,
	},
	AuditIDReplicationConnect: {
		Name:        "Replication connect",
		Description: "A replication client connected",
		MandatoryFields: AuditFields{
			"client_type": "isgr, cbl, other",
		},
		OptionalFields: AuditFields{
			"client_version": "client version",
		},
		mandatoryFieldGroups: []fieldGroup{
			fieldGroupDatabase,
			fieldGroupRequest,
			// fieldGroupAuthenticated, // FIXME: CBG-3973
		},
		EnabledByDefault:   true,
		FilteringPermitted: true,
		EventType:          eventTypeUser,
	},
	AuditIDReplicationDisconnect: {
		Name:        "Replication disconnect",
		Description: "A replication client disconnected",
		MandatoryFields: AuditFields{
			"client_type": "isgr, cbl, other",
		},
		mandatoryFieldGroups: []fieldGroup{
			fieldGroupDatabase,
			fieldGroupRequest,
			// fieldGroupAuthenticated, // FIXME: CBG-3973
		},
		EnabledByDefault:   true,
		FilteringPermitted: true,
		EventType:          eventTypeUser,
	},
	AuditIDISGRCreate: {
		Name:        "Create Inter-Sync Gateway Replication",
		Description: "A new Inter-Sync Gateway Replication was created",
		MandatoryFields: AuditFields{
			AuditFieldReplicationID: "replication id",
			AuditFieldPayload:       "payload",
		},
		mandatoryFieldGroups: []fieldGroup{
			fieldGroupDatabase,
			fieldGroupRequest,
			// fieldGroupAuthenticated, // FIXME: CBG-3973
		},
		EnabledByDefault:   true,
		FilteringPermitted: false,
		EventType:          eventTypeAdmin,
	},
	AuditIDISGRRead: {
		Name:        "Read Inter-Sync Gateway Replication",
		Description: "Information about this Inter-Sync Gateway Replication was viewed",
		MandatoryFields: AuditFields{
			AuditFieldReplicationID: "replication id",
		},
		mandatoryFieldGroups: []fieldGroup{
			fieldGroupDatabase,
			fieldGroupRequest,
			// fieldGroupAuthenticated, // FIXME: CBG-3973
		},
		EnabledByDefault:   true,
		FilteringPermitted: false,
		EventType:          eventTypeAdmin,
	},
	AuditIDISGRUpdate: {
		Name:        "Update Inter-Sync Gateway Replication",
		Description: "Inter-Sync Gateway Replication was updated",
		MandatoryFields: AuditFields{
			AuditFieldReplicationID: "replication id",
			AuditFieldPayload:       "payload",
		},
		mandatoryFieldGroups: []fieldGroup{
			fieldGroupDatabase,
			fieldGroupRequest,
			// fieldGroupAuthenticated, // FIXME: CBG-3973
		},
		EnabledByDefault:   true,
		FilteringPermitted: false,
	},
	AuditIDISGRDelete: {
		Name:        "Delete Inter-Sync Gateway Replication",
		Description: "Inter-Sync Gateway Replication was deleted",
		MandatoryFields: AuditFields{
			AuditFieldReplicationID: "replication id",
		},
		mandatoryFieldGroups: []fieldGroup{
			fieldGroupDatabase,
			fieldGroupRequest,
			// fieldGroupAuthenticated, // FIXME: CBG-3973
		},
		EnabledByDefault:   true,
		FilteringPermitted: false,
		EventType:          eventTypeAdmin,
	},
	AuditIDISGRStatus: {
		Name:        "Inter-Sync Gateway Replication status",
		Description: "Inter-Sync Gateway Replication status was document viewed",
		MandatoryFields: AuditFields{
			AuditFieldReplicationID: "replication id",
		},
		mandatoryFieldGroups: []fieldGroup{
			fieldGroupDatabase,
			fieldGroupRequest,
			// fieldGroupAuthenticated, // FIXME: CBG-3973
		},
		EnabledByDefault:   false,
		FilteringPermitted: true,
	},
	AuditIDISGRStart: {
		Name:        "Inter-Sync Gateway Replication start",
		Description: "Inter-Sync Gateway Replication was started",
		MandatoryFields: AuditFields{
			AuditFieldReplicationID: "replication id",
		},
		mandatoryFieldGroups: []fieldGroup{
			fieldGroupDatabase,
			fieldGroupRequest,
			// fieldGroupAuthenticated, // FIXME: CBG-3973
		},
		EnabledByDefault:   false,
		FilteringPermitted: true,
	},
	AuditIDISGRStop: {
		Name:        "Inter-Sync Gateway Replication stop",
		Description: "Inter-Sync Gateway Replication was stopped",
		MandatoryFields: AuditFields{
			AuditFieldReplicationID: "replication id",
		},
		mandatoryFieldGroups: []fieldGroup{
			fieldGroupDatabase,
			fieldGroupRequest,
			// fieldGroupAuthenticated, // FIXME: CBG-3973
		},
		EnabledByDefault:   false,
		FilteringPermitted: true,
	},
	AuditIDISGRReset: {
		Name:        "Inter-Sync Gateway Replication reset",
		Description: "Inter-Sync Gateway Replication was reset",
		MandatoryFields: AuditFields{
			AuditFieldReplicationID: "replication id",
		},
		mandatoryFieldGroups: []fieldGroup{
			fieldGroupDatabase,
			fieldGroupRequest,
			// fieldGroupAuthenticated, // FIXME: CBG-3973
		},
		EnabledByDefault:   false,
		FilteringPermitted: true,
	},
	AuditIDISGRAllStatus: {
		Name:        "All Inter-Sync Gateway Replication status",
		Description: "All Inter-Sync Gateway Replication statuses were viewed",
		mandatoryFieldGroups: []fieldGroup{
			fieldGroupDatabase,
			fieldGroupRequest,
			// fieldGroupAuthenticated, // FIXME: CBG-3973
		},
		EnabledByDefault:   false,
		FilteringPermitted: true,
	},
	AuditIDISGRAllRead: {
		Name:        "Read all Inter-Sync Gateway Replications",
		Description: "All Inter-Sync Gateway Replications were viewed",
		mandatoryFieldGroups: []fieldGroup{
			fieldGroupDatabase,
			fieldGroupRequest,
			// fieldGroupAuthenticated, // FIXME: CBG-3973
		},
		EnabledByDefault:   false,
		FilteringPermitted: true,
	},
	AuditIDDocumentCreate: {
		Name:        "Create document",
		Description: "A new document was created",
		MandatoryFields: AuditFields{
			AuditFieldDocID:      "document id",
			AuditFieldDocVersion: "revision ID",
			AuditFieldChannels:   []string{"list", "of", "channels"},
		},
		mandatoryFieldGroups: []fieldGroup{
			fieldGroupAuthenticated,
			fieldGroupDatabase,
			fieldGroupKeyspace,
		},
		EnabledByDefault:   false,
		FilteringPermitted: true,
		EventType:          eventTypeData,
	},
	AuditIDDocumentRead: {
		Name:        "Read document",
		Description: "A document was viewed",
		MandatoryFields: AuditFields{
			AuditFieldDocID:      "document id",
			AuditFieldDocVersion: "revision ID",
		},
		mandatoryFieldGroups: []fieldGroup{
			// fieldGroupAuthenticated, // FIXME: CBG-3973
			fieldGroupDatabase,
			fieldGroupKeyspace,
		},
		EnabledByDefault:   false,
		FilteringPermitted: true,
		EventType:          eventTypeData,
	},
	AuditIDDocumentUpdate: {
		Name:        "Update document",
		Description: "A document was updated",
		MandatoryFields: AuditFields{
			AuditFieldDocID:      "document id",
			AuditFieldDocVersion: "revision ID",
			AuditFieldChannels:   []string{"list", "of", "channels"},
		},
		mandatoryFieldGroups: []fieldGroup{
			fieldGroupAuthenticated,
			fieldGroupDatabase,
			fieldGroupKeyspace,
		},
		EnabledByDefault:   false,
		FilteringPermitted: true,
		EventType:          eventTypeData,
	},
	AuditIDDocumentMetadataRead: {
		Name:        "Read document metadata",
		Description: "Document metadata was viewed",
		MandatoryFields: AuditFields{
			AuditFieldDocID: "document id",
		},
		mandatoryFieldGroups: []fieldGroup{
			// fieldGroupAuthenticated, // FIXME: CBG-3973
			fieldGroupDatabase,
			fieldGroupKeyspace,
		},
		EnabledByDefault:   false,
		FilteringPermitted: true,
		EventType:          eventTypeData,
	},
	AuditIDDocumentDelete: {
		Name:        "Delete document",
		Description: "A document was deleted",
		MandatoryFields: AuditFields{
			AuditFieldDocID: "document id",
		},
		OptionalFields: AuditFields{
			AuditFieldDocVersion: "revision ID",                      // these are set when purged: false
			AuditFieldChannels:   []string{"list", "of", "channels"}, // these are set when purged: false
			AuditFieldPurged:     true,
		},
		mandatoryFieldGroups: []fieldGroup{
<<<<<<< HEAD
			// fieldGroupAuthenticated, // FIXME: CBG-3973
=======
			fieldGroupAuthenticated,
>>>>>>> 1ef219e7
			fieldGroupDatabase,
			fieldGroupKeyspace,
		},
		EnabledByDefault:   false,
		FilteringPermitted: true,
		EventType:          eventTypeData,
	},
	AuditIDAttachmentCreate: {
		Name:        "Create attachment",
		Description: "A new attachment was created",
		MandatoryFields: AuditFields{
			AuditFieldDocID:        "document id",
			AuditFieldDocVersion:   "revision ID",
			AuditFieldAttachmentID: "attachment name",
<<<<<<< HEAD
		},
		mandatoryFieldGroups: []fieldGroup{
			// fieldGroupAuthenticated, FIXME: CBG-3973
			fieldGroupDatabase,
			fieldGroupKeyspace,
			// fieldGroupRequest, FIXME: CBG-4092
=======
>>>>>>> 1ef219e7
		},
		mandatoryFieldGroups: []fieldGroup{
			fieldGroupAuthenticated,
			fieldGroupDatabase,
			fieldGroupKeyspace,
			fieldGroupRequest,
		},

		EnabledByDefault:   false,
		FilteringPermitted: true,
		EventType:          eventTypeData,
	},
	AuditIDAttachmentRead: {

		Name:        "Read attachment",
		Description: "An attachment was viewed",
		MandatoryFields: AuditFields{
			AuditFieldDocID:        "document id",
			AuditFieldDocVersion:   "revision ID",
			AuditFieldAttachmentID: "attachment name",
		},
		mandatoryFieldGroups: []fieldGroup{
<<<<<<< HEAD
			// fieldGroupAuthenticated, FIXME: CBG-3973
			fieldGroupDatabase,
			fieldGroupKeyspace,
			// fieldGroupAuthenticated, FIXME: CBG-3973
=======
			fieldGroupAuthenticated,
			fieldGroupDatabase,
			fieldGroupKeyspace,
			fieldGroupRequest,
>>>>>>> 1ef219e7
		},
		EnabledByDefault:   false,
		FilteringPermitted: true,
		EventType:          eventTypeData,
	},
	AuditIDAttachmentUpdate: {
		Name:        "Update attachment",
		Description: "An attachment was updated",
		MandatoryFields: AuditFields{
			AuditFieldDocID:        "document id",
			AuditFieldDocVersion:   "revision ID",
			AuditFieldAttachmentID: "attachment name",
		},
		mandatoryFieldGroups: []fieldGroup{
<<<<<<< HEAD
			// fieldGroupAuthenticated, // FIXME: CBG-3973
			fieldGroupDatabase,
			fieldGroupKeyspace,
			// fieldGroupAuthenticated, FIXME: CBG-3973
=======
			fieldGroupAuthenticated,
			fieldGroupDatabase,
			fieldGroupKeyspace,
			fieldGroupRequest,
>>>>>>> 1ef219e7
		},
		EnabledByDefault:   false,
		FilteringPermitted: true,
		EventType:          eventTypeData,
	},
	AuditIDAttachmentDelete: {
		Name:        "Delete attachment",
		Description: "An attachment was deleted",
		MandatoryFields: AuditFields{
			AuditFieldDocID:        "document id",
			AuditFieldDocVersion:   "revision ID",
			AuditFieldAttachmentID: "attachment name",
		},
		mandatoryFieldGroups: []fieldGroup{
<<<<<<< HEAD
			// fieldGroupAuthenticated, // FIXME: CBG-3973
			fieldGroupDatabase,
			fieldGroupKeyspace,
			// fieldGroupAuthenticated, FIXME: CBG-3973
=======
			fieldGroupAuthenticated,
			fieldGroupDatabase,
			fieldGroupKeyspace,
			fieldGroupRequest,
>>>>>>> 1ef219e7
		},
		EnabledByDefault:   false,
		FilteringPermitted: true,
		EventType:          eventTypeData,
	},
}

func init() {
	AuditEvents.expandMandatoryFieldGroups()
}

func (e events) expandMandatoryFieldGroups() {
	for _, descriptor := range e {
		descriptor.MandatoryFields.expandMandatoryFieldGroups(descriptor.mandatoryFieldGroups)
	}
}

// DefaultAuditEventIDs is a list of audit event IDs that are enabled by default.
var DefaultAuditEventIDs = buildDefaultAuditIDList(AuditEvents)

func buildDefaultAuditIDList(e events) (ids []uint) {
	for k, v := range e {
		if v.EnabledByDefault {
			ids = append(ids, uint(k))
		}
	}
	return ids
}

// NonFilterableEvents is a map of audit events that are not permitted to be filtered.
var NonFilterableEvents = buildNonFilterableEvents(AuditEvents)

func buildNonFilterableEvents(e events) events {
	nonFilterable := make(events)
	for k, v := range e {
		if !v.FilteringPermitted {
			nonFilterable[k] = v
		}
	}
	return nonFilterable
}<|MERGE_RESOLUTION|>--- conflicted
+++ resolved
@@ -966,6 +966,7 @@
 			// fieldGroupAuthenticated, // FIXME: CBG-3973
 			fieldGroupDatabase,
 			fieldGroupKeyspace,
+			// fieldGroupRequest, FIXME: CBG-4092
 		},
 		EnabledByDefault:   false,
 		FilteringPermitted: true,
@@ -983,13 +984,10 @@
 			AuditFieldPurged:     true,
 		},
 		mandatoryFieldGroups: []fieldGroup{
-<<<<<<< HEAD
-			// fieldGroupAuthenticated, // FIXME: CBG-3973
-=======
-			fieldGroupAuthenticated,
->>>>>>> 1ef219e7
+			// fieldGroupAuthenticated, // FIXME: CBG-3973
 			fieldGroupDatabase,
 			fieldGroupKeyspace,
+			// fieldGroupRequest, FIXME: CBG-4092
 		},
 		EnabledByDefault:   false,
 		FilteringPermitted: true,
@@ -1002,29 +1000,18 @@
 			AuditFieldDocID:        "document id",
 			AuditFieldDocVersion:   "revision ID",
 			AuditFieldAttachmentID: "attachment name",
-<<<<<<< HEAD
 		},
 		mandatoryFieldGroups: []fieldGroup{
 			// fieldGroupAuthenticated, FIXME: CBG-3973
 			fieldGroupDatabase,
 			fieldGroupKeyspace,
 			// fieldGroupRequest, FIXME: CBG-4092
-=======
->>>>>>> 1ef219e7
-		},
-		mandatoryFieldGroups: []fieldGroup{
-			fieldGroupAuthenticated,
-			fieldGroupDatabase,
-			fieldGroupKeyspace,
-			fieldGroupRequest,
-		},
-
+		},
 		EnabledByDefault:   false,
 		FilteringPermitted: true,
 		EventType:          eventTypeData,
 	},
 	AuditIDAttachmentRead: {
-
 		Name:        "Read attachment",
 		Description: "An attachment was viewed",
 		MandatoryFields: AuditFields{
@@ -1033,17 +1020,10 @@
 			AuditFieldAttachmentID: "attachment name",
 		},
 		mandatoryFieldGroups: []fieldGroup{
-<<<<<<< HEAD
 			// fieldGroupAuthenticated, FIXME: CBG-3973
 			fieldGroupDatabase,
 			fieldGroupKeyspace,
-			// fieldGroupAuthenticated, FIXME: CBG-3973
-=======
-			fieldGroupAuthenticated,
-			fieldGroupDatabase,
-			fieldGroupKeyspace,
-			fieldGroupRequest,
->>>>>>> 1ef219e7
+			// fieldGroupRequest, FIXME: CBG-4092
 		},
 		EnabledByDefault:   false,
 		FilteringPermitted: true,
@@ -1058,17 +1038,10 @@
 			AuditFieldAttachmentID: "attachment name",
 		},
 		mandatoryFieldGroups: []fieldGroup{
-<<<<<<< HEAD
 			// fieldGroupAuthenticated, // FIXME: CBG-3973
 			fieldGroupDatabase,
 			fieldGroupKeyspace,
-			// fieldGroupAuthenticated, FIXME: CBG-3973
-=======
-			fieldGroupAuthenticated,
-			fieldGroupDatabase,
-			fieldGroupKeyspace,
-			fieldGroupRequest,
->>>>>>> 1ef219e7
+			// fieldGroupRequest, FIXME: CBG-4092
 		},
 		EnabledByDefault:   false,
 		FilteringPermitted: true,
@@ -1083,17 +1056,10 @@
 			AuditFieldAttachmentID: "attachment name",
 		},
 		mandatoryFieldGroups: []fieldGroup{
-<<<<<<< HEAD
 			// fieldGroupAuthenticated, // FIXME: CBG-3973
 			fieldGroupDatabase,
 			fieldGroupKeyspace,
-			// fieldGroupAuthenticated, FIXME: CBG-3973
-=======
-			fieldGroupAuthenticated,
-			fieldGroupDatabase,
-			fieldGroupKeyspace,
-			fieldGroupRequest,
->>>>>>> 1ef219e7
+			// fieldGroupRequest, FIXME: CBG-4092
 		},
 		EnabledByDefault:   false,
 		FilteringPermitted: true,
