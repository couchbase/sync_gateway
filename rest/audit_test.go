--- conflicted
+++ resolved
@@ -1119,7 +1119,6 @@
 	require.Equal(rt.TB(), docVersions, docVersionsFound)
 }
 
-<<<<<<< HEAD
 // requireAttachmentEvents validates that create attachment events
 func requireAttachmentEvents(rt *RestTester, eventID base.AuditID, output []byte, docID, docVersion string, count int) {
 	events := jsonLines(rt.TB(), output)
@@ -1134,7 +1133,8 @@
 		countFound++
 	}
 	require.Equal(rt.TB(), count, countFound, "expected exactly %d %s events, got %d", count, base.AuditEvents[eventID].Name, countFound)
-=======
+}
+
 // requireChangesStartEvent validates that there is a changes start event with the specified fields
 func requireChangesStartEvent(t testing.TB, output []byte, expectedFields map[string]any) {
 	events := jsonLines(t, output)
@@ -1154,7 +1154,6 @@
 		}
 	}
 	require.True(t, found, "Did not receive expected changeFeedStart audit event")
->>>>>>> 8b342282
 }
 
 func createAuditLoggingRestTester(t *testing.T) *RestTester {
