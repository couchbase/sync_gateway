--- conflicted
+++ resolved
@@ -205,16 +205,11 @@
 
 // Unit test for GraphQL queries.
 func TestUserGraphQL(t *testing.T) {
-<<<<<<< HEAD
-	//base.SetUpTestLogging(t, base.LevelDebug, base.KeyAll)
-	db, ctx := setupTestDBWithFunctions(t, &kTestGraphQLUserFunctionsConfig, &kTestGraphQLConfig)
-=======
 	// FIXME : this test doesn't work because the access view does not exist on the collection ???
 	t.Skip("Skipping test until access view is available with collections")
 
 	// base.SetUpTestLogging(t, base.LevelDebug, base.KeyAll)
-	db, ctx := setupTestDBWithFunctions(t, kTestGraphQLUserFunctionsConfig, &kTestGraphQLConfig)
->>>>>>> 1d9c23ed
+	db, ctx := setupTestDBWithFunctions(t, &kTestGraphQLUserFunctionsConfig, &kTestGraphQLConfig)
 	defer db.Close(ctx)
 
 	// First run the tests as an admin:
