# Copyright 2022-Present Couchbase, Inc.
#
# Use of this software is governed by the Business Source License included
# in the file licenses/BSL-Couchbase.txt.  As of the Change Date specified
# in that file, in accordance with the Business Source License, use of this
# software will be governed by the Apache License, Version 2.0, included in
# the file licenses/APL2.txt.

ExpVars:
  type: object
  properties:
    cmdline:
      description: 'Built-in variables from the Go runtime, lists the command-line arguments'
      type: object
    memstats:
      description: Dumps a large amount of information about the memory heap and garbage collector
      type: object
    cb:
      description: Variables reported by the Couchbase SDK (go_couchbase package)
      type: object
    mc:
      description: Variables reported by the low-level memcached API (gomemcached package)
      type: object
    syncGateway_changeCache:
      type: object
      properties:
        maxPending:
          description: Max number of sequences waiting on a missing earlier sequence number
          type: object
        lag-tap-0000ms:
          description: Histogram of delay from doc save till it shows up in Tap feed
          type: object
        lag-queue-0000ms:
          description: Histogram of delay from Tap feed till doc is posted to changes feed
          type: object
        lag-total-0000ms:
          description: Histogram of total delay from doc save till posted to changes feed
          type: object
        outOfOrder:
          description: Number of out-of-order sequences posted
          type: object
        view_queries:
          description: Number of queries to channels view
          type: object
    syncGateway_db:
      type: object
      properties:
        channelChangesFeeds:
          description: 'Number of calls to db.changesFeed, i.e. generating a changes feed for a single channel.'
          type: object
        channelLogAdds:
          description: Number of entries added to channel logs
          type: object
        channelLogAppends:
          description: Number of times entries were written to channel logs using an APPEND operation
          type: object
        channelLogCacheHits:
          description: Number of requests for channel-logs that were fulfilled from the in-memory cache
          type: object
        channelLogRewrites:
          description: Number of times entries were written to channel logs using a SET operation (rewriting the entire log)
          type: object
        channelLogRewriteCollisions:
          description: Number of collisions while attempting to rewrite channel logs using SET
          type: object
        document_gets:
          description: Number of times a document was read from the database
          type: object
        revisionCache_adds:
          description: Number of revisions added to the revision cache
          type: object
        revisionCache_hits:
          description: Number of times a revision-cache lookup succeeded
          type: object
        revisionCache_misses:
          description: Number of times a revision-cache lookup failed
          type: object
        revs_added:
          description: Number of revisions added to the database (including deletions)
          type: object
        sequence_gets:
          description: Number of times the database's lastSequence was read
          type: object
        sequence_reserves:
          description: Number of times the database's lastSequence was incremented
          type: object
    syncgateway:
      description: Monitoring stats
      type: object
      properties:
        global:
          description: Global Sync Gateway stats
          type: object
          properties:
            resource_utilization:
              description: Resource utilization stats
              type: object
              properties:
                admin_net_bytes_recv:
                  type: integer
                  description: "The total number of bytes received (since node start-up) on the network interface to which the Sync Gateway api.admin_interface is bound."
                admin_net_bytes_sent:
                  type: integer
                  description: "The total number of bytes sent (since node start-up) on the network interface to which the Sync Gateway api.admin_interface is bound."
                error_count:
                  type: integer
                  description: "The total number of errors logged."
                go_memstats_heapalloc:
                  type: integer
                  description: "HeapAlloc is bytes of allocated heap objects. Allocated heap objects include all reachable objects, as well as unreachable objects that the garbage collector has not yet freed. Specifically, HeapAlloc increases as heap objects are allocated and decreases as the heap is swept and unreachable objects are freed. Sweeping occurs incrementally between GC cycles, so these two processes occur simultaneously, and as a result HeapAlloc tends to change smoothly (in contrast with the sawtooth that is typical of stop-the-world garbage collectors)."
                go_memstats_heapidle:
                  type: integer
                  description: "HeapIdle is bytes in idle (unused) spans. Idle spans have no objects in them. These spans could be (and may already have been) returned to the OS, or they can be reused for heap allocations, or they can be reused as stack memory. HeapIdle minus HeapReleased estimates the amount of memory that could be returned to the OS, but is being retained by the runtime so it can grow the heap without requesting more memory from the OS. If this difference is significantly larger than the heap size, it indicates there was a recent transient spike in live heap size."
                go_memstats_heapinuse:
                  type: integer
                  description: "HeapInuse is bytes in in-use spans. In-use spans have at least one object in them. These spans an only be used for other objects of roughly the same size. HeapInuse minus HeapAlloc estimates the amount of memory that has been dedicated to particular size classes, but is not currently being used. This is an upper bound on fragmentation, but in general this memory can be reused efficiently."
                go_memstats_heapreleased:
                  type: integer
                  description: "HeapReleased is bytes of physical memory returned to the OS. This counts heap memory from idle spans that was returned to the OS and has not yet been reacquired for the heap."
                go_memstats_pausetotalns:
                  type: integer
                  description: "PauseTotalNs is the cumulative nanoseconds in GC stop-the-world pauses since the program started. During a stop-the-world pause, all goroutines are paused and only the garbage collector can run."
                go_memstats_stackinuse:
                  type: integer
                  description: "StackInuse is bytes in stack spans. In-use stack spans have at least one stack in them. These spans can only be used for other stacks of the same size. There is no StackIdle because unused stack spans are returned to the heap (and hence counted toward HeapIdle)."
                go_memstats_stacksys:
                  type: integer
                  description: "StackSys is bytes of stack memory obtained from the OS. StackSys is StackInuse, plus any memory obtained directly from the OS for OS thread stacks (which should be minimal)."
                go_memstats_sys:
                  type: integer
                  description: "Sys is the total bytes of memory obtained from the OS. Sys is the sum of the XSys fields below. Sys measures the virtual address space reserved by the Go runtime for the heap, stacks, and other internal data structures. It's likely that not all of the virtual address space is backed by physical memory at any given moment, though in general it all was at some point."
                goroutines_high_watermark:
                  type: integer
                  description: "Peak number of go routines since process start."
                num_goroutines:
                  type: integer
                  description: "The total number of goroutines."
                num_idle_kv_ops:
                  type: integer
                  description: "The total number of idle kv operations."
                num_idle_query_ops:
                  type: integer
                  description: "The total number of idle query operations."
                process_cpu_percent_utilization:
                  type: number
                  format: float
                  description: "The CPU utilization as percentage value * 10. The extra 10 multiplier is a mistake left for backwards compatibility. Please consider using node_cpu_percent_utilization as of version 3.2. The CPU usage calculation is performed based on user and system CPU time, but it does not include components such as iowait. The derivation means that the values of process_cpu_percent_utilization and %Cpu, returned when running the top command, will differ."
                node_cpu_percent_utilization:
                  type: number
                  format: float
                  description: "The node CPU utilization as percentage value, since the last time this stat was called. The CPU usage calculation is performed based on user and system CPU time, but it does not include components such as iowait."
                process_memory_resident:
                  type: integer
                  description: "The memory utilization (Resident Set Size) for the process, in bytes."
                pub_net_bytes_recv:
                  type: integer
                  description: "The total number of bytes received (since node start-up) on the network interface to which the Sync Gateway api.public_interface is bound. By default, that is the number of bytes received on 127.0.0.1:4984 since node start-up"
                pub_net_bytes_sent:
                  type: integer
                  description: "The total number of bytes sent (since node start-up) on the network interface to which Sync Gateway api.public_interface is bound. By default, that is the number of bytes sent on 127.0.0.1:4984 since node start-up."
                system_memory_total:
                  type: integer
                  description: "The total memory available on the system in bytes."
                warn_count:
                  type: integer
                  description: "The total number of warnings logged."
                uptime:
                  type: integer
                  description: "The total uptime."
        per_db:
          description: |-
            This array contains stats for all databases declared in the config file &mdash; see [View Statistics and Metrics](stats-monitoring.html) for more details on the metrics collected and reported by Sync Gateway.

            The statistics for each database are grouped into:
            - cache related statistics
            - collections statistics
            - cbl_replication_push
            - cbl_replication_pull
            - database_related_statistics
            - delta_sync
            - gsi_views
            - security_related_statistics
            - shared_bucket_import
            - per_replication statistics for each `replication_id`
          type: array
          items:
            type: object
            properties:
              cache:
                type: object
              database:
                type: object
              per_replication:
                type: object
              collections:
                type: object
              security:
                type: object
        per_replication:
          description: |-
            An array of stats for each replication declared in the config file
            **Deprecated @ 2.8**: used only by inter-sync-gateway replications version 1.
          type: array
          items:
            type: object
            description: Stats for a given replication_id
            properties:
              $replication_id:
                type: object
                properties:
                  sgr_active:
                    description: |-
                      Whether the replication is active at this time.
                      **Deprecated @ 2.8**: used only by inter-sync-gateway replications version 1.
                    type: boolean
                  sgr_docs_checked_sent:
                    description: |-
                      The total number of documents checked for changes since replication started.
                      This represents the number of potential change notifications pushed by Sync Gateway.
                      **Constraints**
                        This is not necessarily the number of documents pushed, as a given target might already have the change.
                        Used by versions 1 and 2.
                    type: integer
                  sgr_num_attachments_transferred:
                    description: |-
                      The total number of attachments transferred since replication started.
                      **Deprecated @ 2.8**: used only by inter-sync-gateway replications version 1.
                    type: integer
                  sgr_num_attachment_bytes_transferred:
                    description: |-
                      The total number of attachment bytes transferred since replication started.
                      **Deprecated @ 2.8**: used only by inter-sync-gateway replications version 1.
                    type: integer
                  sgr_num_docs_failed_to_push:
                    description: |-
                      The total number of documents that failed to be pushed since replication started.
                      Used by versions 1 and 2.
                    type: integer
                  sgr_num_docs_pushed:
                    description: |-
                      The total number of documents that were pushed since replication started.
                      Used by versions 1 and 2.
                    type: integer
          deprecated: true
User:
  description: Properties associated with a user
  type: object
  properties:
    name:
      description: |-
        The name of the user.

        User names can only have alphanumeric ASCII characters and underscores.
      type: string
    password:
      description: |-
        The password of the user.

        Mandatory. unless `allow_empty_password` is `true` in the database configs.
      type: string
    admin_channels:
      description: |-
        A list of channels to explicitly grant to the user for the default collection.
        See `collection_access` for channels in named collections.
      type: array
      items:
        type: string
    all_channels:
      description: |-
        All the channels that the user has been granted access to for the default collection.
        See `collection_access` for channels in named collections.

        Access could have been granted through the sync function, roles, or explicitly on the user under the `admin_channels` property.
      type: array
      items:
        type: string
      readOnly: true
    $ref: '#/CollectionAccessConfig'
    email:
      description: The email address of the user.
      type: string
    disabled:
      description: 'If true, the user will not be able to login to the account as it is disabled.'
      type: boolean
      default: false
    admin_roles:
      description: A list of roles to explicitly grant to the user.
      type: array
      items:
        type: string
    roles:
      description: |-
        All the roles that the user has been granted access to.

        Access could have been granted through the sync function, roles_claim, or explicitly on the user under the `admin_roles` property.
      type: array
      items:
        type: string
      readOnly: true
    jwt_roles:
      description: The roles that the user has been added to through roles_claim.
      type: array
      items:
        type: string
      readOnly: true
    jwt_channels:
      description: The channels that the user has been granted access to through channels_claim.
      type: array
      items:
        type: string
      readOnly: true
    jwt_issuer:
      description: The issuer of the last JSON Web Token that the user last used to sign in.
      type: string
      readOnly: true
    jwt_last_updated:
      description: The last time that the user's JWT roles/channels were updated.
      type: string
      format: date-time
      readOnly: true
  title: User
CollectionAccessConfig:
  collection_access:
    description: A set of access grants by scope and collection for a specific collection.
    type: object
    additionalProperties:
      maxProperties: 1
      description: An object keyed by scope, containing a set of collections.
      type: object
      x-additionalPropertiesName: scopename
      additionalProperties:
        description: An object keyed by collection name, defines access collections in this scope.
        type: object
        x-additionalPropertiesName: collectionname
        properties:
          admin_channels:
            description: A list of channels to explicitly grant to the user in this collection.
            type: array
            items:
              type: string
          all_channels:
            description: |-
              All the channels that the user has been granted access to in this collection.

              Access could have been granted through the sync function, roles, or explicitly on the user under the `admin_channels` property.
            type: array
            items:
              type: string
            readOnly: true
          jwt_channels:
            description: The channels that the user has been granted access to through channels_claim.
            type: array
            items:
              type: string
            readOnly: true
          jwt_last_updated:
            description: The last time that the user's JWT roles/channels were updated.
            type: string
            format: date-time
            readOnly: true
Role:
  description: Properties associated with a role
  type: object
  properties:
    name:
      description: |-
        The name of the role.

        Role names can only have alphanumeric ASCII characters and underscores.
      type: string
    admin_channels:
      description: |-
        The channels that users in the role are able to access for the default collection.
        Use `collection_access.scopename.collectionname.admin_channels` for channels in named collections.
      type: array
      items:
        type: string
    all_channels:
      description: |-
        The channels that the role grants access to for the default collection. See `collection_access.scopename.collectionname` for channels in named collections.

        These channels could have been assigned by the Sync function or using the `admin_channels` property.
      type: array
      items:
        type: string
      readOnly: true
<<<<<<< HEAD
    $ref: '#/CollectionAccessConfig'
=======
    collection_access:
      description: A set of access grants by scope and collection.
      type: object
      additionalProperties:
        x-additionalPropertiesName: scopename
        description: An object keyed by scope, containing a set of collections.
        type: object
        additionalProperties:
          x-additionalPropertiesName: collectionname
          allOf:
            - $ref: '#/CollectionAccessConfig'
>>>>>>> 177ab511
  title: Role
User-session-information:
  type: object
  properties:
    authentication_handlers:
      description: The ways authentication can be established to authenticate as the user.
      type: array
      items:
        type: string
    ok:
      type: boolean
    userCtx:
      type: object
      properties:
        channels:
          description: |
            A map of the channels the user has access to and the sequence number each channel was created at.

            The key is the channel name and the value is the sequence number.
          type: object
        name:
          description: The name of the user.
          type: string
          nullable: true
  title: User Session Information
OIDC-callback:
  type: object
  properties:
    id_token:
      description: The OpenID Connect ID token
      type: string
    refresh_token:
      description: The OpenID Connect ID refresh token
      type: string
    session_id:
      description: The Sync Gateway session token
      type: string
    name:
      description: The Sync Gateway user
      type: string
    access_token:
      description: The OpenID Connect access token
      type: string
    token_type:
      description: The OpenID Connect ID token type
      type: string
    expires_in:
      description: The time until the id_token expires (TTL).
      type: number
  title: OpenID Connect callback properties
OIDC-token:
  description: Properties expected back from an OpenID Connect provider after successful authentication
  type: object
  properties:
    access_token:
      type: string
    token_type:
      type: string
    refresh_token:
      type: string
    expires_in:
      type: string
    id_token:
      type: string
  title: OIDC-token
OIDC-login-page-handler:
  description: Properties passed from the OpenID Connect mock login page to the handler
  type: object
  properties:
    username:
      type: string
    tokenttl:
      type: string
    identity-token-formats:
      type: string
    authenticated:
      type: string
  required:
    - username
    - tokenttl
    - identity-token-formats
    - authenticated
Document:
  description: The configurable Sync Gateway properties of a document.
  type: object
  additionalProperties: true
  properties:
    _id:
      description: The ID of the document.
      type: string
    _rev:
      description: The revision of the document.
      type: string
    _exp:
      description: |-
        Expiry time after which the document will be purged. The expiration time is set and managed on the Couchbase Server document. The value can be specified in two ways; in ISO-8601 format, for example the 6th of July 2022 at 17:00 in the BST timezone would be `2016-07-06T17:00:00+01:00`; it can also be specified as a numeric Couchbase Server expiry value. Couchbase Server expiry values are specified as Unix time, and if the desired TTL is below 30 days then it can also represent an interval in seconds from the current time (for example, a value of 5 will remove the document 5 seconds after it is written to Couchbase Server). The document expiration time is returned in the response of `GET /{db}/{doc} ` when `show_exp=true` is included in the query.

        As with the existing explicit purge mechanism, this applies only to the local database; it has nothing to do with replication. This expiration time is not propagated when the document is replicated. The purge of the document does not cause it to be deleted on any other database.
      type: string
    _deleted:
      description: 'Whether the document is a tombstone or not. If true, it is a tombstone.'
      type: boolean
    _revisions:
      type: object
      properties:
        start:
          description: Prefix number for the latest revision.
          type: number
        ids:
          description: 'Array of valid revision IDs, in reverse order (latest first).'
          type: array
          items:
            type: string
    _attachments:
      type: object
      additionalProperties:
        x-additionalPropertiesName: attachmentname
        description: The name of the attachment.
        type: object
        properties:
          content_type:
            description: Content type of the attachment.
            type: string
          data:
            description: The data in the attachment in base64.
            type: string
New-revision:
  description: Properties returned when a new document revision is created
  type: object
  properties:
    id:
      description: The ID of the document.
      type: string
    ok:
      description: Whether the request completed successfully.
      type: boolean
    rev:
      description: The revision of the document.
      type: string
  required:
    - id
    - ok
    - rev
  title: New-revision
Changes-feed:
  description: Properties of a changes feed
  type: object
  properties:
    results:
      type: array
      items:
        type: object
        properties:
          seq:
            description: The change sequence number.
            type: number
          id:
            description: The document ID the change happened on.
            type: string
          changes:
            description: List of document leafs with each leaf containing only a `rev` field.
            type: array
            items:
              type: object
              properties:
                rev:
                  description: The new revision that was caused by that change.
                  type: string
            uniqueItems: true
      uniqueItems: true
    last_seq:
      description: The last change sequence number.
      type: string
Design-doc:
  description: Properties of a design document
  type: object
  properties:
    language:
      type: string
    views:
      type: object
      additionalProperties:
        x-additionalPropertiesName: viewname
        description: The name of the view.
        type: object
        properties:
          map:
            type: string
          reduce:
            type: string
    options:
      type: object
      properties:
        local_seq:
          type: string
        include_design:
          type: string
        raw:
          type: string
        index_xattr_on_deleted_docs:
          type: string
HTTP-Error:
  type: object
  properties:
    error:
      description: The error name.
      type: string
    reason:
      description: The error description.
      type: string
  required:
    - error
    - reason
  title: HTTP-Error
Retrieved-replication:
  description: Properties of a replication
  type: object
  properties:
    replication_id:
      description: |-
        This is the ID of the replication.

        When creating a new replication using a POST request, this will be set to a random UUID if not explicitly set.

        When the replication ID is specified in the URL, this must be set to the same replication ID if specifying it at all.
      type: string
    remote:
      description: |-
        This is the endpoint of the database for the remote Sync Gateway that is the subject of this replication's `push`, `pull`, or `pushAndPull` action.

        Typically this would include the URI, port, and database name. For example, `http://localhost:4985/db`.

        How this remote is used depends on the `direction` of the replication:
        * `pull` - this replicator _pulls_ changes from the `remote`
        * `push` - this replicator _pushes_ changes to this `remote`
        * `pushAndPull` - this replicator _pushes_ changes to this `remote`, while also pulling receiving changes
      type: string
    username:
      description: |-
        **This has been deprecated in favour of `remote_username`.**

        This is the username to use to authenticate with the remote.

        This can only be used for a pull replication.
      type: string
      deprecated: true
    password:
      description: |-
        **This has been deprecated in favour of `remote_password`.**

        This is the password to use to authenticate with the remote.

        This password will be redacted in the replication config.

        This can only be used for a pull replication.
      type: string
      deprecated: true
    remote_username:
      description: |-
        The username to use to authenticate with the remote.

        This can only be used for a pull replication.
      type: string
    remote_password:
      description: |-
        The password to use to authenticate with the remote.

        This password will be redacted in the replication config.

        This can only be used for a pull replication.
      type: string
    direction:
      description: |-
        This specifies which direction the replication will be replicating with the `remote` replicator.

        The directions are:
        * `pull` - changes are pulled from the remote database
        * `push` - changes are pushed to the remote database
        * `pushAndPull` - changes are both push-to and pulled-from the remote database

        Replications created prior to Sync Gateway 2.8 derive their `direction` from the source/target URL of the replication.
      type: string
      enum:
        - push
        - pull
        - pushAndPull
    conflict_resolution_type:
      description: |-
        This defines what conflict resolution policy Sync Gateway should use to apply when resolving conflicting revisions.

        Changing this is an Enterprise Edition only feature.

        **Behaviour**
        * *default* - In priority order, this will cause
          - Deletes to always win (the delete with the longest revision history wins if both revisions are deletes)
          - The revision with the longest revision history to win. This means the the revision with the most changes and therefore the highest revision ID will win.
        * *localWins* - This will result in local revisions always being the winner in any conflict.
        * *remoteWins* - This will result in remote revisions always being the winner in any conflict.
        * *custom* - This will result in conflicts going through your own custom conflict resolver. You must provide this logic as a Javascript function in the `custom_conflict_resolver` parameter. This is an Enterprise Edition only feature.


        Note: replications created prior to Sync Gateway 2.8 will default to `default`.
      type: string
      default: default
      enum:
        - default
        - remoteWins
        - localWins
        - custom
    custom_conflict_resolver:
      description: "This specifies the Javascript function to use to resolve conflicts between conflicting revisions.\n \nThis **must** be used when `conflict_resolution_type=custom`. This property will be ignored when `conflict_resolution_type` is not `custom`.\n\nThe Javascript function to provide this property should be in backticks (like the sync function). The function takes 1 parameter which is a struct that represents the conflict. This struct has 2 properties:\n* `LocalDocument` - The local document. This contains the document ID under the `_id` key.\n* `RemoteDocument` - The remote document\nThe function should return the new document's body. This can be the winning revision (for example, `return conflict.LocalDocument`), a new body, or `nil` to resolve as a delete.\n\nExample:\n```\n\"custom_conflict_resolver\":\\`\n\tfunction(conflict) {\n\t\tconsole.log(\"Doc ID: \"+conflict.LocalDocument._id);\n\t\tconsole.log(\"Full remote doc: \"+JSON.stringify(conflict.RemoteDocument));\n\t\treturn conflict.RemoteDocument;\n\t}\n\\`\n```\n\nUsing complex `custom_conflict_resolver` functions can noticeably degrade performance. Use a built-in resolver whenever possible.\n\nThis is an Enterprise Edition only feature.\n"
      type: string
      default: none
    purge_on_removal:
      description: |-
        Specifies whether to purge a document if the remote user loses access to all of the channels on the document when attempting to pull it from the remote.

        If false, documents will not be replicated and not be purged when the user loses access.
      type: boolean
      default: false
    enable_delta_sync:
      description: |-
        This will turn on delta- sync for the replication. This works in conjunction with the database level setting `delta_sync.enabled`

        If set to true, delta-sync will be used as long as both databases involved in the replication have delta-sync enabled. If a database does not have delta-sync enabled, then the replication will run without delta-sync.

        Replications created prior to Sync Gateway 2.8 must have delta-sync disabled.

        Enabling this is an Enterprise Edition only feature.
      type: boolean
      default: false
    max_backoff_time:
      description: |-
        Specifies the maximum time-period (in minutes) that Sync Gateway will attempt to reconnect to a lost or unreachable remote.

        When a disconnection happens, Sync Gateway will do an exponential backoff up to this specified value. When this value is met, it will attempt to reconnect indefinitely every `max_backoff_time` minutes.

        If this is set to 0, Sync Gateway will do the normal exponential backoff after the disconnect happens but then attempting 10 minutes and stop the replication.

        Note: this defaults to 5 minutes for replications created prior to Sync Gateway 2.8.
      type: integer
      default: 5
    initial_state:
      description: |-
        This is what state to start the replication in when creating a new replication.

        This allows you to control if the replication starts in a `stopped` start or `running` state.

        Replications prior to Sync Gateway 2.8 will run in the default state `running`.
      type: string
      default: running
      enum:
        - running
        - stopped
    continuous:
      description: |-
        If true, changes will be immediately synced when they happen. This is known as a continuous replication.

        If false, all changes will be synced until they have been processed. The replication will then cease and not process any future changes (unless started again by the user). This is known as a one-shot replication.
      type: boolean
      default: false
    filter:
      description: |-
        This defines whether to filter documents by their channels or not.

        If set to `sync_gateway/bychannel` then a **pull** replication will be limited to a specific set of channels specified by the `query_params.channels` property.

        This only can be used with pull replications.
      type: string
      enum:
        - sync_gateway/bychannel
    query_params:
      description: |-
        This is a set of key/value pairs used in the query string of the replication.

        If `filters=sync_gateway/bychannel` then this can be used to set the channels to filter by in a pull replication. To do this, set the `channels` key to a string array of the channels to filter by. For example:
        ```
        "filter":"sync_gateway/bychannel",
        "query_params": {
          "channels":["chanUser1"]
        },
        ```
      type: array
      items:
        type: string
    adhoc:
      description: |-
        Set to true to run the replication as an adhoc replication instead of a persistent one.

        This means that the replication will only last the period of the replication until the status is changed to `stopped` and then it will be removed automatically. It will also be removed if Sync Gateway restarts or if removed due to user action.
      type: boolean
      default: false
    batch_size:
      description: The amount of changes to be sent in one batch of replications. Changing this is an Enterprise Edition only feature.
      type: integer
      default: 200
    run_as:
      description: This is used if you want to specify a user to run the replication as. This means that the replication will only be able to replicate what the user  access to what the user has access to.
      type: string
    collections_enabled:
      description: |-
        If true, the replicator will run with collections, and will replicate all collections, unless otherwise limited by `keyspace_map`.

        If false, the replicator will only replicate the default collection.
      type: boolean
      default: false
    collections_local:
      description: |-
        Limits the set of collections replicated to those listed in this array.

        The replication will use all collections defined on the database if this list is empty.
      type: array
      items:
        type: string
      example: ["scope1.collection1", "scope1.collection3", "scope1.collection6"]
      default: []
    collections_remote:
      description: |-
        Remaps the local collection name to the one specified in this array when replicating with the remote.

        If only a subset of collections need remapping, elements in this array can be specified as `null` to preserve the local collection name.

        The same index is used for both `collections_remote` and `collections_local`, and both arrays must be the same length.
      type: array
      items:
        type: string
      example: ["scope1.collectionA", null, "scope1.collectionF"]
      default: []
    assigned_node:
      description: The unique ID of the node assigned to the replication.
      type: string
    target_state:
      description: This is the state that the replicator is in or that trying to transition in to.
      type: string
      enum:
        - running
        - stopped
        - resetting
        - error
        - starting
        - reconnecting
  title: Replication
Replication:
  description: Properties of a replication
  type: object
  properties:
    replication_id:
      description: |-
        This is the ID of the replication.

        When creating a new replication using a POST request, this will be set to a random UUID if not explicitly set.

        When the replication ID is specified in the URL, this must be set to the same replication ID if specifying it at all.
      type: string
    remote:
      description: |-
        This is the endpoint of the database for the remote Sync Gateway that is the subject of this replication's `push`, `pull`, or `pushAndPull` action.

        Typically this would include the URI, port, and database name. For example, `http://localhost:4985/db`.

        How this remote is used depends on the `direction` of the replication:
        * `pull` - this replicator _pulls_ changes from the `remote`
        * `push` - this replicator _pushes_ changes to this `remote`
        * `pushAndPull` - this replicator _pushes_ changes to this `remote`, while also pulling receiving changes
      type: string
    username:
      description: |-
        **This has been deprecated in favour of `remote_username`.**

        This is the username to use to authenticate with the remote.

        This can only be used for a pull replication.
      type: string
      deprecated: true
    password:
      description: |-
        **This has been deprecated in favour of `remote_password`.**

        This is the password to use to authenticate with the remote.

        This password will be redacted in the replication config.

        This can only be used for a pull replication.
      type: string
      deprecated: true
    remote_username:
      description: |-
        The username to use to authenticate with the remote.

        This can only be used for a pull replication.
      type: string
    remote_password:
      description: |-
        The password to use to authenticate with the remote.

        This password will be redacted in the replication config.

        This can only be used for a pull replication.
      type: string
    direction:
      description: |-
        This specifies which direction the replication will be replicating with the `remote` replicator.

        The directions are:
        * `pull` - changes are pulled from the remote database
        * `push` - changes are pushed to the remote database
        * `pushAndPull` - changes are both push-to and pulled-from the remote database

        Replications created prior to Sync Gateway 2.8 derive their `direction` from the source/target URL of the replication.
      type: string
      enum:
        - push
        - pull
        - pushAndPull
    conflict_resolution_type:
      description: |-
        This defines what conflict resolution policy Sync Gateway should use to apply when resolving conflicting revisions.

        Changing this is an Enterprise Edition only feature.

        **Behaviour**
        * *default* - In priority order, this will cause
          - Deletes to always win (the delete with the longest revision history wins if both revisions are deletes)
          - The revision with the longest revision history to win. This means the the revision with the most changes and therefore the highest revision ID will win.
        * *localWins* - This will result in local revisions always being the winner in any conflict.
        * *remoteWins* - This will result in remote revisions always being the winner in any conflict.
        * *custom* - This will result in conflicts going through your own custom conflict resolver. You must provide this logic as a Javascript function in the `custom_conflict_resolver` parameter. This is an Enterprise Edition only feature.


        Note: replications created prior to Sync Gateway 2.8 will default to `default`.
      type: string
      default: default
      enum:
        - default
        - remoteWins
        - localWins
        - custom
    custom_conflict_resolver:
      description: "This specifies the Javascript function to use to resolve conflicts between conflicting revisions.\n \nThis **must** be used when `conflict_resolution_type=custom`. This property will be ignored when `conflict_resolution_type` is not `custom`.\n\nThe Javascript function to provide this property should be in backticks (like the sync function). The function takes 1 parameter which is a struct that represents the conflict. This struct has 2 properties:\n* `LocalDocument` - The local document. This contains the document ID under the `_id` key.\n* `RemoteDocument` - The remote document\nThe function should return the new document's body. This can be the winning revision (for example, `return conflict.LocalDocument`), a new body, or `nil` to resolve as a delete.\n\nExample:\n```\n\"custom_conflict_resolver\":\\`\n\tfunction(conflict) {\n\t\tconsole.log(\"Doc ID: \"+conflict.LocalDocument._id);\n\t\tconsole.log(\"Full remote doc: \"+JSON.stringify(conflict.RemoteDocument));\n\t\treturn conflict.RemoteDocument;\n\t}\n\\`\n```\n\nUsing complex `custom_conflict_resolver` functions can noticeably degrade performance. Use a built-in resolver whenever possible.\n\nThis is an Enterprise Edition only feature.\n"
      type: string
      default: none
    purge_on_removal:
      description: |-
        Specifies whether to purge a document if the remote user loses access to all of the channels on the document when attempting to pull it from the remote.

        If false, documents will not be replicated and not be purged when the user loses access.
      type: boolean
      default: false
    enable_delta_sync:
      description: |-
        This will turn on delta- sync for the replication. This works in conjunction with the database level setting `delta_sync.enabled`

        If set to true, delta-sync will be used as long as both databases involved in the replication have delta-sync enabled. If a database does not have delta-sync enabled, then the replication will run without delta-sync.

        Replications created prior to Sync Gateway 2.8 must have delta-sync disabled.

        Enabling this is an Enterprise Edition only feature.
      type: boolean
      default: false
    max_backoff_time:
      description: |-
        Specifies the maximum time-period (in minutes) that Sync Gateway will attempt to reconnect to a lost or unreachable remote.

        When a disconnection happens, Sync Gateway will do an exponential backoff up to this specified value. When this value is met, it will attempt to reconnect indefinitely every `max_backoff_time` minutes.

        If this is set to 0, Sync Gateway will do the normal exponential backoff after the disconnect happens but then attempting 10 minutes and stop the replication.

        Note: this defaults to 5 minutes for replications created prior to Sync Gateway 2.8.
      type: integer
      default: 5
    initial_state:
      description: |-
        This is what state to start the replication in when creating a new replication.

        This allows you to control if the replication starts in a `stopped` start or `running` state.

        Replications prior to Sync Gateway 2.8 will run in the default state `running`.
      type: string
      default: running
      enum:
        - running
        - stopped
    continuous:
      description: |-
        If true, changes will be immediately synced when they happen. This is known as a continuous replication.

        If false, all changes will be synced until they have been processed. The replication will then cease and not process any future changes (unless started again by the user). This is known as a one-shot replication.
      type: boolean
      default: false
    filter:
      description: |-
        This defines whether to filter documents by their channels or not.

        If set to `sync_gateway/bychannel` then a **pull** replication will be limited to a specific set of channels specified by the `query_params.channels` property.

        This only can be used with pull replications.
      type: string
      enum:
        - sync_gateway/bychannel
    query_params:
      description: |-
        This is a set of key/value pairs used in the query string of the replication.

        If `filters=sync_gateway/bychannel` then this can be used to set the channels to filter by in a pull replication. To do this, set the `channels` key to a string array of the channels to filter by. For example:
        ```
        "filter":"sync_gateway/bychannel",
        "query_params": {
          "channels":["chanUser1"]
        },
        ```
      type: array
      items:
        type: string
    adhoc:
      description: |-
        Set to true to run the replication as an adhoc replication instead of a persistent one.

        This means that the replication will only last the period of the replication until the status is changed to `stopped` and then it will be removed automatically. It will also be removed if Sync Gateway restarts or if removed due to user action.
      type: boolean
      default: false
    batch_size:
      description: The amount of changes to be sent in one batch of replications. Changing this is an Enterprise Edition only feature.
      type: integer
      default: 200
    run_as:
      description: This is used if you want to specify a user to run the replication as. This means that the replication will only be able to replicate what the user  access to what the user has access to.
      type: string
    collections_enabled:
      description: |-
        If true, the replicator will run with collections, and will replicate all collections, unless otherwise limited by `keyspace_map`.

        If false, the replicator will only replicate the default collection.
      type: boolean
      default: false
    collections_local:
      description: |-
        Limits the set of collections replicated to those listed in this array.

        The replication will use all collections defined on the database if this list is empty.
      type: array
      items:
        type: string
      example: ["scope1.collection1", "scope1.collection3", "scope1.collection6"]
      default: []
    collections_remote:
      description: |-
        Remaps the local collection name to the one specified in this array when replicating with the remote.

        If only a subset of collections need remapping, elements in this array can be specified as `null` to preserve the local collection name.

        The same index is used for both `collections_remote` and `collections_local`, and both arrays must be the same length.
      type: array
      items:
        type: string
      example: ["scope1.collectionA", null, "scope1.collectionF"]
      default: []
  required:
    - direction
  title: User configurable replication properties
All-replications:
  description: Contains all the replication IDs with their corresponding replication configurations
  type: object
  properties:
    replication_id:
      $ref: '#/Retrieved-replication'
  title: All replications
Replication-status:
  type: object
  properties:
    replication_id:
      description: The ID of the replication.
      type: string
    config:
      $ref: '#/Replication'
    status:
      description: The status of the replication.
      type: string
      enum:
        - stopped
        - running
        - reconnecting
        - resetting
        - error
        - starting
    error_message:
      description: The error message of the replication if an error has occurred.
      type: string
    docs_read:
      description: The number of documents that have been read (fetched) from the source database.
      type: integer
    docs_checked_pull:
      type: integer
    docs_purged:
      description: The number of documents that have been purged.
      type: integer
    rejected_by_local:
      description: The number of documents that were received by the local but did not get replicated due to getting rejected by the sync function on the local.
      type: integer
    last_seq_pull:
      description: The last changes sequence number that was pulled from the remote.
      type: string
    deltas_recv:
      description: The number of deltas that have been received from the remote.
      type: integer
    deltas_requested:
      type: integer
    docs_written:
      description: The number of documents that have been wrote (pushed) to the target database.
      type: integer
    docs_checked_push:
      type: integer
    docs_write_failures:
      description: The number of documents that have failed to be wrote (pushed) to the target database. There will be no attempt to try to push these docs again.
      type: integer
    docs_write_conflicts:
      description: The number of documents that had a conflict.
      type: integer
    rejected_by_remote:
      description: The number of documents that were received by the remote but did not get replicated due to getting rejected by the sync function on the remote.
      type: integer
    last_seq_push:
      description: The last changes sequence number that was pushed to the remote.
      type: string
    deltas_sent:
      description: 'The number of deltas that have been sent to the remote. '
      type: integer
  required:
    - replication_id
  title: Replication-status
Scopes:
  description: Scope-specific configuration.
  type: object
  properties:
    collections:
      description: An object keyed by collection name containing config for the specific collection.
      type: object
      additionalProperties:
        x-additionalPropertiesName: collectionname
        $ref: '#/CollectionConfig'
  title: Scopes
CollectionConfig:
  description: Collection-specific configuration.
  type: object
  properties:
    sync:
      description: The Javascript function that newly created documents in this collection are ran through.
      type: string
      example: 'function(doc){channel("collection name");}'
    import_filter:
      description: |-
        This is the function that all imported documents in this collection are ran through in order to filter out what to import and what not to import. This allows you to control what is made available to Couchbase Mobile clients. If it is not set, then no documents are filtered when imported.

        `import_docs` in the database config must be true to make this field applicable.
      type: string
      example: 'function(doc) { if (doc.type != ''mobile'') { return false; } return true; }'
  title: Collection config
CredentialsConfig:
  description: The configuration for the credentials set.
  type: object
  properties:
    username:
      description: Username for authenticating to the bucket
      type: string
    password:
      description: Password for authenticating to the bucket. This value is always redacted.
      type: string
    x509_cert_path:
      description: Cert path (public key) for X.509 bucket auth
      type: string
    x509_key_path:
      description: Key path (private key) for X.509 bucket auth
      type: string
  title: Credentials config
Database:
  description: The properties of a database configuration.
  type: object
  properties:
    server:
      description: 'This is the Couchbase Server address or addresses that the database connect to. '
      type: string
    pool:
      description: This field is unsupported and ignored.
      type: string
      default: default
      deprecated: true
    bucket:
      description: The Couchbase Server backing bucket for the database.
      type: string
      default: The database name
    username:
      description: The username for authenticating to the server.
      type: string
    password:
      description: The password for authenticating to the server.
      type: string
    certpath:
      description: The cert path (public key) for X.509 bucket auth.
      type: string
    keypath:
      description: The key path (private key) for X.509 bucket auth
      type: string
    cacertpath:
      description: The root CA cert path for X.509 bucket authentication.
      type: string
    kv_tls_port:
      description: The Memcached TLS port.
      type: integer
      default: 11207
    max_concurrent_query_ops:
      description: The maximum amount of query operations that can be running at any one point.
      type: integer
      default: 1000
    scopes:
      description: An object keyed by scope name containing config for the specific collection.
      type: object
      additionalProperties:
        x-additionalPropertiesName: scopename
        $ref: '#/Scopes'
      maxProperties: 1
      example:
        scopename:
          collections:
            collectionname1:
              sync: 'function(doc){channel("collection name");}'
              import_filter: 'function(doc) { if (doc.type != ''mobile'') { return false; } return true; }'
            collectionname2:
              sync: 'function(doc){channel("collection name");}'
              import_filter: 'function(doc) { if (doc.type != ''mobile'') { return false; } return true; }'
    name:
      description: The name of the database.
      type: string
    sync:
      description: The Javascript function that newly created documents are ran through for the default scope and collection.

        If `scopes` parameter is set, this is ignored.
      type: string
      default: 'function(doc){channel(doc.channels);}'
    users:
      additionalProperties:
        x-additionalPropertiesName: username
        $ref: '#/User'
    roles:
      additionalProperties:
        x-additionalPropertiesName: rolename
        $ref: '#/Role'
    revs_limit:
      description: |-
        The maximum depth a document's revision tree can grow too.

        The minimum is `20` if conflicts are allowed and 0 if not. It is not recommended to go below `100` when conflicts are allowed.
      type: number
      default: 100 if conflict allowed and 50 if not
      minimum: 0
    import_docs:
      description: |-
        If true, documents will be imported in to Sync Gateway from the bucket when requested. Documents will be ran through the set `import_filter` if any is set.

        The default value depends on the edition of Sync Gateway being used. If the edition is the Community Edition, then this will default to `false` or else in the Enterprise Edition, it will default to `true`.

        This can also be set to the string `continuous` which maps to true.
      type: boolean
    import_partitions:
      description: |-
        ** This is an Enterprise Edition feature only**

        This is how many import partitions should be used for import sharding.

        Partitions are distributed among all Sync Gateway nodes participating in import processing (`import_docs=true`), and each process a subset of the server's vbuckets.

        Each partition is processed by an independent function that runs simultaneously to others, so `import_partitions` can be used to tune concurrency based on the number of Sync Gateway nodes, and the number of cores per node.
      type: number
      default: 16
    import_filter:
      description: |-
        This is the function that all imported documents in the default scope and collection are ran through in order to filter out what to import and what not to import. This allows you to control what is made available to Couchbase Mobile clients. If it is not set, then no documents are filtered when imported.

        `import_docs` must be true to make this field applicable.

        If `scopes` parameter is set, this is ignored.
      type: string
      example: 'function(doc) { if (doc.type != ''mobile'') { return false; } return true; }'
    import_backup_old_rev:
      description: This controls whether import should attempt to create a temporary backup of the previous revision body (if available) when the document is modified in the bucket.
      type: boolean
      default: false
    event_handlers:
      description: These are the settings for webhooks.
      type: object
      properties:
        max_processes:
          description: The maximum amount of concurrent event handling independent functions that can be running at the same time.
          type: string
        wait_for_process:
          description: The maximum amount of time (in milliseconds) to wait when the even queue is full.
          type: string
        document_changed:
          $ref: '#/Event-config'
        db_state_changed:
          $ref: '#/Event-config'
    feed_type:
      description: The type of feed to use to communicate with Couchbase Server. This will use DCP regardless of specification.
      type: string
      default: DCP
      enum:
        - DCP
      deprecated: true
    allow_empty_password:
      description: This controls whether users that are created can have an empty password or not.
      type: boolean
      default: false
    cache:
      type: object
      properties:
        rev_cache:
          description: The revision cache config settings.
          type: object
          properties:
            size:
              description: |-
                The maximum number of revisions that can be stored in the revision cache.
                Note when running with greater than 1 shard count we add 10% capacity overall to avoid early eviction when some shards fill up before others, so
                you may find that the capacity stat (revision_cache_num_items) will climb to the defined rev cache size + 10%.
              type: string
              default: 5000
            max_memory_count_mb:
              description: |-
                The maximum amount of memory the revision cache should take up in MB, setting to 0 will disable any eviction based on memory at rev cache.
                There is a minimum value of 50 (50MB) for this config option.
                When set this memory limit will work in in hand with revision cache size parameter. So you will potentially get eviction at revision cache both based off memory footprint and number of items in the cache.
                **This is an Enterprise Edition feature only**
              type: integer
              default: 0
            shard_count:
              description: The number of shards the revision cache should be split into.
              type: string
              default: 16
        channel_cache:
          description: The channel cache config settings.
          type: object
          properties:
            max_number:
              description: The maximum number of channel caches which can exist at any one point.
              type: integer
              default: 50000
            compact_high_watermark_pct:
              description: |-
                The trigger value for starting the channel cache eviction process.

                Specify this as a percentage which will be the percentage used on `max_number).

                When the cache size, determined by `max_number`, reaches the high watermark, the eviction process iterates through the cache, removing inactive channels.
              type: integer
              default: 80
            compact_low_watermark_pct:
              description: |-
                The trigger value for stopping the channel cache eviction process.

                Specify this as a percentage which will be the percentage used on `max_number).

                When the cache size, determined by `max_number` returns to a value lower than the percentage of it set here, the cache eviction process is stopped.
              type: integer
              default: 60
            max_wait_pending:
              description: The maximum time (in milliseconds) for waiting for a pending sequence before skipping it.
              type: number
              default: 5000
            max_num_pending:
              description: The maximum number of pending sequences before skipping sequences.
              type: integer
              default: 10000
            max_wait_skipped:
              description: The maximum amount of time (in milliseconds) to wait for a skipped sequence before abandoning it.
              type: number
              default: 3600000
            enable_star_channel:
              description: Used to control whether Sync Gateway should use the all documents (*) channel.
              type: boolean
              default: true
            max_length:
              description: The maximum number of entries to maintain in the cache per channel.
              type: integer
              default: 500
            min_length:
              description: The minimum number of entries to maintain in the cache per channel.
              type: integer
              default: 50
            expiry_seconds:
              description: The amount of time (in seconds) to keep entries in the cache beyond the minimum retained.
              type: integer
              default: 60
            query_limit:
              description: |-
                **Deprecated in favour of the database setting `query_pagination_limit`**

                The limit used for channel queries.
              type: integer
              default: 5000
              deprecated: true
        max_wait_pending:
          description: |-
            **Deprecated, please use the database setting `cache.channel_cache.max_wait_pending` instead**

            The maximum time (in milliseconds) for waiting for a pending sequence before skipping it.
          type: number
          deprecated: true
        max_wait_skipped:
          description: |-
            **Deprecated, please use the database setting `cache.channel_cache.max_wait_skipped` instead**

            The maximum time (in milliseconds) for waiting for pending sequences before skipping.
          type: number
          deprecated: true
        enable_star_channel:
          description: |-
            **Deprecated, please use the database setting `cache.channel_cache.enable_star_channel` instead**

            Used to control whether Sync Gateway should use the all documents (*) channel.
          type: boolean
          deprecated: true
        channel_cache_max_length:
          description: |-
            **Deprecated, please use the database setting `cache.channel_cache.max_length` instead**

            The maximum number of entries maintained in cache per channel.
          type: number
          deprecated: true
        channel_cache_min_length:
          description: |-
            **Deprecated, please use the database setting `cache.channel_cache.min_length` instead**

            The minimum number of entries maintained in cache per channel.
          type: integer
          deprecated: true
        channel_cache_expiry:
          description: |-
            **Deprecated, please use the database setting `cache.channel_cache.expiry_seconds` instead**

            The time (seconds) to keep entries in cache beyond the minimum retained.
          type: integer
          deprecated: true
        max_num_pending:
          description: |-
            **Deprecated, please use the database setting `cache.channel_cache.max_num_pending` instead**

            The max number of pending sequences before skipping.
          type: integer
          deprecated: true
    rev_cache_size:
      description: |-
        **Deprecated, please use the database setting `cache.rev_cache.size` instead**

        The maximum number of revisions to store in the revision cache.
      type: number
      deprecated: true
    offline:
      description: Start the database in an offline state.
      type: boolean
      default: false
    unsupported:
      description: These are unsupported options and therefore it is not recommended to use them.
      type: object
      properties:
        user_views:
          type: object
          properties:
            enabled:
              description: Whether pass-through view query is supported through public API.
              type: boolean
        oidc_test_provider:
          type: object
          properties:
            enabled:
              description: Whether the `oidc_test_provider` endpoints should be exposed on the public API.
              type: boolean
        api_endpoints:
          type: object
          properties:
            enable_couchbase_bucket_flush:
              description: |-
                **Setting for test purposes only**

                Whether Couchbase buckets can be flushed via Admin REST API.
              type: boolean
        warning_thresholds:
          type: object
          properties:
            xattr_size_bytes:
              description: The number of bytes to be used as a threshold for xattr size limit warnings.
              type: number
            channels_per_doc:
              description: The number of channels per document to be used as a threshold for the channel count warnings.
              type: number
            access_and_role_grants_per_doc:
              description: The number of access and role grants per document to be used as a threshold for grant count warnings.
              type: number
            channels_per_user:
              description: The number of channels per user to be used as a threshold for channel count warnings.
              type: number
            channel_name_size:
              description: The number of channel name characters to be used as a threshold for channel name warnings.
              type: number
        oidc_tls_skip_verify:
          description: Enable self-signed certificates for OIDC testing.
          type: boolean
        sgr_tls_skip_verify:
          description: Enable self-signed certificates for SG-replicate testing.
          type: boolean
        remote_config_tls_skip_verify:
          description: Enable self-signed certificates for external JavaScript load.
          type: boolean
        guest_read_only:
          description: Restrict GUEST document access to read-only.
          type: boolean
        force_api_forbidden_errors:
          description: Force REST API errors to return forbidden
          type: boolean
        dcp_read_buffer:
          description: Set the dcp feed to use a different read buffer size.
          type: number
        kv_buffer:
          description: Set the kv pool to use a different buffer size.
          type: number
    local_jwt:
      description: Configuration for Local JWT authentication.
      type: object
      additionalProperties:
        x-additionalPropertiesName: providername
        description: The providers name.
        type: object
        required: ['issuer', 'client_id', 'algorithms', 'keys']
        properties:
          issuer:
            description: The value to match against the "iss" claim of JWTs.
            type: string
          register:
            description: If to register a new Sync Gateway user account when a user logs in with a JWT.
            type: boolean
          client_id:
            description: The value to match against the "aud" claim of JWTs. Set to an empty string to disable audience validation.
            type: string
          algorithms:
            description: The JWT signing algorithms to accept for authentication.
            type: array
            items:
              type: string
          keys:
            description: The JSON Web Keys to use to validate JWTs.
            type: array
            items:
              type: object
              properties:
                kty:
                  type: string
                  description: The cryptographic algorithm family used with the key, such as "RSA" or "EC"
                  enum: ['RSA', 'EC']
                use:
                  type: string
                  description: The intended use of the public key. Only 'sig' is accepted.
                  enum: ['sig']
                alg:
                  type: string
                  description: The algorithm intended for use with the key.
                kid:
                  type: string
                  description: The Key ID, used to identify the key to use.
                crv:
                  type: string
                  description: For Elliptic Curve keys, the name of the curve to use.
                  enum: ['P-256', 'P-384', 'P-521']
                x:
                  type: string
                  description: For Elliptic Curve keys, the X coordinate of the point, as a base64url string.
                y:
                  type: string
                  description: For Elliptic Curve keys, the Y coordinate of the point, as a base64url string.
                n:
                  type: string
                  description: For RSA keys, the modulus value of the key, as a Base64urlUInt-encoded value.
                e:
                  type: string
                  description: For RSA keys, the exponent of the public key, as a Base64urlUInt-encoded value.
          disable_session:
            description: Disable Sync Gateway session creation on successful JWT authentication.
            type: boolean
          user_prefix:
            description: This is the username prefix for all users created through this provider.
            type: string
          username_claim:
            description: |-
              Allows a different OpenID Connect field to be specified instead of the Subject (`sub`).

              The field name to use can be specified here.
            type: string
          roles_claim:
            description: |-
              If set, the value(s) of the given JSON Web Token claim will be added to the user's roles.

              The value of this claim must be either a string or an array of strings, any other type will result in an error.
            type: string
          channels_claim:
            description: |-
              If set, the value(s) of the given JSON Web Token claim will be added to the user's channels.

              The value of this claim must be either a string or an array of strings, any other type will result in an error.
            type: string
    oidc:
      description: Configuration for OpenID Connect authentication.
      type: object
      properties:
        providers:
          description: List of OpenID Connect issuers.
          type: object
          additionalProperties:
            x-additionalPropertiesName: providername
            description: The providers name.
            type: object
            properties:
              issuer:
                description: The URL for the OpenID Connect issuer.
                type: string
              register:
                description: If to register a new Sync Gateway user account when a user logs in with OpenID Connect.
                type: boolean
              client_id:
                description: The OpenID Connect provider client ID.
                type: string
              validation_key:
                description: The OpenID Connect provider client secret.
                type: string
              callback_url:
                description: |-
                  The URL that the OpenID Connect will redirect to after authentication.

                  If not provided, a callback URL will be generated.
                type: string
              disable_session:
                description: Disable Sync Gateway session creation on successful OpenID Connect authentication.
                type: boolean
              scope:
                description: The scope sent for the OpenID Connect request.
                type: array
                items:
                  type: string
              include_access:
                description: 'This is whether the `_oidc_callback` response should include the OpenID Connect access token and associated fields (such as `token_type`, and `expires_in`).'
                type: boolean
              user_prefix:
                description: This is the username prefix for all users created through this provider.
                type: string
              discovery_url:
                description: The non-standard discovery endpoint.
                type: string
              disable_cfg_validation:
                description: This bypasses the configuration validation based on the OpenID Connect specifications. This may be required for some OpenID providers that don't strictly adhere to the specifications.
                type: boolean
                default: false
              disable_callback_state:
                description: |-
                  Controls whether to maintain state between the auth request and callback endpoints (`/_oidc` and `/_oidc_callback`).

                  **This is not recommended as it would cause OpenID Connect authentication to be vulnerable to Cross-Site Request Forgery (CSRF, XSRF).**
                type: boolean
                default: false
              username_claim:
                description: |-
                  Allows a different OpenID Connect field to be specified instead of the Subject (`sub`).

                  The field name to use can be specified here.
                type: string
              roles_claim:
                description: |-
                  If set, the value(s) of the given OpenID Connect authentication token claim will be added to the user's roles.

                  The value of this claim must be either a string or an array of strings, any other type will result in an error.
                type: string
              channels_claim:
                description: |-
                  If set, the value(s) of the given OpenID Connect authentication token claim will be added to the user's channels.

                  The value of this claim must be either a string or an array of strings, any other type will result in an error.
                type: string
              allow_unsigned_provider_tokens:
                description: Allows users accept unsigned tokens from providers.
                type: boolean
              IsDefault:
                description: Indicates if this is the default OpenID Connect provider.
                type: boolean
              Name:
                description: The name of the OpenID Connect Provider.
                type: string
              InsecureSkipVerify:
                description: 'Determines whether the TLS certificate verification should be disabled for this provider. '
                type: boolean
                default: false
        default_provider:
          description: The default provider to use when the provider is not specified in the client.
          type: string
    old_rev_expiry_seconds:
      description: The number of seconds before old revisions are removed from the Couchbase Server bucket.
      type: number
      default: 300
    view_query_timeout_secs:
      description: The number of seconds before a view query should timeout.
      type: integer
      default: 75
    local_doc_expiry_secs:
      description: The number of seconds before a `_local` document should expire.
      type: integer
      default: 7776000
    enable_shared_bucket_access:
      description: Whether to use extended attributes to store Sync Gateway document (`_sync`) metadata.
      type: boolean
      default: true
    session_cookie_secure:
      description: |-
        Override the session cookie `secure` flag. If set, the cookie will have the `secure` flag.

        This will default to `true` if startup config `api.https.tls_cert_path` is set otherwise it will default to `false`.
      type: boolean
    session_cookie_name:
      description: This can be used to define a custom per-database session cookie name.
      type: string
    session_cookie_http_only:
      description: Make all session cookies for the database set the `HttpOnly` flag so they are inaccessible to JavaScript.
      type: boolean
      default: false
    allow_conflicts:
      description: This controls whether to allow conflicting document revisions. This option is going to be removed from sync gateway, and conflicts will not be allowed.
      type: boolean
      default: false
      deprecated: true
    num_index_replicas:
      description: |-
        **Deprecated, please use the database setting `index.num_replicas` instead**
      deprecated: true
      type: number
      default: 1
    index:
      type: object
      description: Settings for Global Secondary Indexes (GSI).
      properties:
        num_replicas:
          description: This is the number of Global Secondary Indexes (GSI) to use for core indexes.
          type: number
          default: 1
        num_partitions:
          description: The number of partitions to use for the large indexes created by Sync Gateway. It is not recommended to set this unless you require additional horizontal scalability for individual indexes and have appropriately scaled your Query nodes to handle the increased query parallelism. If set, the recommended number is 8 and does not need to be directly related to the number of your Query nodes. Ensure documentation is read to understand the performance tradeoffs and instructions for migration if you have previously run with only one partition.
          type: number
          default: 1
    use_views:
      description: Force the use of views instead of GSI.
      type: boolean
      default: false
    send_www_authenticate_header:
      description: Controls whether to send a `WWW-Authenticate` header in `401 Unauthorized` HTTP responses.
      type: boolean
      default: true
    disable_password_auth:
      description: Whether to disable username/password authentication and only allow OIDC and guest access.
      type: boolean
      default: false
    bucket_op_timeout_ms:
      description: 'This is the amount of milliseconds should pass before a bucket operation times out. An error will be returned if the bucket operation times out saying: `operation timed out`.'
      type: number
    slow_query_warning_threshold:
      description: 'The amount of milliseconds a N1QL query should run before logging a warning. '
      type: number
      default: 500
    delta_sync:
      description: |-
        Delta sync configuration settings.

        **This is an Enterprise Edition feature only**
      type: object
      properties:
        enabled:
          description: |-
            Whether delta sync is enabled.

            **This is an Enterprise Edition feature only**
          type: boolean
          default: false
        rev_max_age_seconds:
          description: |-
            The number of seconds deltas for old revisions are available for.

            This defaults to 24 hours (in seconds).
          type: number
          default: 86400
    compact_interval_days:
      description: |-
        The interval between scheduled tombstone compaction runs (in days). This can be a floating point number.

        If set to 0, compaction will not run automatically.
      type: number
      default: 1
    sgreplicate_enabled:
      description: Whether the node should accept assign replications (`true`) or not (`false`).
      type: boolean
      default: true
    sgreplicate_websocket_heartbeat_secs:
      description: Use a custom heartbeat interval (in seconds) for websocket ping frames.
      type: integer
      default: 300
    replications:
      type: object
      properties:
        replication_id:
          $ref: '#/Replication'
    serve_insecure_attachment_types:
      description: |
        If set, always serve attachments with the `Content-Type` header set to the type of the attachment.

        When serving an attachment, usually the `Content-Type` header is set to the type of the attachment but the `Content-Disposition` response header will be set instead if the content type is vulnerable to a phishing attack, causing the browser to download the file instead of display it. This option will override that behaviour and always set the `Content-Type` header.
      type: boolean
      default: false
    query_pagination_limit:
      description: The query limit to be used during pagination of large queries.
      type: integer
      default: 5000
    user_xattr_key:
      description: |-
        The key to use for the user xattr that will be accessible from the sync function. If empty, the feature will be disabled.

        This is an Enterprise Edition feature only.
      type: string
      maximum: 15
    client_partition_window_secs:
      description: |-
        How long (in seconds) clients can remain offline for without losing replication metadata.

        Defaults to 30 days (in seconds)
      type: integer
      default: 2592000
    guest:
      $ref: '#/User'
    javascript_timeout_secs:
      description: The maximum number of seconds the sync, import filter, and custom conflict resolver JavaScript functions are allowed to run for before timing out. Set to 0 to allow the JS functions to run uncapped.
      type: number
      default: 60
    suspendable:
      description: |-
        Set to true to allow the database to be suspended.

        Defaults to true when running in serverless mode otherwise defaults to false.
      type: boolean
      default: false
    cors:
      description: CORS configuration for this database; if present, overrides server's config.
      type: object
      properties:
        origin:
          description: 'List of allowed origins, use [''*''] to allow access from everywhere'
          type: array
          items:
            type: string
        login_origin:
          description: List of allowed login origins
          type: array
          items:
            type: string
        headers:
          description: List of allowed headers
          type: array
          items:
            type: string
    logging:
      description: Per-database logging configuration.
      type: object
      properties:
        console:
          description: Console logging configuration.
          type: object
          properties:
            log_level:
              description: Log Level for the console output
              type: string
              enum:
                - none
                - error
                - warn
                - info
                - debug
                - trace
              example: debug
            log_keys:
              description: Log Keys for the console output
              type: array
              items:
                type: string
              example: ["CRUD", "HTTP", "Query"]
        audit:
          description: Audit logging configuration.
          type: object
          properties:
            enabled:
              description: Whether audit logging is enabled.
              type: boolean
              default: false
            enabled_events:
              description: List of enabled audit events for this database.
              type: array
              items:
                type: number
                example: [1234, 5678]
            disabled_users:
              description: List of users for which audit logging is disabled.
              type: array
              items:
                type: object
                properties:
                  domain:
                    description: >
                      The domain of the user for which audit logging is disabled.

                       * `cbs` - Couchbase Server User
                       * `sgw` - Sync Gateway User
                    type: string
                    enum: [cbs, sgw]
                  name:
                    description: The name of the user for which audit logging is disabled.
                    type: string
            disabled_roles:
              description: List of roles for which audit logging is disabled. Either cbs or sgw.
              type: array
              items:
                type: object
                properties:
                  domain:
                    description: >
                      The domain of the role for which audit logging is disabled.

                       * `cbs` - Couchbase Server RBAC
                       * `sgw` - Sync Gateway Role
                    enum: [cbs, sgw]
                    type: string
                  name:
                    description: The name of the role for which audit logging is disabled.
                    type: string
  title: Database-config
Disabled-users-and-roles:
  type: object
  properties:
    disabled_users:
      description: List of users for which audit logging is disabled.
      type: array
      items:
        type: object
        properties:
          domain:
            description: The domain of the user for which audit logging is disabled. Either cbs or sgw.
            type: string
          name:
            description: The name of the user for which audit logging is disabled.
            type: string
    disabled_roles:
      description: List of roles for which audit logging is disabled. Either cbs or sgw.
      type: array
      items:
        type: object
        properties:
          domain:
            description: The domain of the role for which audit logging is disabled.
            type: string
          name:
            description: The name of the role for which audit logging is disabled.
            type: string
Database-audit:
  title: Simple
  description: A map of audit events and whether they are enabled or not.
  properties:
    enabled:
      type: boolean
    events:
      type: object
      additionalProperties:
        x-additionalPropertiesName: audit_id
        description: The audit event ID and whether it is enabled or not.
        type: boolean
    disabled_users:
      description: List of users for which audit logging is disabled.
      type: array
      items:
        type: object
        properties:
          domain:
            description: >
              The domain of the role for which audit logging is disabled.

                * `cbs` - Couchbase Server User
                * `sgw` - Sync Gateway User
            enum: [cbs, sgw]
            type: string
          name:
            description: The name of the user for which audit logging is disabled.
            type: string
    disabled_roles:
      description: List of roles for which audit logging is disabled. Either cbs or sgw.
      type: array
      items:
        type: object
        properties:
          domain:
            description: >
              The domain of the role for which audit logging is disabled.

               * `cbs` - Couchbase Server RBAC
               * `sgw` - Sync Gateway Role
            enum: [cbs, sgw]
            type: string
          name:
            description: The name of the role for which audit logging is disabled.
            type: string
Database-audit-verbose:
  title: Verbose
  description: A map of detailed audit events.
  properties:
    enabled:
      type: boolean
    events:
      type: object
      additionalProperties:
        x-additionalPropertiesName: audit_id
        description: The audit event ID and whether it is enabled or not.
        $ref: '#/AuditEventVerbose'
    disabled_users:
      description: List of users for which audit logging is disabled.
      type: array
      items:
        type: object
        properties:
          domain:
            description: >
              The domain of the role for which audit logging is disabled.

               * `cbs` - Couchbase Server User
               * `sgw` - Sync Gateway User
            enum: [cbs, sgw]
            type: string
          name:
            description: The name of the user for which audit logging is disabled.
            type: string
    disabled_roles:
      description: List of roles for which audit logging is disabled. Either cbs or sgw.
      type: array
      items:
        type: object
        properties:
          domain:
            description: >
              The domain of the role for which audit logging is disabled.

               * `cbs` - Couchbase Server RBAC
               * `sgw` - Sync Gateway Role
            enum: [cbs, sgw]
            type: string
          name:
            description: The name of the role for which audit logging is disabled.
            type: string
AuditEventVerbose:
  title: audit-event-verbose
  description: Detailed information about an audit event.
  type: object
  properties:
    name:
      type: string
      description: "The name of the audit event."
      readOnly: true
    description:
      type: string
      description: "The description of the audit event."
      readOnly: true
    enabled:
      type: boolean
      description: "Whether this audit event is currently enabled or not."
    filterable:
      type: boolean
      description: "Whether this audit event can be disabled. Some audit events are always on."
      readOnly: true
Event-config:
  type: object
  properties:
    handler:
      description: The handler type.
      type: string
      enum:
        - webhook
    url:
      description: The URL of the webhook.
      type: string
    filter:
      description: The Javascript function to use to filter the webhook events.
      type: string
    timeout:
      description: The amount of time (in seconds) to attempt connect to the webhook before giving up.
      type: number
    options:
      description: The options for the event.
      type: object
      additionalProperties:
        description: The option key and value.
  title: Event-config
Resync-status:
  description: The status of a resync operation
  type: object
  properties:
    status:
      description: The status of the current operation.
      type: string
      enum:
        - running
        - completed
        - stopping
        - stopped
        - error
    start_time:
      description: The ISO-8601 date and time the resync operation was started.
      type: string
    last_error:
      description: The last error that occurred in the resync operation (if any).
      type: string
    docs_changed:
      description: The amount of documents that have been changed as a result of the resync operation.
      type: integer
    docs_processed:
      description: The amount of docs that have been processed so far in the resync operation.
      type: integer
    collections_processing:
      description: The collections that the resync operation is running on.
      allOf:
        - $ref: '#/ResyncScopesMap'
  required:
    - status
    - start_time
    - last_error
    - docs_changed
    - docs_processed
  title: Resync-status
Compact-status:
  description: The status returned from a compaction.
  type: object
  properties:
    status:
      description: The status of the current operation.
      type: string
    start_time:
      description: The ISO-8601 date and time the compact operation was started.
      type: string
    last_error:
      description: The last error that occurred in the compact operation (if any).
      type: string
    docs_purged:
      description: |-
        **Applicable to tombstone compaction only**

        This is the amount of documents that have been purged so far.
      type: string
    marked_attachments:
      description: |-
        **Applicable to attachment compaction only**

        This is the number of references there are to legacy attachments.
      type: string
    purged_attachments:
      description: |-
        **Applicable to attachment compaction only**

        This is the amount of attachments that have been purged so far.
      type: string
    compact_id:
      description: |-
        **Applicable to attachment compaction only**

        This is the ID of the compaction.
      type: string
    phase:
      description: |-
        **Applicable to attachment compaction only**

        This indicates the current phase of running attachment compact processes.

        For failed processes, this indicates the phase at which a compact_id restart will commence (where relevant).
      type: string
    dry_run:
      description: |
        **Applicable to attachment compaction only**
      type: string
      enum:
        - mark
        - sweep
        - cleanup
  required:
    - status
    - start_time
    - last_error
  title: Compact-status
Serverless:
  description: Configuration for when SG is running in serverless mode
  type: object
  properties:
    enabled:
      description: Run SG in to serverless mode
      type: boolean
      readOnly: true
    min_config_fetch_interval:
      description: |-
        How long database configs should be kept for in Sync Gateway before refreshing. Set to 0 to fetch configs everytime. This is used for requested databases that SG does not know about.

        This is a duration and therefore can be provided with units "h", "m", "s", "ms", "us", and "ns". For example, 5 hours, 20 minutes, and 30 seconds would be `5h20m30s`.
      type: string
      default: 1s
Startup-config:
  type: object
  properties:
    bootstrap:
      description: Configuration settings for interacting with Couchbase Server.
      type: object
      properties:
        group_id:
          description: The config group ID to use when discovering databases. Allows for non-homogenous configuration.
          type: string
          default: default
        config_update_frequency:
          description: |-
            How often to poll Couchbase Server for new config changes.

            This is a duration and therefore can be provided with units "h", "m", "s", "ms", "us", and "ns". For example, 5 hours, 20 minutes, and 30 seconds would be `5h20m30s`.
          type: string
          default: 10s
        server:
          description: Couchbase Server connection string/URL.
          type: string
        username:
          description: Username for authenticating to server.
          type: string
        password:
          description: Password for authenticating to server
          type: string
        ca_cert_path:
          description: Root CA cert path for TLS connection
          type: string
        server_tls_skip_verify:
          description: Allow empty server CA Cert Path without attempting to use system root pool
          type: boolean
          default: false
        x509_cert_path:
          description: Cert path (public key) for X.509 bucket auth
          type: string
        x509_key_path:
          description: Key path (private key) for X.509 bucket auth
          type: string
        use_tls_server:
          description: Enforces a secure or non-secure server scheme
          type: boolean
          default: true
      readOnly: true
      required:
        - server
        - username
        - password
    api:
      description: Configuration settings for modifying how the REST API is interacted with.
      type: object
      properties:
        public_interface:
          description: Network interface to bind public API to
          type: string
          default: ':4984'
        admin_interface:
          description: |-
            Network interface to bind admin API to.

            By default, this will only be accessible to the localhost.
          type: string
          default: '127.0.0.1:4985'
        metrics_interface:
          description: |-
            Network interface to bind metrics API to.

            By default, this will only be accessible to the localhost.
          type: string
          default: '127.0.0.1:4986'
        profile_interface:
          description: Network interface to bind profiling API to
          type: string
        admin_interface_authentication:
          description: Whether the admin API requires authentication
          type: boolean
          default: true
        metrics_interface_authentication:
          description: Whether the metrics API requires authentication
          type: boolean
          default: true
        enable_advanced_auth_dp:
          description: |-
            Whether to enable the DP permissions check feature of admin auth.

            Defaults to `true` if using Enterprise Edition or `false` if using Community Edition.
          type: boolean
        server_read_timeout:
          description: |-
            Maximum duration before timing out read of the HTTP(S) request.

            This is a duration and therefore can be provided with units "h", "m", "s", "ms", "us", and "ns". For example, 5 hours, 20 minutes, and 30 seconds would be `5h20m30s`.
          type: string
        server_write_timeout:
          description: |-
            Maximum duration before timing out write of the HTTP(S) response.

            This is a duration and therefore can be provided with units "h", "m", "s", "ms", "us", and "ns". For example, 5 hours, 20 minutes, and 30 seconds would be `5h20m30s`.
          type: string
        read_header_timeout:
          description: |-
            The amount of time allowed to read request headers.

            This is a duration and therefore can be provided with units "h", "m", "s", "ms", "us", and "ns". For example, 5 hours, 20 minutes, and 30 seconds would be `5h20m30s`.
          type: string
          default: 5s
        idle_timeout:
          description: |-
            The maximum amount of time to wait for the next request when keep-alives are enabled.

            This is a duration and therefore can be provided with units "h", "m", "s", "ms", "us", and "ns". For example, 5 hours, 20 minutes, and 30 seconds would be `5h20m30s`.
          type: string
          default: 90s
        pretty:
          description: Pretty-print JSON responses. This property is deprecated.
          type: boolean
          deprecated: true
        max_connections:
          description: Max of incoming HTTP connections to accept
          type: number
          default: 0
        compress_responses:
          description: 'If false, disables compression of HTTP responses'
          type: boolean
          default: true
        hide_product_version:
          description: Whether product versions removed from Server headers and REST API responses
          type: boolean
        https:
          type: object
          properties:
            tls_minimum_version:
              description: The minimum allowable TLS version for the REST APIs
              type: string
              default: tlsv1.2
            tls_cert_path:
              description: The TLS cert file to use for the REST APIs
              type: string
            tls_key_path:
              description: The TLS key file to use for the REST APIs
              type: string
        cors:
          type: object
          properties:
            origin:
              description: 'List of allowed origins, use [''*''] to allow access from everywhere'
              type: array
              items:
                type: string
            login_origin:
              description: List of allowed login origins
              type: array
              items:
                type: string
            headers:
              description: List of allowed headers
              type: array
              items:
                type: string
            max_age:
              description: Maximum age of the CORS Options request
              type: integer
      readOnly: true
    logging:
      description: The configuration settings for modifying Sync Gateway logging.
      type: object
      allOf:
        - $ref: '#/Logging-config'
    auth:
      type: object
      properties:
        bcrypt_cost:
          description: Cost to use for bcrypt password hashes
          type: integer
          default: 10
          maximum: 31
          minimum: 10
      readOnly: true
    replicator:
      type: object
      properties:
        max_heartbeat:
          description: |-
            Max heartbeat value for `_changes` request.

            This is a duration and therefore can be provided with units "h", "m", "s", "ms", "us", and "ns". For example, 5 hours, 20 minutes, and 30 seconds would be `5h20m30s`.
          type: string
        blip_compression:
          description: BLIP data compression level (0-9)
          type: integer
          maximum: 9
          minimum: 0
        max_concurrent_replications:
          description: Maximum number of concurrent replication connections allowed. If set to 0 this limit will be ignored.
          type: integer
        max_concurrent_changes_batches:
          description: Maximum number of changes batches to process concurrently per replication (1-5)"
          type: integer
          default: 2
          minimum: 1
          maximum: 5
        max_concurrent_revs:
          description: Maximum number of revs to process concurrently per replication (5-200)
          type: integer
          default: 5
          minimum: 5
          maximum: 200
      readOnly: true
    unsupported:
      description: Settings that are not officially supported. It is highly recommended these are **not** used.
      type: object
      properties:
        serverless:
          $ref: '#/Serverless'
        use_xattr_config:
          description: Store database configurations in system xattrs
          type: boolean
          default: false
        stats_log_frequency:
          description: |-
            How often should stats be written to stats logs.

            This is a duration and therefore can be provided with units "h", "m", "s", "ms", "us", and "ns". For example, 5 hours, 20 minutes, and 30 seconds would be `5h20m30s`.
          type: string
          default: 1m
        use_stdlib_json:
          description: Bypass the jsoniter package and use Go's stdlib instead
          type: boolean
          default: false
        http2:
          type: object
          properties:
            enabled:
              description: Whether HTTP2 support is enabled
              type: boolean
              default: false
        allow_dbconfig_env_vars:
          description: Can be set to false to skip environment variable expansion in database configs
          type: boolean
          default: true
        diagnostic_interface:
          description: |-
            Network interface to bind diagnotic API to.

            By default, this API will not be run unless this string is specified.
          type: string
          default: ""
      readOnly: true
    database_credentials:
      description: 'A map of database name to credentials, that can be used instead of the bootstrap ones.'
      type: object
      additionalProperties:
        x-additionalPropertiesName: databasename
        $ref: '#/CredentialsConfig'
      readOnly: true
    bucket_credentials:
      description: 'A map of bucket names to credentials, that can be used instead of the bootstrap ones.'
      type: object
      additionalProperties:
        x-additionalPropertiesName: bucketname
        $ref: '#/CredentialsConfig'
      readOnly: true
    max_file_descriptors:
      description: Max of open file descriptors (RLIMIT_NOFILE)
      type: number
      default: 5000
      minimum: 0
      readOnly: true
    couchbase_keepalive_interval:
      description: TCP keep-alive interval between SG and Couchbase server. This is unused.
      type: integer
      deprecated: true
      readOnly: true
    heap_profile_collection_threshold:
      description: Threshold in bytes for automatic collection of heap profiles. If not specified, defaults to 85% of the lesser of cgroup or system memory.
      readOnly: true
      type: integer
      default: max memory
    heap_profile_disable_collection:
      description: Disables automatic heap profile collection.
      default: false
      type: boolean
      readOnly: true
  title: Startup-config
Runtime-config:
  type: object
  properties:
    logging:
      allOf:
        - $ref: "#/Logging-config"
    max_concurrent_replications:
      description: Maximum number of concurrent replication connections allowed. If set to 0 this limit will be ignored.
      type: integer
      default: 0
  title: Runtime-config
Logging-config:
  type: object
  properties:
    log_file_path:
      description: Absolute or relative path on the filesystem to the log file directory. A relative path is from the directory that contains the Sync Gateway executable file.
      type: string
      readOnly: true
    redaction_level:
      description: Redaction level to apply to log output.
      type: string
      default: partial
      enum:
        - none
        - partial
        - full
        - unset
      readOnly: true
    console:
      allOf:
        - $ref: '#/Console-logging-config'
    error:
      type: object
      description: Error logging configuration.
      properties:
        enabled:
          description: Toggle for this log output
          type: boolean
          default: true
        rotation:
          type: object
          readOnly: true
          properties:
            max_size:
              description: The maximum size in MB of the log file before it gets rotated.
              type: integer
              default: 100
            localtime:
              description: 'If true, it uses the computer''s local time to format the backup timestamp.'
              type: boolean
              default: false
            rotated_logs_size_limit:
              description: Max Size (in mb) of log files before deletion
              type: integer
              default: 1024
            rotation_interval:
              description: |-
                If set, the interval at which log files are rotated, even if max_size is not reached.

                This is a duration and therefore can be provided with units "h", "m", "s", "ms", "us", and "ns". For example, 5 hours, 20 minutes, and 30 seconds would be `5h20m30s`.
              type: string
              default: 0
            max_age:
              description: The maximum number of days to retain old log files.
              default: 360
              type: integer
        collation_buffer_size:
          description: The size of the log collation buffer.
          default: 0
          type: integer
          readOnly: true
    warn:
      type: object
      description: Warning logging configuration.
      properties:
        enabled:
          description: Toggle for this log output
          type: boolean
          default: true
        rotation:
          type: object
          readOnly: true
          properties:
            max_size:
              description: The maximum size in MB of the log file before it gets rotated.
              type: integer
              default: 100
            localtime:
              description: 'If true, it uses the computer''s local time to format the backup timestamp.'
              type: boolean
              default: false
            rotated_logs_size_limit:
              description: Max Size (in mb) of log files before deletion
              type: integer
              default: 1024
            rotation_interval:
              description: |-
                If set, the interval at which log files are rotated, even if max_size is not reached.

                This is a duration and therefore can be provided with units "h", "m", "s", "ms", "us", and "ns". For example, 5 hours, 20 minutes, and 30 seconds would be `5h20m30s`.
              type: string
              default: 0
            max_age:
              description: The maximum number of days to retain old log files.
              default: 180
              type: integer
        collation_buffer_size:
          description: The size of the log collation buffer
          default: 0
          type: integer
          readOnly: true
    info:
      type: object
      description: Info logging configuration.
      properties:
        enabled:
          description: Toggle for this log output
          type: boolean
          default: true
        rotation:
          type: object
          readOnly: true
          properties:
            max_size:
              description: The maximum size in MB of the log file before it gets rotated.
              type: integer
              default: 100
            localtime:
              description: 'If true, it uses the computer''s local time to format the backup timestamp.'
              type: boolean
              default: false
            rotated_logs_size_limit:
              description: Max Size (in mb) of log files before deletion
              type: integer
              default: 1024
            rotation_interval:
              description: |-
                If set, the interval at which log files are rotated, even if max_size is not reached.

                This is a duration and therefore can be provided with units "h", "m", "s", "ms", "us", and "ns". For example, 5 hours, 20 minutes, and 30 seconds would be `5h20m30s`.
              type: string
              default: 0
            max_age:
              description: The maximum number of days to retain old log files.
              default: 6
              type: integer
        collation_buffer_size:
          description: The size of the log collation buffer
          default: 0
          type: integer
          readOnly: true
    debug:
      type: object
      description: Debug logging configuration.
      properties:
        enabled:
          description: Toggle for this log output
          type: boolean
          default: false
        rotation:
          type: object
          readOnly: true
          properties:
            max_size:
              description: The maximum size in MB of the log file before it gets rotated.
              type: integer
              default: 100
            localtime:
              description: 'If true, it uses the computer''s local time to format the backup timestamp.'
              type: boolean
              default: false
            rotated_logs_size_limit:
              description: Max Size (in mb) of log files before deletion
              type: integer
              default: 1024
            rotation_interval:
              description: |-
                If set, the interval at which log files are rotated, even if max_size is not reached.

                This is a duration and therefore can be provided with units "h", "m", "s", "ms", "us", and "ns". For example, 5 hours, 20 minutes, and 30 seconds would be `5h20m30s`.
              type: string
              default: 0
            max_age:
              description: The maximum number of days to retain old log files.
              default: 2
              type: integer
        collation_buffer_size:
          description: The size of the log collation buffer
          default: 1000
          type: integer
          readOnly: true
    trace:
      type: object
      description: Trace logging configuration.
      properties:
        enabled:
          description: Toggle for this log output
          type: boolean
          default: false
        rotation:
          type: object
          readOnly: true
          properties:
            max_size:
              description: The maximum size in MB of the log file before it gets rotated.
              type: integer
              default: 100
            localtime:
              description: 'If true, it uses the computer''s local time to format the backup timestamp.'
              type: boolean
              default: false
            rotated_logs_size_limit:
              description: Max Size (in mb) of log files before deletion
              type: integer
              default: 1024
            rotation_interval:
              description: |-
                If set, the interval at which log files are rotated, even if max_size is not reached.

                This is a duration and therefore can be provided with units "h", "m", "s", "ms", "us", and "ns". For example, 5 hours, 20 minutes, and 30 seconds would be `5h20m30s`.
              type: string
              default: 0
            max_age:
              description: The maximum number of days to retain old log files.
              default: 2
              type: integer
        collation_buffer_size:
          description: The size of the log collation buffer
          default: 1000
          type: integer
          readOnly: true
    stats:
      type: object
      description: Trace logging configuration.
      properties:
        enabled:
          description: Toggle for this log output
          type: boolean
          default: true
        rotation:
          type: object
          readOnly: true
          properties:
            max_size:
              description: The maximum size in MB of the log file before it gets rotated.
              type: integer
              default: 100
            localtime:
              description: 'If true, it uses the computer''s local time to format the backup timestamp.'
              type: boolean
              default: false
            rotated_logs_size_limit:
              description: Max Size (in mb) of log files before deletion
              type: integer
              default: 1024
            rotation_interval:
              description: |-
                If set, the interval at which log files are rotated, even if max_size is not reached.

                This is a duration and therefore can be provided with units "h", "m", "s", "ms", "us", and "ns". For example, 5 hours, 20 minutes, and 30 seconds would be `5h20m30s`.
              type: string
              default: 0
            max_age:
              description: The maximum number of days to retain old log files.
              default: 6
              type: integer
        collation_buffer_size:
          description: The size of the log collation buffer
          default: 0
          type: integer
          readOnly: true
    audit:
      $ref: '#/Audit-logging-config'
File-logging-config-base:
  type: object
  properties:
    enabled:
      description: Toggle for this log output
      type: boolean
      default: false
  title: File-logging-config
Audit-logging-config:
  type: object
  title: "Audit logging config"
  properties:
    enabled:
      description: Toggle for this log output
      type: boolean
      default: false
    rotation:
      type: object
      readOnly: true
      properties:
        max_size:
          description: The maximum size in MB of the log file before it gets rotated.
          type: integer
          default: 100
        localtime:
          description: 'If true, it uses the computer''s local time to format the backup timestamp.'
          type: boolean
          default: false
        rotated_logs_size_limit:
          description: Max Size (in mb) of log files before deletion
          type: integer
          default: 1024
        rotation_interval:
          description: |-
            If set, the interval at which log files are rotated, even if max_size is not reached.

            This is a duration and therefore can be provided with units "h", "m", "s", "ms", "us", and "ns". For example, 5 hours, 20 minutes, and 30 seconds would be `5h20m30s`.
          type: string
          default: 0
        max_age:
          description: The maximum number of days to retain old log files.
          default: 6
          type: integer
    audit_log_file_path:
      description: The path to write audit log files to
      type: string
      readOnly: true
    enabled_events:
      description: List of enabled global audit events.
      type: array
      items:
        type: number
      example: [1234, 5678]
      readOnly: true
Console-logging-keys-level:
  type: object
  properties:
    log_level:
      description: Log Level for the console output
      type: string
      default: info
      enum:
        - none
        - error
        - warn
        - info
        - debug
        - trace
    log_keys:
      description: Log Keys for the console output
      type: array
      items:
        type: string
        enum:
          - "*"
          - "Admin"
          - "Access"
          - "Auth"
          - "Bucket"
          - "Cache"
          - "Changes"
          - "SGCluster"
          - "Config"
          - "CRUD"
          - "DCP"
          - "Diagnostic"
          - "Events"
          - "gocb"
          - "HTTP"
          - "HTTP+"
          - "Import"
          - "Javascript"
          - "Migrate"
          - "Query"
          - "Replicate"
          - "Sync"
          - "SyncMsg"
          - "WS"
          - "WSFrame"
        x-enumDescriptions:
          "*": "This wildcard log key, enables all log keys."
          "Access": "Anytime an access() call is made in the sync function."
          "Admin": "Admin processes in Sync Gateway."
          "Auth": "Authentication."
          "Bucket": "Sync Gateway interactions with the bucket."
          "CRUD": "CRUD operations."
          "Cache": Interactions with Sync Gateway’s in-memory channel cache.
          "Changes": "Processing of /{keyspace}/_changes requests and pull replications"
          "Config": "Server or database configuration."
          "DCP": "Updates made by Sync Gateway to documents."
          "Diagnostic": "Operations used by dry run endpoints."
          "Events": "Event processing (webhooks)."
          "HTTP": "All requests made to the Sync Gateway REST APIs."
          "HTTP+": "Additional information about HTTP requests (response times, status codes)."
          "Import": "This log key can be useful to troubleshoot why a given document was not successfully imported."
          "Javascript": "All logging from Javascript. This includes: sync function, import filters, webhook filter function, and custom inter-Sync Gateway replication conflict resolvers."
          "Migrate": "Logs messages that show when old inline document metadata is upgraded to xattrs."
          "Query": "Query is used for Sync Gateway code related to N1QL queries"
          "Replicate": "Log messages related to Inter-Sync Gateway replications. This is not used for replications initiated by Couchbase Lite."
          "SGCluster": "Log messages related to coordination of Sync Gateways for sharded import and Inter-Sync Gateway Replication."
          "Sync": "Activity which relates to synchronization between Couchbase Lite and Sync Gateway"
          "SyncMsg": "Additional logging on top of `Sync` key."
          "WS": "Websocket replication log messages."
          "WSFrame": "Additional logging on top of `WS` key."
          "gocb": "All logging emitted by the gocb SDK"
        example: ["CRUD", "HTTP", "Query"]
Console-logging-config:
  title: Configuration for console logging.
  allOf:
    - $ref: '#/Console-logging-keys-level'
    - type: object
      properties:
        color_enabled:
          description: Log with color for the console output
          type: boolean
          default: false
          readOnly: true
        file_output:
          description: 'Override the default stderr output, and write to the file specified instead'
          type: string
          readOnly: true
        enabled:
          description: Toggle for this log output
          type: boolean
          default: false
          readOnly: true
        rotation:
          type: object
          readOnly: true
          title: Log-rotation-config
          properties:
            max_size:
              description: The maximum size in MB of the log file before it gets rotated.
              type: integer
              default: 100
            localtime:
              description: 'If true, it uses the computer''s local time to format the backup timestamp.'
              type: boolean
              default: false
            rotated_logs_size_limit:
              description: Max Size (in mb) of log files before deletion
              type: integer
              default: 1024
            rotation_interval:
              description: |-
                If set, the interval at which log files are rotated, even if max_size is not reached.

                This is a duration and therefore can be provided with units "h", "m", "s", "ms", "us", and "ns". For example, 5 hours, 20 minutes, and 30 seconds would be `5h20m30s`.
              type: string
              default: 0
            max_age:
              description: The maximum number of days to retain old log files. By default, there is no rotation, max_age=0.
              default: 0
              type: integer
        collation_buffer_size:
          description: The size of the log collation buffer. The default is 10 if the output is stderr, or 1000 if to a file.
          type: integer
          default: 10
          readOnly: true
Log-update-enabled:
  type: object
  properties:
    enabled:
      description: 'If set, this log level will be outputted.'
      type: boolean
  title: Log-update-enabled
DeprecatedLogKeyMap:
  description: A map of log keys and whether they are enabled or not.
  type: object
  example:
    HTTP: true
    CRUD: false
    Changes: true
  additionalProperties:
    description: The log key and whether it is enabled or not.
    type: boolean
Status:
  type: object
  properties:
    databases:
      description: Contains a map of all the databases in the node along with their status.
      type: object
      additionalProperties:
        x-additionalPropertiesName: dbname
        description: The name of the database.
        type: object
        properties:
          seq:
            description: The latest sequence number in the database.
            type: number
            minimum: 0
          server_uuid:
            description: The server unique identifier.
            type: string
          state:
            allOf: # use allOf to prevent DatabaseState from showing as the type in the display
              - $ref: '#/DatabaseState'
          replication_status:
            type: array
            items:
              $ref: '#/Replication-status'
          cluster:
            type: object
            properties:
              replication:
                description: Map of replication configs defined for the cluster.
                type: object
                properties:
                  replication_id:
                    $ref: '#/Retrieved-replication'
              nodes:
                description: Map of all Sync Gateway nodes in the cluster.
                type: object
                properties:
                  node_uuid:
                    description: The nodes unique identifier.
                    type: object
                    properties:
                      uuid:
                        description: The nodes unique identifier.
                        type: string
                      host:
                        description: The nodes host name.
                        type: string
    version:
      description: |-
        The product version including the build number and edition (ie. `EE` or `CE`).

        Blank if `api.hide_product_version=true` in the startup configuration.
      type: string
  title: Status
NodeInfo:
  type: object
  properties:
    ADMIN:
      description: '`true` if the request is from the Admin API - otherwise omitted.'
      type: boolean
      example: true
    couchdb:
      description: CouchDB welcome
      type: string
      example: Welcome
    vendor:
      description: Product vendor
      type: object
      properties:
        name:
          description: Product name
          type: string
          example: Couchbase Sync Gateway
        version:
          description: |-
            API version.
            Omitted if `api.hide_product_version=true`
          type: string
          example: 3.1
      required:
        - name
    version:
      description: |-
        Product version, including the build number and edition (i.e. `EE` or `CE`)
        Omitted if `api.hide_product_version=true`
      type: string
      example: Couchbase Sync Gateway/3.1.0(1;a765231) EE
    persistent_config:
      description: |-
        Indication for whether sync gateway is running in persistent config mode or legacy config mode.
        `true` if the sync gateway node is running in persistent config mode.
      type: boolean
      example: true
  required:
    - couchdb
    - vendor
ResyncScopesMap:
  description: 'scope name with one or more collection names for which resync will be triggered'
  type: object
  additionalProperties:
    allOf:
      - $ref: '#/CollectionNames'
  example: {"scopeName": ["collection1", "collection2"]}
CollectionNames:
  description: 'List of collection names'
  type: array
  items:
    type: string
"All DBs":
  description: "The names of all databases."
  type: array
  items:
    type: string
"All DBs Verbose":
  description: "Description of all databases."
  type: array
  items:
    type: object
    properties:
      db_name:
        type: string
        description: The name of the database.
      bucket:
        type: string
        description: The Couchbase Server backing bucket for the database.
      state:
        allOf: # use allOf to prevent DatabaseState from showing as the type in the display
          - $ref: '#/DatabaseState'
      require_resync:
        description: Indicates whether the database requires resync before it can be brought online.
        type: boolean
        example: true
      init_in_progress:
        description: Indicates whether database initialization is in progress.
        type: boolean
        example: true
all_user_channels:
  description: |-
    All user channels split by how they were assigned to the user and by keyspace.
  type: object
  properties:
    all_channels:
      description: |-
        All channels that the user has access to.
      type: object
      properties:
        keyspace:
          type: object
          properties:
            channel:
              $ref: '#/channelEntry'
channelEntry:
  description: Channel name
  type: object
  properties:
    entries:
      type: array
      description: Start sequence to end sequence. If the channel is currently granted, the end sequence will be zero.
    updated_at:
      type: integer
      description: Unix timestamp of last update
doc_access_spans:
  description: |-
    Grant history entries for a user, showing which documents the user had access to, through which channels and for which sequence spans.
  type: object
  properties:
    doc_id:
      description: |-
        Document names.
      type: object
      properties:
        channel:
          description: Channel name
          type: object
          properties:
            entries:
              type: array
              description: Start sequence to end sequence. If the channel is currently granted, the end sequence will be zero.
DatabaseState:
  description: The state of the database.
  type: string
  enum:
    - Online
    - Offline
    - Starting
    - Stopping
    - Resyncing
  x-enumDescriptions:
    Online: The database is online and available for use.
    Offline: The database is offline, resync and other offline only endpoints are allowed.
    Starting: The database is in the process of going online.
    Stopping: The database is no longer accepting connections and is being taken offline or deleted.
    Resyncing: The database is offline and performing a resync operation.<|MERGE_RESOLUTION|>--- conflicted
+++ resolved
@@ -384,21 +384,7 @@
       items:
         type: string
       readOnly: true
-<<<<<<< HEAD
     $ref: '#/CollectionAccessConfig'
-=======
-    collection_access:
-      description: A set of access grants by scope and collection.
-      type: object
-      additionalProperties:
-        x-additionalPropertiesName: scopename
-        description: An object keyed by scope, containing a set of collections.
-        type: object
-        additionalProperties:
-          x-additionalPropertiesName: collectionname
-          allOf:
-            - $ref: '#/CollectionAccessConfig'
->>>>>>> 177ab511
   title: Role
 User-session-information:
   type: object
