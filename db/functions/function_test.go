--- conflicted
+++ resolved
@@ -78,11 +78,7 @@
 		"user_only": &FunctionConfig{
 			Type:  "javascript",
 			Code:  `function(context, args) {if (!context.user.name) throw "No user"; return context.user.name;}`,
-<<<<<<< HEAD
 			Allow: &Allow{Channels: []string{"user-${context.user.name}"}},
-=======
-			Allow: &Allow{Channels: []string{"user-$(context.user.name)"}},
->>>>>>> 160f87d7
 		},
 		"alice_only": &FunctionConfig{
 			Type:  "javascript",
@@ -122,7 +118,6 @@
 			Allow: allowAll,
 		},
 		"putDoc": &FunctionConfig{
-<<<<<<< HEAD
 			Type:     "javascript",
 			Code:     `function(context, args) {return context.user.defaultCollection.save(args.doc, args.docID);}`,
 			Args:     []string{"docID", "doc"},
@@ -148,17 +143,6 @@
 			Type:  "javascript",
 			Code:  `function(context, args) {context.admin.function("putDoc", args);}`,
 			Args:  []string{"docID", "doc"},
-=======
-			Type:  "javascript",
-			Code:  `function(context, args) {return context.user.defaultCollection.save(args.docID, args.doc);}`,
-			Args:  []string{"docID", "doc"},
-			Allow: allowAll,
-		},
-		"delDoc": &FunctionConfig{
-			Type:  "javascript",
-			Code:  `function(context, args) {return context.user.defaultCollection.delete(args.docID);}`,
-			Args:  []string{"docID"},
->>>>>>> 160f87d7
 			Allow: allowAll,
 		},
 	},
@@ -189,14 +173,10 @@
 
 // Unit test for JS user functions.
 func TestUserFunctions(t *testing.T) {
-<<<<<<< HEAD
-	//base.SetUpTestLogging(t, base.LevelDebug, base.KeyAll)
-=======
 	// FIXME : this test doesn't work because the access view does not exist on the collection ???
 	t.Skip("Skipping test until access view is available with collections")
 
 	// base.SetUpTestLogging(t, base.LevelDebug, base.KeyAll)
->>>>>>> 160f87d7
 	db, ctx := setupTestDBWithFunctions(t, &kUserFunctionConfig, nil)
 	defer db.Close(ctx)
 
@@ -353,11 +333,7 @@
 
 // Test CRUD operations
 func TestUserFunctionsCRUD(t *testing.T) {
-<<<<<<< HEAD
-	//base.SetUpTestLogging(t, base.LevelDebug, base.KeyAll)
-=======
 	// base.SetUpTestLogging(t, base.LevelDebug, base.KeyAll)
->>>>>>> 160f87d7
 	db, ctx := setupTestDBWithFunctions(t, &kUserFunctionConfig, nil)
 	defer db.Close(ctx)
 
@@ -501,24 +477,15 @@
 
 // Low-level test of channel-name parameter expansion for user query/function auth
 func TestUserFunctionAllow(t *testing.T) {
-<<<<<<< HEAD
-	//base.SetUpTestLogging(t, base.LevelDebug, base.KeyAll)
-=======
 	// FIXME : this test doesn't work because the access view does not exist on the collection ???
 	t.Skip("Skipping test until access view is available with collections")
 
 	// base.SetUpTestLogging(t, base.LevelDebug, base.KeyAll)
->>>>>>> 160f87d7
 	db, ctx := setupTestDBWithFunctions(t, &kUserFunctionConfig, nil)
 	defer db.Close(ctx)
 
 	authenticator := auth.NewAuthenticator(db.MetadataStore, db, auth.DefaultAuthenticatorOptions())
 	user, err := authenticator.NewUser("maurice", "pass", base.SetOf("city-Paris"))
-<<<<<<< HEAD
-=======
-	require.NoError(t, err)
-	_ = user.SetEmail("maurice@academie.fr")
->>>>>>> 160f87d7
 	assert.NoError(t, err)
 
 	params := map[string]any{
