package base

import (
	"context"
	"expvar"
	"fmt"

	"github.com/couchbase/gocbcore/v10"
	sgbucket "github.com/couchbase/sg-bucket"
)

// getHighSeqMetadata returns metadata to feed into a DCP client based on the last sequence numbers stored in memory
func getHighSeqMetadata(collection *Collection) ([]DCPMetadata, error) {
	numVbuckets, err := collection.GetMaxVbno()
	if err != nil {
		return nil, fmt.Errorf("Unable to determine maxVbNo when creating DCP client: %w", err)
	}

	vbUUIDs, highSeqNos, statsErr := collection.GetStatsVbSeqno(numVbuckets, true)
	if statsErr != nil {
		return nil, fmt.Errorf("Unable to obtain high seqnos for DCP feed: %w", statsErr)
	}

	metadata := make([]DCPMetadata, numVbuckets)
	for vbNo := uint16(0); vbNo < numVbuckets; vbNo++ {
		highSeqNo := gocbcore.SeqNo(highSeqNos[vbNo])
		metadata[vbNo].VbUUID = gocbcore.VbUUID(vbUUIDs[vbNo])
		metadata[vbNo].FailoverEntries = []gocbcore.FailoverEntry{
			{
				VbUUID: gocbcore.VbUUID(vbUUIDs[vbNo]),
				SeqNo:  highSeqNo,
			},
		}
		metadata[vbNo].StartSeqNo = highSeqNo
		metadata[vbNo].EndSeqNo = gocbcore.SeqNo(uint64(0xFFFFFFFFFFFFFFFF))
		metadata[vbNo].SnapStartSeqNo = highSeqNo
		metadata[vbNo].SnapEndSeqNo = highSeqNo
	}
	return metadata, nil
}

// StartGocbDCPFeed starts a DCP Feed.
func StartGocbDCPFeed(collection *Collection, bucketName string, args sgbucket.FeedArguments, callback sgbucket.FeedEventCallbackFunc, dbStats *expvar.Map, metadataStoreType DCPMetadataStoreType, groupID string) error {
	metadata, err := getHighSeqMetadata(collection)
	if err != nil {
		return err
	}
	feedName, err := GenerateDcpStreamName(args.ID)
	if err != nil {
		return err
	}
	var collectionIDs []uint32
	if collection.Spec.Scope != nil && collection.Spec.Collection != nil {
		collectionID, err := collection.getCollectionID()
		if err != nil {
			return err
		}
		collectionIDs = append(collectionIDs, collectionID)
	}
	dcpClient, err := NewDCPClient(
		feedName,
		callback,
		DCPClientOptions{
			MetadataStoreType: metadataStoreType,
			GroupID:           groupID,
			InitialMetadata:   metadata,
			DbStats:           dbStats,
<<<<<<< HEAD
			AgentPriority:     gocbcore.DcpAgentPriorityMed,
=======
			CollectionIDs:     collectionIDs,
>>>>>>> d3495b38
		},
		collection)
	if err != nil {
		return err
	}

	doneChan, err := dcpClient.Start()
	loggingCtx := context.TODO()
	if err != nil {
		ErrorfCtx(loggingCtx, "!!! Failed to start DCP Feed %q for bucket %q: %w", feedName, MD(bucketName), err)
		// simplify in CBG-2234
		closeErr := dcpClient.Close()
		ErrorfCtx(loggingCtx, "!!! Finished called async close error from DCP Feed %q for bucket %q", feedName, MD(bucketName))
		if closeErr != nil {
			ErrorfCtx(loggingCtx, "!!! Close error from DCP Feed %q for bucket %q: %w", feedName, MD(bucketName), closeErr)
		}
		asyncCloseErr := <-doneChan
		ErrorfCtx(loggingCtx, "!!! Finished calling async close error from DCP Feed %q for bucket %q: %w", feedName, MD(bucketName), asyncCloseErr)
		return err
	}
	InfofCtx(loggingCtx, KeyDCP, "Started DCP Feed %q for bucket %q", feedName, MD(bucketName))
	go func() {
		select {
		case dcpCloseError := <-doneChan:
			// simplify close in CBG-2234
			// This is a close because DCP client closed on its own, which should never happen since once
			// DCP feed is started, there is nothing that will close it
			InfofCtx(loggingCtx, KeyDCP, "Forced closed DCP Feed %q for %q", feedName, MD(bucketName))
			// wait for channel close
			<-doneChan
			if dcpCloseError != nil {
				WarnfCtx(loggingCtx, "Error on closing DCP Feed %q for %q: %w", feedName, MD(bucketName), dcpCloseError)
			}
			// FIXME: close dbContext here
			break
		case <-args.Terminator:
			InfofCtx(loggingCtx, KeyDCP, "Closing DCP Feed %q for bucket %q based on termination notification", feedName, MD(bucketName))
			dcpCloseErr := dcpClient.Close()
			if dcpCloseErr != nil {
				WarnfCtx(loggingCtx, "Error on closing DCP Feed %q for %q: %w", feedName, MD(bucketName), dcpCloseErr)
			}
			dcpCloseErr = <-doneChan
			if dcpCloseErr != nil {
				WarnfCtx(loggingCtx, "Error on closing DCP Feed %q for %q: %w", feedName, MD(bucketName), dcpCloseErr)
			}
			break
		}
		if args.DoneChan != nil {
			close(args.DoneChan)
		}
	}()
	return err
}<|MERGE_RESOLUTION|>--- conflicted
+++ resolved
@@ -65,11 +65,8 @@
 			GroupID:           groupID,
 			InitialMetadata:   metadata,
 			DbStats:           dbStats,
-<<<<<<< HEAD
+			CollectionIDs:     collectionIDs,
 			AgentPriority:     gocbcore.DcpAgentPriorityMed,
-=======
-			CollectionIDs:     collectionIDs,
->>>>>>> d3495b38
 		},
 		collection)
 	if err != nil {
