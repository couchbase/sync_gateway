// Copyright 2022-Present Couchbase, Inc.
//
// Use of this software is governed by the Business Source License included
// in the file licenses/BSL-Couchbase.txt.  As of the Change Date specified
// in that file, in accordance with the Business Source License, use of this
// software will be governed by the Apache License, Version 2.0, included in
// the file licenses/APL2.txt.

package base

import (
	"context"
	"errors"
	"fmt"
	"reflect"
	"sort"
	"sync"
	"time"

	"dario.cat/mergo"
	"github.com/couchbase/gocb/v2"
)

// BootstrapConnection is the interface that can be used to bootstrap Sync Gateway against a Couchbase Server cluster.
// Manages retrieval of set of buckets, and generic interaction with bootstrap metadata documents from those buckets.
type BootstrapConnection interface {
	// GetConfigBuckets returns a list of bucket names where a bootstrap metadata documents could reside.
	GetConfigBuckets() ([]string, error)
	// GetMetadataDocument fetches a bootstrap metadata document for a given bucket and key, along with the CAS of the config document.
	GetMetadataDocument(ctx context.Context, bucket, key string, valuePtr interface{}) (cas uint64, err error)
	// InsertMetadataDocument saves a new bootstrap metadata document for a given bucket and key.
	InsertMetadataDocument(ctx context.Context, bucket, key string, value interface{}) (newCAS uint64, err error)
	// DeleteMetadataDocument deletes an existing bootstrap metadata document for a given bucket and key.
	DeleteMetadataDocument(ctx context.Context, bucket, key string, cas uint64) (err error)
	// UpdateMetadataDocument updates an existing bootstrap metadata document for a given bucket and key. updateCallback can return nil to remove the config.  Retries on CAS failure.
	UpdateMetadataDocument(ctx context.Context, bucket, key string, updateCallback func(rawBucketConfig []byte, rawBucketConfigCas uint64) (updatedConfig []byte, err error)) (newCAS uint64, err error)
	// WriteMetadataDocument writes a bootstrap metadata document for a given bucket and key.  Does not retry on CAS failure.
	WriteMetadataDocument(ctx context.Context, bucket, key string, cas uint64, valuePtr interface{}) (casOut uint64, err error)
	// TouchMetadataDocument sets the specified property in a bootstrap metadata document for a given bucket and key.  Used to
	// trigger CAS update on the document, to block any racing updates. Does not retry on CAS failure.
	TouchMetadataDocument(ctx context.Context, bucket, key string, property string, value string, cas uint64) (casOut uint64, err error)
	// KeyExists checks whether the specified key exists in the bucket's default collection
	KeyExists(ctx context.Context, bucket, key string) (exists bool, err error)
	// GetDocument retrieves the document with the specified key from the bucket's default collection.
	// Returns exists=false if key is not found, returns error for any other error.
	GetDocument(ctx context.Context, bucket, docID string, rv interface{}) (exists bool, err error)
	// Close releases any long-lived connections
	Close()
}

// CouchbaseClusterSpec define how to make a connection to Couchbase Server
type CouchbaseClusterSpec struct {
	Server        string // connection string to connect to the Couchbase cluster
	Username      string // RBAC username to authenticate with the cluster
	Password      string // RBAC password to authenticate with the cluster
	X509Certpath  string // X.509 cert path to authenticate with the cluster
	X509Keypath   string // X.509 key path to authenticate with the cluster
	CACertpath    string // CA cert path to use for TLS connections
	TLSSkipVerify bool   // If true, do not validate TLS certificate
}

// CouchbaseCluster is a GoCBv2 implementation of BootstrapConnection
type CouchbaseCluster struct {
	server                  string
	clusterOptions          gocb.ClusterOptions
	forcePerBucketAuth      bool // Forces perBucketAuth authenticators to be used to connect to the bucket
	perBucketAuth           map[string]*gocb.Authenticator
	bucketConnectionMode    BucketConnectionMode    // Whether to cache cluster connections
	cachedClusterConnection *gocb.Cluster           // Cached cluster connection, should only be used by GetConfigBuckets
	cachedBucketConnections cachedBucketConnections // Per-bucket cached connections
	cachedConnectionLock    sync.Mutex              // mutex for access to cachedBucketConnections
	configPersistence       ConfigPersistence       // ConfigPersistence mode
}

type BucketConnectionMode int

const (
	// CachedClusterConnections mode reuses a cached cluster connection.  Should be used for recurring operations
	CachedClusterConnections BucketConnectionMode = iota
	// PerUseClusterConnections mode establishes a new cluster connection per cluster operation.  Should be used for adhoc operations
	PerUseClusterConnections
)

type cachedBucket struct {
	bucket        *gocb.Bucket // underlying bucket
	bucketCloseFn func()       // teardown function which will close the gocb connection
	refcount      int          // count of how many functions are using this cachedBucket
	shouldClose   bool         // mark this cachedBucket as needing to be closed with ref
}

// cahedBucketConnections is a lockable map cached buckets containing refcounts
type cachedBucketConnections struct {
	buckets map[string]*cachedBucket
	lock    sync.Mutex
}

// removeOutdatedBuckets marks any active buckets for closure and removes the cached connections.
func (c *cachedBucketConnections) removeOutdatedBuckets(activeBuckets Set) {
	c.lock.Lock()
	defer c.lock.Unlock()
	for bucketName, bucket := range c.buckets {
		_, exists := activeBuckets[bucketName]
		if exists {
			continue
		}
		bucket.shouldClose = true
		c._teardown(bucketName)
	}
}

// closeAll removes all cached bucekts
func (c *cachedBucketConnections) closeAll() {
	c.lock.Lock()
	defer c.lock.Unlock()
	for _, bucket := range c.buckets {
		bucket.shouldClose = true
		bucket.bucketCloseFn()
	}
}

// teardown closes the cached bucket connection while locked, suitable for CouchbaseCluster.getBucket() teardowns
func (c *cachedBucketConnections) teardown(bucketName string) {
	c.lock.Lock()
	defer c.lock.Unlock()
	c.buckets[bucketName].refcount--
	c._teardown(bucketName)
}

// _teardown closes expects the lock to be acquired before calling this function and the reference count to be up to date.
func (c *cachedBucketConnections) _teardown(bucketName string) {
	if !c.buckets[bucketName].shouldClose || c.buckets[bucketName].refcount > 0 {
		return
	}
	c.buckets[bucketName].bucketCloseFn()
	delete(c.buckets, bucketName)
}

// get returns a cachedBucket for a given bucketName, or nil if it doesn't exist
func (c *cachedBucketConnections) _get(bucketName string) *cachedBucket {
	bucket, ok := c.buckets[bucketName]
	if !ok {
		return nil
	}
	c.buckets[bucketName].refcount++
	return bucket
}

// set adds a cachedBucket for a given bucketName, or nil if it doesn't exist
func (c *cachedBucketConnections) _set(bucketName string, bucket *cachedBucket) {
	c.buckets[bucketName] = bucket
}

var _ BootstrapConnection = &CouchbaseCluster{}

// CouchbaseClusterSpec defines the credentials to make a connection to a cluster. This is a subset of a bucket specification and is serializable only for test purposes.
type CouchbaseClusterSpec struct {
	Server        string `json:"server,omitempty"`        // Couchbase server address (e.g. "couchbases://127.0.0.1")
	Certpath      string `json:"certpath,omitempty"`      // X.509 cert path
	Keypath       string `json:"keypath,omitempty"`       // X.509 key path
	CACertPath    string `json:"cacertpath,omitempty"`    // X.509 CA cert path
	Username      string `json:"username,omitempty"`      // RBAC username
	Password      string `json:"password,omitempty"`      // RBAC password
	TLSSkipVerify bool   `json:"tlsSkipVerify,omitempty"` // Skip TLS verification for the server
}

// NewCouchbaseCluster creates and opens a Couchbase Server cluster connection.
<<<<<<< HEAD
func NewCouchbaseCluster(ctx context.Context, spec CouchbaseClusterSpec, forcePerBucketAuth bool, perBucketCreds PerBucketCredentialsConfig,
	useXattrConfig bool, bucketMode BucketConnectionMode) (*CouchbaseCluster, error) {
	securityConfig, err := GoCBv2SecurityConfig(ctx, &spec.TLSSkipVerify, spec.CACertPath)
=======
func NewCouchbaseCluster(ctx context.Context, clusterSpec CouchbaseClusterSpec,
	forcePerBucketAuth bool, perBucketCreds PerBucketCredentialsConfig,
	useXattrConfig bool, bucketMode BucketConnectionMode) (*CouchbaseCluster, error) {
	securityConfig, err := GoCBv2SecurityConfig(ctx, Ptr(clusterSpec.TLSSkipVerify), clusterSpec.CACertpath)
>>>>>>> 1f365a4f
	if err != nil {
		return nil, err
	}

	clusterAuthConfig, err := GoCBv2Authenticator(
<<<<<<< HEAD
		spec.Username, spec.Password,
		spec.Certpath, spec.Keypath,
=======
		clusterSpec.Username, clusterSpec.Password,
		clusterSpec.X509Certpath, clusterSpec.X509Keypath,
>>>>>>> 1f365a4f
	)
	if err != nil {
		return nil, err
	}

	// Populate individual bucket credentials
	perBucketAuth := make(map[string]*gocb.Authenticator, len(perBucketCreds))
	for bucket, credentials := range perBucketCreds {
		authenticator, err := GoCBv2Authenticator(
			credentials.Username, credentials.Password,
			credentials.X509CertPath, credentials.X509KeyPath,
		)
		if err != nil {
			return nil, err
		}
		perBucketAuth[bucket] = &authenticator
	}

	clusterOptions := gocb.ClusterOptions{
		Authenticator:  clusterAuthConfig,
		SecurityConfig: securityConfig,
		TimeoutsConfig: GoCBv2TimeoutsConfig(nil, nil),
		RetryStrategy:  gocb.NewBestEffortRetryStrategy(nil),
	}

	cbCluster := &CouchbaseCluster{
<<<<<<< HEAD
		server:               spec.Server,
=======
		server:               clusterSpec.Server,
>>>>>>> 1f365a4f
		forcePerBucketAuth:   forcePerBucketAuth,
		perBucketAuth:        perBucketAuth,
		clusterOptions:       clusterOptions,
		bucketConnectionMode: bucketMode,
	}

	if bucketMode == CachedClusterConnections {
		cbCluster.cachedBucketConnections = cachedBucketConnections{buckets: make(map[string]*cachedBucket)}
	}

	cbCluster.configPersistence = &DocumentBootstrapPersistence{}
	if useXattrConfig {
		cbCluster.configPersistence = &XattrBootstrapPersistence{}
	}

	return cbCluster, nil
}

// connect attempts to open a gocb.Cluster connection. Callers will be responsible for closing the connection.
// Pass an authenticator to use that to connect instead of using the cluster credentials.
func (cc *CouchbaseCluster) connect(auth *gocb.Authenticator) (*gocb.Cluster, error) {
	clusterOptions := cc.clusterOptions
	if auth != nil {
		clusterOptions.Authenticator = *auth
		clusterOptions.Username = ""
		clusterOptions.Password = ""
	}

	cluster, err := gocb.Connect(cc.server, clusterOptions)
	if err != nil {
		return nil, err
	}

	err = cluster.WaitUntilReady(time.Second*10, &gocb.WaitUntilReadyOptions{
		DesiredState:  gocb.ClusterStateOnline,
		ServiceTypes:  []gocb.ServiceType{gocb.ServiceTypeManagement},
		RetryStrategy: &goCBv2FailFastRetryStrategy{},
	})
	if err != nil {
		_ = cluster.Close(nil)
		return nil, err
	}

	return cluster, nil
}

func (cc *CouchbaseCluster) getClusterConnection() (*gocb.Cluster, error) {

	if cc.bucketConnectionMode == PerUseClusterConnections {
		return cc.connect(nil)
	}

	cc.cachedConnectionLock.Lock()
	defer cc.cachedConnectionLock.Unlock()
	if cc.cachedClusterConnection != nil {
		return cc.cachedClusterConnection, nil
	}

	clusterConnection, err := cc.connect(nil)
	if err != nil {
		return nil, err
	}
	cc.cachedClusterConnection = clusterConnection
	return cc.cachedClusterConnection, nil

}

func (cc *CouchbaseCluster) GetConfigBuckets() ([]string, error) {
	if cc == nil {
		return nil, errors.New("nil CouchbaseCluster")
	}

	connection, err := cc.getClusterConnection()
	if err != nil {
		return nil, err
	}

	defer func() {
		if cc.bucketConnectionMode == PerUseClusterConnections {
			_ = connection.Close(nil)
		}
	}()

	buckets, err := connection.Buckets().GetAllBuckets(nil)
	if err != nil {
		cc.cachedClusterConnection = nil
		return nil, err
	}

	bucketList := make([]string, 0, len(buckets))
	for bucketName := range buckets {
		bucketList = append(bucketList, bucketName)
	}

	sort.Strings(bucketList)
	cc.cachedBucketConnections.removeOutdatedBuckets(SetOf(bucketList...))

	return bucketList, nil
}

func (cc *CouchbaseCluster) GetMetadataDocument(ctx context.Context, location, docID string, valuePtr interface{}) (cas uint64, err error) {
	if cc == nil {
		return 0, errors.New("nil CouchbaseCluster")
	}

	b, teardown, err := cc.getBucket(ctx, location)

	if err != nil {
		return 0, err
	}

	defer teardown()

	cas, err = cc.configPersistence.loadConfig(ctx, b.DefaultCollection(), docID, valuePtr)
	SyncGatewayStats.GlobalStats.ResourceUtilizationStats().NumIdleKvOps.Add(1)
	return cas, err
}

func (cc *CouchbaseCluster) InsertMetadataDocument(ctx context.Context, location, key string, value interface{}) (newCAS uint64, err error) {
	if cc == nil {
		return 0, errors.New("nil CouchbaseCluster")
	}

	b, teardown, err := cc.getBucket(ctx, location)
	if err != nil {
		return 0, err
	}
	defer teardown()

	return cc.configPersistence.insertConfig(b.DefaultCollection(), key, value)
}

// WriteMetadataDocument writes a metadata document, and fails on CAS mismatch
func (cc *CouchbaseCluster) WriteMetadataDocument(ctx context.Context, location, docID string, cas uint64, value interface{}) (newCAS uint64, err error) {
	if cc == nil {
		return 0, errors.New("nil CouchbaseCluster")
	}
	if cas == 0 {
		return 0, RedactErrorf("CAS for %q in bucket %q must be non-zero to call WriteMetadataDocument, to add a new document use InsertMetadataDocument", MD(docID), MD(location))
	}

	b, teardown, err := cc.getBucket(ctx, location)
	if err != nil {
		return 0, err
	}
	defer teardown()

	rawDocument, err := JSONMarshal(value)
	if err != nil {
		return 0, err
	}

	casOut, err := cc.configPersistence.replaceRawConfig(b.DefaultCollection(), docID, rawDocument, gocb.Cas(cas))
	return uint64(casOut), err
}

func (cc *CouchbaseCluster) TouchMetadataDocument(ctx context.Context, location, docID string, property, value string, cas uint64) (newCAS uint64, err error) {

	if cc == nil {
		return 0, errors.New("nil CouchbaseCluster")
	}

	b, teardown, err := cc.getBucket(ctx, location)
	if err != nil {
		return 0, err
	}
	defer teardown()

	casOut, err := cc.configPersistence.touchConfigRollback(b.DefaultCollection(), docID, property, value, gocb.Cas(cas))
	return uint64(casOut), err

}

func (cc *CouchbaseCluster) DeleteMetadataDocument(ctx context.Context, location, key string, cas uint64) (err error) {
	if cc == nil {
		return errors.New("nil CouchbaseCluster")
	}

	b, teardown, err := cc.getBucket(ctx, location)
	if err != nil {
		return err
	}
	defer teardown()

	_, removeErr := cc.configPersistence.removeRawConfig(b.DefaultCollection(), key, gocb.Cas(cas))
	return removeErr
}

// UpdateMetadataDocument retries on CAS mismatch
func (cc *CouchbaseCluster) UpdateMetadataDocument(ctx context.Context, location, docID string, updateCallback func(bucketConfig []byte, rawBucketConfigCas uint64) (newConfig []byte, err error)) (newCAS uint64, err error) {
	if cc == nil {
		return 0, errors.New("nil CouchbaseCluster")
	}

	b, teardown, err := cc.getBucket(ctx, location)
	if err != nil {
		return 0, err
	}
	defer teardown()

	collection := b.DefaultCollection()

	for {
		bucketValue, cas, err := cc.configPersistence.loadRawConfig(ctx, collection, docID)
		if err != nil {
			return 0, err
		}
		newConfig, err := updateCallback(bucketValue, uint64(cas))
		if err != nil {
			return 0, err
		}

		// handle delete when updateCallback returns nil
		if newConfig == nil {
			removeCasOut, err := cc.configPersistence.removeRawConfig(collection, docID, cas)
			if err != nil {
				// retry on cas failure
				if errors.Is(err, gocb.ErrCasMismatch) {
					continue
				}
				return 0, err
			}
			return uint64(removeCasOut), nil
		}

		replaceCfgCasOut, err := cc.configPersistence.replaceRawConfig(collection, docID, newConfig, cas)
		if err != nil {
			if errors.Is(err, gocb.ErrCasMismatch) {
				// retry on cas failure
				continue
			}
			return 0, err
		}

		return uint64(replaceCfgCasOut), nil
	}

}

// KeyExists checks whether a key exists in the default collection for the specified bucket
func (cc *CouchbaseCluster) KeyExists(ctx context.Context, location, docID string) (exists bool, err error) {
	if cc == nil {
		return false, errors.New("nil CouchbaseCluster")
	}

	b, teardown, err := cc.getBucket(ctx, location)

	if err != nil {
		return false, err
	}

	defer teardown()

	return cc.configPersistence.keyExists(b.DefaultCollection(), docID)
}

// GetDocument fetches a document from the default collection.  Does not use configPersistence - callers
// requiring configPersistence handling should use GetMetadataDocument.
func (cc *CouchbaseCluster) GetDocument(ctx context.Context, bucketName, docID string, rv interface{}) (exists bool, err error) {
	if cc == nil {
		return false, errors.New("nil CouchbaseCluster")
	}

	b, teardown, err := cc.getBucket(ctx, bucketName)
	if err != nil {
		return false, err
	}

	defer teardown()

	getOptions := &gocb.GetOptions{
		Transcoder: NewSGJSONTranscoder(),
	}
	getResult, err := b.DefaultCollection().Get(docID, getOptions)
	if err != nil {
		if errors.Is(err, gocb.ErrDocumentNotFound) {
			return false, nil
		}
		return false, err
	}
	err = getResult.Content(rv)
	return true, err
}

// Close calls teardown for any cached buckets and removes from cachedBucketConnections
func (cc *CouchbaseCluster) Close() {

	cc.cachedBucketConnections.closeAll()

	cc.cachedConnectionLock.Lock()
	defer cc.cachedConnectionLock.Unlock()

	if cc.cachedClusterConnection != nil {
		_ = cc.cachedClusterConnection.Close(nil)
		cc.cachedClusterConnection = nil
	}
}

func (cc *CouchbaseCluster) getBucket(ctx context.Context, bucketName string) (b *gocb.Bucket, teardownFn func(), err error) {

	if cc.bucketConnectionMode != CachedClusterConnections {
		return cc.connectToBucket(ctx, bucketName)
	}

	teardownFn = func() {
		cc.cachedBucketConnections.teardown(bucketName)
	}
	cc.cachedBucketConnections.lock.Lock()
	defer cc.cachedBucketConnections.lock.Unlock()
	bucket := cc.cachedBucketConnections._get(bucketName)
	if bucket != nil {
		return bucket.bucket, teardownFn, nil
	}

	// cached bucket not found, connect and add
	newBucket, bucketCloseFn, err := cc.connectToBucket(ctx, bucketName)
	if err != nil {
		return nil, nil, err
	}
	cc.cachedBucketConnections._set(bucketName, &cachedBucket{
		bucket:        newBucket,
		bucketCloseFn: bucketCloseFn,
		refcount:      1,
	})

	return newBucket, teardownFn, nil
}

func (cc *CouchbaseCluster) GetClusterConnectionForBucket(ctx context.Context, bucketName string) (connection *gocb.Cluster, teardownFn func(), err error) {
	if bucketAuth, set := cc.perBucketAuth[bucketName]; set {
		connection, err = cc.connect(bucketAuth)
	} else if cc.forcePerBucketAuth {
		return nil, nil, fmt.Errorf("unable to get bucket %q since credentials are not defined in bucket_credentials", MD(bucketName).Redact())
	} else {
		connection, err = cc.connect(nil)
	}
	if err != nil {
		return nil, nil, err
	}

	teardownFn = func() {
		err := connection.Close(&gocb.ClusterCloseOptions{})
		if err != nil {
			WarnfCtx(ctx, "Failed to close cluster connection: %v", err)
		}
	}
	return connection, teardownFn, nil
}

// connectToBucket establishes a new connection to a bucket, and returns the bucket after waiting for it to be ready.
func (cc *CouchbaseCluster) connectToBucket(ctx context.Context, bucketName string) (b *gocb.Bucket, teardownFn func(), err error) {
	connection, teardownFn, err := cc.GetClusterConnectionForBucket(ctx, bucketName)
	if err != nil {
		return nil, nil, err
	}

	b = connection.Bucket(bucketName)
	err = b.WaitUntilReady(time.Second*10, &gocb.WaitUntilReadyOptions{
		DesiredState:  gocb.ClusterStateOnline,
		RetryStrategy: &goCBv2FailFastRetryStrategy{},
		ServiceTypes:  []gocb.ServiceType{gocb.ServiceTypeKeyValue},
	})
	if err != nil {
		teardownFn()

		if errors.Is(err, gocb.ErrAuthenticationFailure) {
			return nil, nil, ErrAuthError
		}

		return nil, nil, err
	}

	return b, teardownFn, nil
}

type PerBucketCredentialsConfig map[string]*CredentialsConfig

type CredentialsConfig struct {
	Username     string `json:"username,omitempty"       help:"Username for authenticating to the bucket"`
	Password     string `json:"password,omitempty"       help:"Password for authenticating to the bucket"`
	X509CertPath string `json:"x509_cert_path,omitempty" help:"Cert path (public key) for X.509 bucket auth"`
	X509KeyPath  string `json:"x509_key_path,omitempty"  help:"Key path (private key) for X.509 bucket auth"`
}

// ConfigMerge applies non-empty fields from b onto non-empty fields on a
func ConfigMerge(a, b interface{}) error {
	return mergo.Merge(a, b, mergo.WithTransformers(&mergoNilTransformer{}), mergo.WithOverride)
}

// mergoNilTransformer is a mergo.Transformers implementation that treats non-nil zero values as non-empty when merging.
type mergoNilTransformer struct{}

var _ mergo.Transformers = &mergoNilTransformer{}

func (t *mergoNilTransformer) Transformer(typ reflect.Type) func(dst, src reflect.Value) error {
	if typ.Kind() == reflect.Ptr {
		if typ.Elem().Kind() == reflect.Struct {
			// skip nilTransformer for structs, to allow recursion
			return nil
		}
		return func(dst, src reflect.Value) error {
			if dst.CanSet() && !src.IsNil() {
				dst.Set(src)
			}
			return nil
		}
	}
	return nil
}<|MERGE_RESOLUTION|>--- conflicted
+++ resolved
@@ -50,13 +50,13 @@
 
 // CouchbaseClusterSpec define how to make a connection to Couchbase Server
 type CouchbaseClusterSpec struct {
-	Server        string // connection string to connect to the Couchbase cluster
-	Username      string // RBAC username to authenticate with the cluster
-	Password      string // RBAC password to authenticate with the cluster
-	X509Certpath  string // X.509 cert path to authenticate with the cluster
-	X509Keypath   string // X.509 key path to authenticate with the cluster
-	CACertpath    string // CA cert path to use for TLS connections
-	TLSSkipVerify bool   // If true, do not validate TLS certificate
+	Server        string `json:"server,omitempty"`          // connection string to connect to the Couchbase cluster
+	Username      string `json:"username,omitempty"`        // RBAC username to authenticate with the cluster
+	Password      string `json:"passowrd,omitempty"`        // RBAC password to authenticate with the cluster
+	X509Certpath  string `json:"certpath,omitempty"`        // X.509 cert path to authenticate with the cluster
+	X509Keypath   string `json:"keypath, omitempty"`        // X.509 key path to authenticate with the cluster
+	CACertpath    string `json:"cacertpath,omitempty"`      // CA cert path to use for TLS connections
+	TLSSkipVerify bool   `json:"tls_skip_verify,omitempty"` // If true, do not validate TLS certificate
 }
 
 // CouchbaseCluster is a GoCBv2 implementation of BootstrapConnection
@@ -152,40 +152,18 @@
 
 var _ BootstrapConnection = &CouchbaseCluster{}
 
-// CouchbaseClusterSpec defines the credentials to make a connection to a cluster. This is a subset of a bucket specification and is serializable only for test purposes.
-type CouchbaseClusterSpec struct {
-	Server        string `json:"server,omitempty"`        // Couchbase server address (e.g. "couchbases://127.0.0.1")
-	Certpath      string `json:"certpath,omitempty"`      // X.509 cert path
-	Keypath       string `json:"keypath,omitempty"`       // X.509 key path
-	CACertPath    string `json:"cacertpath,omitempty"`    // X.509 CA cert path
-	Username      string `json:"username,omitempty"`      // RBAC username
-	Password      string `json:"password,omitempty"`      // RBAC password
-	TLSSkipVerify bool   `json:"tlsSkipVerify,omitempty"` // Skip TLS verification for the server
-}
-
 // NewCouchbaseCluster creates and opens a Couchbase Server cluster connection.
-<<<<<<< HEAD
-func NewCouchbaseCluster(ctx context.Context, spec CouchbaseClusterSpec, forcePerBucketAuth bool, perBucketCreds PerBucketCredentialsConfig,
-	useXattrConfig bool, bucketMode BucketConnectionMode) (*CouchbaseCluster, error) {
-	securityConfig, err := GoCBv2SecurityConfig(ctx, &spec.TLSSkipVerify, spec.CACertPath)
-=======
 func NewCouchbaseCluster(ctx context.Context, clusterSpec CouchbaseClusterSpec,
 	forcePerBucketAuth bool, perBucketCreds PerBucketCredentialsConfig,
 	useXattrConfig bool, bucketMode BucketConnectionMode) (*CouchbaseCluster, error) {
 	securityConfig, err := GoCBv2SecurityConfig(ctx, Ptr(clusterSpec.TLSSkipVerify), clusterSpec.CACertpath)
->>>>>>> 1f365a4f
 	if err != nil {
 		return nil, err
 	}
 
 	clusterAuthConfig, err := GoCBv2Authenticator(
-<<<<<<< HEAD
-		spec.Username, spec.Password,
-		spec.Certpath, spec.Keypath,
-=======
 		clusterSpec.Username, clusterSpec.Password,
 		clusterSpec.X509Certpath, clusterSpec.X509Keypath,
->>>>>>> 1f365a4f
 	)
 	if err != nil {
 		return nil, err
@@ -212,11 +190,7 @@
 	}
 
 	cbCluster := &CouchbaseCluster{
-<<<<<<< HEAD
-		server:               spec.Server,
-=======
 		server:               clusterSpec.Server,
->>>>>>> 1f365a4f
 		forcePerBucketAuth:   forcePerBucketAuth,
 		perBucketAuth:        perBucketAuth,
 		clusterOptions:       clusterOptions,
