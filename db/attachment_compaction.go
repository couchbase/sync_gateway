// Copyright 2022-Present Couchbase, Inc.
//
// Use of this software is governed by the Business Source License included
// in the file licenses/BSL-Couchbase.txt.  As of the Change Date specified
// in that file, in accordance with the Business Source License, use of this
// software will be governed by the Apache License, Version 2.0, included in
// the file licenses/APL2.txt.

package db

import (
	"bytes"
	"context"
	"errors"
	"fmt"
	"strconv"
	"strings"
	"time"

	sgbucket "github.com/couchbase/sg-bucket"
	"github.com/couchbase/sync_gateway/base"
	"github.com/couchbase/sync_gateway/channels"
)

const (
	CompactionIDKey = "compactID"
	MarkPhase       = "mark"
	SweepPhase      = "sweep"
	CleanupPhase    = "cleanup"
)

// processAttachmentCompactSweepCallback(ctx context.Context, dataStore base.DataStore, db *Database, compactionID, compactionLoggingID string, dryRun bool, purgedAttachmentCount *base.AtomicInt, event sgbucket.FeedEvent) {
func processAttachmentCompactMarkCallback(ctx context.Context, dataStore base.DataStore, compactionID, compactionLoggingID string, markedAttachmentCount *base.AtomicInt, event sgbucket.FeedEvent) error {
	docID := string(event.Key)
	base.TracefCtx(ctx, base.KeyAll, "[%s] Received DCP event %d for doc %v", compactionLoggingID, event.Opcode, base.UD(docID))

	// Don't want to process raw binary docs
	// The binary check should suffice but for additional safety also check for empty bodies
	if event.DataType == base.MemcachedDataTypeRaw || len(event.Value) == 0 {
		return nil
	}

	// We only want to process full docs. Not any sync docs.
	if strings.HasPrefix(docID, base.SyncDocPrefix) {
		return nil
	}

	// We need to mark attachments in every leaf revision of the current doc
	// We will build up a list of attachment names which map to attachment doc IDs. Avoids doing multiple KV ops
	// when marking if multiple leaves are referencing the same attachment.
	attachmentKeys := make(map[string]string)
	attachmentData, err := getAttachmentSyncData(event.DataType, event.Value)
	if err != nil {
		if errors.Is(err, base.ErrXattrInvalidLen) {
			base.WarnfCtx(ctx, "[%s] Unexpected error occurred attempting to parse %s attachment xattr: %v", compactionLoggingID, base.UD(docID), err)
		} else {
			return base.RedactErrorf("[%s] Failed to obtain required sync data from doc %s from feed. Err: %w", compactionID, base.UD(docID), err)
		}
	}

	// Its possible a doc doesn't have sync data. If not a sync gateway doc we can skip it.
	if attachmentData == nil {
		return nil
	}

	handleAttachments(attachmentKeys, docID, attachmentData.Attachments)

	// If we're in a conflict state we need to go and check and mark attachments from other leaves, not just winning
	if attachmentData.Flags&channels.Conflict != 0 {
		// Iterate over body map
		// These are strings containing conflicting bodies, need to scan these for attachments
		for _, bodyMap := range attachmentData.History.BodyMap {
			var body AttachmentsMetaMap
			err = base.JSONUnmarshal([]byte(bodyMap), &body)
			if err != nil {
				continue
			}

			handleAttachments(attachmentKeys, docID, body.Attachments)
		}

		// Iterate over body key map
		// These are strings containing IDs to documents containing conflicting bodies
		for _, bodyKey := range attachmentData.History.BodyKeyMap {
			bodyRaw, _, err := dataStore.GetRaw(bodyKey)
			if err != nil {
				if base.IsDocNotFoundError(err) {
					continue
				}
				return base.RedactErrorf("[%s] Unable to obtain document from %s bodyKeyMap with ID %s: %w", compactionID, base.UD(docID), base.UD(bodyKey), err)
			}

			var body AttachmentsMetaMap
			err = base.JSONUnmarshal(bodyRaw, &body)
			if err != nil {
				continue
			}

			handleAttachments(attachmentKeys, docID, body.Attachments)
		}
	}

	for attachmentName, attachmentDocID := range attachmentKeys {
		// Stamp the current compaction ID into the attachment xattr. This is performing the actual marking
		_, err = dataStore.SetXattr(attachmentDocID, getCompactionIDSubDocPath(compactionID), []byte(strconv.Itoa(int(time.Now().Unix()))))

		// If an error occurs while stamping in that ID we need to fail this process and then the entire compaction
		// process. Otherwise, an attachment could end up getting erroneously deleted in the later sweep phase.
		if err != nil {
			return base.RedactErrorf("[%s] Failed to mark attachment %s from doc %s with attachment docID %s. Err: %w", compactionLoggingID, base.UD(attachmentName), base.UD(docID), base.UD(attachmentDocID), err)
		}
		base.DebugfCtx(ctx, base.KeyAll, "[%s] Marked attachment %s from doc %s with attachment docID %s ; Event CAS: %s", compactionLoggingID, base.UD(attachmentName), base.UD(docID), base.UD(attachmentDocID), event.Cas)
		markedAttachmentCount.Add(1)
	}
	return nil
}

<<<<<<< HEAD
func attachmentCompactMarkPhase(ctx context.Context, dataStore base.DataStore, collectionID uint32, db *Database, compactionID string, terminator *base.SafeTerminator, markedAttachmentCount *base.AtomicInt) (count int64, vbUUIDs []uint64, checkpointPrefix string, err error) {
	base.InfofCtx(ctx, base.KeyAll, "Starting first phase of attachment compaction (mark phase) with compactionID: %q", compactionID)
	compactionLoggingID := "Compaction Mark: " + compactionID
=======
		for attachmentName, attachmentDocID := range attachmentKeys {
			// Stamp the current compaction ID into the attachment xattr. This is performing the actual marking
			_, err = dataStore.SetXattr(ctx, attachmentDocID, getCompactionIDSubDocPath(compactionID), []byte(strconv.Itoa(int(time.Now().Unix()))))
>>>>>>> 10882cd3

	var markProcessFailureErr error

	// failProcess used when a failure is deemed as 'un-recoverable' and we need to abort the compaction process.
	failProcess := func(err error) bool {
		markProcessFailureErr = err
		terminator.Close()
		base.WarnfCtx(ctx, "%s", err)
		return false
	}

	callback := func(event sgbucket.FeedEvent) bool {
		// We've had an error previously so no point doing work for any remaining items
		if markProcessFailureErr != nil {
			return false
		}
		err := processAttachmentCompactMarkCallback(ctx, dataStore, compactionID, compactionLoggingID, markedAttachmentCount, event)
		if err != nil {
			failProcess(err)
			return false
		}
		return true
	}

	clientOptions, err := getCompactionDCPClientOptions(collectionID, db.Options.GroupID, db.MetadataKeys.DCPCheckpointPrefix(db.Options.GroupID))
	if err != nil {
		return 0, nil, "", err
	}

	base.InfofCtx(ctx, base.KeyAll, "[%s] Starting DCP feed for mark phase of attachment compaction", compactionLoggingID)

	dcpFeedKey := GenerateCompactionDCPStreamName(compactionID, MarkPhase)

	bucket, err := base.AsGocbV2Bucket(db.Bucket)
	if err != nil {
		return 0, nil, "", err
	}

	dcpClient, err := base.NewDCPClient(ctx, dcpFeedKey, callback, *clientOptions, bucket)
	if err != nil {
		base.WarnfCtx(ctx, "[%s] Failed to create attachment compaction DCP client! %v", compactionLoggingID, err)
		return 0, nil, "", err
	}
	metadataKeyPrefix := dcpClient.GetMetadataKeyPrefix()

	doneChan, err := dcpClient.Start()
	if err != nil {
		base.WarnfCtx(ctx, "[%s] Failed to start attachment compaction DCP feed! %v", compactionLoggingID, err)
		_ = dcpClient.Close()
		return 0, nil, metadataKeyPrefix, err
	}
	base.DebugfCtx(ctx, base.KeyAll, "[%s] DCP feed started.", compactionLoggingID)

	select {
	case <-doneChan:
		base.InfofCtx(ctx, base.KeyAll, "[%s] Mark phase of attachment compaction completed. Marked %d attachments", compactionLoggingID, markedAttachmentCount.Value())
		err = dcpClient.Close()
		if markProcessFailureErr != nil {
			return markedAttachmentCount.Value(), nil, metadataKeyPrefix, markProcessFailureErr
		}
	case <-terminator.Done():
		base.DebugfCtx(ctx, base.KeyAll, "[%s] Terminator closed. Stopping mark phase.", compactionLoggingID)
		err = dcpClient.Close()
		if markProcessFailureErr != nil {
			return markedAttachmentCount.Value(), nil, metadataKeyPrefix, markProcessFailureErr
		}
		if err != nil {
			return markedAttachmentCount.Value(), base.GetVBUUIDs(dcpClient.GetMetadata()), metadataKeyPrefix, err
		}

		err = <-doneChan
		if err != nil {
			return markedAttachmentCount.Value(), base.GetVBUUIDs(dcpClient.GetMetadata()), metadataKeyPrefix, err
		}

		base.InfofCtx(ctx, base.KeyAll, "[%s] Mark phase of attachment compaction was terminated. Marked %d attachments", compactionLoggingID, markedAttachmentCount.Value())
	}

	return markedAttachmentCount.Value(), base.GetVBUUIDs(dcpClient.GetMetadata()), metadataKeyPrefix, err
}

// processAttachmentCleanupCallback(ctx context.Context, dataStore base.DataStore, db *Database, compactionID, compactionLoggingID string, dryRun bool, purgedAttachmentCount *base.AtomicInt, event sgbucket.FeedEvent) {
// func processAttachmentCleanupCallback(ctx context.Context, dataStore base.DataStore, compactionID, compactionLoggingID string, markedAttachmentCount *base.AtomicInt, event sgbucket.FeedEvent) error {
func processAttachmentCleanupCallback(ctx context.Context, dataStore base.DataStore, compactionID, compactionLoggingID string, event sgbucket.FeedEvent) {
	docID := string(event.Key)

	if !strings.HasPrefix(docID, base.AttPrefix) {
		return
	}

	if event.DataType&base.MemcachedDataTypeXattr == 0 {
		return
	}

	_, xattr, _, err := parseXattrStreamData(base.AttachmentCompactionXattrName, "", event.Value)
	if err != nil && !errors.Is(err, base.ErrXattrNotFound) {
		base.WarnfCtx(ctx, "[%s] Unexpected error occurred attempting to parse attachment xattr: %v", compactionLoggingID, err)
		return
	}

	if xattr != nil {
		// TODO: Struct map
		var attachmentCompactionMetadata map[string]map[string]interface{}
		err = base.JSONUnmarshal(xattr, &attachmentCompactionMetadata)
		if err != nil {
			base.WarnfCtx(ctx, "[%s] Failed to unmarshal attachment compaction xattr: %v", compactionLoggingID, err)
			return
		}

		// Get compactID map containing all compactIDs on the document, if one is not present for some reason we can
		// skip this
		compactIDSyncMap, compactIDSyncPresent := attachmentCompactionMetadata[CompactionIDKey]
		if !compactIDSyncPresent {
			return
		}

		// Build up a set of compactionIDs that we can remove from the xattr. We always add the current
		// compaction ID as we're now done with it. Also check if any other compaction IDs are present. If any are
		// older than 30 days we can remove them.
		toDeleteCompactIDPaths := []string{getCompactionIDSubDocPath(compactionID)}
		for compactID, compactIDTimestampI := range compactIDSyncMap {
			if compactID == compactionID {
				continue
			}

			compactIDTimestampFloat, ok := compactIDTimestampI.(float64)
			if !ok {
				continue
			}

			compactIDTimestamp := time.Unix(int64(compactIDTimestampFloat), 0)
			diff := time.Now().UTC().Sub(compactIDTimestamp.UTC())
			if diff > time.Hour*24*30 {
				toDeleteCompactIDPaths = append(toDeleteCompactIDPaths, getCompactionIDSubDocPath(compactID))
			}
		}

		// If all the current compact IDs are to be deleted we can remove the entire attachment compaction xattr.
		// Note that if this operation fails with a cas mismatch we will fall through to the following per ID
		// delete. This can occur if another compact process ends up mutating / deleting the xattr.
		if len(compactIDSyncMap) == len(toDeleteCompactIDPaths) {
			err = dataStore.RemoveXattr(docID, base.AttachmentCompactionXattrName, event.Cas)
			if err == nil {
				return
			}
			if err != nil && !base.IsCasMismatch(err) {
				base.WarnfCtx(ctx, "[%s] Failed to remove compaction ID xattr for doc %s: %v", compactionLoggingID, base.UD(docID), err)
				return
			}

		}

		// If we only want to remove select compact IDs delete each one through a subdoc operation
		err = dataStore.DeleteXattrs(docID, toDeleteCompactIDPaths...)
		if err != nil && !errors.Is(err, base.ErrXattrNotFound) {
			base.WarnfCtx(ctx, "[%s] Failed to delete compaction IDs %s for doc %s: %v", compactionLoggingID, strings.Join(toDeleteCompactIDPaths, ","), base.UD(docID), err)
			return
		}
	}

	return
}

// AttachmentsMetaMap struct is a very minimal struct to unmarshal into when getting attachments from bodies
type AttachmentsMetaMap struct {
	Attachments map[string]AttachmentsMeta `json:"_attachments"`
}

// AttachmentCompactionData struct to unmarshal a document sync data into in order to process attachments during mark
// phase. Contains only what is necessary
type AttachmentCompactionData struct {
	Attachments map[string]AttachmentsMeta `json:"attachments"`
	Flags       uint8                      `json:"flags"`
	History     struct {
		BodyMap    map[string]string `json:"bodymap"`
		BodyKeyMap map[string]string `json:"BodyKeyMap"`
	} `json:"history"`
}

// getAttachmentSyncData takes the data type and data from the DCP feed and will return a AttachmentCompactionData
// struct containing data needed to process attachments on a document.
func getAttachmentSyncData(dataType uint8, data []byte) (*AttachmentCompactionData, error) {
	var attachmentData *AttachmentCompactionData
	var documentBody []byte

	if dataType&base.MemcachedDataTypeXattr != 0 {
		body, xattr, _, err := parseXattrStreamData(base.SyncXattrName, "", data)
		if err != nil {
			if errors.Is(err, base.ErrXattrNotFound) {
				return nil, nil
			}
			return nil, err
		}

		err = base.JSONUnmarshal(xattr, &attachmentData)
		if err != nil {
			return nil, err
		}
		documentBody = body

	} else {
		type AttachmentDataSync struct {
			AttachmentData AttachmentCompactionData `json:"_sync"`
		}
		var attachmentDataSync AttachmentDataSync
		err := base.JSONUnmarshal(data, &attachmentDataSync)
		if err != nil {
			return nil, err
		}

		documentBody = data
		attachmentData = &attachmentDataSync.AttachmentData
	}

	// If we've not yet found any attachments have a last effort attempt to grab it from the body for pre-2.5 documents
	if len(attachmentData.Attachments) == 0 {
		attachmentMetaMap, err := checkForInlineAttachments(documentBody)
		if err != nil {
			return nil, err
		}
		if attachmentMetaMap != nil {
			attachmentData.Attachments = attachmentMetaMap.Attachments
		}
	}

	return attachmentData, nil
}

// checkForInlineAttachments will scan a body for "_attachments" for pre-2.5 attachments and will return any attachments
// found
func checkForInlineAttachments(body []byte) (*AttachmentsMetaMap, error) {
	if bytes.Contains(body, []byte(BodyAttachments)) {
		var attachmentBody AttachmentsMetaMap
		err := base.JSONUnmarshal(body, &attachmentBody)
		if err != nil {
			return nil, err
		}
		return &attachmentBody, nil
	}

	return nil, nil
}

// handleAttachments will iterate over the provided attachments and add any attachment doc IDs to the provided map
// Doesn't require an error return as if we fail at any point in here the attachment is either not a v1 attachment, or
// is unreadable which is likely unrecoverable.
func handleAttachments(attachmentKeyMap map[string]string, docKey string, attachmentsMap map[string]AttachmentsMeta) {
	for attName, attachmentMeta := range attachmentsMap {
		attMetaMap := attachmentMeta

		attVer, ok := GetAttachmentVersion(attMetaMap)
		if !ok {
			continue
		}

		if attVer != AttVersion1 {
			continue
		}

		digest, ok := attMetaMap["digest"]
		if !ok {
			continue
		}

		attKey := MakeAttachmentKey(AttVersion1, docKey, digest.(string))
		attachmentKeyMap[attName] = attKey
	}
}

// Iterate over v1 attachments and if not marked with supplied compactionID we can purge the attachments.
// In the event of an error we can return but continue - Worst case is an attachment which should be deleted won't
// be deleted.
func processAttachmentCompactSweepCallback(ctx context.Context, dataStore base.DataStore, db *Database, compactionID, compactionLoggingID string, dryRun bool, purgedAttachmentCount *base.AtomicInt, event sgbucket.FeedEvent) {
	docID := string(event.Key)
	base.TracefCtx(ctx, base.KeyAll, "[%s] Received DCP event %d for doc %v", compactionLoggingID, event.Opcode, base.UD(docID))

	// We only want to look over v1 attachment docs, skip otherwise
	if !strings.HasPrefix(docID, base.AttPrefix) {
		return
	}

	// If the data contains an xattr then the attachment likely has a compaction ID, need to check this value
	if event.DataType&base.MemcachedDataTypeXattr != 0 {
		_, xattr, _, err := parseXattrStreamData(base.AttachmentCompactionXattrName, "", event.Value)
		if err != nil {
			if errors.Is(err, base.ErrXattrInvalidLen) {
				base.WarnfCtx(ctx, "[%s] Unexpected error occurred attempting to parse %s attachment xattr: %v", compactionLoggingID, base.UD(event.Key), err)
				return
			} else if !errors.Is(err, base.ErrXattrNotFound) {
				base.WarnfCtx(ctx, "[%s] Unexpected error occurred attempting to parse %s attachment xattr: %v", compactionLoggingID, base.UD(event.Key), err)
				return
			}
		}

		// If the document did indeed have an xattr then check the compactID. If it is the same as the current
		// running compaction ID we don't want to purge this doc and can continue to the next doc.
		if xattr != nil {
			var syncData map[string]interface{}
			err = base.JSONUnmarshal(xattr, &syncData)
			if err != nil {
				base.WarnfCtx(ctx, "[%s] Failed to unmarshal xattr data: %v", compactionLoggingID, err)
				return
			}

			compactIDSync, compactIDSyncPresent := syncData[CompactionIDKey]
			if _, compactionIDPresent := compactIDSync.(map[string]interface{})[compactionID]; compactIDSyncPresent && compactionIDPresent {
				return
			}
		}
	}

	// If we've reached this point the current v1 attachment being processed either:
	// - Has no compactionID set in its xattr
	// - Has a compactionID set in its xattr but it is from a previous run and therefore is not equal to the passed
	// in compactionID
	// Therefore, we want to purge the doc (unless running as dryRun mode)
	if !dryRun {
		base.TracefCtx(ctx, base.KeyAll, "[%s] Purging attachment %s", compactionLoggingID, base.UD(docID))
		_, err := dataStore.Remove(docID, event.Cas)
		if err != nil {
			base.WarnfCtx(ctx, "[%s] Unable to purge attachment %s: %v", compactionLoggingID, base.UD(docID), err)
			return
		}
		base.DebugfCtx(ctx, base.KeyAll, "[%s] Purged attachment %s", compactionLoggingID, base.UD(docID))
		db.DbStats.Database().NumAttachmentsCompacted.Add(1)
	} else {
		base.DebugfCtx(ctx, base.KeyAll, "[%s] Would have purged attachment %s (not purged, running with dry run)", compactionLoggingID, base.UD(docID))
	}

	purgedAttachmentCount.Add(1)
	return
}

func attachmentCompactSweepPhase(ctx context.Context, dataStore base.DataStore, collectionID uint32, db *Database, compactionID string, vbUUIDs []uint64, dryRun bool, terminator *base.SafeTerminator, purgedAttachmentCount *base.AtomicInt) (int64, error) {
	base.InfofCtx(ctx, base.KeyAll, "Starting second phase of attachment compaction (sweep phase) with compactionID: %q", compactionID)
	compactionLoggingID := "Compaction Sweep: " + compactionID

	clientOptions, err := getCompactionDCPClientOptions(collectionID, db.Options.GroupID, db.MetadataKeys.DCPCheckpointPrefix(db.Options.GroupID))
	if err != nil {
		return 0, err
	}
	clientOptions.InitialMetadata = base.BuildDCPMetadataSliceFromVBUUIDs(vbUUIDs)

	dcpFeedKey := GenerateCompactionDCPStreamName(compactionID, SweepPhase)

	bucket, err := base.AsGocbV2Bucket(db.Bucket)
	if err != nil {
		return 0, err
	}

	callback := func(event sgbucket.FeedEvent) bool {
		processAttachmentCompactSweepCallback(ctx, dataStore, db, compactionID, compactionLoggingID, dryRun, purgedAttachmentCount, event)
		return true
	}

	base.InfofCtx(ctx, base.KeyAll, "[%s] Starting DCP feed %q for sweep phase of attachment compaction", compactionLoggingID, dcpFeedKey)
	dcpClient, err := base.NewDCPClient(ctx, dcpFeedKey, callback, *clientOptions, bucket)
	if err != nil {
		base.WarnfCtx(ctx, "[%s] Failed to create attachment compaction DCP client! %v", compactionLoggingID, err)
		return 0, err
	}

	doneChan, err := dcpClient.Start()
	if err != nil {
		base.WarnfCtx(ctx, "[%s] Failed to start attachment compaction DCP feed! %v", compactionLoggingID, err)
		_ = dcpClient.Close()
		return 0, err
	}
	base.DebugfCtx(ctx, base.KeyAll, "[%s] DCP client started.", compactionLoggingID)

	select {
	case <-doneChan:
		base.InfofCtx(ctx, base.KeyAll, "[%s] Sweep phase of attachment compaction completed. Deleted %d attachments", compactionLoggingID, purgedAttachmentCount.Value())
		err = dcpClient.Close()
	case <-terminator.Done():
		base.DebugfCtx(ctx, base.KeyAll, "[%s] Terminator closed. Ending sweep phase.", compactionLoggingID)
		err = dcpClient.Close()
		if err != nil {
			base.WarnfCtx(ctx, "[%s] Failed to close attachment compaction DCP client! %v", compactionLoggingID, err)
			return purgedAttachmentCount.Value(), err
		}

		err = <-doneChan
		if err != nil {
			return purgedAttachmentCount.Value(), err
		}

		base.InfofCtx(ctx, base.KeyAll, "[%s] Sweep phase of attachment compaction was terminated. Deleted %d attachments", compactionLoggingID, purgedAttachmentCount.Value())
	}

	return purgedAttachmentCount.Value(), err
}

func attachmentCompactCleanupPhase(ctx context.Context, dataStore base.DataStore, collectionID uint32, db *Database, compactionID string, vbUUIDs []uint64, terminator *base.SafeTerminator) (string, error) {
	base.InfofCtx(ctx, base.KeyAll, "Starting third phase of attachment compaction (cleanup phase) with compactionID: %q", compactionID)
	compactionLoggingID := "Compaction Cleanup: " + compactionID

	callback := func(event sgbucket.FeedEvent) bool {
<<<<<<< HEAD
		processAttachmentCleanupCallback(ctx, dataStore, compactionID, compactionLoggingID, event)
=======

		docID := string(event.Key)

		if !strings.HasPrefix(docID, base.AttPrefix) {
			return true
		}

		if event.DataType&base.MemcachedDataTypeXattr == 0 {
			return true
		}

		_, xattr, _, err := parseXattrStreamData(base.AttachmentCompactionXattrName, "", event.Value)
		if err != nil && !errors.Is(err, base.ErrXattrNotFound) {
			base.WarnfCtx(ctx, "[%s] Unexpected error occurred attempting to parse attachment xattr: %v", compactionLoggingID, err)
			return true
		}

		if xattr != nil {
			// TODO: Struct map
			var attachmentCompactionMetadata map[string]map[string]interface{}
			err = base.JSONUnmarshal(xattr, &attachmentCompactionMetadata)
			if err != nil {
				base.WarnfCtx(ctx, "[%s] Failed to unmarshal attachment compaction xattr: %v", compactionLoggingID, err)
				return true
			}

			// Get compactID map containing all compactIDs on the document, if one is not present for some reason we can
			// skip this
			compactIDSyncMap, compactIDSyncPresent := attachmentCompactionMetadata[CompactionIDKey]
			if !compactIDSyncPresent {
				return true
			}

			// Build up a set of compactionIDs that we can remove from the xattr. We always add the current
			// compaction ID as we're now done with it. Also check if any other compaction IDs are present. If any are
			// older than 30 days we can remove them.
			toDeleteCompactIDPaths := []string{getCompactionIDSubDocPath(compactionID)}
			for compactID, compactIDTimestampI := range compactIDSyncMap {
				if compactID == compactionID {
					continue
				}

				compactIDTimestampFloat, ok := compactIDTimestampI.(float64)
				if !ok {
					continue
				}

				compactIDTimestamp := time.Unix(int64(compactIDTimestampFloat), 0)
				diff := time.Now().UTC().Sub(compactIDTimestamp.UTC())
				if diff > time.Hour*24*30 {
					toDeleteCompactIDPaths = append(toDeleteCompactIDPaths, getCompactionIDSubDocPath(compactID))
				}
			}

			// If all the current compact IDs are to be deleted we can remove the entire attachment compaction xattr.
			// Note that if this operation fails with a cas mismatch we will fall through to the following per ID
			// delete. This can occur if another compact process ends up mutating / deleting the xattr.
			if len(compactIDSyncMap) == len(toDeleteCompactIDPaths) {
				err = dataStore.RemoveXattr(ctx, docID, base.AttachmentCompactionXattrName, event.Cas)
				if err == nil {
					return true
				}
				if err != nil && !base.IsCasMismatch(err) {
					base.WarnfCtx(ctx, "[%s] Failed to remove compaction ID xattr for doc %s: %v", compactionLoggingID, base.UD(docID), err)
					return true
				}

			}

			// If we only want to remove select compact IDs delete each one through a subdoc operation
			err = dataStore.DeleteXattrs(ctx, docID, toDeleteCompactIDPaths...)
			if err != nil && !errors.Is(err, base.ErrXattrNotFound) {
				base.WarnfCtx(ctx, "[%s] Failed to delete compaction IDs %s for doc %s: %v", compactionLoggingID, strings.Join(toDeleteCompactIDPaths, ","), base.UD(docID), err)
				return true
			}
		}

>>>>>>> 10882cd3
		return true
	}

	clientOptions, err := getCompactionDCPClientOptions(collectionID, db.Options.GroupID, db.MetadataKeys.DCPCheckpointPrefix(db.Options.GroupID))
	if err != nil {
		return "", err
	}
	clientOptions.InitialMetadata = base.BuildDCPMetadataSliceFromVBUUIDs(vbUUIDs)

	base.InfofCtx(ctx, base.KeyAll, "[%s] Starting DCP feed for cleanup phase of attachment compaction", compactionLoggingID)

	dcpFeedKey := GenerateCompactionDCPStreamName(compactionID, CleanupPhase)

	bucket, err := base.AsGocbV2Bucket(db.Bucket)
	if err != nil {
		return "", err
	}

	dcpClient, err := base.NewDCPClient(ctx, dcpFeedKey, callback, *clientOptions, bucket)
	if err != nil {
		base.WarnfCtx(ctx, "[%s] Failed to create attachment compaction DCP client! %v", compactionLoggingID, err)
		return "", err
	}
	metadataKeyPrefix := dcpClient.GetMetadataKeyPrefix()

	doneChan, err := dcpClient.Start()
	if err != nil {
		base.WarnfCtx(ctx, "[%s] Failed to start attachment compaction DCP feed! %v", compactionLoggingID, err)
		// simplify close in CBG-2234
		_ = dcpClient.Close()
		return metadataKeyPrefix, err
	}

	select {
	case <-doneChan:
		base.InfofCtx(ctx, base.KeyAll, "[%s] Cleanup phase of attachment compaction completed", compactionLoggingID)
		// simplify close in CBG-2234
		err = dcpClient.Close()
	case <-terminator.Done():
		// simplify close in CBG-2234
		err = dcpClient.Close()
		if err != nil {
			base.WarnfCtx(ctx, "[%s] Failed to close attachment compaction DCP client! %v", compactionLoggingID, err)
			return metadataKeyPrefix, err
		}

		err = <-doneChan
		if err != nil {
			return metadataKeyPrefix, err
		}

		base.InfofCtx(ctx, base.KeyAll, "[%s] Cleanup phase of attachment compaction was terminated", compactionLoggingID)
	}

	return metadataKeyPrefix, err
}

// getCompactionIDSubDocPath is just a tiny helper func that just concatenates the subdoc path we're using to store
// compactionIDs
func getCompactionIDSubDocPath(compactionID string) string {
	return base.AttachmentCompactionXattrName + "." + CompactionIDKey + "." + compactionID
}

// getCompactionDCPClientOptions returns the default set of DCPClientOptions suitable for attachment compaction
func getCompactionDCPClientOptions(collectionID uint32, groupID string, prefix string) (*base.DCPClientOptions, error) {
	clientOptions := &base.DCPClientOptions{
		OneShot:           true,
		FailOnRollback:    true,
		MetadataStoreType: base.DCPMetadataStoreCS,
		GroupID:           groupID,
		CollectionIDs:     []uint32{collectionID},
		CheckpointPrefix:  prefix,
	}
	return clientOptions, nil

}

func GenerateCompactionDCPStreamName(compactionID, compactionAction string) string {
	return fmt.Sprintf(
		"sg-%v:att_compaction:%v_%v",
		base.ProductAPIVersion,
		compactionID,
		compactionAction,
	)
}<|MERGE_RESOLUTION|>--- conflicted
+++ resolved
@@ -102,7 +102,7 @@
 
 	for attachmentName, attachmentDocID := range attachmentKeys {
 		// Stamp the current compaction ID into the attachment xattr. This is performing the actual marking
-		_, err = dataStore.SetXattr(attachmentDocID, getCompactionIDSubDocPath(compactionID), []byte(strconv.Itoa(int(time.Now().Unix()))))
+		_, err = dataStore.SetXattr(ctx, attachmentDocID, getCompactionIDSubDocPath(compactionID), []byte(strconv.Itoa(int(time.Now().Unix()))))
 
 		// If an error occurs while stamping in that ID we need to fail this process and then the entire compaction
 		// process. Otherwise, an attachment could end up getting erroneously deleted in the later sweep phase.
@@ -115,15 +115,9 @@
 	return nil
 }
 
-<<<<<<< HEAD
 func attachmentCompactMarkPhase(ctx context.Context, dataStore base.DataStore, collectionID uint32, db *Database, compactionID string, terminator *base.SafeTerminator, markedAttachmentCount *base.AtomicInt) (count int64, vbUUIDs []uint64, checkpointPrefix string, err error) {
 	base.InfofCtx(ctx, base.KeyAll, "Starting first phase of attachment compaction (mark phase) with compactionID: %q", compactionID)
 	compactionLoggingID := "Compaction Mark: " + compactionID
-=======
-		for attachmentName, attachmentDocID := range attachmentKeys {
-			// Stamp the current compaction ID into the attachment xattr. This is performing the actual marking
-			_, err = dataStore.SetXattr(ctx, attachmentDocID, getCompactionIDSubDocPath(compactionID), []byte(strconv.Itoa(int(time.Now().Unix()))))
->>>>>>> 10882cd3
 
 	var markProcessFailureErr error
 
@@ -265,7 +259,7 @@
 		// Note that if this operation fails with a cas mismatch we will fall through to the following per ID
 		// delete. This can occur if another compact process ends up mutating / deleting the xattr.
 		if len(compactIDSyncMap) == len(toDeleteCompactIDPaths) {
-			err = dataStore.RemoveXattr(docID, base.AttachmentCompactionXattrName, event.Cas)
+			err = dataStore.RemoveXattr(ctx, docID, base.AttachmentCompactionXattrName, event.Cas)
 			if err == nil {
 				return
 			}
@@ -277,7 +271,7 @@
 		}
 
 		// If we only want to remove select compact IDs delete each one through a subdoc operation
-		err = dataStore.DeleteXattrs(docID, toDeleteCompactIDPaths...)
+		err = dataStore.DeleteXattrs(ctx, docID, toDeleteCompactIDPaths...)
 		if err != nil && !errors.Is(err, base.ErrXattrNotFound) {
 			base.WarnfCtx(ctx, "[%s] Failed to delete compaction IDs %s for doc %s: %v", compactionLoggingID, strings.Join(toDeleteCompactIDPaths, ","), base.UD(docID), err)
 			return
@@ -522,87 +516,7 @@
 	compactionLoggingID := "Compaction Cleanup: " + compactionID
 
 	callback := func(event sgbucket.FeedEvent) bool {
-<<<<<<< HEAD
 		processAttachmentCleanupCallback(ctx, dataStore, compactionID, compactionLoggingID, event)
-=======
-
-		docID := string(event.Key)
-
-		if !strings.HasPrefix(docID, base.AttPrefix) {
-			return true
-		}
-
-		if event.DataType&base.MemcachedDataTypeXattr == 0 {
-			return true
-		}
-
-		_, xattr, _, err := parseXattrStreamData(base.AttachmentCompactionXattrName, "", event.Value)
-		if err != nil && !errors.Is(err, base.ErrXattrNotFound) {
-			base.WarnfCtx(ctx, "[%s] Unexpected error occurred attempting to parse attachment xattr: %v", compactionLoggingID, err)
-			return true
-		}
-
-		if xattr != nil {
-			// TODO: Struct map
-			var attachmentCompactionMetadata map[string]map[string]interface{}
-			err = base.JSONUnmarshal(xattr, &attachmentCompactionMetadata)
-			if err != nil {
-				base.WarnfCtx(ctx, "[%s] Failed to unmarshal attachment compaction xattr: %v", compactionLoggingID, err)
-				return true
-			}
-
-			// Get compactID map containing all compactIDs on the document, if one is not present for some reason we can
-			// skip this
-			compactIDSyncMap, compactIDSyncPresent := attachmentCompactionMetadata[CompactionIDKey]
-			if !compactIDSyncPresent {
-				return true
-			}
-
-			// Build up a set of compactionIDs that we can remove from the xattr. We always add the current
-			// compaction ID as we're now done with it. Also check if any other compaction IDs are present. If any are
-			// older than 30 days we can remove them.
-			toDeleteCompactIDPaths := []string{getCompactionIDSubDocPath(compactionID)}
-			for compactID, compactIDTimestampI := range compactIDSyncMap {
-				if compactID == compactionID {
-					continue
-				}
-
-				compactIDTimestampFloat, ok := compactIDTimestampI.(float64)
-				if !ok {
-					continue
-				}
-
-				compactIDTimestamp := time.Unix(int64(compactIDTimestampFloat), 0)
-				diff := time.Now().UTC().Sub(compactIDTimestamp.UTC())
-				if diff > time.Hour*24*30 {
-					toDeleteCompactIDPaths = append(toDeleteCompactIDPaths, getCompactionIDSubDocPath(compactID))
-				}
-			}
-
-			// If all the current compact IDs are to be deleted we can remove the entire attachment compaction xattr.
-			// Note that if this operation fails with a cas mismatch we will fall through to the following per ID
-			// delete. This can occur if another compact process ends up mutating / deleting the xattr.
-			if len(compactIDSyncMap) == len(toDeleteCompactIDPaths) {
-				err = dataStore.RemoveXattr(ctx, docID, base.AttachmentCompactionXattrName, event.Cas)
-				if err == nil {
-					return true
-				}
-				if err != nil && !base.IsCasMismatch(err) {
-					base.WarnfCtx(ctx, "[%s] Failed to remove compaction ID xattr for doc %s: %v", compactionLoggingID, base.UD(docID), err)
-					return true
-				}
-
-			}
-
-			// If we only want to remove select compact IDs delete each one through a subdoc operation
-			err = dataStore.DeleteXattrs(ctx, docID, toDeleteCompactIDPaths...)
-			if err != nil && !errors.Is(err, base.ErrXattrNotFound) {
-				base.WarnfCtx(ctx, "[%s] Failed to delete compaction IDs %s for doc %s: %v", compactionLoggingID, strings.Join(toDeleteCompactIDPaths, ","), base.UD(docID), err)
-				return true
-			}
-		}
-
->>>>>>> 10882cd3
 		return true
 	}
 
