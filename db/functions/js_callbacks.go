/*
Copyright 2022-Present Couchbase, Inc.

Use of this software is governed by the Business Source License included in
the file licenses/BSL-Couchbase.txt.  As of the Change Date specified in that
file, in accordance with the Business Source License, use of this software will
be governed by the Apache License, Version 2.0, included in the file
licenses/APL2.txt.
*/

package functions

import (
	"context"
	"encoding/json"
	"fmt"
	"net/http"

	"github.com/couchbase/sync_gateway/base"
	"github.com/couchbase/sync_gateway/db"
	"github.com/robertkrimen/otto"
)

func (runner *jsRunner) defineNativeCallbacks() {
	// Implementation of the 'delete(docID)' callback:
	runner.DefineNativeFunction("_delete", func(call otto.FunctionCall) otto.Value {
		var docID string
		var doc map[string]any
		if arg0 := call.Argument(0); arg0.IsString() {
			docID = arg0.String()
		} else if arg0.IsObject() {
			doc = ottoObjectParam(call, 0, false, "user.delete")
		} else {
			panic(call.Otto.MakeTypeError("user.delete() arg 1 must be a string or object"))
		}
		sudo := ottoBoolParam(call, 1)
		ok, err := runner.do_delete(docID, doc, sudo)
		return ottoResult(call, ok, err)
	})

	// Implementation of the 'function(name,params)' callback:
	runner.DefineNativeFunction("_func", func(call otto.FunctionCall) otto.Value {
		funcName := ottoStringParam(call, 0, "user.function")
		params := ottoObjectParam(call, 1, true, "user.function")
		sudo := ottoBoolParam(call, 2)
		result, err := runner.do_func(funcName, params, sudo)
		return ottoJSONResult(call, result, err)
	})

	// Implementation of the 'get(docID)' callback:
	runner.DefineNativeFunction("_get", func(call otto.FunctionCall) otto.Value {
		docID := ottoStringParam(call, 0, "user.get")
		sudo := ottoBoolParam(call, 1)
		doc, err := runner.do_get(docID, nil, sudo)
		return ottoJSONResult(call, doc, err)
	})

	// Implementation of the 'graphql(query,params)' callback:
	runner.DefineNativeFunction("_graphql", func(call otto.FunctionCall) otto.Value {
		query := ottoStringParam(call, 0, "user.graphql")
		params := ottoObjectParam(call, 1, true, "user.graphql")
		sudo := ottoBoolParam(call, 2)
		result, err := runner.do_graphql(query, params, sudo)
		return ottoJSONResult(call, result, err)
	})

	// Implementation of the 'save(doc,docID?)' callback:
	runner.DefineNativeFunction("_save", func(call otto.FunctionCall) otto.Value {
		doc := ottoObjectParam(call, 0, false, "user.save")
		docID := ottoOptionalStringParam(call, 1, "user.save")
		sudo := ottoBoolParam(call, 2)
		docID, err := runner.do_save(doc, docID, sudo)
		return ottoResult(call, docID, err)
	})

	// Implementation of the '_requireMutating()' callback:
	runner.DefineNativeFunction("_requireMutating", func(call otto.FunctionCall) otto.Value {
		err := runner.checkMutationAllowed("requireMutating")
		return ottoResult(call, nil, err)
	})
}

func (runner *jsRunner) checkMutationAllowed(what string) error {
	if roFn, ok := runner.ctx.Value(readOnlyKey).(string); ok {
		name := fmt.Sprintf("%s %q", runner.kind, runner.name)
		if name == roFn {
			return base.HTTPErrorf(http.StatusForbidden, "%q called from non-mutating %s", what, roFn)
		} else {
			return base.HTTPErrorf(http.StatusForbidden, "%q called by %s %q from non-mutating %s", what, runner.kind, runner.name, roFn)
		}
	} else {
		return nil
	}
}

// Enters admin/sudo mode, and returns a function that when called will exit it.
func (runner *jsRunner) enterSudo() func() {
	user := runner.currentDB.User()
	ctx := runner.ctx
	runner.currentDB.SetUser(nil)
	runner.ctx = context.WithValue(ctx, readOnlyKey, nil)
	// Return the 'exitSudo' function that the caller will defer:
	return func() {
		runner.currentDB.SetUser(user)
		runner.ctx = ctx
	}
}

//////// DATABASE CALLBACK FUNCTION IMPLEMENTATIONS:

// Implementation of JS `user.delete(doc)` function
// Parameter can be either a docID or a document body with _id (and optionally _rev)
func (runner *jsRunner) do_delete(docID string, body map[string]any, sudo bool) (bool, error) {
	if !sudo {
		if err := runner.checkMutationAllowed("user.delete"); err != nil {
			return false, err
		}
	}
	tombstone := map[string]any{"_deleted": true}
	if body != nil {
		if _id, ok := body["_id"].(string); ok {
			docID = _id
		} else {
			return false, base.HTTPErrorf(400, "Missing doc._id in delete() call")
		}
		if revID, ok := body["_rev"]; ok {
			tombstone["_rev"] = revID
		}
	}
	tombstone["_id"] = docID

	id, err := runner.do_save(tombstone, &docID, sudo)
	return (id != nil), err
}

// Implementation of JS `user.function(name, params)` function
func (runner *jsRunner) do_func(funcName string, params map[string]any, sudo bool) (any, error) {
	if sudo {
		exitSudo := runner.enterSudo()
		defer exitSudo()
	}
	return runner.currentDB.CallUserFunction(funcName, params, true, runner.ctx)
}

// Implementation of JS `user.get(docID, docType?)` function
func (runner *jsRunner) do_get(docID string, docType *string, sudo bool) (any, error) {
	if err := db.CheckTimeout(runner.ctx); err != nil {
		return nil, err
	} else if sudo {
		user := runner.currentDB.User()
		runner.currentDB.SetUser(nil)
		defer func() { runner.currentDB.SetUser(user) }()
	}
	collection := runner.currentDB.GetSingleDatabaseCollectionWithUser()
	rev, err := collection.GetRev(runner.ctx, docID, "", false, nil)
	if err != nil {
		status, _ := base.ErrorAsHTTPStatus(err)
		if status == http.StatusNotFound {
			// Not-found is not an error; just return null.
			return nil, nil
		}
		return nil, err
	}
	body, err := rev.Body()
	if err != nil {
		return nil, err
	}
	if docType != nil && body["type"] != *docType {
		return nil, nil
	}
	body["_id"] = docID
	body["_rev"] = rev.RevID
	return body, nil
}

// Implementation of JS `user.graphql(query, params)` function
func (runner *jsRunner) do_graphql(query string, params map[string]any, sudo bool) (any, error) {
	if sudo {
		exitSudo := runner.enterSudo()
		defer exitSudo()
	}
	return runner.currentDB.UserGraphQLQuery(query, "", params, true, runner.ctx)
}

<<<<<<< HEAD
// Implementation of JS `user.save(body, docID?)` function
func (runner *jsRunner) do_save(body map[string]any, docIDPtr *string, sudo bool) (*string, error) {
	if err := runner.currentDB.CheckTimeout(runner.ctx); err != nil {
=======
// Implementation of JS `user.save(docID, body)` function
func (runner *jsRunner) do_save(docIDPtr *string, body map[string]any, sudo bool) (*string, error) {
	if err := db.CheckTimeout(runner.ctx); err != nil {
>>>>>>> 160f87d7
		return nil, err
	} else if sudo {
		exitSudo := runner.enterSudo()
		defer exitSudo()
	} else if err := runner.checkMutationAllowed("user.put"); err != nil {
		return nil, err
	}

	// The optional `docID` parameter takes precedence over a `_id` key in the body.
	// If neither is present, make up a new random docID.
	var docID string
	if docIDPtr != nil {
		docID = *docIDPtr
	} else if _id, found := body["_id"].(string); found {
		docID = _id
	} else {
		var err error
		docID, err = base.GenerateRandomID()
		if err != nil {
			return nil, err
		}
	}
	delete(body, "_id")
<<<<<<< HEAD

=======
	collection := runner.currentDB.GetSingleDatabaseCollectionWithUser()
>>>>>>> 160f87d7
	if _, found := body["_rev"]; found {
		// If caller provided `_rev` property, use MVCC as normal:
		_, _, err := collection.Put(runner.ctx, docID, body)
		if err == nil {
			return &docID, err // success
		} else if status, _ := base.ErrorAsHTTPStatus(err); status == http.StatusConflict {
			return nil, nil // conflict: no error, but returns null
		} else {
			return nil, err
		}

	} else {
		// If caller didn't provide a `_rev` property, fall back to "last writer wins":
		// get the current revision if any, and pass it to Put so that the save always succeeds.
		for {
			rev, err := collection.GetRev(runner.ctx, docID, "", false, []string{})
			if err != nil {
				if status, _ := base.ErrorAsHTTPStatus(err); status != http.StatusNotFound {
					return nil, err
				}
			}
			if rev.RevID == "" {
				delete(body, "_rev")
			} else {
				body["_rev"] = rev.RevID
			}

			_, _, err = collection.Put(runner.ctx, docID, body)
			if err == nil {
				break // success!
			} else if status, _ := base.ErrorAsHTTPStatus(err); status != http.StatusConflict {
				return nil, err
			}
			// on conflict (race condition), retry...
		}
	}
	return &docID, nil
}

//////// OTTO UTILITIES:

// Returns a parameter of `call` as a Go string, or throws a JS exception if it's not a string.
func ottoBoolParam(call otto.FunctionCall, arg int) bool {
	result, _ := call.Argument(arg).ToBoolean()
	return result
}

// Returns a parameter of `call` as a Go string, or throws a JS exception if it's not a string.
func ottoStringParam(call otto.FunctionCall, arg int, what string) string {
	val := call.Argument(arg)
	if !val.IsString() {
		panic(call.Otto.MakeTypeError(fmt.Sprintf("%s() param %d must be a string", what, arg+1)))
	}
	return val.String()
}

// Returns a parameter of `call` as a Go string or nil.
func ottoOptionalStringParam(call otto.FunctionCall, arg int, what string) *string {
	val := call.Argument(arg)
	if val.IsString() {
		return base.StringPtr(val.String())
	} else if val.IsNull() || val.IsUndefined() {
		return nil
	} else {
		panic(call.Otto.MakeTypeError(fmt.Sprintf("%s() param %d must be a string or null", what, arg+1)))
	}
}

// Returns a parameter of `call` as a Go map, or throws a JS exception if it's not a map.
// If `optional` is true, the parameter is allowed not to exist, in which case `nil` is returned.
func ottoObjectParam(call otto.FunctionCall, arg int, optional bool, what string) map[string]any {
	val := call.Argument(arg)
	if !val.IsObject() {
		if optional && val.IsUndefined() {
			return nil
		}
		panic(call.Otto.MakeTypeError(fmt.Sprintf("%s() param %d must be an object", what, arg+1)))
	}
	obj, err := val.Export()
	if err != nil {
		panic(call.Otto.MakeTypeError("Yikes, couldn't export JS value"))
	}
	return obj.(map[string]any)
}

// Returns `result` back to Otto; or if `err` is non-nil, "throws" it via a Go panic
func ottoResult(call otto.FunctionCall, result any, err error) otto.Value {
	if err == nil {
		val, _ := call.Otto.ToValue(result)
		return val
	} else {
		// (javaScriptRunner.convertError clumsily takes these apart back into errors)
		if status, msg := base.ErrorAsHTTPStatus(err); status != 500 && status != 200 {
			panic(call.Otto.MakeCustomError("HTTP", fmt.Sprintf("%d %s", status, msg)))
		} else {
			panic(call.Otto.MakeCustomError("Go", err.Error()))
		}
	}
}

// Returns `result` back to Otto in JSON form; or if `err` is non-nil, "throws" it via a Go panic
func ottoJSONResult(call otto.FunctionCall, result any, err error) otto.Value {
	if err == nil && result != nil {
		if j, err := json.Marshal(result); err == nil {
			val, _ := call.Otto.ToValue(string(j))
			return val
		}
	}
	return ottoResult(call, result, err)
}<|MERGE_RESOLUTION|>--- conflicted
+++ resolved
@@ -182,15 +182,9 @@
 	return runner.currentDB.UserGraphQLQuery(query, "", params, true, runner.ctx)
 }
 
-<<<<<<< HEAD
 // Implementation of JS `user.save(body, docID?)` function
 func (runner *jsRunner) do_save(body map[string]any, docIDPtr *string, sudo bool) (*string, error) {
-	if err := runner.currentDB.CheckTimeout(runner.ctx); err != nil {
-=======
-// Implementation of JS `user.save(docID, body)` function
-func (runner *jsRunner) do_save(docIDPtr *string, body map[string]any, sudo bool) (*string, error) {
 	if err := db.CheckTimeout(runner.ctx); err != nil {
->>>>>>> 160f87d7
 		return nil, err
 	} else if sudo {
 		exitSudo := runner.enterSudo()
@@ -214,11 +208,7 @@
 		}
 	}
 	delete(body, "_id")
-<<<<<<< HEAD
-
-=======
 	collection := runner.currentDB.GetSingleDatabaseCollectionWithUser()
->>>>>>> 160f87d7
 	if _, found := body["_rev"]; found {
 		// If caller provided `_rev` property, use MVCC as normal:
 		_, _, err := collection.Put(runner.ctx, docID, body)
