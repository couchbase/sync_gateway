//  Copyright 2012-Present Couchbase, Inc.
//
//  Use of this software is governed by the Business Source License included
//  in the file licenses/BSL-Couchbase.txt.  As of the Change Date specified
//  in that file, in accordance with the Business Source License, use of this
//  software will be governed by the Apache License, Version 2.0, included in
//  the file licenses/APL2.txt.

package base

import (
	"encoding/json"
	"errors"
	"fmt"
	"net/http"

	"github.com/couchbase/gocb/v2"
	"github.com/couchbase/gocbcore/v10/memd"
	"github.com/couchbase/gomemcached"
	sgbucket "github.com/couchbase/sg-bucket"
	pkgerrors "github.com/pkg/errors"
)

type sgError struct {
	message string
}

var (
	ErrRevTreeAddRevFailure  = &sgError{"Failure adding Rev to RevTree"}
	ErrImportCancelled       = &sgError{"Import cancelled"}
	ErrAlreadyImported       = &sgError{"Document already imported"}
	ErrImportCasFailure      = &sgError{"CAS failure during import"}
	ErrViewTimeoutError      = &sgError{"Timeout performing Query"}
	ErrImportCancelledFilter = &sgError{"Import cancelled based on import filter"}
	ErrDocumentMigrated      = &sgError{"Document migrated"}
	ErrFatalBucketConnection = &sgError{"Fatal error connecting to bucket"}
	ErrAuthError             = &sgError{"Authentication failure"}
	ErrCasFailureShouldRetry = sgbucket.ErrCasFailureShouldRetry
	ErrIndexerError          = &sgError{"Indexer error"}
	ErrAlreadyExists         = &sgError{"Already exists"}
	ErrNotFound              = &sgError{"Not Found"}
	ErrUpdateCancel          = &sgError{"Cancel update"}
	ErrImportCancelledPurged = HTTPErrorf(http.StatusNotFound, "Import Cancelled Due to Purge")
	ErrChannelFeed           = &sgError{"Error while building channel feed"}
	ErrTimeout               = &sgError{"Operation timed out"}
	ErrPathNotFound          = sgbucket.ErrPathNotFound
	ErrPathExists            = sgbucket.ErrPathExists

	// ErrXattrNotFound is returned if all requested xattrs are not present
	ErrXattrNotFound = &sgError{"Xattr Not Found"}

	// ErrXattrPartialFound is returned if only a subset of requested xattrs are found
	ErrXattrPartialFound = &sgError{"Some Requested Xattrs Not Found"}

	// ErrPartialViewErrors is returned if the view call contains any partial errors.
	// This is more of a warning, and inspecting ViewResult.Errors is required for detail.
	ErrPartialViewErrors = &sgError{"Partial errors in view"}

	// ErrEmptyDocument is returned when trying to insert a document with a null body.
	ErrEmptyDocument = &sgError{"Document body is empty"}

	// ErrDeltaSourceIsTombstone is returned to indicate delta sync should do a full body replication due to the
	// delta source being a tombstone (therefore having an empty body)
	ErrDeltaSourceIsTombstone = &sgError{"From rev is a tombstone"}

	// ErrConfigVersionMismatch is returned when the db config document doesn't match the requested version
	ErrConfigVersionMismatch = &sgError{"Config version mismatch"}

	// ErrConfigRegistryRollback is returned when a db config fetch triggered a registry rollback based on version mismatch (config is older)
	ErrConfigRegistryRollback = &sgError{"Config registry rollback"}

	// ErrConfigRegistryReloadRequired is returned when a db config fetch requires a registry reload based on version mismatch (config is newer)
	ErrConfigRegistryReloadRequired = &sgError{"Config registry reload required"}

	// ErrReplicationLimitExceeded is returned when then replication connection threshold is exceeded
	ErrReplicationLimitExceeded = &sgError{"Replication limit exceeded. Try again later."}

	// ErrSkippedSequencesMissing is returned when attempting to remove a sequence range form the skipped sequence list and at least one sequence in that range is not present
	ErrSkippedSequencesMissing = &sgError{"Sequence range has sequences that aren't present in skipped list"}
)

func (e *sgError) Error() string {
	if e.message != "" {
		return e.message
	}
	return "Unknown error"
}

// Simple error implementation wrapping an HTTP response status.
type HTTPError struct {
	Status  int
	Message string
}

func (err *HTTPError) Error() string {
	return fmt.Sprintf("%d %s", err.Status, err.Message)
}

func HTTPErrorf(status int, format string, args ...interface{}) *HTTPError {
	return &HTTPError{status, fmt.Sprintf(format, args...)}
}

// Attempts to map an error to an HTTP status code and message.
// Defaults to 500 if it doesn't recognize the error. Returns 200 for a nil error.
func ErrorAsHTTPStatus(err error) (int, string) {
	if err == nil {
		return 200, "OK"
	}

	unwrappedErr := pkgerrors.Cause(err)

	// Check for SGErrors
	switch unwrappedErr {
	case gocb.ErrDocumentNotFound, ErrNotFound:
		return http.StatusNotFound, "missing"
	case gocb.ErrDocumentExists, ErrAlreadyExists:
		return http.StatusConflict, "Conflict"
	case gocb.ErrTimeout:
		return http.StatusServiceUnavailable, "Database timeout error (gocb.ErrTimeout)"
	case gocb.ErrOverload:
		return http.StatusServiceUnavailable, "Database server is over capacity (gocb.ErrOverload)"
	case gocb.ErrTemporaryFailure:
		return http.StatusServiceUnavailable, "Database server is over capacity (gocb.ErrTemporaryFailure)"
	case gocb.ErrValueTooLarge:
		return http.StatusRequestEntityTooLarge, "Document too large!"
	case ErrViewTimeoutError:
		return http.StatusServiceUnavailable, unwrappedErr.Error()
	case ErrReplicationLimitExceeded:
		return http.StatusServiceUnavailable, unwrappedErr.Error()
	}

	// gocb V2 errors
	if errors.Is(unwrappedErr, gocb.ErrDocumentNotFound) {
		return http.StatusNotFound, "missing"
	}
	if errors.Is(unwrappedErr, gocb.ErrDocumentExists) {
		return http.StatusConflict, "Conflict"
	}
	if errors.Is(unwrappedErr, gocb.ErrTimeout) {
		return http.StatusServiceUnavailable, "Database timeout error (gocb.ErrTimeout)"
	}
	if isKVError(unwrappedErr, memd.StatusTooBig) {
		return http.StatusRequestEntityTooLarge, "Document too large!"
	}

	switch unwrappedErr := unwrappedErr.(type) {
	case *HTTPError:
		return unwrappedErr.Status, unwrappedErr.Message
	case *gomemcached.MCResponse:
		switch unwrappedErr.Status {
		case gomemcached.KEY_ENOENT:
			return http.StatusNotFound, "missing"
		case gomemcached.KEY_EEXISTS:
			return http.StatusConflict, "Conflict"
		case gomemcached.E2BIG:
			return http.StatusRequestEntityTooLarge, "Too Large: " + string(unwrappedErr.Body)
		case gomemcached.TMPFAIL:
			return http.StatusServiceUnavailable, "Database server is over capacity (gomemcached.TMPFAIL)"
		default:
			return http.StatusBadGateway, fmt.Sprintf("%s (%s)",
				string(unwrappedErr.Body), unwrappedErr.Status.String())
		}
	case sgbucket.DocTooBigErr:
		return http.StatusRequestEntityTooLarge, "Document too large!"
	case sgbucket.CasMismatchErr:
		return http.StatusConflict, "Conflict"
	case sgbucket.MissingError:
		return http.StatusNotFound, "missing"
	case sgbucket.XattrMissingError:
		return http.StatusNotFound, "missing"
	case *sgError:
		switch unwrappedErr {
		case ErrNotFound:
			return http.StatusNotFound, "missing"
		case ErrEmptyDocument:
			return http.StatusBadRequest, "Document body is empty"
		}
	case *json.SyntaxError, *json.UnmarshalTypeError, *JSONIterError:
		return http.StatusBadRequest, fmt.Sprintf("Invalid JSON: \"%v\"", unwrappedErr)
	case *RetryTimeoutError:
		return http.StatusGatewayTimeout, unwrappedErr.Error()
	}
	return http.StatusInternalServerError, fmt.Sprintf("Internal error: %v", unwrappedErr)
}

// Returns the standard CouchDB error string for an HTTP error status.
// These are important for compatibility, as some REST APIs don't show numeric statuses,
// only these strings.
func CouchHTTPErrorName(status int) string {
	switch status {
	case 400:
		return "bad_request"
	case 401:
		return "unauthorized"
	case 404:
		return "not_found"
	case 403:
		return "forbidden"
	case 406:
		return "not_acceptable"
	case 409:
		return "conflict"
	case 412:
		return "file_exists"
	case 415:
		return "bad_content_type"
	}
	return fmt.Sprintf("%d", status)
}

// IsDocNotFoundError returns true if an error is a doc-not-found error
func IsDocNotFoundError(err error) bool {
	if err == nil {
		return false
	}
	if errors.Is(err, ErrNotFound) {
		return true
	}

	if errors.Is(err, gocb.ErrDocumentNotFound) {
		return true
	}

	var missingError sgbucket.MissingError
	if errors.As(err, &missingError) {
		return true
	}
<<<<<<< HEAD
=======
	unwrappedErr := pkgerrors.Cause(err)

>>>>>>> 800b6d2b
	switch unwrappedErr := unwrappedErr.(type) {
	case *gomemcached.MCResponse:
		return unwrappedErr.Status == gomemcached.KEY_ENOENT || unwrappedErr.Status == gomemcached.NOT_STORED
	case *HTTPError:
		return unwrappedErr.Status == http.StatusNotFound
	default:
		return false
	}
}

func IsXattrNotFoundError(err error) bool {
	if unwrappedErr := pkgerrors.Cause(err); unwrappedErr == nil {
		return false
	} else if unwrappedErr == ErrXattrNotFound {
		return true
	} else if _, ok := unwrappedErr.(sgbucket.XattrMissingError); ok {
		return true
	}
	return false
}

// MultiError manages a set of errors.  Callers must use ErrorOrNil when returning MultiError to callers
// in order to properly handle nil checks on the returned MultiError
//  Sample usage:
//    func ErrorSet(error1, error2 err) err {
//      var myErrors *MultiError
//      myErrors.Append(error1)
//      myErrors.Append(error2)
//      return myErrors.ErrorOrNil()
//    }

type MultiError struct {
	Errors []error
}

// Append adds an error to the set.  If err is a *MultiError, the inner errors are added to
// the set individually
func (me *MultiError) Append(err error) *MultiError {
	if me == nil {
		me = &MultiError{
			Errors: make([]error, 0),
		}
	}
	switch typedErr := err.(type) {
	case nil:
		return me
	case *MultiError:
		for _, e := range typedErr.Errors {
			me.Errors = append(me.Errors, e)
		}
	default:
		me.Errors = append(me.Errors, err)
	}
	return me
}

// Error implements the error interface, and formats the errors one per line
func (me *MultiError) Error() string {
	if me == nil {
		return ""
	}
	message := fmt.Sprintf("%d errors:\n", len(me.Errors))
	delimiter := ""
	for _, err := range me.Errors {
		message += delimiter + err.Error()
		delimiter = "\n"
	}
	return message
}

// Len returns length of the inner error slice
func (me *MultiError) Len() int {
	if me == nil {
		return 0
	}
	return len(me.Errors)
}

// ErrorOrNil
func (me *MultiError) ErrorOrNil() error {
	if me == nil || len(me.Errors) == 0 {
		return nil
	}
	return me
}<|MERGE_RESOLUTION|>--- conflicted
+++ resolved
@@ -225,11 +225,8 @@
 	if errors.As(err, &missingError) {
 		return true
 	}
-<<<<<<< HEAD
-=======
 	unwrappedErr := pkgerrors.Cause(err)
 
->>>>>>> 800b6d2b
 	switch unwrappedErr := unwrappedErr.(type) {
 	case *gomemcached.MCResponse:
 		return unwrappedErr.Status == gomemcached.KEY_ENOENT || unwrappedErr.Status == gomemcached.NOT_STORED
