//  Copyright 2012-Present Couchbase, Inc.
//
//  Use of this software is governed by the Business Source License included
//  in the file licenses/BSL-Couchbase.txt.  As of the Change Date specified
//  in that file, in accordance with the Business Source License, use of this
//  software will be governed by the Apache License, Version 2.0, included in
//  the file licenses/APL2.txt.

package db

import (
	"context"
	"errors"
	"fmt"
	"net/http"
	"regexp"
	"sync"
	"sync/atomic"
	"time"

	"github.com/couchbase/cbgt"
	sgbucket "github.com/couchbase/sg-bucket"
	"github.com/couchbase/sync_gateway/auth"
	"github.com/couchbase/sync_gateway/base"
	"github.com/couchbase/sync_gateway/channels"
	pkgerrors "github.com/pkg/errors"
)

const (
	DBOffline uint32 = iota
	DBStarting
	DBOnline
	DBStopping
	DBResyncing
)

var RunStateString = []string{
	DBOffline:   "Offline",
	DBStarting:  "Starting",
	DBOnline:    "Online",
	DBStopping:  "Stopping",
	DBResyncing: "Resyncing",
}

const (
	DBCompactNotRunning uint32 = iota
	DBCompactRunning
)

const (
	DefaultRevsLimitNoConflicts = 50
	DefaultRevsLimitConflicts   = 100

	// DefaultPurgeInterval represents a time duration of 30 days to be
	// used as default metadata purge interval when the server’s purge
	// interval (either bucket specific or cluster wide) is not available.
	DefaultPurgeInterval                    = 30 * 24 * time.Hour
	DefaultSGReplicateEnabled               = true
	DefaultSGReplicateWebsocketPingInterval = time.Minute * 5
)

// Default values for delta sync
var (
	DefaultDeltaSyncEnabled   = false
	DefaultDeltaSyncRevMaxAge = uint32(60 * 60 * 24) // 24 hours in seconds
)

var DefaultCompactInterval = uint32(60 * 60 * 24) // Default compact interval in seconds = 1 Day
var (
	DefaultQueryPaginationLimit = 5000
)

const (
	CompactIntervalMinDays = float32(0.04) // ~1 Hour in days
	CompactIntervalMaxDays = float32(60)   // 60 Days in days
)

// BGTCompletionMaxWait is the maximum amount of time to wait for
// completion of all background tasks before the server is stopped.
const BGTCompletionMaxWait = 30 * time.Second

// Basic description of a database. Shared between all Database objects on the same database.
// This object is thread-safe so it can be shared between HTTP handlers.
type DatabaseContext struct {
	Name                         string                  // Database name
	UUID                         string                  // UUID for this database instance. Used by cbgt and sgr
	Bucket                       base.Bucket             // Storage
	BucketSpec                   base.BucketSpec         // The BucketSpec
	BucketLock                   sync.RWMutex            // Control Access to the underlying bucket object
	mutationListener             changeListener          // Caching feed listener
	ImportListener               *importListener         // Import feed listener
	sequences                    *sequenceAllocator      // Source of new sequence numbers
	ChannelMapper                *channels.ChannelMapper // Runs JS 'sync' function
	StartTime                    time.Time               // Timestamp when context was instantiated
	RevsLimit                    uint32                  // Max depth a document's revision tree can grow to
	autoImport                   bool                    // Add sync data to new untracked couchbase server docs?  (Xattr mode specific)
	revisionCache                RevisionCache           // Cache of recently-accessed doc revisions
	changeCache                  *changeCache            // Cache of recently-access channels
	EventMgr                     *EventManager           // Manages notification events
	AllowEmptyPassword           bool                    // Allow empty passwords?  Defaults to false
	Options                      DatabaseContextOptions  // Database Context Options
	AccessLock                   sync.RWMutex            // Allows DB offline to block until synchronous calls have completed
	State                        uint32                  // The runtime state of the DB from a service perspective
	ResyncManager                *BackgroundManager
	TombstoneCompactionManager   *BackgroundManager
	AttachmentCompactionManager  *BackgroundManager
	ExitChanges                  chan struct{}        // Active _changes feeds on the DB will close when this channel is closed
	OIDCProviders                auth.OIDCProviderMap // OIDC clients
	LocalJWTProviders            auth.LocalJWTProviderMap
	PurgeInterval                time.Duration            // Metadata purge interval
	serverUUID                   string                   // UUID of the server, if available
	DbStats                      *base.DbStats            // stats that correspond to this database context
	CompactState                 uint32                   // Status of database compaction
	terminator                   chan bool                // Signal termination of background goroutines
	backgroundTasks              []BackgroundTask         // List of background tasks that are initiated.
	activeChannels               *channels.ActiveChannels // Tracks active replications by channel
	CfgSG                        cbgt.Cfg                 // Sync Gateway cluster shared config
	SGReplicateMgr               *sgReplicateManager      // Manages interactions with sg-replicate replications
	Heartbeater                  base.Heartbeater         // Node heartbeater for SG cluster awareness
	ServeInsecureAttachmentTypes bool                     // Attachment content type will bypass the content-disposition handling, default false
	NoX509HTTPClient             *http.Client             // A HTTP Client from gocb to use the management endpoints
	ServerContextHasStarted      chan struct{}            // Closed via PostStartup once the server has fully started
<<<<<<< HEAD
	graphQL                      *GraphQL                 // GraphQL query evaluator
=======
	Scopes                       map[string]Scope         // A map keyed by scope name containing a set of scopes/collections. Nil if running with only _default._default
}

type Scope struct {
	Collections map[string]Collection
}

type Collection struct {
	CollectionCtx *DatabaseContext // SG Database operations (e.g. GetDocument) for this collection.
>>>>>>> 8744c2a4
}

type DatabaseContextOptions struct {
	CacheOptions                  *CacheOptions
	RevisionCacheOptions          *RevisionCacheOptions
	OldRevExpirySeconds           uint32
	AdminInterface                *string
	UnsupportedOptions            *UnsupportedOptions
	OIDCOptions                   *auth.OIDCOptions
	LocalJWTConfig                auth.LocalJWTConfig
	DBOnlineCallback              DBOnlineCallback // Callback function to take the DB back online
	ImportOptions                 ImportOptions
	EnableXattr                   bool             // Use xattr for _sync
	LocalDocExpirySecs            uint32           // The _local doc expiry time in seconds
	SecureCookieOverride          bool             // Pass-through DBConfig.SecureCookieOverride
	SessionCookieName             string           // Pass-through DbConfig.SessionCookieName
	SessionCookieHttpOnly         bool             // Pass-through DbConfig.SessionCookieHTTPOnly
	UserQueries                   UserQueryMap     // Pass-through DbConfig.UserQueries
	UserFunctions                 UserFunctionMap  // Pass-through DbConfig.UserFunctions
	GraphQL                       *GraphQLConfig   // Pass-through DbConfig.GraphQL
	AllowConflicts                *bool            // False forbids creating conflicts
	SendWWWAuthenticateHeader     *bool            // False disables setting of 'WWW-Authenticate' header
	DisablePasswordAuthentication bool             // True enforces OIDC/guest only
	UseViews                      bool             // Force use of views
	DeltaSyncOptions              DeltaSyncOptions // Delta Sync Options
	CompactInterval               uint32           // Interval in seconds between compaction is automatically ran - 0 means don't run
	SGReplicateOptions            SGReplicateOptions
	SlowQueryWarningThreshold     time.Duration
	QueryPaginationLimit          int    // Limit used for pagination of queries. If not set defaults to DefaultQueryPaginationLimit
	UserXattrKey                  string // Key of user xattr that will be accessible from the Sync Function. If empty the feature will be disabled.
	ClientPartitionWindow         time.Duration
	BcryptCost                    int
	GroupID                       string
	JavascriptTimeout             time.Duration // Max time the JS functions run for (ie. sync fn, import filter)
	skipRegisterImportPIndex      bool          // if set, skips the global gocb PIndex registration
}

type SGReplicateOptions struct {
	Enabled               bool          // Whether this node can be assigned sg-replicate replications
	WebsocketPingInterval time.Duration // BLIP Websocket Ping interval (for active replicators)
}

type OidcTestProviderOptions struct {
	Enabled bool `json:"enabled,omitempty"` // Whether the oidc_test_provider endpoints should be exposed on the public API
}

type UserViewsOptions struct {
	Enabled *bool `json:"enabled,omitempty"` // Whether pass-through view query is supported through public API
}

type DeltaSyncOptions struct {
	Enabled          bool   // Whether delta sync is enabled (EE only)
	RevMaxAgeSeconds uint32 // The number of seconds deltas for old revs are available for
}

type APIEndpoints struct {

	// This setting is only needed for testing purposes.  In the Couchbase Lite unit tests that run in "integration mode"
	// against a running Sync Gateway, the tests need to be able to flush the data in between tests to start with a clean DB.
	EnableCouchbaseBucketFlush bool `json:"enable_couchbase_bucket_flush,omitempty"` // Whether Couchbase buckets can be flushed via Admin REST API
}

// UnsupportedOptions are not supported for external use
type UnsupportedOptions struct {
	UserViews                 *UserViewsOptions        `json:"user_views,omitempty"`                    // Config settings for user views
	OidcTestProvider          *OidcTestProviderOptions `json:"oidc_test_provider,omitempty"`            // Config settings for OIDC Provider
	APIEndpoints              *APIEndpoints            `json:"api_endpoints,omitempty"`                 // Config settings for API endpoints
	WarningThresholds         *WarningThresholds       `json:"warning_thresholds,omitempty"`            // Warning thresholds related to _sync size
	DisableCleanSkippedQuery  bool                     `json:"disable_clean_skipped_query,omitempty"`   // Clean skipped sequence processing bypasses final check
	OidcTlsSkipVerify         bool                     `json:"oidc_tls_skip_verify,omitempty"`          // Config option to enable self-signed certs for OIDC testing.
	SgrTlsSkipVerify          bool                     `json:"sgr_tls_skip_verify,omitempty"`           // Config option to enable self-signed certs for SG-Replicate testing.
	RemoteConfigTlsSkipVerify bool                     `json:"remote_config_tls_skip_verify,omitempty"` // Config option to enable self signed certificates for external JavaScript load.
	GuestReadOnly             bool                     `json:"guest_read_only,omitempty"`               // Config option to restrict GUEST document access to read-only
<<<<<<< HEAD
	ConnectedClient           bool                     `json:"connected_client,omitempty"`              // Enables BLIP connected-client APIs
=======
	ForceAPIForbiddenErrors   bool                     `json:"force_api_forbidden_errors,omitempty"`    // Config option to force the REST API to return forbidden errors
>>>>>>> 8744c2a4
}

type WarningThresholds struct {
	XattrSize       *uint32 `json:"xattr_size_bytes,omitempty"`               // Number of bytes to be used as a threshold for xattr size limit warnings
	ChannelsPerDoc  *uint32 `json:"channels_per_doc,omitempty"`               // Number of channels per document to be used as a threshold for channel count warnings
	GrantsPerDoc    *uint32 `json:"access_and_role_grants_per_doc,omitempty"` // Number of access and role grants per document to be used as a threshold for grant count warnings
	ChannelsPerUser *uint32 `json:"channels_per_user,omitempty"`              // Number of channels per user to be used as a threshold for channel count warnings
	ChannelNameSize *uint32 `json:"channel_name_size,omitempty"`              // Number of channel name characters to be used as a threshold for channel name warnings
}

// Options associated with the import of documents not written by Sync Gateway
type ImportOptions struct {
	ImportFilter     *ImportFilterFunction // Opt-in filter for document import
	BackupOldRev     bool                  // Create temporary backup of old revision body when available
	ImportPartitions uint16                // Number of partitions for import
}

// Represents a simulated CouchDB database. A new instance is created for each HTTP request,
// so this struct does not have to be thread-safe.
type Database struct {
	*DatabaseContext
	user auth.User
	Ctx  context.Context
}

func ValidateDatabaseName(dbName string) error {
	// http://wiki.apache.org/couchdb/HTTP_database_API#Naming_and_Addressing
	if match, _ := regexp.MatchString(`^[a-z][-a-z0-9_$()+/]*$`, dbName); !match {
		return base.HTTPErrorf(http.StatusBadRequest,
			"Illegal database name: %s", dbName)
	}
	return nil
}

// connectToBucketErrorHandling takes the given spec and error and returns a formatted error, along with whether it was a fatal error.
func connectToBucketErrorHandling(spec base.BucketSpec, gotErr error) (fatalError bool, err error) {
	if gotErr != nil {
		if errors.Is(gotErr, base.ErrAuthError) {
			username, _, _ := spec.Auth.GetCredentials()
			base.WarnfCtx(context.TODO(), "Unable to authenticate as user %q: %v", base.UD(username), gotErr)
			// auth errors will be wrapped with HTTPError further up the stack where appropriate. Return the raw error that can still be checked.
			return false, gotErr
		}

		// Fatal errors get an additional log message, but are otherwise still transformed below.
		if errors.Is(gotErr, base.ErrFatalBucketConnection) {
			base.WarnfCtx(context.TODO(), "Fatal error connecting to bucket: %v", gotErr)
			fatalError = true
		}

		// Remaining errors are appended to the end of a more helpful error message.
		return fatalError, base.HTTPErrorf(http.StatusBadGateway,
			" Unable to connect to Couchbase Server (connection refused). Please ensure it is running and reachable at the configured host and port.  Detailed error: %s", gotErr)
	}

	return false, nil
}

// ConnectToBucketFailFast opens a Couchbase connect and return a specific bucket without retrying on failure.
func ConnectToBucketFailFast(spec base.BucketSpec) (bucket base.Bucket, err error) {
	bucket, err = base.GetBucket(spec)
	_, err = connectToBucketErrorHandling(spec, err)
	return bucket, err
}

// ConnectToBucket opens a Couchbase connection and return a specific bucket.
func ConnectToBucket(spec base.BucketSpec) (base.Bucket, error) {

	// start a retry loop to connect to the bucket backing off double the delay each time
	worker := func() (bool, error, interface{}) {
		bucket, err := base.GetBucket(spec)

		// Retry if there was a non-fatal error
		fatalError, newErr := connectToBucketErrorHandling(spec, err)
		shouldRetry := newErr != nil && !fatalError

		return shouldRetry, newErr, bucket
	}

	sleeper := base.CreateDoublingSleeperFunc(
		13, // MaxNumRetries approx 40 seconds total retry duration
		5,  // InitialRetrySleepTimeMS
	)

	description := fmt.Sprintf("Attempt to connect to bucket : %v", spec.BucketName)
	err, ibucket := base.RetryLoop(description, worker, sleeper)
	if err != nil {
		return nil, err
	}

	return ibucket.(base.Bucket), nil
}

// Function type for something that calls NewDatabaseContext and wants a callback when the DB is detected
// to come back online. A rest.ServerContext package cannot be passed since it would introduce a circular dependency
type DBOnlineCallback func(dbContext *DatabaseContext)

// Creates a new DatabaseContext on a bucket. The bucket will be closed when this context closes.
func NewDatabaseContext(dbName string, bucket base.Bucket, autoImport bool, options DatabaseContextOptions) (dbc *DatabaseContext, returnedError error) {
	cleanupFunctions := make([]func(), 0)

	defer func() {
		if returnedError != nil {
			for _, cleanupFunc := range cleanupFunctions {
				cleanupFunc()
			}
		}
	}()

	if err := ValidateDatabaseName(dbName); err != nil {
		return nil, err
	}

	// Register the cbgt pindex type for the configGroup
	RegisterImportPindexImpl(options.GroupID)

	dbContext := &DatabaseContext{
		Name:       dbName,
		UUID:       cbgt.NewUUID(),
		Bucket:     bucket,
		StartTime:  time.Now(),
		autoImport: autoImport,
		Options:    options,
		DbStats:    initDatabaseStats(dbName, autoImport, options),
	}

	cleanupFunctions = append(cleanupFunctions, func() {
		base.SyncGatewayStats.ClearDBStats(dbName)
	})

	if dbContext.AllowConflicts() {
		dbContext.RevsLimit = DefaultRevsLimitConflicts
	} else {
		dbContext.RevsLimit = DefaultRevsLimitNoConflicts
	}

	dbContext.terminator = make(chan bool)

	dbContext.revisionCache = NewRevisionCache(
		dbContext.Options.RevisionCacheOptions,
		dbContext,
		dbContext.DbStats.Cache(),
	)

	dbContext.EventMgr = NewEventManager()
	logCtx := context.WithValue(context.Background(), base.LogContextKey{}, base.LogContext{
		CorrelationID: "db:" + base.MD(dbName).Redact(),
	})

	var err error
	dbContext.sequences, err = newSequenceAllocator(bucket, dbContext.DbStats.Database())
	if err != nil {
		return nil, err
	}

	cleanupFunctions = append(cleanupFunctions, func() {
		dbContext.sequences.Stop()
	})

	// Get current value of _sync:seq
	initialSequence, seqErr := dbContext.sequences.lastSequence()
	if seqErr != nil {
		return nil, seqErr
	}
	initialSequenceTime := time.Now()

	// In-memory channel cache
	dbContext.changeCache = &changeCache{}

	// Callback that is invoked whenever a set of channels is changed in the ChangeCache
	notifyChange := func(changedChannels base.Set) {
		dbContext.mutationListener.Notify(changedChannels)
	}

	// Initialize the active channel counter
	dbContext.activeChannels = channels.NewActiveChannels(dbContext.DbStats.Cache().NumActiveChannels)

	// Initialize the ChangeCache.  Will be locked and unusable until .Start() is called (SG #3558)
	err = dbContext.changeCache.Init(
		logCtx,
		dbContext,
		notifyChange,
		options.CacheOptions,
	)
	if err != nil {
		base.DebugfCtx(logCtx, base.KeyDCP, "Error initializing the change cache", err)
	}

	// Set the DB Context notifyChange callback to call back the changecache DocChanged callback
	dbContext.SetOnChangeCallback(dbContext.changeCache.DocChanged)

	// Initialize the tap Listener for notify handling
	dbContext.mutationListener.Init(bucket.GetName(), options.GroupID)

	// Initialize sg cluster config.  Required even if import and sgreplicate are disabled
	// on this node, to support replication REST API calls
	if base.IsEnterpriseEdition() {
		sgCfg, err := base.NewCfgSG(dbContext.Bucket, dbContext.Options.GroupID)
		if err != nil {
			return nil, err
		}
		dbContext.changeCache.cfgEventCallback = sgCfg.FireEvent
		dbContext.CfgSG = sgCfg
	} else {
		dbContext.CfgSG = cbgt.NewCfgMem()
	}

	// Initialize sg-replicate manager
	dbContext.SGReplicateMgr, err = NewSGReplicateManager(dbContext, dbContext.CfgSG)
	if err != nil {
		return nil, err
	}

	importEnabled := dbContext.UseXattrs() && dbContext.autoImport
	sgReplicateEnabled := dbContext.Options.SGReplicateOptions.Enabled

	// Initialize node heartbeater in EE mode if sg-replicate or import enabled on the node.  This node must start
	// sending heartbeats before registering itself to the cfg, to avoid triggering immediate removal by other active nodes.
	if base.IsEnterpriseEdition() && (importEnabled || sgReplicateEnabled) {
		// Create heartbeater
		heartbeaterPrefix := base.SyncPrefix
		if dbContext.Options.GroupID != "" {
			heartbeaterPrefix = heartbeaterPrefix + dbContext.Options.GroupID + ":"
		}
		heartbeater, err := base.NewCouchbaseHeartbeater(bucket, heartbeaterPrefix, dbContext.UUID)
		if err != nil {
			return nil, pkgerrors.Wrapf(err, "Error starting heartbeater for bucket %s", base.MD(bucket.GetName()).Redact())
		}
		err = heartbeater.StartSendingHeartbeats()
		if err != nil {
			return nil, err
		}
		dbContext.Heartbeater = heartbeater

		cleanupFunctions = append(cleanupFunctions, func() {
			dbContext.Heartbeater.Stop()
		})
	}

	// If sgreplicate is enabled on this node, register this node to accept notifications
	if sgReplicateEnabled {
		registerNodeErr := dbContext.SGReplicateMgr.StartLocalNode(dbContext.UUID, dbContext.Heartbeater)
		if registerNodeErr != nil {
			return nil, registerNodeErr
		}

		cleanupFunctions = append(cleanupFunctions, func() {
			dbContext.SGReplicateMgr.Stop()
		})
	}

	// Start DCP feed
	base.InfofCtx(logCtx, base.KeyDCP, "Starting mutation feed on bucket %v due to either channel cache mode or doc tracking (auto-import)", base.MD(bucket.GetName()))
	cacheFeedStatsMap := dbContext.DbStats.Database().CacheFeedMapStats
	err = dbContext.mutationListener.Start(bucket, cacheFeedStatsMap.Map)

	// Check if there is an error starting the DCP feed
	if err != nil {
		dbContext.changeCache = nil
		return nil, err
	}

	cleanupFunctions = append(cleanupFunctions, func() {
		dbContext.mutationListener.Stop()
	})

	// Unlock change cache.  Validate that any allocated sequences on other nodes have either been assigned or released
	// before starting
	if initialSequence > 0 {
		_ = dbContext.sequences.waitForReleasedSequences(initialSequenceTime)
	}

	err = dbContext.changeCache.Start(initialSequence)
	if err != nil {
		return nil, err
	}

	cleanupFunctions = append(cleanupFunctions, func() {
		dbContext.changeCache.Stop()
	})

	// If this is an xattr import node, start import feed.  Must be started after the caching DCP feed, as import cfg
	// subscription relies on the caching feed.
	if importEnabled {
		dbContext.ImportListener = NewImportListener(dbContext.Options.GroupID)
		if importFeedErr := dbContext.ImportListener.StartImportFeed(bucket, dbContext.DbStats, dbContext); importFeedErr != nil {
			return nil, importFeedErr
		}

		cleanupFunctions = append(cleanupFunctions, func() {
			dbContext.ImportListener.Stop()
		})
	}

	// Load providers into provider map.  Does basic validation on the provider definition, and identifies the default provider.
	if options.OIDCOptions != nil {
		dbContext.OIDCProviders = make(auth.OIDCProviderMap)

		for name, provider := range options.OIDCOptions.Providers {
			if provider.Issuer == "" || base.StringDefault(provider.ClientID, "") == "" {
				// TODO: this duplicates a check in DbConfig.validate to avoid a backwards compatibility issue
				base.WarnfCtx(logCtx, "Issuer and Client ID not defined for provider %q - skipping", base.UD(name))
				continue
			}
			provider.Name = name

			// If this is the default provider, or there's only one provider defined, set IsDefault
			if (options.OIDCOptions.DefaultProvider != nil && name == *options.OIDCOptions.DefaultProvider) || len(options.OIDCOptions.Providers) == 1 {
				provider.IsDefault = true
			}

			insecureSkipVerify := false
			if options.UnsupportedOptions != nil {
				insecureSkipVerify = options.UnsupportedOptions.OidcTlsSkipVerify
			}
			provider.InsecureSkipVerify = insecureSkipVerify

			// If this isn't the default provider, add the provider to the callback URL (needed to identify provider to _oidc_callback)
			if !provider.IsDefault && provider.CallbackURL != nil {
				updatedCallback, err := auth.SetURLQueryParam(*provider.CallbackURL, auth.OIDCAuthProvider, name)
				if err != nil {
					return nil, base.RedactErrorf("Failed to add provider %q to OIDC callback URL: %v", base.UD(name), err)
				}
				provider.CallbackURL = &updatedCallback
			}

			dbContext.OIDCProviders[name] = provider
		}
	}

	dbContext.LocalJWTProviders = make(auth.LocalJWTProviderMap, len(options.LocalJWTConfig))
	for name, cfg := range options.LocalJWTConfig {
		dbContext.LocalJWTProviders[name] = cfg.BuildProvider(name)
	}

	if dbContext.UseXattrs() {
		// Set the purge interval for tombstone compaction
		dbContext.PurgeInterval = DefaultPurgeInterval
		cbStore, ok := base.AsCouchbaseStore(bucket)
		if ok {
			serverPurgeInterval, err := cbStore.MetadataPurgeInterval()
			if err != nil {
				base.WarnfCtx(logCtx, "Unable to retrieve server's metadata purge interval - will use default value. %s", err)
			} else if serverPurgeInterval > 0 {
				dbContext.PurgeInterval = serverPurgeInterval
			}
		}
		base.InfofCtx(logCtx, base.KeyAll, "Using metadata purge interval of %.2f days for tombstone compaction.", dbContext.PurgeInterval.Hours()/24)

		if dbContext.Options.CompactInterval != 0 {
			if autoImport {
				db := Database{DatabaseContext: dbContext}
				// Wrap the dbContext's terminator in a SafeTerminator for the compaction task
				bgtTerminator := base.NewSafeTerminator()
				go func() {
					<-dbContext.terminator
					bgtTerminator.Close()
				}()
				bgt, err := NewBackgroundTask("Compact", dbContext.Name, func(ctx context.Context) error {
					_, err := db.Compact(false, func(purgedDocCount *int) {}, bgtTerminator)
					if err != nil {
						base.WarnfCtx(ctx, "Error trying to compact tombstoned documents for %q with error: %v", dbContext.Name, err)
					}
					return nil
				}, time.Duration(dbContext.Options.CompactInterval)*time.Second, dbContext.terminator)
				if err != nil {
					return nil, err
				}
				db.backgroundTasks = append(db.backgroundTasks, bgt)
			} else {
				base.WarnfCtx(logCtx, "Automatic compaction can only be enabled on nodes running an Import process")
			}
		}

	}

	// Make sure there is no MaxTTL set on the bucket (SG #3314)
	cbs, ok := base.AsCouchbaseStore(bucket)
	if ok {
		maxTTL, err := cbs.MaxTTL()
		if err != nil {
			return nil, err
		}
		if maxTTL != 0 {
			return nil, fmt.Errorf("Backing Couchbase Server bucket has a non-zero MaxTTL value: %d.  Please set MaxTTL to 0 in Couchbase Server Admin UI and try again.", maxTTL)
		}
	}

	dbContext.ExitChanges = make(chan struct{})

	// Start checking heartbeats for other nodes.  Must be done after caching feed starts, to ensure any removals
	// are detected and processed by this node.
	if dbContext.Heartbeater != nil {
		err = dbContext.Heartbeater.StartCheckingHeartbeats()
		if err != nil {
			return nil, err
		}
		// No cleanup necessary, stop heartbeater above will take care of it
	}

	dbContext.ResyncManager = NewResyncManager(bucket)
	dbContext.TombstoneCompactionManager = NewTombstoneCompactionManager()
	dbContext.AttachmentCompactionManager = NewAttachmentCompactionManager(bucket)

	if options.GraphQL != nil {
		dbContext.graphQL, err = NewGraphQL(dbContext)
		if err != nil {
			return nil, err
		}
	}

	return dbContext, nil
}

func (context *DatabaseContext) GetOIDCProvider(providerName string) (*auth.OIDCProvider, error) {

	// If providerName isn't specified, check whether there's a default provider
	if providerName == "" {
		provider := context.OIDCProviders.GetDefaultProvider()
		if provider == nil {
			return nil, errors.New("No default provider available.")
		}
		return provider, nil
	}

	if provider, ok := context.OIDCProviders[providerName]; ok {
		return provider, nil
	} else {
		return nil, base.RedactErrorf("No provider found for provider name %q", base.MD(providerName))
	}
}

// Create a zero'd out since value (eg, initial since value) based on the sequence type
// of the database (int or vector clock)
func (context *DatabaseContext) CreateZeroSinceValue() SequenceID {
	return SequenceID{}
}

func (context *DatabaseContext) SetOnChangeCallback(callback DocChangedFunc) {
	context.mutationListener.OnDocChanged = callback
}

func (dbCtx *DatabaseContext) GetServerUUID() string {

	dbCtx.BucketLock.RLock()
	defer dbCtx.BucketLock.RUnlock()

	// Lazy load the server UUID, if we can get it.
	if dbCtx.serverUUID == "" {
		cbs, ok := base.AsCouchbaseStore(dbCtx.Bucket)
		if !ok {
			base.WarnfCtx(context.TODO(), "Database %v: Unable to get server UUID. Underlying bucket type was not GoCBBucket.", base.MD(dbCtx.Name))
			return ""
		}

		uuid, err := cbs.ServerUUID()
		if err != nil {
			base.WarnfCtx(context.TODO(), "Database %v: Unable to get server UUID: %v", base.MD(dbCtx.Name), err)
			return ""
		}

		base.DebugfCtx(context.TODO(), base.KeyAll, "Database %v: Got server UUID %v", base.MD(dbCtx.Name), base.MD(uuid))
		dbCtx.serverUUID = uuid
	}

	return dbCtx.serverUUID
}

// Utility function to support cache testing from outside db package
func (context *DatabaseContext) GetChangeCache() *changeCache {
	return context.changeCache
}

func (context *DatabaseContext) Close() {
	context.BucketLock.Lock()
	defer context.BucketLock.Unlock()

	context.OIDCProviders.Stop()
	close(context.terminator)
	// Wait for database background tasks to finish.
	waitForBGTCompletion(BGTCompletionMaxWait, context.backgroundTasks, context.Name)
	context.sequences.Stop()
	context.mutationListener.Stop()
	context.changeCache.Stop()
	context.ImportListener.Stop()
	if context.Heartbeater != nil {
		context.Heartbeater.Stop()
	}
	if context.SGReplicateMgr != nil {
		context.SGReplicateMgr.Stop()
	}
	context.Bucket.Close()
	context.Bucket = nil

	base.RemovePerDbStats(context.Name)

}

// waitForBGTCompletion waits for all the background tasks to finish.
func waitForBGTCompletion(waitTimeMax time.Duration, tasks []BackgroundTask, dbName string) {
	waitTime := waitTimeMax
	for _, t := range tasks {
		start := time.Now()
		select {
		case <-t.doneChan:
			waitTime -= time.Now().Sub(start)
			continue
		case <-time.After(waitTime):
			// Timeout after waiting for background task to terminate.
		}
		base.InfofCtx(context.TODO(), base.KeyAll, "Timeout after %v of waiting for background task %q to "+
			"terminate, database: %s", waitTimeMax, t.taskName, dbName)
	}
}

func (context *DatabaseContext) IsClosed() bool {
	context.BucketLock.RLock()
	defer context.BucketLock.RUnlock()
	return context.Bucket == nil
}

// For testing only!
func (context *DatabaseContext) RestartListener() error {
	context.mutationListener.Stop()
	// Delay needed to properly stop
	time.Sleep(2 * time.Second)
	context.mutationListener.Init(context.Bucket.GetName(), context.Options.GroupID)
	cacheFeedStatsMap := context.DbStats.Database().CacheFeedMapStats
	if err := context.mutationListener.Start(context.Bucket, cacheFeedStatsMap.Map); err != nil {
		return err
	}
	return nil
}

// Cache flush support.  Currently test-only - added for unit test access from rest package
func (dbCtx *DatabaseContext) FlushChannelCache() error {
	base.InfofCtx(context.TODO(), base.KeyCache, "Flushing channel cache")
	return dbCtx.changeCache.Clear()
}

// Removes previous versions of Sync Gateway's design docs found on the server
func (context *DatabaseContext) RemoveObsoleteDesignDocs(previewOnly bool) (removedDesignDocs []string, err error) {
	return removeObsoleteDesignDocs(context.Bucket, previewOnly, context.UseViews())
}

// Removes previous versions of Sync Gateway's indexes found on the server
func (dbCtx *DatabaseContext) RemoveObsoleteIndexes(previewOnly bool) (removedIndexes []string, err error) {

	if !dbCtx.Bucket.IsSupported(sgbucket.DataStoreFeatureN1ql) {
		return removedIndexes, nil
	}

	n1qlStore, ok := base.AsN1QLStore(dbCtx.Bucket)
	if !ok {
		base.WarnfCtx(context.TODO(), "Cannot remove obsolete indexes for non-gocb bucket - skipping.")
		return make([]string, 0), nil
	}

	return removeObsoleteIndexes(n1qlStore, previewOnly, dbCtx.UseXattrs(), dbCtx.UseViews(), sgIndexes)
}

// Trigger terminate check handling for connected continuous replications.
// TODO: The underlying code (NotifyCheckForTermination) doesn't actually leverage the specific username - should be refactored
//    to remove
func (context *DatabaseContext) NotifyTerminatedChanges(username string) {
	context.mutationListener.NotifyCheckForTermination(base.SetOf(base.UserPrefix + username))
}

func (dc *DatabaseContext) TakeDbOffline(reason string) error {

	if atomic.CompareAndSwapUint32(&dc.State, DBOnline, DBStopping) {
		// notify all active _changes feeds to close
		close(dc.ExitChanges)

		// Block until all current calls have returned, including _changes feeds
		dc.AccessLock.Lock()
		defer dc.AccessLock.Unlock()

		dc.changeCache.Stop()

		// set DB state to Offline
		atomic.StoreUint32(&dc.State, DBOffline)

		if err := dc.EventMgr.RaiseDBStateChangeEvent(dc.Name, "offline", reason, dc.Options.AdminInterface); err != nil {
			base.DebugfCtx(context.TODO(), base.KeyCRUD, "Error raising database state change event: %v", err)
		}

		return nil
	} else {
		dbState := atomic.LoadUint32(&dc.State)
		// If the DB is already transitioning to: offline or is offline silently return
		if dbState == DBOffline || dbState == DBResyncing || dbState == DBStopping {
			return nil
		}

		msg := "Unable to take Database offline, database must be in Online state but was " + RunStateString[dbState]
		if dbState == DBOnline {
			msg = "Unable to take Database offline, another operation was already in progress. Please try again."
		}

		base.InfofCtx(context.TODO(), base.KeyCRUD, msg)
		return base.HTTPErrorf(http.StatusServiceUnavailable, msg)
	}
}

func (context *DatabaseContext) Authenticator(ctx context.Context) *auth.Authenticator {
	context.BucketLock.RLock()
	defer context.BucketLock.RUnlock()

	sessionCookieName := auth.DefaultCookieName
	if context.Options.SessionCookieName != "" {
		sessionCookieName = context.Options.SessionCookieName
	}

	var channelsWarningThreshold *uint32
	if context.Options.UnsupportedOptions != nil && context.Options.UnsupportedOptions.WarningThresholds != nil {
		channelsWarningThreshold = context.Options.UnsupportedOptions.WarningThresholds.ChannelsPerUser
	}

	// Authenticators are lightweight & stateless, so it's OK to return a new one every time
	authenticator := auth.NewAuthenticator(context.Bucket, context, auth.AuthenticatorOptions{
		ClientPartitionWindow:    context.Options.ClientPartitionWindow,
		ChannelsWarningThreshold: channelsWarningThreshold,
		SessionCookieName:        sessionCookieName,
		BcryptCost:               context.Options.BcryptCost,
		LogCtx:                   ctx,
	})

	return authenticator
}

// Makes a Database object given its name and bucket.
func GetDatabase(context *DatabaseContext, user auth.User) (*Database, error) {
	return &Database{DatabaseContext: context, user: user}, nil
}

func CreateDatabase(context *DatabaseContext) (*Database, error) {
	return &Database{DatabaseContext: context}, nil
}

func (db *Database) SameAs(otherdb *Database) bool {
	return db != nil && otherdb != nil &&
		db.Bucket == otherdb.Bucket
}

func (db *Database) IsCompactRunning() bool {
	return atomic.LoadUint32(&db.CompactState) == DBCompactRunning
}

func (db *Database) User() auth.User {
	return db.user
}

func (db *Database) SetUser(user auth.User) {
	db.user = user
}

// Reloads the database's User object, in case its persistent properties have been changed.
func (db *Database) ReloadUser() error {
	if db.user == nil {
		return nil
	}
	user, err := db.Authenticator(db.Ctx).GetUser(db.user.Name())
	if err != nil {
		return err
	}
	if user == nil {
		return errors.New("User not found during reload")
	} else {
		db.user = user
		return nil
	}
}

// ////// ALL DOCUMENTS:

type IDRevAndSequence struct {
	DocID    string
	RevID    string
	Sequence uint64
}

// The ForEachDocID options for limiting query results
type ForEachDocIDOptions struct {
	Startkey string
	Endkey   string
	Limit    uint64
}

type ForEachDocIDFunc func(id IDRevAndSequence, channels []string) (bool, error)

// Iterates over all documents in the database, calling the callback function on each
func (db *Database) ForEachDocID(callback ForEachDocIDFunc, resultsOpts ForEachDocIDOptions) error {

	results, err := db.QueryAllDocs(db.Ctx, resultsOpts.Startkey, resultsOpts.Endkey)
	if err != nil {
		return err
	}

	err = db.processForEachDocIDResults(callback, resultsOpts.Limit, results)
	if err != nil {
		return err
	}
	return results.Close()
}

// Iterate over the results of an AllDocs query, performing ForEachDocID handling for each row
func (db *Database) processForEachDocIDResults(callback ForEachDocIDFunc, limit uint64, results sgbucket.QueryResultIterator) error {

	count := uint64(0)
	for {
		var queryRow AllDocsIndexQueryRow
		var found bool
		var docid, revid string
		var seq uint64
		var channels []string
		if db.Options.UseViews {
			var viewRow AllDocsViewQueryRow
			found = results.Next(&viewRow)
			if found {
				docid = viewRow.Key
				revid = viewRow.Value.RevID
				seq = viewRow.Value.Sequence
				channels = viewRow.Value.Channels
			}
		} else {
			found = results.Next(&queryRow)
			if found {
				docid = queryRow.Id
				revid = queryRow.RevID
				seq = queryRow.Sequence
				channels = make([]string, 0)
				// Query returns all channels, but we only want to return active channels
				for channelName, removal := range queryRow.Channels {
					if removal == nil {
						channels = append(channels, channelName)
					}
				}
			}
		}
		if !found {
			break
		}

		if ok, err := callback(IDRevAndSequence{docid, revid, seq}, channels); ok {
			count++
		} else if err != nil {
			return err
		}
		// We have to apply limit check after callback has been called
		// to account for rows that are not in the current users channels
		if limit > 0 && count == limit {
			break
		}

	}
	return nil
}

// Returns the IDs of all users and roles
func (db *DatabaseContext) AllPrincipalIDs(ctx context.Context) (users, roles []string, err error) {

	startKey := ""
	limit := db.Options.QueryPaginationLimit

	users = []string{}
	roles = []string{}

outerLoop:
	for {
		results, err := db.QueryPrincipals(ctx, startKey, limit)
		if err != nil {
			return nil, nil, err
		}

		var isUser bool
		var principalName string
		lenUserKeyPrefix := len(base.UserPrefix)

		resultCount := 0

		for {
			// startKey is inclusive for views, so need to skip first result if using non-empty startKey, as this results in an overlapping result
			var skipAddition bool
			if resultCount == 0 && startKey != "" {
				skipAddition = true
			}

			if db.Options.UseViews {
				var viewRow principalsViewRow
				found := results.Next(&viewRow)
				if !found {
					break
				}
				isUser = viewRow.Value
				principalName = viewRow.Key
				startKey = principalName
			} else {
				var queryRow QueryIdRow
				found := results.Next(&queryRow)
				if !found {
					break
				}
				if len(queryRow.Id) < lenUserKeyPrefix {
					continue
				}
				isUser = queryRow.Id[0:lenUserKeyPrefix] == base.UserPrefix
				principalName = queryRow.Id[lenUserKeyPrefix:]
				startKey = queryRow.Id
			}
			resultCount++

			if principalName != "" && !skipAddition {
				if isUser {
					users = append(users, principalName)
				} else {
					roles = append(roles, principalName)
				}
			}
		}

		closeErr := results.Close()
		if closeErr != nil {
			return nil, nil, closeErr
		}

		if resultCount < limit {
			break outerLoop
		}

	}

	return users, roles, nil
}

// Returns user information for all users (ID, disabled, email)
func (db *DatabaseContext) GetUsers(ctx context.Context, limit int) (users []auth.PrincipalConfig, err error) {

	if db.Options.UseViews {
		return nil, errors.New("GetUsers not supported when running with useViews=true")
	}

	// While using SyncDocs index, must set startKey to the user prefix to avoid unwanted interaction between
	// limit handling and startKey (non-user _sync: prefixed documents being included in the query limit evaluation).
	// This doesn't happen for AllPrincipalIDs, I believe because the role check forces query to not assume
	// a contiguous set of results
	startKey := base.UserPrefix
	paginationLimit := db.Options.QueryPaginationLimit
	if paginationLimit == 0 {
		paginationLimit = DefaultQueryPaginationLimit
	}

	// If the requested limit is lower than the pagination limit, use requested limit as pagination limit
	if limit > 0 && limit < paginationLimit {
		paginationLimit = limit
	}

	users = []auth.PrincipalConfig{}

	totalCount := 0

outerLoop:
	for {
		results, err := db.QueryUsers(ctx, startKey, paginationLimit)
		if err != nil {
			return nil, err
		}

		resultCount := 0
		for {
			// startKey is inclusive, so need to skip first result if using non-empty startKey, as this results in an overlapping result
			var skipAddition bool
			if resultCount == 0 && startKey != base.UserPrefix {
				skipAddition = true
			}

			var queryRow QueryUsersRow
			found := results.Next(&queryRow)
			if !found {
				break
			}
			startKey = base.UserPrefix + queryRow.Name
			resultCount++
			if queryRow.Name != "" && !skipAddition {
				principal := auth.PrincipalConfig{
					Name:     &queryRow.Name,
					Email:    &queryRow.Email,
					Disabled: &queryRow.Disabled,
				}
				users = append(users, principal)
				totalCount++
				if limit > 0 && totalCount >= limit {
					break
				}
			}
		}

		closeErr := results.Close()
		if closeErr != nil {
			return nil, closeErr
		}

		if resultCount < paginationLimit {
			break outerLoop
		}

		if limit > 0 && totalCount >= limit {
			break outerLoop
		}

	}

	return users, nil
}

// ////// HOUSEKEEPING:

// Deletes all session documents for a user
func (db *DatabaseContext) DeleteUserSessions(ctx context.Context, userName string) error {

	results, err := db.QuerySessions(ctx, userName)
	if err != nil {
		return err
	}

	var sessionsRow QueryIdRow
	for results.Next(&sessionsRow) {
		base.InfofCtx(ctx, base.KeyCRUD, "\tDeleting %q", sessionsRow.Id)
		if err := db.Bucket.Delete(sessionsRow.Id); err != nil {
			base.WarnfCtx(ctx, "Error deleting %q: %v", sessionsRow.Id, err)
		}
	}
	return results.Close()
}

// Trigger tombstone compaction from view and/or GSI indexes.  Several Sync Gateway indexes server tombstones (deleted documents with an xattr).
// There currently isn't a mechanism for server to remove these docs from the index when the tombstone is purged by the server during
// metadata purge, because metadata purge doesn't trigger a DCP event.
// When compact is run, Sync Gateway initiates a normal delete operation for the document and xattr (a Sync Gateway purge).  This triggers
// removal of the document from the index.  In the event that the document has already been purged by server, we need to recreate and delete
// the document to accomplish the same result.
type compactCallbackFunc func(purgedDocCount *int)

func (db *Database) Compact(skipRunningStateCheck bool, callback compactCallbackFunc, terminator *base.SafeTerminator) (int, error) {
	if !skipRunningStateCheck {
		if !atomic.CompareAndSwapUint32(&db.CompactState, DBCompactNotRunning, DBCompactRunning) {
			return 0, base.HTTPErrorf(http.StatusServiceUnavailable, "Compaction already running")
		}

		defer atomic.CompareAndSwapUint32(&db.CompactState, DBCompactRunning, DBCompactNotRunning)
	}

	// Compact should be a no-op if not running w/ xattrs
	if !db.UseXattrs() {
		return 0, nil
	}

	// Trigger view compaction for all tombstoned documents older than the purge interval
	startTime := time.Now()
	purgeOlderThan := startTime.Add(-db.PurgeInterval)

	purgedDocCount := 0

	defer callback(&purgedDocCount)

	ctx := db.Ctx

	base.InfofCtx(ctx, base.KeyAll, "Starting compaction of purged tombstones for %s ...", base.MD(db.Name))

	// Update metadata purge interval if not explicitly set to 0 (used in testing)
	if db.PurgeInterval > 0 {
		cbStore, ok := base.AsCouchbaseStore(db.Bucket)
		if ok {
			serverPurgeInterval, err := cbStore.MetadataPurgeInterval()
			if err != nil {
				base.WarnfCtx(ctx, "Unable to retrieve server's metadata purge interval - using existing purge interval. %s", err)
			} else if serverPurgeInterval > 0 {
				db.PurgeInterval = serverPurgeInterval
			}
		}
	}
	base.InfofCtx(ctx, base.KeyAll, "Tombstone compaction using the metadata purge interval of %.2f days.", db.PurgeInterval.Hours()/24)

	purgeBody := Body{"_purged": true}
	for {
		purgedDocs := make([]string, 0)
		results, err := db.QueryTombstones(ctx, purgeOlderThan, QueryTombstoneBatch)
		if err != nil {
			return 0, err
		}
		var tombstonesRow QueryIdRow
		var resultCount int
		for results.Next(&tombstonesRow) {
			select {
			case <-terminator.Done():
				closeErr := results.Close()
				if closeErr != nil {
					return 0, closeErr
				}
				return purgedDocCount, nil
			default:
			}

			resultCount++
			base.DebugfCtx(ctx, base.KeyCRUD, "\tDeleting %q", tombstonesRow.Id)
			// First, attempt to purge.
			purgeErr := db.Purge(tombstonesRow.Id)
			if purgeErr == nil {
				purgedDocs = append(purgedDocs, tombstonesRow.Id)
			} else if base.IsDocNotFoundError(purgeErr) {
				// If key no longer exists, need to add and remove to trigger removal from view
				_, addErr := db.Bucket.Add(tombstonesRow.Id, 0, purgeBody)
				if addErr != nil {
					base.WarnfCtx(ctx, "Error compacting key %s (add) - tombstone will not be compacted.  %v", base.UD(tombstonesRow.Id), addErr)
					continue
				}

				// At this point, the doc is not in a usable state for mobile
				// so mark it to be removed from cache, even if the subsequent delete fails
				purgedDocs = append(purgedDocs, tombstonesRow.Id)

				if delErr := db.Bucket.Delete(tombstonesRow.Id); delErr != nil {
					base.ErrorfCtx(ctx, "Error compacting key %s (delete) - tombstone will not be compacted.  %v", base.UD(tombstonesRow.Id), delErr)
				}
			} else {
				base.WarnfCtx(ctx, "Error compacting key %s (purge) - tombstone will not be compacted.  %v", base.UD(tombstonesRow.Id), purgeErr)
			}
		}

		err = results.Close()
		if err != nil {
			return 0, err
		}

		// Now purge them from all channel caches
		count := len(purgedDocs)
		purgedDocCount += count
		if count > 0 {
			db.changeCache.Remove(purgedDocs, startTime)
			db.DbStats.Database().NumTombstonesCompacted.Add(int64(count))
		}
		base.DebugfCtx(ctx, base.KeyAll, "Compacted %v tombstones", count)

		callback(&purgedDocCount)

		if resultCount < QueryTombstoneBatch {
			break
		}
	}

	base.InfofCtx(ctx, base.KeyAll, "Finished compaction of purged tombstones for %s... Total Tombstones Compacted: %d", base.MD(db.Name), purgedDocCount)

	return purgedDocCount, nil
}

// ////// SYNC FUNCTION:

// Sets the database context's sync function based on the JS code from config.
// Returns a boolean indicating whether the function is different from the saved one.
// If multiple gateway instances try to update the function at the same time (to the same new
// value) only one of them will get a changed=true result.
func (dbCtx *DatabaseContext) UpdateSyncFun(syncFun string) (changed bool, err error) {
	if syncFun == "" {
		dbCtx.ChannelMapper = nil
	} else if dbCtx.ChannelMapper != nil {
		_, err = dbCtx.ChannelMapper.SetFunction(syncFun)
	} else {
		dbCtx.ChannelMapper = channels.NewChannelMapper(syncFun, dbCtx.Options.JavascriptTimeout)
	}
	if err != nil {
		base.WarnfCtx(context.TODO(), "Error setting sync function: %s", err)
		return
	}

	var syncData struct { // format of the sync-fn document
		Sync string
	}

	_, err = dbCtx.Bucket.Update(base.SyncDataKeyWithGroupID(dbCtx.Options.GroupID), 0, func(currentValue []byte) ([]byte, *uint32, bool, error) {
		// The first time opening a new db, currentValue will be nil. Don't treat this as a change.
		if currentValue != nil {
			parseErr := base.JSONUnmarshal(currentValue, &syncData)
			if parseErr != nil || syncData.Sync != syncFun {
				changed = true
			}
		}
		if changed || currentValue == nil {
			syncData.Sync = syncFun
			bytes, err := base.JSONMarshal(syncData)
			return bytes, nil, false, err
		} else {
			return nil, nil, false, base.ErrUpdateCancel // value unchanged, no need to save
		}
	})

	if err == base.ErrUpdateCancel {
		err = nil
	}
	return
}

// Re-runs the sync function on every current document in the database (if doCurrentDocs==true)
// and/or imports docs in the bucket not known to the gateway (if doImportDocs==true).
// To be used when the JavaScript sync function changes.
type updateAllDocChannelsCallbackFunc func(docsProcessed, docsChanged *int)

func (db *Database) UpdateAllDocChannels(regenerateSequences bool, callback updateAllDocChannelsCallbackFunc, terminator *base.SafeTerminator) (int, error) {
	base.InfofCtx(db.Ctx, base.KeyAll, "Recomputing document channels...")
	base.InfofCtx(db.Ctx, base.KeyAll, "Re-running sync function on all documents...")

	queryLimit := db.Options.QueryPaginationLimit
	startSeq := uint64(0)
	endSeq, err := db.sequences.getSequence()
	if err != nil {
		return 0, err
	}

	docsChanged := 0
	docsProcessed := 0

	// In the event of an early exit we would like to ensure these values are up to date which they wouldn't be if they
	// were unable to reach the end of the batch iteration.
	defer callback(&docsProcessed, &docsChanged)

	var unusedSequences []uint64

	for {
		results, err := db.QueryResync(db.Ctx, queryLimit, startSeq, endSeq)
		if err != nil {
			return 0, err
		}

		queryRowCount := 0
		highSeq := uint64(0)

		var importRow QueryIdRow
		for results.Next(&importRow) {
			select {
			case <-terminator.Done():
				base.InfofCtx(db.Ctx, base.KeyAll, "Resync was stopped before the operation could be completed. System "+
					"may be in an inconsistent state. Docs changed: %d Docs Processed: %d", docsChanged, docsProcessed)
				closeErr := results.Close()
				if closeErr != nil {
					return 0, closeErr
				}
				return docsChanged, nil
			default:
			}

			docid := importRow.Id
			key := realDocID(docid)
			queryRowCount++
			docsProcessed++
			documentUpdateFunc := func(doc *Document) (updatedDoc *Document, shouldUpdate bool, updatedExpiry *uint32, err error) {
				highSeq = doc.Sequence
				forceUpdate := false
				if !doc.HasValidSyncData() {
					// This is a document not known to the sync gateway. Ignore it:
					return nil, false, nil, base.ErrUpdateCancel
				} else {
					base.DebugfCtx(db.Ctx, base.KeyCRUD, "\tRe-syncing document %q", base.UD(docid))
				}

				// Run the sync fn over each current/leaf revision, in case there are conflicts:
				changed := 0
				doc.History.forEachLeaf(func(rev *RevInfo) {
					bodyBytes, _, err := db.get1xRevFromDoc(doc, rev.ID, false)
					if err != nil {
						base.WarnfCtx(db.Ctx, "Error getting rev from doc %s/%s %s", base.UD(docid), rev.ID, err)
					}
					var body Body
					if err := body.Unmarshal(bodyBytes); err != nil {
						base.WarnfCtx(db.Ctx, "Error unmarshalling body %s/%s for sync function %s", base.UD(docid), rev.ID, err)
						return
					}
					metaMap, err := doc.GetMetaMap(db.Options.UserXattrKey)
					if err != nil {
						return
					}
					channels, access, roles, syncExpiry, _, err := db.getChannelsAndAccess(doc, body, metaMap, rev.ID)
					if err != nil {
						// Probably the validator rejected the doc
						base.WarnfCtx(db.Ctx, "Error calling sync() on doc %q: %v", base.UD(docid), err)
						access = nil
						channels = nil
					}
					rev.Channels = channels

					if rev.ID == doc.CurrentRev {

						if regenerateSequences {
							unusedSequences, err = db.assignSequence(0, doc, unusedSequences)
							if err != nil {
								base.WarnfCtx(db.Ctx, "Unable to assign a sequence number: %v", err)
							}
							forceUpdate = true
						}

						changedChannels, err := doc.updateChannels(db.Ctx, channels)
						changed = len(doc.Access.updateAccess(doc, access)) +
							len(doc.RoleAccess.updateAccess(doc, roles)) +
							len(changedChannels)
						if err != nil {
							return
						}
						// Only update document expiry based on the current (active) rev
						if syncExpiry != nil {
							doc.UpdateExpiry(*syncExpiry)
							updatedExpiry = syncExpiry
						}
					}
				})
				shouldUpdate = changed > 0 || forceUpdate
				return doc, shouldUpdate, updatedExpiry, nil
			}
			var err error
			if db.UseXattrs() {
				writeUpdateFunc := func(currentValue []byte, currentXattr []byte, currentUserXattr []byte, cas uint64) (
					raw []byte, rawXattr []byte, deleteDoc bool, expiry *uint32, err error) {
					// There's no scenario where a doc should from non-deleted to deleted during UpdateAllDocChannels processing,
					// so deleteDoc is always returned as false.
					if currentValue == nil || len(currentValue) == 0 {
						return nil, nil, deleteDoc, nil, base.ErrUpdateCancel
					}
					doc, err := unmarshalDocumentWithXattr(docid, currentValue, currentXattr, currentUserXattr, cas, DocUnmarshalAll)
					if err != nil {
						return nil, nil, deleteDoc, nil, err
					}
					updatedDoc, shouldUpdate, updatedExpiry, err := documentUpdateFunc(doc)
					if err != nil {
						return nil, nil, deleteDoc, nil, err
					}
					if shouldUpdate {
						base.InfofCtx(db.Ctx, base.KeyAccess, "Saving updated channels and access grants of %q", base.UD(docid))
						if updatedExpiry != nil {
							updatedDoc.UpdateExpiry(*updatedExpiry)
						}

						doc.SetCrc32cUserXattrHash()
						raw, rawXattr, err = updatedDoc.MarshalWithXattr()
						return raw, rawXattr, deleteDoc, updatedExpiry, err
					} else {
						return nil, nil, deleteDoc, nil, base.ErrUpdateCancel
					}
				}
				_, err = db.Bucket.WriteUpdateWithXattr(key, base.SyncXattrName, db.Options.UserXattrKey, 0, nil, nil, writeUpdateFunc)
			} else {
				_, err = db.Bucket.Update(key, 0, func(currentValue []byte) ([]byte, *uint32, bool, error) {
					// Be careful: this block can be invoked multiple times if there are races!
					if currentValue == nil {
						return nil, nil, false, base.ErrUpdateCancel // someone deleted it?!
					}
					doc, err := unmarshalDocument(docid, currentValue)
					if err != nil {
						return nil, nil, false, err
					}
					updatedDoc, shouldUpdate, updatedExpiry, err := documentUpdateFunc(doc)
					if err != nil {
						return nil, nil, false, err
					}
					if shouldUpdate {
						base.InfofCtx(db.Ctx, base.KeyAccess, "Saving updated channels and access grants of %q", base.UD(docid))
						if updatedExpiry != nil {
							updatedDoc.UpdateExpiry(*updatedExpiry)
						}

						updatedBytes, marshalErr := base.JSONMarshal(updatedDoc)
						return updatedBytes, updatedExpiry, false, marshalErr
					} else {
						return nil, nil, false, base.ErrUpdateCancel
					}
				})
			}
			if err == nil {
				docsChanged++
			} else if err != base.ErrUpdateCancel {
				base.WarnfCtx(db.Ctx, "Error updating doc %q: %v", base.UD(docid), err)
			}
		}

		callback(&docsProcessed, &docsChanged)

		// Close query results
		closeErr := results.Close()
		if closeErr != nil {
			return 0, closeErr
		}

		if queryRowCount < queryLimit || highSeq >= endSeq {
			break
		}
		startSeq = highSeq + 1
	}

	for _, sequence := range unusedSequences {
		err := db.sequences.releaseSequence(sequence)
		if err != nil {
			base.WarnfCtx(db.Ctx, "Error attempting to release sequence %d. Error %v", sequence, err)
		}
	}

	if regenerateSequences {
		users, roles, err := db.AllPrincipalIDs(db.Ctx)
		if err != nil {
			return docsChanged, err
		}

		authr := db.Authenticator(db.Ctx)
		regeneratePrincipalSequences := func(princ auth.Principal) error {
			nextSeq, err := db.DatabaseContext.sequences.nextSequence()
			if err != nil {
				return err
			}

			err = authr.UpdateSequenceNumber(princ, nextSeq)
			if err != nil {
				return err
			}

			return nil
		}

		for _, role := range roles {
			role, err := authr.GetRole(role)
			if err != nil {
				return docsChanged, err
			}
			err = regeneratePrincipalSequences(role)
			if err != nil {
				return docsChanged, err
			}
		}

		for _, user := range users {
			user, err := authr.GetUser(user)
			if err != nil {
				return docsChanged, err
			}
			err = regeneratePrincipalSequences(user)
			if err != nil {
				return docsChanged, err
			}
		}

	}

	base.InfofCtx(db.Ctx, base.KeyAll, "Finished re-running sync function; %d/%d docs changed", docsChanged, docsProcessed)

	if docsChanged > 0 {
		// Now invalidate channel cache of all users/roles:
		base.InfofCtx(db.Ctx, base.KeyAll, "Invalidating channel caches of users/roles...")
		users, roles, _ := db.AllPrincipalIDs(db.Ctx)
		for _, name := range users {
			db.invalUserChannels(name, endSeq)
		}
		for _, name := range roles {
			db.invalRoleChannels(name, endSeq)
		}
	}
	return docsChanged, nil
}

func (db *Database) invalUserRoles(username string, invalSeq uint64) {
	authr := db.Authenticator(db.Ctx)
	if err := authr.InvalidateRoles(username, invalSeq); err != nil {
		base.WarnfCtx(db.Ctx, "Error invalidating roles for user %s: %v", base.UD(username), err)
	}
}

func (db *Database) invalUserChannels(username string, invalSeq uint64) {
	authr := db.Authenticator(db.Ctx)
	if err := authr.InvalidateChannels(username, true, invalSeq); err != nil {
		base.WarnfCtx(db.Ctx, "Error invalidating channels for user %s: %v", base.UD(username), err)
	}
}

func (db *Database) invalRoleChannels(rolename string, invalSeq uint64) {
	authr := db.Authenticator(db.Ctx)
	if err := authr.InvalidateChannels(rolename, false, invalSeq); err != nil {
		base.WarnfCtx(db.Ctx, "Error invalidating channels for role %s: %v", base.UD(rolename), err)
	}
}

func (db *Database) invalUserOrRoleChannels(name string, invalSeq uint64) {

	principalName, isRole := channels.AccessNameToPrincipalName(name)
	if isRole {
		db.invalRoleChannels(principalName, invalSeq)
	} else {
		db.invalUserChannels(principalName, invalSeq)
	}
}

func (dbCtx *DatabaseContext) ObtainManagementEndpoints() ([]string, error) {
	cbStore, ok := base.AsCouchbaseStore(dbCtx.Bucket)
	if !ok {
		base.WarnfCtx(context.TODO(), "Database %v: Unable to get server management endpoints. Underlying bucket type was not GoCBBucket.", base.MD(dbCtx.Name))
		return nil, nil
	}

	return base.GoCBBucketMgmtEndpoints(cbStore)
}

func (dbCtx *DatabaseContext) ObtainManagementEndpointsAndHTTPClient() ([]string, *http.Client, error) {
	cbStore, ok := base.AsCouchbaseStore(dbCtx.Bucket)
	if !ok {
		base.WarnfCtx(context.TODO(), "Database %v: Unable to get server management endpoints. Underlying bucket type was not GoCBBucket.", base.MD(dbCtx.Name))
		return nil, nil, nil
	}

	// This shouldn't happen as the only place we don't initialize this is in the case where we're not using a Couchbase
	// Bucket. This means the above check should catch it but check just to be safe.
	if dbCtx.NoX509HTTPClient == nil {
		return nil, nil, fmt.Errorf("unable to obtain http client")
	}

	endpoints, err := base.GoCBBucketMgmtEndpoints(cbStore)
	if err != nil {
		return nil, nil, err
	}

	return endpoints, dbCtx.NoX509HTTPClient, nil
}

func (context *DatabaseContext) GetUserViewsEnabled() bool {
	if context.Options.UnsupportedOptions != nil && context.Options.UnsupportedOptions.UserViews != nil && context.Options.UnsupportedOptions.UserViews.Enabled != nil {
		return *context.Options.UnsupportedOptions.UserViews.Enabled
	}
	return false
}

func (context *DatabaseContext) UseXattrs() bool {
	return context.Options.EnableXattr
}

func (context *DatabaseContext) UseViews() bool {
	return context.Options.UseViews
}

func (context *DatabaseContext) DeltaSyncEnabled() bool {
	return context.Options.DeltaSyncOptions.Enabled
}

func (context *DatabaseContext) AllowExternalRevBodyStorage() bool {

	// Support unit testing w/out xattrs enabled
	if base.TestExternalRevStorage {
		return false
	}
	return !context.UseXattrs()
}

func (context *DatabaseContext) SetUserViewsEnabled(value bool) {
	if context.Options.UnsupportedOptions == nil {
		context.Options.UnsupportedOptions = &UnsupportedOptions{}
	}
	if context.Options.UnsupportedOptions.UserViews == nil {
		context.Options.UnsupportedOptions.UserViews = &UserViewsOptions{}
	}
	context.Options.UnsupportedOptions.UserViews.Enabled = &value
}

// For test usage
func (context *DatabaseContext) FlushRevisionCacheForTest() {

	context.revisionCache = NewRevisionCache(
		context.Options.RevisionCacheOptions,
		context,
		context.DbStats.Cache(),
	)

}

func initDatabaseStats(dbName string, autoImport bool, options DatabaseContextOptions) *base.DbStats {

	enabledDeltaSync := options.DeltaSyncOptions.Enabled
	enabledImport := autoImport || options.EnableXattr
	enabledViews := options.UseViews

	var queryNames []string
	if enabledViews {
		queryNames = []string{
			fmt.Sprintf(base.StatViewFormat, DesignDocSyncGateway(), ViewAccess),
			fmt.Sprintf(base.StatViewFormat, DesignDocSyncGateway(), ViewAccessVbSeq),
			fmt.Sprintf(base.StatViewFormat, DesignDocSyncGateway(), ViewChannels),
			fmt.Sprintf(base.StatViewFormat, DesignDocSyncGateway(), ViewPrincipals),
			fmt.Sprintf(base.StatViewFormat, DesignDocSyncGateway(), ViewRoleAccess),
			fmt.Sprintf(base.StatViewFormat, DesignDocSyncGateway(), ViewRoleAccessVbSeq),
			fmt.Sprintf(base.StatViewFormat, DesignDocSyncHousekeeping(), ViewAllDocs),
			fmt.Sprintf(base.StatViewFormat, DesignDocSyncHousekeeping(), ViewImport),
			fmt.Sprintf(base.StatViewFormat, DesignDocSyncHousekeeping(), ViewSessions),
			fmt.Sprintf(base.StatViewFormat, DesignDocSyncHousekeeping(), ViewTombstones),
		}
	} else {
		queryNames = []string{
			QueryTypeAccess,
			QueryTypeRoleAccess,
			QueryTypeChannels,
			QueryTypeChannelsStar,
			QueryTypeSequences,
			QueryTypePrincipals,
			QueryTypeSessions,
			QueryTypeTombstones,
			QueryTypeResync,
			QueryTypeAllDocs,
			QueryTypeUsers,
		}
	}
	for name, _ := range options.UserQueries {
		queryNames = append(queryNames, QueryTypeUserPrefix+name)
	}

	return base.SyncGatewayStats.NewDBStats(dbName, enabledDeltaSync, enabledImport, enabledViews, queryNames...)
}

// For test usage
func (context *DatabaseContext) GetRevisionCacheForTest() RevisionCache {
	return context.revisionCache
}

func (context *DatabaseContext) AllowConflicts() bool {
	if context.Options.AllowConflicts != nil {
		return *context.Options.AllowConflicts
	}
	return base.DefaultAllowConflicts
}

func (context *DatabaseContext) AllowFlushNonCouchbaseBuckets() bool {
	if context.Options.UnsupportedOptions != nil && context.Options.UnsupportedOptions.APIEndpoints != nil {
		return context.Options.UnsupportedOptions.APIEndpoints.EnableCouchbaseBucketFlush
	}
	return false
}

// ////// SEQUENCE ALLOCATION:

func (context *DatabaseContext) LastSequence() (uint64, error) {
	return context.sequences.lastSequence()
}

// Helpers for unsupported options
func (context *DatabaseContext) IsGuestReadOnly() bool {
	return context.Options.UnsupportedOptions != nil && context.Options.UnsupportedOptions.GuestReadOnly
}

<<<<<<< HEAD
}

//////// TIMEOUTS

// Calls a function, synchronously, while imposing a timeout on the Database's Context. Any call to CheckTimeout while the function is running will return an error if the timeout has expired.
// The function will *not* be aborted automatically! Its code must check for timeouts by calling CheckTimeout periodically, returning once that produces an error.
func (db *Database) WithTimeout(timeout time.Duration, operation func() error) error {
	oldCtx := db.Ctx
	newCtx, cancel := context.WithTimeout(oldCtx, timeout)
	db.Ctx = newCtx // Push a new Context with the timeout
	defer func() {
		db.Ctx = oldCtx // On the way out, restore the previous Context
		cancel()
	}()
	return operation()
}

// Returns an HTTP timeout (408) error if the Database's Context has an expired timeout or has been explicitly canceled. (See WithTimeout.)
func (db *Database) CheckTimeout() error {
	if db.Ctx == nil {
		return nil
	}
	select {
	case <-db.Ctx.Done():
		return base.HTTPErrorf(http.StatusRequestTimeout, "Request timed out")
	default:
		return nil
	}
=======
func (context *DatabaseContext) ForceAPIForbiddenErrors() bool {
	return context.Options.UnsupportedOptions != nil && context.Options.UnsupportedOptions.ForceAPIForbiddenErrors
>>>>>>> 8744c2a4
}<|MERGE_RESOLUTION|>--- conflicted
+++ resolved
@@ -120,9 +120,7 @@
 	ServeInsecureAttachmentTypes bool                     // Attachment content type will bypass the content-disposition handling, default false
 	NoX509HTTPClient             *http.Client             // A HTTP Client from gocb to use the management endpoints
 	ServerContextHasStarted      chan struct{}            // Closed via PostStartup once the server has fully started
-<<<<<<< HEAD
 	graphQL                      *GraphQL                 // GraphQL query evaluator
-=======
 	Scopes                       map[string]Scope         // A map keyed by scope name containing a set of scopes/collections. Nil if running with only _default._default
 }
 
@@ -132,7 +130,6 @@
 
 type Collection struct {
 	CollectionCtx *DatabaseContext // SG Database operations (e.g. GetDocument) for this collection.
->>>>>>> 8744c2a4
 }
 
 type DatabaseContextOptions struct {
@@ -206,11 +203,8 @@
 	SgrTlsSkipVerify          bool                     `json:"sgr_tls_skip_verify,omitempty"`           // Config option to enable self-signed certs for SG-Replicate testing.
 	RemoteConfigTlsSkipVerify bool                     `json:"remote_config_tls_skip_verify,omitempty"` // Config option to enable self signed certificates for external JavaScript load.
 	GuestReadOnly             bool                     `json:"guest_read_only,omitempty"`               // Config option to restrict GUEST document access to read-only
-<<<<<<< HEAD
+	ForceAPIForbiddenErrors   bool                     `json:"force_api_forbidden_errors,omitempty"`    // Config option to force the REST API to return forbidden errors
 	ConnectedClient           bool                     `json:"connected_client,omitempty"`              // Enables BLIP connected-client APIs
-=======
-	ForceAPIForbiddenErrors   bool                     `json:"force_api_forbidden_errors,omitempty"`    // Config option to force the REST API to return forbidden errors
->>>>>>> 8744c2a4
 }
 
 type WarningThresholds struct {
@@ -1756,7 +1750,8 @@
 	return context.Options.UnsupportedOptions != nil && context.Options.UnsupportedOptions.GuestReadOnly
 }
 
-<<<<<<< HEAD
+func (context *DatabaseContext) ForceAPIForbiddenErrors() bool {
+	return context.Options.UnsupportedOptions != nil && context.Options.UnsupportedOptions.ForceAPIForbiddenErrors
 }
 
 //////// TIMEOUTS
@@ -1785,8 +1780,4 @@
 	default:
 		return nil
 	}
-=======
-func (context *DatabaseContext) ForceAPIForbiddenErrors() bool {
-	return context.Options.UnsupportedOptions != nil && context.Options.UnsupportedOptions.ForceAPIForbiddenErrors
->>>>>>> 8744c2a4
 }