/*
Copyright 2020-Present Couchbase, Inc.

Use of this software is governed by the Business Source License included in
the file licenses/BSL-Couchbase.txt.  As of the Change Date specified in that
file, in accordance with the Business Source License, use of this software will
be governed by the Apache License, Version 2.0, included in the file
licenses/APL2.txt.
*/

package db

import (
	"bytes"
	"context"
	"encoding/json"
	"fmt"
	"net/http"
	"runtime/debug"
	"strconv"
	"strings"
	"sync/atomic"
	"time"

	"github.com/couchbase/go-blip"
	sgbucket "github.com/couchbase/sg-bucket"
	"github.com/couchbase/sync_gateway/base"
	"github.com/couchbase/sync_gateway/channels"
)

// handlersByProfile defines the routes for each message profile (verb) of an incoming request to the function that handles it.
var handlersByProfile = map[string]blipHandlerFunc{
	MessageGetCheckpoint:   collectionBlipHandler((*blipHandler).handleGetCheckpoint),
	MessageSetCheckpoint:   collectionBlipHandler((*blipHandler).handleSetCheckpoint),
	MessageSubChanges:      userBlipHandler(collectionBlipHandler((*blipHandler).handleSubChanges)),
	MessageUnsubChanges:    userBlipHandler(collectionBlipHandler((*blipHandler).handleUnsubChanges)),
	MessageChanges:         userBlipHandler(collectionBlipHandler((*blipHandler).handleChanges)),
	MessageRev:             userBlipHandler(collectionBlipHandler((*blipHandler).handleRev)),
	MessageNoRev:           collectionBlipHandler((*blipHandler).handleNoRev),
	MessageGetAttachment:   userBlipHandler(collectionBlipHandler((*blipHandler).handleGetAttachment)),
	MessageProveAttachment: userBlipHandler(collectionBlipHandler((*blipHandler).handleProveAttachment)),
	MessageProposeChanges:  collectionBlipHandler((*blipHandler).handleProposeChanges),
	MessageGetRev:          userBlipHandler(collectionBlipHandler((*blipHandler).handleGetRev)),
	MessagePutRev:          userBlipHandler(collectionBlipHandler((*blipHandler).handlePutRev)),

	MessageGetCollections: userBlipHandler((*blipHandler).handleGetCollections),
}

var kConnectedClientHandlersByProfile = map[string]blipHandlerFunc{
	MessageFunction: userBlipHandler((*blipHandler).handleFunction),
}

// Replication throttling
const (
	// DefaultMaxConcurrentChangesBatches is the maximum number of in-flight changes batches a client is allowed to send concurrently without being throttled.
	DefaultMaxConcurrentChangesBatches = 2
	// DefaultMaxConcurrentRevs is the maximum number of in-flight revisions a client is allowed to send or receive concurrently without being throttled.
	DefaultMaxConcurrentRevs = 5
)

type blipHandler struct {
	*BlipSyncContext
	db            *Database                   // Handler-specific copy of the BlipSyncContext's blipContextDb
	collection    *DatabaseCollectionWithUser // Handler-specific copy of the BlipSyncContext's collection specific DB
	collectionCtx *blipSyncCollectionContext  // Sync-specific data for this collection
	collectionIdx *int                        // index into BlipSyncContext.collectionMapping for the collection
	loggingCtx    context.Context             // inherited from BlipSyncContext.loggingCtx with additional handler-only information (like keyspace)
	serialNumber  uint64                      // This blip handler's serial number to differentiate logs w/ other handlers
}

func newBlipHandler(ctx context.Context, bc *BlipSyncContext, db *Database, serialNumber uint64) *blipHandler {
	return &blipHandler{
		BlipSyncContext: bc,
		db:              db,
		loggingCtx:      ctx,
		serialNumber:    serialNumber,
	}
}

// BlipSyncContextClientType represents whether to replicate to another Sync Gateway or Couchbase Lite
type BLIPSyncContextClientType string

const (
	BLIPCorrelationIDResponseHeader = "X-Correlation-ID"

	BLIPSyncClientTypeQueryParam = "client"

	BLIPClientTypeCBL2 BLIPSyncContextClientType = "cbl2"
	BLIPClientTypeSGR2 BLIPSyncContextClientType = "sgr2"
)

type blipHandlerFunc func(*blipHandler, *blip.Message) error

var (
	// CBLReconnectErrorCode is the error code that CBL will use to trigger a reconnect
	CBLReconnectErrorCode = http.StatusServiceUnavailable

	ErrUseProposeChanges = base.HTTPErrorf(http.StatusConflict, "Use 'proposeChanges' instead")

	// ErrDatabaseWentAway is returned when a replication tries to use a closed database.
	// HTTP 503 tells the client to reconnect and try again.
	ErrDatabaseWentAway = base.HTTPErrorf(http.StatusServiceUnavailable, "Sync Gateway database went away - asking client to reconnect")

	// ErrAttachmentNotFound is returned when the attachment that is asked by one of the peers does
	// not exist in another to prove that it has the attachment during Inter-Sync Gateway Replication.
	ErrAttachmentNotFound = base.HTTPErrorf(http.StatusNotFound, "attachment not found")
)

// userBlipHandler wraps another blip handler with code that reloads the user object when the user
// or the user's roles have changed, to make sure that the replication has the latest channel access grants.
// Uses a userChangeWaiter to detect changes to the user or roles.  Note that in the case of a pushed document
// triggering a user access change, this happens at write time (via MarkPrincipalsChanged), and doesn't
// depend on the userChangeWaiter.
func userBlipHandler(next blipHandlerFunc) blipHandlerFunc {
	return func(bh *blipHandler, bm *blip.Message) error {

		// Reload user if it has changed
		if err := bh.refreshUser(); err != nil {
			return err
		}
		// Call down to the underlying handler and return it's value
		return next(bh, bm)
	}
}

func (bh *blipHandler) refreshUser() error {

	bc := bh.BlipSyncContext
	if bc.userName != "" {
		// Check whether user needs to be refreshed
		bc.dbUserLock.Lock()
		defer bc.dbUserLock.Unlock()
		userChanged := bc.userChangeWaiter.RefreshUserCount()

		// If changed, refresh the user and db while holding the lock
		if userChanged {
			// Refresh the BlipSyncContext database
			err := bc.blipContextDb.ReloadUser(bh.loggingCtx)
			if err != nil {
				return base.NewHTTPError(CBLReconnectErrorCode, err.Error())
			}
			newUser := bc.blipContextDb.User()
			newUser.InitializeRoles()
			bc.userChangeWaiter.RefreshUserKeys(newUser, bc.blipContextDb.MetadataKeys)
			// refresh the handler's database with the new BlipSyncContext database
			bh.db = bh._copyContextDatabase()
			if bh.collection != nil {
				bh.collection = &DatabaseCollectionWithUser{
					DatabaseCollection: bh.collection.DatabaseCollection,
					user:               bh.db.User(),
				}
			}
		}
	}
	return nil
}

// collectionBlipHandler wraps another blip handler to specify a collection
func collectionBlipHandler(next blipHandlerFunc) blipHandlerFunc {
	return func(bh *blipHandler, bm *blip.Message) error {
		collectionIndexStr, ok := bm.Properties[BlipCollection]
		if !ok {
			if !bh.db.HasDefaultCollection() {
				return base.HTTPErrorf(http.StatusBadRequest, "Collection property not specified and default collection is not configured for this database")
			}
			if bh.collections.hasNamedCollections() {
				return base.HTTPErrorf(http.StatusBadRequest, "GetCollections already occurred, subsequent messages need a Collection property")
			}
			var err error
			bh.collection, err = bh.db.GetDefaultDatabaseCollectionWithUser()
			if err != nil {
				return err
			}
			bh.collectionCtx, err = bh.collections.get(nil)
			if err != nil {
				bh.collections.setNonCollectionAware(newBlipSyncCollectionContext(bh.loggingCtx, bh.collection.DatabaseCollection))
				bh.collectionCtx, _ = bh.collections.get(nil)
			}
			bh.loggingCtx = bh.collection.AddCollectionContext(bh.BlipSyncContext.loggingCtx)
			return next(bh, bm)
		}
		if !bh.collections.hasNamedCollections() {
			return base.HTTPErrorf(http.StatusBadRequest, "Passing collection requires calling %s first", MessageGetCollections)
		}

		collectionIndex, err := strconv.Atoi(collectionIndexStr)
		if err != nil {
			return base.HTTPErrorf(http.StatusBadRequest, "collection property needs to be an int, was %q", collectionIndexStr)
		}

		bh.collectionIdx = &collectionIndex
		bh.collectionCtx, err = bh.collections.get(&collectionIndex)
		if err != nil {
			return base.HTTPErrorf(http.StatusBadRequest, "%s", err)
		}
		bh.collection = &DatabaseCollectionWithUser{
			DatabaseCollection: bh.collectionCtx.dbCollection,
			user:               bh.db.user,
		}
		bh.loggingCtx = bh.collection.AddCollectionContext(bh.BlipSyncContext.loggingCtx)
		// Call down to the underlying handler and return it's value
		return next(bh, bm)
	}
}

// ////// CHECKPOINTS

// Received a "getCheckpoint" request
func (bh *blipHandler) handleGetCheckpoint(rq *blip.Message) error {

	client := rq.Properties[BlipClient]
	bh.logEndpointEntry(rq.Profile(), fmt.Sprintf("Client:%s", client))

	response := rq.Response()
	if response == nil {
		return nil
	}

	value, err := bh.collection.GetSpecial(DocTypeLocal, CheckpointDocIDPrefix+client)
	if err != nil {
		return err
	}
	if value == nil {
		return base.NewHTTPError(http.StatusNotFound, http.StatusText(http.StatusNotFound))
	}
	response.Properties[GetCheckpointResponseRev] = value[BodyRev].(string)
	delete(value, BodyRev)
	delete(value, BodyId)
	// TODO: Marshaling here when we could use raw bytes all the way from the bucket
	_ = response.SetJSONBody(value)
	return nil
}

// Received a "setCheckpoint" request
func (bh *blipHandler) handleSetCheckpoint(rq *blip.Message) error {

	checkpointMessage := SetCheckpointMessage{rq}
	bh.logEndpointEntry(rq.Profile(), checkpointMessage.String())

	var checkpoint Body
	if err := checkpointMessage.ReadJSONBody(&checkpoint); err != nil {
		return err
	}
	if revID := checkpointMessage.rev(); revID != "" {
		checkpoint[BodyRev] = revID
	}
	revID, _, err := bh.collection.PutSpecial(DocTypeLocal, CheckpointDocIDPrefix+checkpointMessage.client(), checkpoint)
	if err != nil {
		return err
	}

	checkpointResponse := SetCheckpointResponse{checkpointMessage.Response()}
	checkpointResponse.setRev(revID)

	return nil
}

// ////// CHANGES

// Received a "subChanges" subscription request
func (bh *blipHandler) handleSubChanges(rq *blip.Message) error {
	latestSeq := func() (SequenceID, error) {
		seq, err := bh.collection.LastSequence(bh.loggingCtx)
		return SequenceID{Seq: seq}, err
	}
	subChangesParams, err := NewSubChangesParams(bh.loggingCtx, rq, latestSeq, bh.db.Options.ChangesRequestPlus)
	if err != nil {
		return base.HTTPErrorf(http.StatusBadRequest, "Invalid subChanges parameters")
	}

	// Ensure that only _one_ subChanges subscription can be open on this blip connection at any given time.  SG #3222.
	collectionCtx := bh.collectionCtx
	collectionCtx.changesCtxLock.Lock()
	defer collectionCtx.changesCtxLock.Unlock()
	if !collectionCtx.activeSubChanges.CASRetry(false, true) {
		collectionStr := "default collection"
		if bh.collectionIdx != nil {
			collectionStr = fmt.Sprintf("collection %d", *bh.collectionIdx)
		}
		return fmt.Errorf("blipHandler for %s already has an outstanding subChanges. Cannot open another one", collectionStr)
	}

	// Create ctx if it has been cancelled
	if collectionCtx.changesCtx.Err() != nil {
		collectionCtx.changesCtx, collectionCtx.changesCtxCancel = context.WithCancel(bh.loggingCtx)
	}

	if len(subChangesParams.docIDs()) > 0 && subChangesParams.continuous() {
		return base.HTTPErrorf(http.StatusBadRequest, "DocIDs filter not supported for continuous subChanges")
	}

	bh.logEndpointEntry(rq.Profile(), subChangesParams.String())

	var channels base.Set
	if filter := subChangesParams.filter(); filter == base.ByChannelFilter {
		var err error

		channels, err = subChangesParams.channelsExpandedSet()
		if err != nil {
			return base.HTTPErrorf(http.StatusBadRequest, "%s", err)
		} else if len(channels) == 0 {
			return base.HTTPErrorf(http.StatusBadRequest, "Empty channel list")
		}
	} else if filter != "" {
		return base.HTTPErrorf(http.StatusBadRequest, "Unknown filter; try sync_gateway/bychannel")
	}

	collectionCtx.channels = channels

	clientType := clientTypeCBL2
	if rq.Properties["client_sgr2"] == trueProperty {
		clientType = clientTypeSGR2
	}

	continuous := subChangesParams.continuous()

	requestPlusSeq := uint64(0)
	// If non-continuous, check whether requestPlus handling is set for request or via database config
	if continuous == false {
		useRequestPlus := subChangesParams.requestPlus()
		if useRequestPlus {
			seq, requestPlusErr := bh.db.GetRequestPlusSequence()
			if requestPlusErr != nil {
				return base.HTTPErrorf(http.StatusServiceUnavailable, "Unable to retrieve current sequence for requestPlus=true: %v", requestPlusErr)
			}
			requestPlusSeq = seq
		}
	}

	bh.collectionCtx.sendReplacementRevs = subChangesParams.sendReplacementRevs()

	// Start asynchronous changes goroutine
	go func() {
		// Pull replication stats by type
		if continuous {
			bh.replicationStats.SubChangesContinuousActive.Add(1)
			defer bh.replicationStats.SubChangesContinuousActive.Add(-1)
			bh.replicationStats.SubChangesContinuousTotal.Add(1)
		} else {
			bh.replicationStats.SubChangesOneShotActive.Add(1)
			defer bh.replicationStats.SubChangesOneShotActive.Add(-1)
			bh.replicationStats.SubChangesOneShotTotal.Add(1)
		}

		defer func() {
			collectionCtx.changesCtxCancel()
			collectionCtx.activeSubChanges.Set(false)
		}()
		// sendChanges runs until blip context closes, or fails due to error
		startTime := time.Now()
		_, err = bh.sendChanges(rq.Sender, &sendChangesOptions{
			docIDs:            subChangesParams.docIDs(),
			since:             subChangesParams.Since(),
			continuous:        continuous,
			activeOnly:        subChangesParams.activeOnly(),
			batchSize:         subChangesParams.batchSize(),
			channels:          collectionCtx.channels,
			revocations:       subChangesParams.revocations(),
			clientType:        clientType,
			ignoreNoConflicts: clientType == clientTypeSGR2, // force this side to accept a "changes" message, even in no conflicts mode for SGR2.
			changesCtx:        collectionCtx.changesCtx,
			requestPlusSeq:    requestPlusSeq,
		})
		if err != nil {
			base.DebugfCtx(bh.loggingCtx, base.KeySyncMsg, "Closing blip connection due to changes feed error %+v\n", err)
			bh.ctxCancelFunc()
		}
		base.DebugfCtx(bh.loggingCtx, base.KeySyncMsg, "#%d: Type:%s   --> Time:%v", bh.serialNumber, rq.Profile(), time.Since(startTime))
	}()

	auditFields := base.AuditFields{
		base.AuditFieldSince: subChangesParams.Since().String(),
	}
	if subChangesParams.filter() != "" {
		auditFields[base.AuditFieldFilter] = subChangesParams.filter()
	}
	if len(subChangesParams.docIDs()) > 0 {
		auditFields[base.AuditFieldDocIDs] = subChangesParams.docIDs()
		auditFields[base.AuditFieldFilter] = base.DocIDsFilter
	}
	if continuous {
		auditFields[base.AuditFieldFeedType] = "continuous"
	} else {
		auditFields[base.AuditFieldFeedType] = "normal"
	}
	if len(channels) > 0 {
		auditFields[base.AuditFieldChannels] = channels
	}
	base.Audit(bh.loggingCtx, base.AuditIDChangesFeedStarted, auditFields)
	return nil
}

func (bh *blipHandler) handleUnsubChanges(rq *blip.Message) error {
	collectionCtx := bh.collectionCtx
	collectionCtx.changesCtxLock.Lock()
	defer collectionCtx.changesCtxLock.Unlock()
	collectionCtx.changesCtxCancel()
	return nil
}

type clientType uint8

const (
	clientTypeCBL2 clientType = iota
	clientTypeSGR2
)

type sendChangesOptions struct {
	docIDs            []string
	since             SequenceID
	continuous        bool
	activeOnly        bool
	batchSize         int
	channels          base.Set
	clientType        clientType
	revocations       bool
	ignoreNoConflicts bool
	changesCtx        context.Context
	requestPlusSeq    uint64
}

type changesDeletedFlag uint

const (
	// Bitfield flags used to build changes deleted property below
	changesDeletedFlagDeleted changesDeletedFlag = 0b001
	changesDeletedFlagRevoked changesDeletedFlag = 0b010
	changesDeletedFlagRemoved changesDeletedFlag = 0b100
)

func (flag changesDeletedFlag) HasFlag(deletedFlag changesDeletedFlag) bool {
	return flag&deletedFlag != 0
}

// sendChanges will start a changes feed and send changes. Returns bool to indicate whether the changes feed finished and all changes were sent. The error value is only used to indicate a fatal error, where the blip connection should be terminated. If the blip connection is disconnected by the client, the error will be nil, but the boolean parameter will be false.
func (bh *blipHandler) sendChanges(sender *blip.Sender, opts *sendChangesOptions) (bool, error) {
	defer func() {
		if panicked := recover(); panicked != nil {
			bh.replicationStats.NumHandlersPanicked.Add(1)
			base.WarnfCtx(bh.loggingCtx, "[%s] PANIC sending changes: %v\n%s", bh.blipContext.ID, panicked, debug.Stack())
		}
	}()

	base.InfofCtx(bh.loggingCtx, base.KeySync, "Sending changes since %v", opts.since)

	options := ChangesOptions{
		Since:          opts.since,
		Conflicts:      false, // CBL 2.0/BLIP don't support branched rev trees (LiteCore #437)
		Continuous:     opts.continuous,
		ActiveOnly:     opts.activeOnly,
		Revocations:    opts.revocations,
		clientType:     opts.clientType,
		ChangesCtx:     opts.changesCtx,
		RequestPlusSeq: opts.requestPlusSeq,
	}

	channelSet := opts.channels
	if channelSet == nil {
		channelSet = base.SetOf(channels.AllChannelWildcard)
	}

	caughtUp := false
	pendingChanges := make([][]interface{}, 0, opts.batchSize)
	sendPendingChangesAt := func(minChanges int) error {
		if len(pendingChanges) >= minChanges {
			if err := bh.sendBatchOfChanges(sender, pendingChanges, opts.ignoreNoConflicts); err != nil {
				return err
			}
			pendingChanges = make([][]interface{}, 0, opts.batchSize)
		}
		return nil
	}

	// Create a distinct database instance for changes, to avoid races between reloadUser invocation in changes.go
	// and BlipSyncContext user access.
	changesDb, err := bh.copyDatabaseCollectionWithUser(bh.collectionIdx)
	if err != nil {
		base.WarnfCtx(bh.loggingCtx, "[%s] error sending changes: %v", bh.blipContext.ID, err)
		return false, err
	}

	forceClose, err := generateBlipSyncChanges(bh.loggingCtx, changesDb, channelSet, options, opts.docIDs, func(changes []*ChangeEntry) error {
		base.DebugfCtx(bh.loggingCtx, base.KeySync, "    Sending %d changes", len(changes))
		for _, change := range changes {
			if !strings.HasPrefix(change.ID, "_") {
				// If change is a removal and we're running with protocol V3 and change change is not a tombstone
				// fall into 3.0 removal handling.
				// Changes with change.Revoked=true have already evaluated UserHasDocAccess in changes.go, don't check again.
				if change.allRemoved && bh.activeCBMobileSubprotocol >= CBMobileReplicationV3 && !change.Deleted && !change.Revoked && !bh.db.Options.UnsupportedOptions.BlipSendDocsWithChannelRemoval {
					// If client doesn't want removals / revocations, don't send change
					if !opts.revocations {
						continue
					}

					// If the user has access to the doc through another channel don't send change
					userHasAccessToDoc, err := UserHasDocAccess(bh.loggingCtx, changesDb, change.ID)
					if err == nil && userHasAccessToDoc {
						continue
					}
					// If we can't determine user access due to an error, log error and fall through to send change anyway.
					// In the event of an error we should be cautious and send a revocation anyway, even if the user
					// may actually have an alternate access method. This is the safer approach security-wise and
					// also allows for a recovery if the user notices they are missing a doc they should have access
					// to. A recovery option would be to trigger a mutation of the document for it to be sent in a
					// subsequent changes request. If we were to avoid sending a removal there is no recovery
					// option to then trigger that removal later on.
					if err != nil {
						base.WarnfCtx(bh.loggingCtx, "Unable to determine whether user has access to %s, will send removal: %v", base.UD(change.ID), err)
					}

				}
				// if V3 and below populate change row with rev id
				if bh.activeCBMobileSubprotocol <= CBMobileReplicationV3 {
					for _, item := range change.Changes {
						changeRow := bh.buildChangesRow(change, item["rev"])
						pendingChanges = append(pendingChanges, changeRow)
					}
				} else {
					changeRow := bh.buildChangesRow(change, change.CurrentVersion.String())
					pendingChanges = append(pendingChanges, changeRow)
				}

				if err := sendPendingChangesAt(opts.batchSize); err != nil {
					return err
				}
			}
		}
		if caughtUp || len(changes) == 0 {
			if err := sendPendingChangesAt(1); err != nil {
				return err
			}
			if !caughtUp {
				caughtUp = true
				// Signal to client that it's caught up
				if err := bh.sendBatchOfChanges(sender, nil, opts.ignoreNoConflicts); err != nil {
					return err
				}
			}
		}
		return nil
	})

	// On forceClose, send notify to trigger immediate exit from change waiter
	if forceClose {
		user := ""
		if bh.db.User() != nil {
			user = bh.db.User().Name()
		}
		bh.db.DatabaseContext.NotifyTerminatedChanges(bh.loggingCtx, user)
	}
	return (err == nil && !forceClose), err
}

func (bh *blipHandler) buildChangesRow(change *ChangeEntry, revID string) []interface{} {
	var changeRow []interface{}

	if bh.activeCBMobileSubprotocol >= CBMobileReplicationV3 {
		deletedFlags := changesDeletedFlag(0)
		if change.Deleted {
			deletedFlags |= changesDeletedFlagDeleted
		}
		if change.Revoked {
			deletedFlags |= changesDeletedFlagRevoked
		}
		if change.allRemoved {
			deletedFlags |= changesDeletedFlagRemoved
		}

		changeRow = []interface{}{change.Seq, change.ID, revID, deletedFlags}
		if deletedFlags == 0 {
			changeRow = changeRow[0:3]
		}

	} else {
		changeRow = []interface{}{change.Seq, change.ID, revID, change.Deleted}
		if !change.Deleted {
			changeRow = changeRow[0:3]
		}
	}

	return changeRow
}

func (bh *blipHandler) sendBatchOfChanges(sender *blip.Sender, changeArray [][]interface{}, ignoreNoConflicts bool) error {
	outrq := blip.NewRequest()
	outrq.SetProfile("changes")
	if ignoreNoConflicts {
		outrq.Properties[ChangesMessageIgnoreNoConflicts] = trueProperty
	}
	if bh.collectionIdx != nil {
		outrq.Properties[BlipCollection] = strconv.Itoa(*bh.collectionIdx)
	}
	err := outrq.SetJSONBody(changeArray)
	if err != nil {
		base.InfofCtx(bh.loggingCtx, base.KeyAll, "Error setting changes: %v", err)
	}

	if len(changeArray) > 0 {
		// Check for user updates before creating the db copy for handleChangesResponse
		if err := bh.refreshUser(); err != nil {
			return err
		}

		handleChangesResponseDbCollection, err := bh.copyDatabaseCollectionWithUser(bh.collectionIdx)
		if err != nil {
			return err
		}

		sendTime := time.Now()
		if !bh.sendBLIPMessage(sender, outrq) {
			return ErrClosedBLIPSender
		}

		bh.inFlightChangesThrottle <- struct{}{}
		atomic.AddInt64(&bh.changesPendingResponseCount, 1)

		bh.replicationStats.SendChangesCount.Add(int64(len(changeArray)))
		// Spawn a goroutine to await the client's response:
		go func(bh *blipHandler, sender *blip.Sender, response *blip.Message, changeArray [][]interface{}, sendTime time.Time, dbCollection *DatabaseCollectionWithUser) {
			if err := bh.handleChangesResponse(bh.loggingCtx, sender, response, changeArray, sendTime, dbCollection, bh.collectionIdx); err != nil {
				base.WarnfCtx(bh.loggingCtx, "Error from bh.handleChangesResponse: %v", err)
				if bh.fatalErrorCallback != nil {
					bh.fatalErrorCallback(err)
				}
			}

			// Sent all of the revs for this changes batch, allow another changes batch to be sent.
			select {
			case <-bh.inFlightChangesThrottle:
			case <-bh.terminator:
			}

			atomic.AddInt64(&bh.changesPendingResponseCount, -1)
		}(bh, sender, outrq.Response(), changeArray, sendTime, handleChangesResponseDbCollection)
	} else {
		outrq.SetNoReply(true)
		if !bh.sendBLIPMessage(sender, outrq) {
			return ErrClosedBLIPSender
		}
	}

	if len(changeArray) > 0 {
		sequence := changeArray[0][0].(SequenceID)
		base.InfofCtx(bh.loggingCtx, base.KeySync, "Sent %d changes to client, from seq %s", len(changeArray), sequence.String())
	} else {
		base.InfofCtx(bh.loggingCtx, base.KeySync, "Sent all changes to client")
	}

	return nil
}

// Handles a "changes" request, i.e. a set of changes pushed by the client
func (bh *blipHandler) handleChanges(rq *blip.Message) error {
	var ignoreNoConflicts bool
	if val := rq.Properties[ChangesMessageIgnoreNoConflicts]; val != "" {
		ignoreNoConflicts = val == trueProperty
	}

	if !ignoreNoConflicts && !bh.collection.AllowConflicts() {
		return ErrUseProposeChanges
	}

	var changeList [][]interface{}
	if err := rq.ReadJSONBody(&changeList); err != nil {
		base.WarnfCtx(bh.loggingCtx, "Handle changes got error: %v", err)
		return err
	}

	collectionCtx := bh.collectionCtx
	bh.logEndpointEntry(rq.Profile(), fmt.Sprintf("#Changes:%d", len(changeList)))
	if len(changeList) == 0 {
		// An empty changeList is sent when a one-shot replication sends its final changes
		// message, or a continuous replication catches up *for the first time*.
		// Note that this doesn't mean that rev messages associated with previous changes
		// messages have been fully processed
		if collectionCtx.emptyChangesMessageCallback != nil {
			collectionCtx.emptyChangesMessageCallback()
		}
		return nil
	}
	output := bytes.NewBuffer(make([]byte, 0, 100*len(changeList)))
	output.Write([]byte("["))
	jsonOutput := base.JSONEncoder(output)
	nWritten := 0
	nRequested := 0

	// Include changes messages w/ proposeChanges stats, although CBL should only be using proposeChanges
	startTime := time.Now()
	bh.replicationStats.HandleChangesCount.Add(int64(len(changeList)))
	defer func() {
		bh.replicationStats.HandleChangesTime.Add(time.Since(startTime).Nanoseconds())
	}()

	// DocID+RevID -> SeqNo
	expectedSeqs := make(map[IDAndRev]SequenceID, 0)
	alreadyKnownSeqs := make([]SequenceID, 0)

	for _, change := range changeList {
		docID := change[1].(string)
		revID := change[2].(string)
		missing, possible := bh.collection.RevDiff(bh.loggingCtx, docID, []string{revID})
		if nWritten > 0 {
			output.Write([]byte(","))
		}

		deletedFlags := changesDeletedFlag(0)
		if len(change) > 3 {
			switch v := change[3].(type) {
			case json.Number:
				deletedIntFlag, err := v.Int64()
				if err != nil {
					base.ErrorfCtx(bh.loggingCtx, "Failed to parse deletedFlags: %v", err)
					continue
				}
				deletedFlags = changesDeletedFlag(deletedIntFlag)
			case bool:
				deletedFlags = changesDeletedFlagDeleted
			default:
				base.ErrorfCtx(bh.loggingCtx, "Unknown type for deleted field in changes message: %T", v)
				continue
			}

		}

		if bh.purgeOnRemoval && bh.activeCBMobileSubprotocol >= CBMobileReplicationV3 &&
			(deletedFlags.HasFlag(changesDeletedFlagRevoked) || deletedFlags.HasFlag(changesDeletedFlagRemoved)) {
			err := bh.collection.Purge(bh.loggingCtx, docID, true)
			if err != nil {
				base.WarnfCtx(bh.loggingCtx, "Failed to purge document: %v", err)
			}
			bh.replicationStats.HandleRevDocsPurgedCount.Add(1)

			// Fall into skip sending case
			missing = nil
		}

		if missing == nil {
			// already have this rev, tell the peer to skip sending it
			output.Write([]byte("0"))
			if collectionCtx.sgr2PullAlreadyKnownSeqsCallback != nil {
				seq, err := ParseJSONSequenceID(seqStr(bh.loggingCtx, change[0]))
				if err != nil {
					base.WarnfCtx(bh.loggingCtx, "Unable to parse known sequence %q for %q / %q: %v", change[0], base.UD(docID), revID, err)
				} else {
					// we're not able to checkpoint a sequence we can't parse and aren't expecting so just skip the callback if we errored
					alreadyKnownSeqs = append(alreadyKnownSeqs, seq)
				}
			}
		} else {
			// we want this rev, send possible ancestors to the peer
			nRequested++
			if len(possible) == 0 {
				output.Write([]byte("[]"))
			} else {
				err := jsonOutput.Encode(possible)
				if err != nil {
					base.InfofCtx(bh.loggingCtx, base.KeyAll, "Error encoding json: %v", err)
				}
			}

			// skip parsing seqno if we're not going to use it (no callback defined)
			if collectionCtx.sgr2PullAddExpectedSeqsCallback != nil {
				seq, err := ParseJSONSequenceID(seqStr(bh.loggingCtx, change[0]))
				if err != nil {
					// We've already asked for the doc/rev for the sequence so assume we're going to receive it... Just log this and carry on
					base.WarnfCtx(bh.loggingCtx, "Unable to parse expected sequence %q for %q / %q: %v", change[0], base.UD(docID), revID, err)
				} else {
					expectedSeqs[IDAndRev{DocID: docID, RevID: revID}] = seq
				}
			}
		}
		nWritten++
	}
	output.Write([]byte("]"))
	response := rq.Response()
	// Disable delta sync for protocol versions < 4, CBG-3748 (backwards compatibility for revID delta sync)
	if bh.sgCanUseDeltas && bh.useHLV() {
		base.DebugfCtx(bh.loggingCtx, base.KeyAll, "Setting deltas=true property on handleChanges response")
		response.Properties[ChangesResponseDeltas] = trueProperty
		bh.replicationStats.HandleChangesDeltaRequestedCount.Add(int64(nRequested))
	}
	response.SetCompressed(true)
	response.SetBody(output.Bytes())

	if collectionCtx.sgr2PullAddExpectedSeqsCallback != nil {
		collectionCtx.sgr2PullAddExpectedSeqsCallback(expectedSeqs)
	}
	if collectionCtx.sgr2PullAlreadyKnownSeqsCallback != nil {
		collectionCtx.sgr2PullAlreadyKnownSeqsCallback(alreadyKnownSeqs...)
	}

	return nil
}

// Handles a "proposeChanges" request, similar to "changes" but in no-conflicts mode
func (bh *blipHandler) handleProposeChanges(rq *blip.Message) error {

	// we don't know whether this batch of changes has completed because they look like unsolicited revs to us,
	// but we can stop clients swarming us with these causing CheckProposedRev work
	bh.inFlightChangesThrottle <- struct{}{}
	defer func() { <-bh.inFlightChangesThrottle }()

	includeConflictRev := false
	if val := rq.Properties[ProposeChangesConflictsIncludeRev]; val != "" {
		includeConflictRev = val == trueProperty
	}

	var changeList [][]interface{}
	if err := rq.ReadJSONBody(&changeList); err != nil {
		return err
	}
	bh.logEndpointEntry(rq.Profile(), fmt.Sprintf("#Changes: %d", len(changeList)))
	if len(changeList) == 0 {
		return nil
	}
	output := bytes.NewBuffer(make([]byte, 0, 5*len(changeList)))
	output.Write([]byte("["))
	nWritten := 0

	// proposeChanges stats
	startTime := time.Now()
	bh.replicationStats.HandleChangesCount.Add(int64(len(changeList)))
	defer func() {
		bh.replicationStats.HandleChangesTime.Add(time.Since(startTime).Nanoseconds())
	}()
	changesContainLegacyRevs := false // keep track if proposed changes have legacy revs for delta sync purposes
	versionVectorProtocol := bh.useHLV()

	for i, change := range changeList {
		docID := change[0].(string)
		rev := change[1].(string) // rev can represent a RevTree ID or HLV current version
		parentRevID := ""
		if len(change) > 2 {
			parentRevID = change[2].(string)
		}
		var status ProposedRevStatus
		var currentRev string

		changeIsVector := false
		if versionVectorProtocol {
			changeIsVector = strings.Contains(rev, "@")
		}
		if versionVectorProtocol && changeIsVector {
			proposedVersionStr := ExtractCVFromProposeChangesRev(rev)
			status, currentRev = bh.collection.CheckProposedVersion(bh.loggingCtx, docID, proposedVersionStr, parentRevID, rev)
		} else {
			changesContainLegacyRevs = true
			status, currentRev = bh.collection.CheckProposedRev(bh.loggingCtx, docID, rev, parentRevID)
		}
		if status == ProposedRev_OK_IsNew {
			// Remember that the doc doesn't exist locally, in order to optimize the upcoming Put:
			bh.collectionCtx.notePendingInsertion(docID)
		} else if status != ProposedRev_OK {
			// Reject the proposed change.
			// Skip writing trailing zeroes; but if we write a number afterwards we have to catch up
			if nWritten > 0 {
				output.Write([]byte(","))
			}
			for ; nWritten < i; nWritten++ {
				output.Write([]byte("0,"))
			}
			if includeConflictRev && status == ProposedRev_Conflict {
				revEntry := IncludeConflictRevEntry{Status: status, Rev: currentRev}
				entryBytes, marshalErr := base.JSONMarshal(revEntry)
				if marshalErr != nil {
					base.WarnfCtx(bh.loggingCtx, "Unable to marshal proposeChangesEntry as includeConflictRev - falling back to status-only entry.  Error: %v", marshalErr)
					output.Write([]byte(strconv.FormatInt(int64(status), 10)))
				}
				output.Write(entryBytes)

			} else {
				output.Write([]byte(strconv.FormatInt(int64(status), 10)))
			}
			nWritten++
		}
	}
	output.Write([]byte("]"))
	response := rq.Response()
	// Disable delta sync for protocol versions < 4 or changes batches that have legacy revs in them, CBG-3748 (backwards compatibility for revID delta sync)
	if bh.sgCanUseDeltas && bh.useHLV() && !changesContainLegacyRevs {
		base.DebugfCtx(bh.loggingCtx, base.KeyAll, "Setting deltas=true property on proposeChanges response")
		response.Properties[ChangesResponseDeltas] = trueProperty
	}
	response.SetCompressed(true)
	response.SetBody(output.Bytes())
	return nil
}

// ////// DOCUMENTS:

func (bsc *BlipSyncContext) sendRevAsDelta(ctx context.Context, sender *blip.Sender, docID, revID string, deltaSrcRevID string, seq SequenceID, knownRevs map[string]bool, maxHistory int, handleChangesResponseCollection *DatabaseCollectionWithUser, collectionIdx *int) error {
	bsc.replicationStats.SendRevDeltaRequestedCount.Add(1)

	revDelta, redactedRev, err := handleChangesResponseCollection.GetDelta(ctx, docID, deltaSrcRevID, revID, bsc.useHLV())
	if err == ErrForbidden { // nolint: gocritic // can't convert if/else if to switch since base.IsFleeceDeltaError is not switchable
		return err
	} else if base.IsFleeceDeltaError(err) {
		// Something went wrong in the diffing library. We want to know about this!
		base.WarnfCtx(ctx, "Falling back to full body replication. Error generating delta from %s to %s for key %s - err: %v", deltaSrcRevID, revID, base.UD(docID), err)
		return bsc.sendRevision(ctx, sender, docID, revID, seq, knownRevs, maxHistory, handleChangesResponseCollection, collectionIdx, false)
	} else if err == base.ErrDeltaSourceIsTombstone {
		base.TracefCtx(ctx, base.KeySync, "Falling back to full body replication. Delta source %s is tombstone. Unable to generate delta to %s for key %s", deltaSrcRevID, revID, base.UD(docID))
		return bsc.sendRevision(ctx, sender, docID, revID, seq, knownRevs, maxHistory, handleChangesResponseCollection, collectionIdx, false)
	} else if err != nil {
		base.DebugfCtx(ctx, base.KeySync, "Falling back to full body replication. Couldn't get delta from %s to %s for key %s - err: %v", deltaSrcRevID, revID, base.UD(docID), err)
		return bsc.sendRevision(ctx, sender, docID, revID, seq, knownRevs, maxHistory, handleChangesResponseCollection, collectionIdx, false)
	}

	if redactedRev != nil {
		var history []string
		if !bsc.useHLV() {
			history = toHistory(redactedRev.History, knownRevs, maxHistory)
		} else {
			history = append(history, redactedRev.hlvHistory)
		}
		properties := blipRevMessageProperties(history, redactedRev.Deleted, seq, "")
		return bsc.sendRevisionWithProperties(ctx, sender, docID, revID, collectionIdx, redactedRev.BodyBytes, nil, properties, seq, nil)
	}

	if revDelta == nil {
		base.DebugfCtx(ctx, base.KeySync, "Falling back to full body replication. Couldn't get delta from %s to %s for key %s", deltaSrcRevID, revID, base.UD(docID))
		return bsc.sendRevision(ctx, sender, docID, revID, seq, knownRevs, maxHistory, handleChangesResponseCollection, collectionIdx, false)
	}

	resendFullRevisionFunc := func() error {
		base.InfofCtx(ctx, base.KeySync, "Resending revision as full body. Peer couldn't process delta %s from %s to %s for key %s", base.UD(revDelta.DeltaBytes), deltaSrcRevID, revID, base.UD(docID))
		return bsc.sendRevision(ctx, sender, docID, revID, seq, knownRevs, maxHistory, handleChangesResponseCollection, collectionIdx, false)
	}

	base.TracefCtx(ctx, base.KeySync, "docID: %s - delta: %v", base.UD(docID), base.UD(string(revDelta.DeltaBytes)))
	if err := bsc.sendDelta(ctx, sender, docID, collectionIdx, deltaSrcRevID, revDelta, seq, resendFullRevisionFunc); err != nil {
		return err
	}

	// We'll consider this one doc read for collection stats purposes, since GetDelta doesn't go through the normal getRev codepath.
	handleChangesResponseCollection.collectionStats.NumDocReads.Add(1)
	handleChangesResponseCollection.collectionStats.DocReadsBytes.Add(int64(len(revDelta.DeltaBytes)))

	bsc.replicationStats.SendRevDeltaSentCount.Add(1)
	return nil
}

func (bh *blipHandler) handleNoRev(rq *blip.Message) error {
	docID, revID := rq.Properties[NorevMessageId], rq.Properties[NorevMessageRev]
	var seqStr string
	if bh.activeCBMobileSubprotocol <= CBMobileReplicationV2 && bh.clientType == BLIPClientTypeSGR2 {
		seqStr = rq.Properties[NorevMessageSeq]
	} else {
		seqStr = rq.Properties[NorevMessageSequence]
	}
	base.InfofCtx(bh.loggingCtx, base.KeySyncMsg, "%s: norev for doc %q / %q seq:%q - error: %q - reason: %q",
		rq.String(), base.UD(docID), revID, seqStr, rq.Properties[NorevMessageError], rq.Properties[NorevMessageReason])

	if bh.collectionCtx.sgr2PullProcessedSeqCallback != nil {
		seq, err := ParseJSONSequenceID(seqStr)
		if err != nil {
			base.WarnfCtx(bh.loggingCtx, "Unable to parse sequence %q from norev message: %v - not tracking for checkpointing", seqStr, err)
		} else {
			bh.collectionCtx.sgr2PullProcessedSeqCallback(&seq, IDAndRev{DocID: docID, RevID: revID})
		}
	}

	// Couchbase Lite always sends noreply=true for norev profiles
	// but for testing purposes, it's useful to know which handler processed the message
	if !rq.NoReply() && rq.Properties[SGShowHandler] == trueProperty {
		response := rq.Response()
		response.Properties[SGHandler] = "handleNoRev"
	}

	return nil
}

type processRevStats struct {
	count            *base.SgwIntStat // Increments when rev processed successfully
	errorCount       *base.SgwIntStat
	deltaRecvCount   *base.SgwIntStat
	bytes            *base.SgwIntStat
	processingTime   *base.SgwIntStat
	docsPurgedCount  *base.SgwIntStat
	throttledRevs    *base.SgwIntStat
	throttledRevTime *base.SgwIntStat
}

// Processes a "rev" request, i.e. client is pushing a revision body
// stats must always be provided, along with all the fields filled with valid pointers
func (bh *blipHandler) processRev(rq *blip.Message, stats *processRevStats) (err error) {
	startTime := time.Now()
	defer func() {
		stats.processingTime.Add(time.Since(startTime).Nanoseconds())
		if err == nil {
			stats.count.Add(1)
		} else {
			stats.errorCount.Add(1)
		}
	}()

<<<<<<< HEAD
	if bh.db.DatabaseContext.Options.UnsupportedOptions != nil && bh.db.DatabaseContext.Options.UnsupportedOptions.RejectWritesWithSkippedSequences {
		// if we are in slow broadcast mode reject write with 503 and increment rejected writes stat
		if bh.db.BroadcastSlowMode.Load() {
			bh.db.DbStats.DatabaseStats.NumDocWritesRejected.Add(1)
			return base.HTTPErrorf(http.StatusServiceUnavailable, "Database cache is behind and cannot accept writes at this time. Please try again later.")
		}
=======
	if bh.useHLV() && bh.conflictResolver != nil {
		return base.HTTPErrorf(http.StatusNotImplemented, "conflict resolver handling (ISGR) not yet implemented for v4 protocol")
>>>>>>> 8acc6c28
	}

	// throttle concurrent revs
	if cap(bh.inFlightRevsThrottle) > 0 {
		select {
		case bh.inFlightRevsThrottle <- struct{}{}:
		default:
			stats.throttledRevs.Add(1)
			throttleStart := time.Now()
			bh.inFlightRevsThrottle <- struct{}{}
			stats.throttledRevTime.Add(time.Since(throttleStart).Nanoseconds())
		}
		defer func() { <-bh.inFlightRevsThrottle }()
	}

	// addRevisionParams := newAddRevisionParams(rq)
	revMessage := RevMessage{Message: rq}

	// Doc metadata comes from the BLIP message metadata, not magic document properties:
	docID, found := revMessage.ID()
	rev, rfound := revMessage.Rev()
	if !found || !rfound {
		return base.HTTPErrorf(http.StatusBadRequest, "Missing docID or rev")
	}

	if bh.readOnly {
		return base.HTTPErrorf(http.StatusForbidden, "Replication context is read-only, docID: %s, rev:%s", docID, rev)
	}

	base.DebugfCtx(bh.loggingCtx, base.KeySyncMsg, "#%d: Type:%s %s", bh.serialNumber, rq.Profile(), revMessage.String())

	bodyBytes, err := rq.Body()
	if err != nil {
		return err
	}

	base.TracefCtx(bh.loggingCtx, base.KeySyncMsg, "#%d: Properties:%v  Body:%s", bh.serialNumber, base.UD(revMessage.Properties), base.UD(string(bodyBytes)))

	stats.bytes.Add(int64(len(bodyBytes)))

	if bh.BlipSyncContext.purgeOnRemoval && bytes.Contains(bodyBytes, []byte(`"`+BodyRemoved+`":`)) {
		var body Body
		if err := body.Unmarshal(bodyBytes); err != nil {
			return err
		}
		if removed, ok := body[BodyRemoved].(bool); ok && removed {
			base.InfofCtx(bh.loggingCtx, base.KeySync, "Purging doc %v - removed at rev %v", base.UD(docID), rev)
			if err := bh.collection.Purge(bh.loggingCtx, docID, true); err != nil {
				return err
			}

			stats.docsPurgedCount.Add(1)
			if bh.collectionCtx.sgr2PullProcessedSeqCallback != nil {
				seqStr := rq.Properties[RevMessageSequence]
				seq, err := ParseJSONSequenceID(seqStr)
				if err != nil {
					base.WarnfCtx(bh.loggingCtx, "Unable to parse sequence %q from rev message: %v - not tracking for checkpointing", seqStr, err)
				} else {
					bh.collectionCtx.sgr2PullProcessedSeqCallback(&seq, IDAndRev{DocID: docID, RevID: rev})
				}
			}
			return nil
		}
	}

	newDoc := &Document{
		ID: docID,
	}

	var history []string
	historyStr := rq.Properties[RevMessageHistory]
	var incomingHLV *HybridLogicalVector
	// Build history/HLV
	var legacyRevList []string
	changeIsVector := strings.Contains(rev, "@")
	if !bh.useHLV() || !changeIsVector {
		newDoc.RevID = rev
		history = []string{rev}
		if historyStr != "" {
			history = append(history, strings.Split(historyStr, ",")...)
		}
	} else {
		versionVectorStr := rev
		if historyStr != "" {
			// this means that there is a mv
			if strings.Contains(historyStr, ";") {
				versionVectorStr += "," + historyStr
			} else {
				versionVectorStr += ";" + historyStr
			}
		}
		incomingHLV, legacyRevList, err = ExtractHLVFromBlipMessage(versionVectorStr)
		if err != nil {
			base.InfofCtx(bh.loggingCtx, base.KeySync, "Error parsing hlv while processing rev for doc %v.  HLV:%v Error: %v", base.UD(docID), versionVectorStr, err)
			return base.HTTPErrorf(http.StatusUnprocessableEntity, "error extracting hlv from blip message")
		}
		newDoc.HLV = incomingHLV
	}

	newDoc.UpdateBodyBytes(bodyBytes)

	injectedAttachmentsForDelta := false
	if deltaSrcRevID, isDelta := revMessage.DeltaSrc(); isDelta && !revMessage.Deleted() {
		if !bh.sgCanUseDeltas {
			return base.HTTPErrorf(http.StatusBadRequest, "Deltas are disabled for this peer")
		}

		//  TODO: Doing a GetRevCopy here duplicates some rev cache retrieval effort, since deltaRevSrc is always
		//        going to be the current rev (no conflicts), and PutExistingRev will need to retrieve the
		//        current rev over again.  Should push this handling down PutExistingRev and use the version
		//        returned via callback in WriteUpdate, but blocked by moving attachment metadata to a rev property first
		//        (otherwise we don't have information needed to do downloadOrVerifyAttachments below prior to PutExistingRev)

		// Note: Using GetRevCopy here, and not direct rev cache retrieval, because it's still necessary to apply access check
		//       while retrieving deltaSrcRevID.  Couchbase Lite replication guarantees client has access to deltaSrcRevID,
		//       due to no-conflict write restriction, but we still need to enforce security here to prevent leaking data about previous
		//       revisions to malicious actors (in the scenario where that user has write but not read access).
		var deltaSrcRev DocumentRevision
		if bh.useHLV() {
			deltaSrcVersion, parseErr := ParseVersion(deltaSrcRevID)
			if parseErr != nil {
				return base.HTTPErrorf(http.StatusUnprocessableEntity, "Unable to parse version for delta source for doc %s, error: %v", base.UD(docID), err)
			}
			deltaSrcRev, err = bh.collection.GetCV(bh.loggingCtx, docID, &deltaSrcVersion)
		} else {
			deltaSrcRev, err = bh.collection.GetRev(bh.loggingCtx, docID, deltaSrcRevID, false, nil)
		}
		if err != nil {
			return base.HTTPErrorf(http.StatusUnprocessableEntity, "Can't fetch doc %s for deltaSrc=%s %v", base.UD(docID), deltaSrcRevID, err)
		}

		// Receiving a delta to be applied on top of a tombstone is not valid.
		if deltaSrcRev.Deleted {
			return base.HTTPErrorf(http.StatusUnprocessableEntity, "Can't use delta. Found tombstone for doc %s deltaSrc=%s", base.UD(docID), deltaSrcRevID)
		}

		deltaSrcBody, err := deltaSrcRev.MutableBody()
		if err != nil {
			return base.HTTPErrorf(http.StatusUnprocessableEntity, "Unable to unmarshal mutable body for doc %s deltaSrc=%s %v", base.UD(docID), deltaSrcRevID, err)
		}

		if deltaSrcBody[BodyRemoved] != nil {
			return base.HTTPErrorf(http.StatusUnprocessableEntity, "Can't use delta. Found _removed property for doc %s deltaSrc=%s", base.UD(docID), deltaSrcRevID)
		}
		// Stamp attachments so we can patch them
		if len(deltaSrcRev.Attachments) > 0 {
			deltaSrcBody[BodyAttachments] = map[string]interface{}(deltaSrcRev.Attachments)
			injectedAttachmentsForDelta = true
		}

		deltaSrcMap := map[string]interface{}(deltaSrcBody)
		err = base.Patch(&deltaSrcMap, newDoc.Body(bh.loggingCtx))
		// err should only ever be a FleeceDeltaError here - but to be defensive, handle other errors too (e.g. somehow reaching this code in a CE build)
		if err != nil {
			// Something went wrong in the diffing library. We want to know about this!
			base.WarnfCtx(bh.loggingCtx, "Error patching deltaSrc %s with %s for doc %s with delta - err: %v", deltaSrcRevID, rev, base.UD(docID), err)
			return base.HTTPErrorf(http.StatusUnprocessableEntity, "Error patching deltaSrc with delta: %s", err)
		}

		newDoc.UpdateBody(deltaSrcMap)
		base.TracefCtx(bh.loggingCtx, base.KeySync, "docID: %s - body after patching: %v", base.UD(docID), base.UD(deltaSrcMap))
		stats.deltaRecvCount.Add(1)
	}

	err = validateBlipBody(bh.loggingCtx, bodyBytes, newDoc)
	if err != nil {
		return err
	}

	// Handle and pull out expiry
	if bytes.Contains(bodyBytes, []byte(BodyExpiry)) {
		body := newDoc.Body(bh.loggingCtx)
		expiry, err := body.ExtractExpiry()
		if err != nil {
			return base.HTTPErrorf(http.StatusBadRequest, "Invalid expiry: %v", err)
		}
		newDoc.DocExpiry = expiry
		newDoc.UpdateBody(body)
	}

	newDoc.Deleted = revMessage.Deleted()

	// noconflicts flag from LiteCore
	// https://github.com/couchbase/couchbase-lite-core/wiki/Replication-Protocol#rev
	revNoConflicts := false
	if val, ok := rq.Properties[RevMessageNoConflicts]; ok {
		var err error
		revNoConflicts, err = strconv.ParseBool(val)
		if err != nil {
			return base.HTTPErrorf(http.StatusBadRequest, "Invalid value for noconflicts: %s", err)
		}
	}

	var rawBucketDoc *sgbucket.BucketDocument

	// Attachment processing
	if injectedAttachmentsForDelta || bytes.Contains(bodyBytes, []byte(BodyAttachments)) {

		body := newDoc.Body(bh.loggingCtx)
<<<<<<< HEAD
		// The bytes.Contains([]byte(BodyAttachments)) check will pass even if _attachments is not a toplevel key but rather a nested key or subkey. That check is an optimization to avoid having to unmarshal the document if there are no attachments. Therefore, check again that the unmarshalled body contains BodyAttachments.
		if body[BodyAttachments] != nil {

			var currentBucketDoc *Document

			// Look at attachments with revpos > the last common ancestor's
			if len(history) > 0 {
				currentDoc, rawDoc, err := bh.collection.GetDocumentWithRaw(bh.loggingCtx, docID, DocUnmarshalSync)
				// If we're able to obtain current doc data then we should use the common ancestor generation++ for min revpos
				// as we will already have any attachments on the common ancestor so don't need to ask for them.
				// Otherwise we'll have to go as far back as we can in the doc history and choose the last entry in there.
				if err == nil {
					rawBucketDoc = rawDoc
					currentBucketDoc = currentDoc
=======

		var currentBucketDoc *Document

		minRevpos := 0
		if historyStr != "" {
			// fetch current bucket doc.  Treats error as not found
			currentBucketDoc, rawBucketDoc, _ = bh.collection.GetDocumentWithRaw(bh.loggingCtx, docID, DocUnmarshalSync)

			// For revtree clients, can use revPos as an optimization.  HLV always compares incoming
			// attachments with current attachments on the document
			if !bh.useHLV() {
				// Look at attachments with revpos > the last common ancestor's
				// If we're able to obtain current doc data then we should use the common ancestor generation++ for min revpos
				// as we will already have any attachments on the common ancestor so don't need to ask for them.
				// Otherwise we'll have to go as far back as we can in the doc history and choose the last entry in there.
				if currentBucketDoc != nil {
					commonAncestor := currentBucketDoc.History.findAncestorFromSet(currentBucketDoc.CurrentRev, history)
					minRevpos, _ = ParseRevID(bh.loggingCtx, commonAncestor)
					minRevpos++
				} else {
					minRevpos, _ = ParseRevID(bh.loggingCtx, history[len(history)-1])
				}
			}
		}

		// currentDigests is a map from attachment name to the current bucket doc digest,
		// for any attachments on the incoming document that are also on the current bucket doc
		var currentDigests map[string]string

		// Do we have a previous doc? If not don't need to do this check
		if currentBucketDoc != nil {
			bodyAtts := GetBodyAttachments(body)
			currentDigests = make(map[string]string, len(bodyAtts))
			for name, value := range bodyAtts {
				// Check if we have this attachment name already, if we do, continue check
				currentAttachment, ok := currentBucketDoc.Attachments[name]
				if !ok {
					// If we don't have this attachment already, ensure incoming revpos is greater than minRevPos, otherwise
					// update to ensure it's fetched and uploaded
					if minRevpos > 0 {
						bodyAtts[name].(map[string]interface{})["revpos"], _ = ParseRevID(bh.loggingCtx, rev)
					}
					continue
>>>>>>> 8acc6c28
				}
			}
			// updatedRevPos is the revpos of the new revision, to be added to attachment metadata if needed for CBL<4.0 compatibility. revpos is no longer used by Sync Gateway.
			updatedRevPos, _ := ParseRevID(bh.loggingCtx, revID)

			// currentDigests is a map from attachment name to the current bucket doc digest,
			// for any attachments on the incoming document that are also on the current bucket doc
			var currentDigests map[string]string

			// Do we have a previous doc? If not don't need to do this check
			if currentBucketDoc != nil {
				bodyAtts := GetBodyAttachments(body)
				currentDigests = make(map[string]string, len(bodyAtts))
				for name, value := range bodyAtts {
					// Check if we have this attachment name already, if we do, continue check
					currentAttachment, ok := currentBucketDoc.Attachments[name]
					if !ok {
						// If we don't have this attachment already, ensure incoming revpos is greater than minRevPos, otherwise
						// update to ensure it's fetched and uploaded
						bodyAtts[name].(map[string]interface{})["revpos"] = updatedRevPos
						continue
					}

<<<<<<< HEAD
					currentAttachmentMeta, ok := currentAttachment.(map[string]interface{})
					if !ok {
						return base.HTTPErrorf(http.StatusInternalServerError, "Current attachment data is invalid")
					}

					currentAttachmentDigest, ok := currentAttachmentMeta["digest"].(string)
					if !ok {
						return base.HTTPErrorf(http.StatusInternalServerError, "Current attachment data is invalid")
					}
					currentDigests[name] = currentAttachmentDigest

					incomingAttachmentMeta, ok := value.(map[string]interface{})
					if !ok {
						return base.HTTPErrorf(http.StatusBadRequest, "Invalid attachment")
					}
=======
				currentAttachmentMeta, ok := currentAttachment.(map[string]interface{})
				if !ok {
					return base.HTTPErrorf(http.StatusInternalServerError, "Current attachment data is invalid, is not a json object")
				}

				currentAttachmentDigest, ok := currentAttachmentMeta["digest"].(string)
				if !ok {
					return base.HTTPErrorf(http.StatusInternalServerError, "Current attachment data is invalid, does not contain digest")
				}
				currentDigests[name] = currentAttachmentDigest

				incomingAttachmentMeta, ok := value.(map[string]interface{})
				if !ok {
					return base.HTTPErrorf(http.StatusBadRequest, "Invalid attachment, expecting json object")
				}
>>>>>>> 8acc6c28

					// If this attachment has data then we're fine, this isn't a stub attachment and therefore doesn't
					// need the check.
					if incomingAttachmentMeta["data"] != nil {
						continue
					}

<<<<<<< HEAD
					incomingAttachmentDigest, ok := incomingAttachmentMeta["digest"].(string)
					if !ok {
						return base.HTTPErrorf(http.StatusBadRequest, "Invalid attachment")
					}

					// Compare the revpos and attachment digest. If incoming revpos is less than or equal to minRevPos and
					// digest is different we need to override the revpos and set it to the current revision to ensure
					// the attachment is requested and stored. revpos provided for SG/CBL<4.0 compatibility but is no longer used by Sync Gateway.
					if currentAttachmentDigest != incomingAttachmentDigest {
						bodyAtts[name].(map[string]interface{})["revpos"] = updatedRevPos
					}
=======
				incomingAttachmentDigest, ok := incomingAttachmentMeta["digest"].(string)
				if !ok {
					return base.HTTPErrorf(http.StatusBadRequest, "Invalid attachment, does not have digest field")
>>>>>>> 8acc6c28
				}
				// For revtree clients, can use revPos as an optimization.  HLV always compares incoming
				// attachments with current attachments on the document
				if !bh.useHLV() {
					incomingAttachmentRevpos, ok := base.ToInt64(incomingAttachmentMeta["revpos"])
					if !ok {
						return base.HTTPErrorf(http.StatusBadRequest, "Invalid attachment, does not have revpos field")
					}

<<<<<<< HEAD
				body[BodyAttachments] = bodyAtts
=======
					// Compare the revpos and attachment digest. If incoming revpos is less than or equal to minRevPos and
					// digest is different we need to override the revpos and set it to the current revision to ensure
					// the attachment is requested and stored
					if int(incomingAttachmentRevpos) <= minRevpos && currentAttachmentDigest != incomingAttachmentDigest {
						bodyAtts[name].(map[string]interface{})["revpos"], _ = ParseRevID(bh.loggingCtx, rev)
					}
				}
>>>>>>> 8acc6c28
			}

			if err := bh.downloadOrVerifyAttachments(rq.Sender, body, docID, currentDigests); err != nil {
				base.ErrorfCtx(bh.loggingCtx, "Error during downloadOrVerifyAttachments for doc %s/%s: %v", base.UD(docID), revID, err)
				return err
			}

<<<<<<< HEAD
			newDoc.DocAttachments = GetBodyAttachments(body)
			delete(body, BodyAttachments)
			newDoc.UpdateBody(body)
=======
		if err := bh.downloadOrVerifyAttachments(rq.Sender, body, minRevpos, docID, currentDigests); err != nil {
			base.ErrorfCtx(bh.loggingCtx, "Error during downloadOrVerifyAttachments for doc %s/%s: %v", base.UD(docID), rev, err)
			return err
>>>>>>> 8acc6c28
		}

	}

	if rawBucketDoc == nil && bh.collectionCtx.checkPendingInsertion(docID) {
		// At the time we handled the `proposeChanges` request, there was no doc with this docID
		// in the bucket. As an optimization, tell PutExistingRev to assume the doc still doesn't
		// exist and bypass getting it from the bucket during the save. If we're wrong, the save
		// will fail with a CAS mismatch and the retry will fetch the existing doc.
		rawBucketDoc = &sgbucket.BucketDocument{} // empty struct with zero CAS
	}

	// Finally, save the revision (with the new attachments inline)
	// If a conflict resolver is defined for the handler, write with conflict resolution.

	// If the doc is a tombstone we want to allow conflicts when running SGR2
	// bh.conflictResolver != nil represents an active SGR2 and BLIPClientTypeSGR2 represents a passive SGR2
	forceAllowConflictingTombstone := newDoc.Deleted && (bh.conflictResolver != nil || bh.clientType == BLIPClientTypeSGR2)
	if bh.useHLV() && changeIsVector {
		_, _, _, err = bh.collection.PutExistingCurrentVersion(bh.loggingCtx, newDoc, incomingHLV, rawBucketDoc, legacyRevList)
	} else if bh.conflictResolver != nil {
		_, _, err = bh.collection.PutExistingRevWithConflictResolution(bh.loggingCtx, newDoc, history, true, bh.conflictResolver, forceAllowConflictingTombstone, rawBucketDoc, ExistingVersionWithUpdateToHLV)
	} else {
		_, _, err = bh.collection.PutExistingRev(bh.loggingCtx, newDoc, history, revNoConflicts, forceAllowConflictingTombstone, rawBucketDoc, ExistingVersionWithUpdateToHLV)
	}
	if err != nil {
		return err
	}

	if bh.collectionCtx.sgr2PullProcessedSeqCallback != nil {
		seqProperty := rq.Properties[RevMessageSequence]
		seq, err := ParseJSONSequenceID(seqProperty)
		if err != nil {
			base.WarnfCtx(bh.loggingCtx, "Unable to parse sequence %q from rev message: %v - not tracking for checkpointing", seqProperty, err)
		} else {
			bh.collectionCtx.sgr2PullProcessedSeqCallback(&seq, IDAndRev{DocID: docID, RevID: rev})
		}
	}

	return nil
}

// Handler for when a rev is received from the client
func (bh *blipHandler) handleRev(rq *blip.Message) (err error) {
	stats := processRevStats{
		count:            bh.replicationStats.HandleRevCount,
		errorCount:       bh.replicationStats.HandleRevErrorCount,
		deltaRecvCount:   bh.replicationStats.HandleRevDeltaRecvCount,
		bytes:            bh.replicationStats.HandleRevBytes,
		processingTime:   bh.replicationStats.HandleRevProcessingTime,
		docsPurgedCount:  bh.replicationStats.HandleRevDocsPurgedCount,
		throttledRevs:    bh.replicationStats.HandleRevThrottledCount,
		throttledRevTime: bh.replicationStats.HandleRevThrottledTime,
	}
	return bh.processRev(rq, &stats)
}

// ////// ATTACHMENTS:

func (bh *blipHandler) handleProveAttachment(rq *blip.Message) error {
	nonce, err := rq.Body()
	if err != nil {
		return err
	}

	if len(nonce) == 0 {
		return base.HTTPErrorf(http.StatusBadRequest, "no nonce sent with proveAttachment")
	}

	digest, ok := rq.Properties[ProveAttachmentDigest]
	if !ok {
		return base.HTTPErrorf(http.StatusBadRequest, "no digest sent with proveAttachment")
	}

	allowedAttachment := bh.allowedAttachment(digest)
	attachmentKey := MakeAttachmentKey(allowedAttachment.version, allowedAttachment.docID, digest)
	attData, err := bh.collection.GetAttachment(attachmentKey)
	if err != nil {
		if bh.clientType == BLIPClientTypeSGR2 {
			return ErrAttachmentNotFound
		}
		if base.IsDocNotFoundError(err) {
			return ErrAttachmentNotFound
		}
		return base.HTTPErrorf(http.StatusInternalServerError, "Error getting client attachment: %v", err)
	}

	proof := ProveAttachment(bh.loggingCtx, attData, nonce)

	resp := rq.Response()
	resp.SetBody([]byte(proof))

	bh.replicationStats.HandleProveAttachment.Add(1)

	return nil
}

// Received a "getAttachment" request
func (bh *blipHandler) handleGetAttachment(rq *blip.Message) error {

	getAttachmentParams := newGetAttachmentParams(rq)
	bh.logEndpointEntry(rq.Profile(), getAttachmentParams.String())

	digest := getAttachmentParams.digest()
	if digest == "" {
		return base.HTTPErrorf(http.StatusBadRequest, "Missing 'digest'")
	}

	docID := ""
	attachmentAllowedKey := digest
	if bh.activeCBMobileSubprotocol >= CBMobileReplicationV3 {
		docID = getAttachmentParams.docID()
		if docID == "" {
			return base.HTTPErrorf(http.StatusBadRequest, "Missing 'docID'")
		}
		attachmentAllowedKey = docID + digest
	}

	// attachmentName should only be used for logging, it is one possible name of an attachment for a given document if multiple attachments share the same digest.
	allowedAttachment := bh.allowedAttachment(attachmentAllowedKey)
	if allowedAttachment.counter <= 0 {
		return base.HTTPErrorf(http.StatusForbidden, "Attachment's doc not being synced")
	}

	if bh.activeCBMobileSubprotocol <= CBMobileReplicationV2 {
		docID = allowedAttachment.docID
	}

	attachmentKey := MakeAttachmentKey(allowedAttachment.version, docID, digest)
	attachment, err := bh.collection.GetAttachment(attachmentKey)
	if err != nil {
		return err

	}
	base.DebugfCtx(bh.loggingCtx, base.KeySync, "Sending attachment with digest=%q (%.2f KB)", digest, float64(len(attachment))/float64(1024))
	response := rq.Response()
	response.SetBody(attachment)
	response.SetCompressed(rq.Properties[BlipCompress] == trueProperty)
	bh.replicationStats.HandleGetAttachment.Add(1)
	bh.replicationStats.HandleGetAttachmentBytes.Add(int64(len(attachment)))
	base.Audit(bh.loggingCtx, base.AuditIDAttachmentRead, base.AuditFields{
		base.AuditFieldDocID:        docID,
		base.AuditFieldDocVersion:   allowedAttachment.docVersion,
		base.AuditFieldAttachmentID: allowedAttachment.name,
	})

	return nil
}

var errNoBlipHandler = fmt.Errorf("404 - No handler for BLIP request")

// sendGetAttachment requests the full attachment from the peer.
func (bh *blipHandler) sendGetAttachment(sender *blip.Sender, docID string, name string, digest string, meta map[string]interface{}) ([]byte, error) {
	base.DebugfCtx(bh.loggingCtx, base.KeySync, "    Asking for attachment %q for doc %s (digest %s)", base.UD(name), base.UD(docID), digest)
	outrq := blip.NewRequest()
	outrq.SetProfile(MessageGetAttachment)
	outrq.Properties[GetAttachmentDigest] = digest
	if bh.collectionIdx != nil {
		outrq.Properties[BlipCollection] = strconv.Itoa(*bh.collectionIdx)
	}
	if isCompressible(name, meta) {
		outrq.Properties[BlipCompress] = trueProperty
	}

	if bh.activeCBMobileSubprotocol >= CBMobileReplicationV3 {
		outrq.Properties[GetAttachmentID] = docID
	}

	if !bh.sendBLIPMessage(sender, outrq) {
		return nil, ErrClosedBLIPSender
	}

	resp := outrq.Response()

	respBody, err := resp.Body()
	if err != nil {
		return nil, err
	}

	if resp.Properties[BlipErrorCode] != "" {
		return nil, fmt.Errorf("error %s from getAttachment: %s", resp.Properties[BlipErrorCode], respBody)
	}
	lNum, metaLengthOK := meta["length"]
	if !metaLengthOK {
		return nil, fmt.Errorf("no attachment length provided in meta")
	}

	metaLength, ok := base.ToInt64(lNum)
	if !ok {
		return nil, fmt.Errorf("invalid attachment length %q found in meta", lNum)
	}

	// Verify that the attachment we received matches the metadata stored in the document
	expectedLength := int(metaLength)
	actualLength := len(respBody)
	if actualLength != expectedLength {
		return nil, base.HTTPErrorf(http.StatusBadRequest, "Incorrect data sent for attachment with digest: %s (length mismatch - expected %d got %d)", digest, expectedLength, actualLength)
	}

	actualDigest := Sha1DigestKey(respBody)
	if actualDigest != digest {
		return nil, base.HTTPErrorf(http.StatusBadRequest, "Incorrect data sent for attachment with digest: %s (digest mismatch - got %s)", digest, actualDigest)
	}

	bh.replicationStats.GetAttachment.Add(1)
	bh.replicationStats.GetAttachmentBytes.Add(metaLength)

	return respBody, nil
}

// sendProveAttachment asks the peer to prove they have the attachment, without actually sending it.
// This is to prevent clients from creating a doc with a digest for an attachment they otherwise can't access, in order to download it.
func (bh *blipHandler) sendProveAttachment(sender *blip.Sender, docID, name, digest string, knownData []byte) error {
	base.DebugfCtx(bh.loggingCtx, base.KeySync, "    Verifying attachment %q for doc %s (digest %s)", base.UD(name), base.UD(docID), digest)
	nonce, proof, err := GenerateProofOfAttachment(bh.loggingCtx, knownData)
	if err != nil {
		return err
	}
	outrq := blip.NewRequest()
	outrq.SetProfile(MessageProveAttachment)
	outrq.Properties[ProveAttachmentDigest] = digest
	if bh.collectionIdx != nil {
		outrq.Properties[BlipCollection] = strconv.Itoa(*bh.collectionIdx)
	}
	outrq.SetBody(nonce)
	if !bh.sendBLIPMessage(sender, outrq) {
		return ErrClosedBLIPSender
	}

	resp := outrq.Response()

	body, err := resp.Body()
	if err != nil {
		base.WarnfCtx(bh.loggingCtx, "Error returned for proveAttachment message for doc %s (digest %s).  Error: %v", base.UD(docID), digest, err)
		return err
	}

	if resp.Type() == blip.ErrorType &&
		resp.Properties[BlipErrorDomain] == blip.BLIPErrorDomain &&
		resp.Properties[BlipErrorCode] == "404" {
		return errNoBlipHandler
	}

	if resp.Type() == blip.ErrorType &&
		errorDomainIsHTTP(resp) &&
		resp.Properties[BlipErrorCode] == "404" {
		return ErrAttachmentNotFound
	}

	if string(body) != proof {
		base.WarnfCtx(bh.loggingCtx, "Incorrect proof for attachment %s : I sent nonce %x, expected proof %q, got %q", digest, base.MD(nonce), base.MD(proof), base.MD(string(body)))
		return base.HTTPErrorf(http.StatusForbidden, "Incorrect proof for attachment %s", digest)
	}

	bh.replicationStats.ProveAttachment.Add(1)

	base.InfofCtx(bh.loggingCtx, base.KeySync, "proveAttachment successful for doc %s (digest %s)", base.UD(docID), digest)
	return nil
}

// For each attachment in the revision, makes sure it's in the database, asking the client to
// upload it if necessary. This method blocks until all the attachments have been processed.
func (bh *blipHandler) downloadOrVerifyAttachments(sender *blip.Sender, body Body, docID string, currentDigests map[string]string) error {
	return bh.collection.ForEachStubAttachment(body, docID, currentDigests,
		func(name string, digest string, knownData []byte, meta map[string]interface{}) ([]byte, error) {
			// Request attachment if we don't have it
			if knownData == nil {
				return bh.sendGetAttachment(sender, docID, name, digest, meta)
			}

			// Ask client to prove they have the attachment without sending it
			proveAttErr := bh.sendProveAttachment(sender, docID, name, digest, knownData)
			if proveAttErr == nil {
				return nil, nil
			}

			// Peer doesn't support proveAttachment or does not have attachment. Fall back to using getAttachment as proof.
			if proveAttErr == errNoBlipHandler || proveAttErr == ErrAttachmentNotFound {
				base.InfofCtx(bh.loggingCtx, base.KeySync, "Peer sent prove attachment error %v, falling back to getAttachment for proof in doc %s (digest %s)", proveAttErr, base.UD(docID), digest)
				_, getAttErr := bh.sendGetAttachment(sender, docID, name, digest, meta)
				if getAttErr == nil {
					// Peer proved they have matching attachment. Keep existing attachment
					return nil, nil
				}
				return nil, getAttErr
			}

			return nil, proveAttErr
		})
}

func (bsc *BlipSyncContext) incrementSerialNumber() uint64 {
	return atomic.AddUint64(&bsc.handlerSerialNumber, 1)
}

func (bsc *BlipSyncContext) addAllowedAttachments(docID string, docVersion string, attMeta []AttachmentStorageMeta, activeSubprotocol CBMobileSubprotocolVersion) {
	if len(attMeta) == 0 {
		return
	}

	bsc.allowedAttachmentsLock.Lock()
	defer bsc.allowedAttachmentsLock.Unlock()

	if bsc.allowedAttachments == nil {
		bsc.allowedAttachments = make(map[string]AllowedAttachment, 100)
	}
	for _, attachment := range attMeta {
		key := allowedAttachmentKey(docID, attachment.digest, activeSubprotocol)
		att, found := bsc.allowedAttachments[key]
		if found {
			att.counter++
			bsc.allowedAttachments[key] = att
		} else {
			bsc.allowedAttachments[key] = AllowedAttachment{
				version:    attachment.version,
				counter:    1,
				docID:      docID,
				docVersion: docVersion,
				name:       attachment.name,
			}
		}
	}

	base.TracefCtx(bsc.loggingCtx, base.KeySync, "addAllowedAttachments, added: %v current set: %v", attMeta, bsc.allowedAttachments)
}

func (bsc *BlipSyncContext) removeAllowedAttachments(docID string, attMeta []AttachmentStorageMeta, activeSubprotocol CBMobileSubprotocolVersion) {
	if len(attMeta) == 0 {
		return
	}

	bsc.allowedAttachmentsLock.Lock()
	defer bsc.allowedAttachmentsLock.Unlock()

	for _, attachment := range attMeta {
		key := allowedAttachmentKey(docID, attachment.digest, activeSubprotocol)
		att, found := bsc.allowedAttachments[key]
		if found {
			if n := att.counter; n > 1 {
				att.counter = n - 1
				bsc.allowedAttachments[key] = att
			} else {
				delete(bsc.allowedAttachments, key)
			}
		}
	}

	base.TracefCtx(bsc.loggingCtx, base.KeySync, "removeAllowedAttachments, removed: %v current set: %v", attMeta, bsc.allowedAttachments)
}

func allowedAttachmentKey(docID, digest string, activeCBMobileSubprotocol CBMobileSubprotocolVersion) string {
	if activeCBMobileSubprotocol >= CBMobileReplicationV3 {
		return docID + digest
	}
	return digest
}

func (bh *blipHandler) logEndpointEntry(profile, endpoint string) {
	base.InfofCtx(bh.loggingCtx, base.KeySyncMsg, "#%d: Type:%s %s", bh.serialNumber, profile, endpoint)
}<|MERGE_RESOLUTION|>--- conflicted
+++ resolved
@@ -994,17 +994,16 @@
 		}
 	}()
 
-<<<<<<< HEAD
 	if bh.db.DatabaseContext.Options.UnsupportedOptions != nil && bh.db.DatabaseContext.Options.UnsupportedOptions.RejectWritesWithSkippedSequences {
 		// if we are in slow broadcast mode reject write with 503 and increment rejected writes stat
 		if bh.db.BroadcastSlowMode.Load() {
 			bh.db.DbStats.DatabaseStats.NumDocWritesRejected.Add(1)
 			return base.HTTPErrorf(http.StatusServiceUnavailable, "Database cache is behind and cannot accept writes at this time. Please try again later.")
 		}
-=======
+	}
+
 	if bh.useHLV() && bh.conflictResolver != nil {
 		return base.HTTPErrorf(http.StatusNotImplemented, "conflict resolver handling (ISGR) not yet implemented for v4 protocol")
->>>>>>> 8acc6c28
 	}
 
 	// throttle concurrent revs
@@ -1204,70 +1203,32 @@
 	if injectedAttachmentsForDelta || bytes.Contains(bodyBytes, []byte(BodyAttachments)) {
 
 		body := newDoc.Body(bh.loggingCtx)
-<<<<<<< HEAD
 		// The bytes.Contains([]byte(BodyAttachments)) check will pass even if _attachments is not a toplevel key but rather a nested key or subkey. That check is an optimization to avoid having to unmarshal the document if there are no attachments. Therefore, check again that the unmarshalled body contains BodyAttachments.
 		if body[BodyAttachments] != nil {
 
 			var currentBucketDoc *Document
 
-			// Look at attachments with revpos > the last common ancestor's
-			if len(history) > 0 {
-				currentDoc, rawDoc, err := bh.collection.GetDocumentWithRaw(bh.loggingCtx, docID, DocUnmarshalSync)
-				// If we're able to obtain current doc data then we should use the common ancestor generation++ for min revpos
-				// as we will already have any attachments on the common ancestor so don't need to ask for them.
-				// Otherwise we'll have to go as far back as we can in the doc history and choose the last entry in there.
-				if err == nil {
-					rawBucketDoc = rawDoc
-					currentBucketDoc = currentDoc
-=======
-
-		var currentBucketDoc *Document
-
-		minRevpos := 0
-		if historyStr != "" {
-			// fetch current bucket doc.  Treats error as not found
-			currentBucketDoc, rawBucketDoc, _ = bh.collection.GetDocumentWithRaw(bh.loggingCtx, docID, DocUnmarshalSync)
-
-			// For revtree clients, can use revPos as an optimization.  HLV always compares incoming
-			// attachments with current attachments on the document
-			if !bh.useHLV() {
-				// Look at attachments with revpos > the last common ancestor's
-				// If we're able to obtain current doc data then we should use the common ancestor generation++ for min revpos
-				// as we will already have any attachments on the common ancestor so don't need to ask for them.
-				// Otherwise we'll have to go as far back as we can in the doc history and choose the last entry in there.
-				if currentBucketDoc != nil {
-					commonAncestor := currentBucketDoc.History.findAncestorFromSet(currentBucketDoc.CurrentRev, history)
-					minRevpos, _ = ParseRevID(bh.loggingCtx, commonAncestor)
-					minRevpos++
-				} else {
-					minRevpos, _ = ParseRevID(bh.loggingCtx, history[len(history)-1])
+			minRevpos := 0
+			if historyStr != "" {
+				// fetch current bucket doc.  Treats error as not found
+				currentBucketDoc, rawBucketDoc, _ = bh.collection.GetDocumentWithRaw(bh.loggingCtx, docID, DocUnmarshalSync)
+
+				// For revtree clients, can use revPos as an optimization.  HLV always compares incoming
+				// attachments with current attachments on the document
+				if !bh.useHLV() {
+					// Look at attachments with revpos > the last common ancestor's
+					// If we're able to obtain current doc data then we should use the common ancestor generation++ for min revpos
+					// as we will already have any attachments on the common ancestor so don't need to ask for them.
+					// Otherwise we'll have to go as far back as we can in the doc history and choose the last entry in there.
+					if currentBucketDoc != nil {
+						commonAncestor := currentBucketDoc.History.findAncestorFromSet(currentBucketDoc.CurrentRev, history)
+						minRevpos, _ = ParseRevID(bh.loggingCtx, commonAncestor)
+						minRevpos++
+					} else {
+						minRevpos, _ = ParseRevID(bh.loggingCtx, history[len(history)-1])
+					}
 				}
 			}
-		}
-
-		// currentDigests is a map from attachment name to the current bucket doc digest,
-		// for any attachments on the incoming document that are also on the current bucket doc
-		var currentDigests map[string]string
-
-		// Do we have a previous doc? If not don't need to do this check
-		if currentBucketDoc != nil {
-			bodyAtts := GetBodyAttachments(body)
-			currentDigests = make(map[string]string, len(bodyAtts))
-			for name, value := range bodyAtts {
-				// Check if we have this attachment name already, if we do, continue check
-				currentAttachment, ok := currentBucketDoc.Attachments[name]
-				if !ok {
-					// If we don't have this attachment already, ensure incoming revpos is greater than minRevPos, otherwise
-					// update to ensure it's fetched and uploaded
-					if minRevpos > 0 {
-						bodyAtts[name].(map[string]interface{})["revpos"], _ = ParseRevID(bh.loggingCtx, rev)
-					}
-					continue
->>>>>>> 8acc6c28
-				}
-			}
-			// updatedRevPos is the revpos of the new revision, to be added to attachment metadata if needed for CBL<4.0 compatibility. revpos is no longer used by Sync Gateway.
-			updatedRevPos, _ := ParseRevID(bh.loggingCtx, revID)
 
 			// currentDigests is a map from attachment name to the current bucket doc digest,
 			// for any attachments on the incoming document that are also on the current bucket doc
@@ -1283,43 +1244,27 @@
 					if !ok {
 						// If we don't have this attachment already, ensure incoming revpos is greater than minRevPos, otherwise
 						// update to ensure it's fetched and uploaded
-						bodyAtts[name].(map[string]interface{})["revpos"] = updatedRevPos
+						if minRevpos > 0 {
+							bodyAtts[name].(map[string]interface{})["revpos"], _ = ParseRevID(bh.loggingCtx, rev)
+						}
 						continue
 					}
 
-<<<<<<< HEAD
 					currentAttachmentMeta, ok := currentAttachment.(map[string]interface{})
 					if !ok {
-						return base.HTTPErrorf(http.StatusInternalServerError, "Current attachment data is invalid")
+						return base.HTTPErrorf(http.StatusInternalServerError, "Current attachment data is invalid, is not a json object")
 					}
 
 					currentAttachmentDigest, ok := currentAttachmentMeta["digest"].(string)
 					if !ok {
-						return base.HTTPErrorf(http.StatusInternalServerError, "Current attachment data is invalid")
+						return base.HTTPErrorf(http.StatusInternalServerError, "Current attachment data is invalid, does not contain digest")
 					}
 					currentDigests[name] = currentAttachmentDigest
 
 					incomingAttachmentMeta, ok := value.(map[string]interface{})
 					if !ok {
-						return base.HTTPErrorf(http.StatusBadRequest, "Invalid attachment")
+						return base.HTTPErrorf(http.StatusBadRequest, "Invalid attachment, expecting json object")
 					}
-=======
-				currentAttachmentMeta, ok := currentAttachment.(map[string]interface{})
-				if !ok {
-					return base.HTTPErrorf(http.StatusInternalServerError, "Current attachment data is invalid, is not a json object")
-				}
-
-				currentAttachmentDigest, ok := currentAttachmentMeta["digest"].(string)
-				if !ok {
-					return base.HTTPErrorf(http.StatusInternalServerError, "Current attachment data is invalid, does not contain digest")
-				}
-				currentDigests[name] = currentAttachmentDigest
-
-				incomingAttachmentMeta, ok := value.(map[string]interface{})
-				if !ok {
-					return base.HTTPErrorf(http.StatusBadRequest, "Invalid attachment, expecting json object")
-				}
->>>>>>> 8acc6c28
 
 					// If this attachment has data then we're fine, this isn't a stub attachment and therefore doesn't
 					// need the check.
@@ -1327,59 +1272,38 @@
 						continue
 					}
 
-<<<<<<< HEAD
 					incomingAttachmentDigest, ok := incomingAttachmentMeta["digest"].(string)
 					if !ok {
-						return base.HTTPErrorf(http.StatusBadRequest, "Invalid attachment")
+						return base.HTTPErrorf(http.StatusBadRequest, "Invalid attachment, does not have digest field")
 					}
-
-					// Compare the revpos and attachment digest. If incoming revpos is less than or equal to minRevPos and
-					// digest is different we need to override the revpos and set it to the current revision to ensure
-					// the attachment is requested and stored. revpos provided for SG/CBL<4.0 compatibility but is no longer used by Sync Gateway.
-					if currentAttachmentDigest != incomingAttachmentDigest {
-						bodyAtts[name].(map[string]interface{})["revpos"] = updatedRevPos
-					}
-=======
-				incomingAttachmentDigest, ok := incomingAttachmentMeta["digest"].(string)
-				if !ok {
-					return base.HTTPErrorf(http.StatusBadRequest, "Invalid attachment, does not have digest field")
->>>>>>> 8acc6c28
-				}
-				// For revtree clients, can use revPos as an optimization.  HLV always compares incoming
-				// attachments with current attachments on the document
-				if !bh.useHLV() {
-					incomingAttachmentRevpos, ok := base.ToInt64(incomingAttachmentMeta["revpos"])
-					if !ok {
-						return base.HTTPErrorf(http.StatusBadRequest, "Invalid attachment, does not have revpos field")
-					}
-
-<<<<<<< HEAD
-				body[BodyAttachments] = bodyAtts
-=======
-					// Compare the revpos and attachment digest. If incoming revpos is less than or equal to minRevPos and
-					// digest is different we need to override the revpos and set it to the current revision to ensure
-					// the attachment is requested and stored
-					if int(incomingAttachmentRevpos) <= minRevpos && currentAttachmentDigest != incomingAttachmentDigest {
-						bodyAtts[name].(map[string]interface{})["revpos"], _ = ParseRevID(bh.loggingCtx, rev)
+					// For revtree clients, can use revPos as an optimization.  HLV always compares incoming
+					// attachments with current attachments on the document
+					if !bh.useHLV() {
+						incomingAttachmentRevpos, ok := base.ToInt64(incomingAttachmentMeta["revpos"])
+						if !ok {
+							return base.HTTPErrorf(http.StatusBadRequest, "Invalid attachment, does not have revpos field")
+						}
+
+						// Compare the revpos and attachment digest. If incoming revpos is less than or equal to minRevPos and
+						// digest is different we need to override the revpos and set it to the current revision to ensure
+						// the attachment is requested and stored
+						if int(incomingAttachmentRevpos) <= minRevpos && currentAttachmentDigest != incomingAttachmentDigest {
+							bodyAtts[name].(map[string]interface{})["revpos"], _ = ParseRevID(bh.loggingCtx, rev)
+						}
 					}
 				}
->>>>>>> 8acc6c28
-			}
-
-			if err := bh.downloadOrVerifyAttachments(rq.Sender, body, docID, currentDigests); err != nil {
-				base.ErrorfCtx(bh.loggingCtx, "Error during downloadOrVerifyAttachments for doc %s/%s: %v", base.UD(docID), revID, err)
+
+				body[BodyAttachments] = bodyAtts
+			}
+
+			if err := bh.downloadOrVerifyAttachments(rq.Sender, body, minRevpos, docID, currentDigests); err != nil {
+				base.ErrorfCtx(bh.loggingCtx, "Error during downloadOrVerifyAttachments for doc %s/%s: %v", base.UD(docID), rev, err)
 				return err
 			}
 
-<<<<<<< HEAD
 			newDoc.DocAttachments = GetBodyAttachments(body)
 			delete(body, BodyAttachments)
 			newDoc.UpdateBody(body)
-=======
-		if err := bh.downloadOrVerifyAttachments(rq.Sender, body, minRevpos, docID, currentDigests); err != nil {
-			base.ErrorfCtx(bh.loggingCtx, "Error during downloadOrVerifyAttachments for doc %s/%s: %v", base.UD(docID), rev, err)
-			return err
->>>>>>> 8acc6c28
 		}
 
 	}
@@ -1642,33 +1566,32 @@
 
 // For each attachment in the revision, makes sure it's in the database, asking the client to
 // upload it if necessary. This method blocks until all the attachments have been processed.
-func (bh *blipHandler) downloadOrVerifyAttachments(sender *blip.Sender, body Body, docID string, currentDigests map[string]string) error {
-	return bh.collection.ForEachStubAttachment(body, docID, currentDigests,
-		func(name string, digest string, knownData []byte, meta map[string]interface{}) ([]byte, error) {
-			// Request attachment if we don't have it
-			if knownData == nil {
-				return bh.sendGetAttachment(sender, docID, name, digest, meta)
-			}
-
-			// Ask client to prove they have the attachment without sending it
-			proveAttErr := bh.sendProveAttachment(sender, docID, name, digest, knownData)
-			if proveAttErr == nil {
+func (bh *blipHandler) downloadOrVerifyAttachments(sender *blip.Sender, body Body, minRevpos int, docID string, currentDigests map[string]string) error {
+	return bh.collection.ForEachStubAttachment(body, minRevpos, docID, currentDigests, func(name string, digest string, knownData []byte, meta map[string]interface{}) ([]byte, error) {
+		// Request attachment if we don't have it
+		if knownData == nil {
+			return bh.sendGetAttachment(sender, docID, name, digest, meta)
+		}
+
+		// Ask client to prove they have the attachment without sending it
+		proveAttErr := bh.sendProveAttachment(sender, docID, name, digest, knownData)
+		if proveAttErr == nil {
+			return nil, nil
+		}
+
+		// Peer doesn't support proveAttachment or does not have attachment. Fall back to using getAttachment as proof.
+		if proveAttErr == errNoBlipHandler || proveAttErr == ErrAttachmentNotFound {
+			base.InfofCtx(bh.loggingCtx, base.KeySync, "Peer sent prove attachment error %v, falling back to getAttachment for proof in doc %s (digest %s)", proveAttErr, base.UD(docID), digest)
+			_, getAttErr := bh.sendGetAttachment(sender, docID, name, digest, meta)
+			if getAttErr == nil {
+				// Peer proved they have matching attachment. Keep existing attachment
 				return nil, nil
 			}
-
-			// Peer doesn't support proveAttachment or does not have attachment. Fall back to using getAttachment as proof.
-			if proveAttErr == errNoBlipHandler || proveAttErr == ErrAttachmentNotFound {
-				base.InfofCtx(bh.loggingCtx, base.KeySync, "Peer sent prove attachment error %v, falling back to getAttachment for proof in doc %s (digest %s)", proveAttErr, base.UD(docID), digest)
-				_, getAttErr := bh.sendGetAttachment(sender, docID, name, digest, meta)
-				if getAttErr == nil {
-					// Peer proved they have matching attachment. Keep existing attachment
-					return nil, nil
-				}
-				return nil, getAttErr
-			}
-
-			return nil, proveAttErr
-		})
+			return nil, getAttErr
+		}
+
+		return nil, proveAttErr
+	})
 }
 
 func (bsc *BlipSyncContext) incrementSerialNumber() uint64 {
