--- conflicted
+++ resolved
@@ -58,24 +58,15 @@
 				Allow: allowAll,
 			},
 			"infinite": {
-<<<<<<< HEAD
 				Type: "javascript",
 				Code: `async function(parent, args, context, info) {
 							return await context.user.function("infinite");}`,
-=======
-				Type:  "javascript",
-				Code:  `function(parent, args, context, info) {return context.user.function("infinite");}`,
->>>>>>> 74f1e062
 				Allow: allowAll,
 			},
 			"task": {
 				Type: "javascript",
 				Code: `function(parent, args, context, info) {
-<<<<<<< HEAD
 						if (parent !== undefined) throw "Unexpectedly-defined parent";
-=======
-						if (Object.keys(parent).length != 0) throw "Unexpected parent";
->>>>>>> 74f1e062
 						if (Object.keys(args).length != 1) throw "Unexpected args";
 						if (!info.selectedFieldNames) throw "No info.selectedFieldNames";
 						if (!context.user) throw "Missing context.user";
@@ -86,11 +77,7 @@
 			"tasks": {
 				Type: "javascript",
 				Code: `function(parent, args, context, info) {
-<<<<<<< HEAD
 						if (parent !== undefined) throw "Unexpectedly-defined parent";
-=======
-						if (Object.keys(parent).length != 0) throw "Unexpected parent";
->>>>>>> 74f1e062
 						if (Object.keys(args).length != 0) throw "Unexpected args";
 						if (!info.selectedFieldNames) throw "No info.selectedFieldNames";
 						if (!context.user) throw "Missing context.user";
@@ -101,15 +88,9 @@
 			"toDo": {
 				Type: "javascript",
 				Code: `function(parent, args, context, info) {
-<<<<<<< HEAD
 						if (parent !== undefined) throw "Unexpectedly-defined parent";
 						if (Object.keys(args).length != 1) throw "Unexpected args";
 						if (!info.selectedFieldNames) throw "No info.selectedFieldNames";
-=======
-						if (Object.keys(parent).length != 0) throw "Unexpected parent";
-						if (Object.keys(args).length != 0) throw "Unexpected args";
-						if (Object.keys(info) != "selectedFieldNames") throw "Unexpected info";
->>>>>>> 74f1e062
 						if (!context.user) throw "Missing context.user";
 						if (!context.admin) throw "Missing context.admin";
 						var result=new Array(); var all = context.user.function("all");
@@ -123,11 +104,7 @@
 			"complete": {
 				Type: "javascript",
 				Code: `function(parent, args, context, info) {
-<<<<<<< HEAD
 							if (parent !== undefined) throw "Unexpectedly-defined parent";
-=======
-							if (Object.keys(parent).length != 0) throw "Unexpected parent";
->>>>>>> 74f1e062
 							if (Object.keys(args).length != 1) throw "Unexpected args";
 							if (!info.selectedFieldNames) throw "No info.selectedFieldNames";
 							if (!context.user) throw "Missing context.user";
@@ -199,9 +176,6 @@
 	},
 }
 
-<<<<<<< HEAD
-func assertGraphQLResult(t *testing.T, expected string, result *db.GraphQLResult, err error) {
-=======
 var kTestTypenameResolverSchema = `interface Book {
 	id: ID!
 }
@@ -232,7 +206,6 @@
 `
 
 func assertGraphQLResult(t *testing.T, expected string, result *graphql.Result, err error) {
->>>>>>> 74f1e062
 	if !assert.NoError(t, err) || !assert.NotNil(t, result) {
 		return
 	}
@@ -364,17 +337,10 @@
 			},
 			"infinite": {
 				Type: "javascript",
-<<<<<<< HEAD
 				Code: `async function(parent, args, context, info) {
 					var result = await context.user.graphql("query{ infinite }");
 					if (result.errors) throw "GraphQL query failed:" + result.errors[0].message;
 					return -1;}`,
-=======
-				Code: `function(parent, args, context, info) {
-						var result = context.user.graphql("query{ infinite }");
-						if (result.errors) throw "GraphQL query failed: " + result.errors[0].message;
-						return -1;}`,
->>>>>>> 74f1e062
 				Allow: allowAll,
 			},
 			"task": {
@@ -622,8 +588,6 @@
 	}
 	err := ValidateFunctions(context.TODO(), nil, &config)
 	assert.ErrorContains(t, err, "too many GraphQL resolvers (> 1)")
-<<<<<<< HEAD
-=======
 }
 
 func TestArgsInResolverConfig(t *testing.T) {
@@ -862,5 +826,4 @@
 		err = os.Remove("schema.graphql")
 		assert.NoError(t, err)
 	})
->>>>>>> 74f1e062
 }