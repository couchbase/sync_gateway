// Copyright 2022-Present Couchbase, Inc.
//
// Use of this software is governed by the Business Source License included
// in the file licenses/BSL-Couchbase.txt.  As of the Change Date specified
// in that file, in accordance with the Business Source License, use of this
// software will be governed by the Apache License, Version 2.0, included in
// the file licenses/APL2.txt.

package base

import (
	"context"
	"encoding/json"
	"fmt"
<<<<<<< HEAD
	"log"
	"os"
=======
	"io"
	"net/http"
	"net/url"
>>>>>>> 1f365a4f
	"strconv"
	"strings"
	"time"

	"github.com/couchbase/gocb/v2"
	"github.com/couchbase/gocbcore/v10"
)

// tbpCluster represents a gocb v2 cluster
type tbpCluster struct {
<<<<<<< HEAD
	logger       clusterLogFunc
	server       string // server address to connect to cluster
	connstr      string // connection string used to connect to the cluster
	supportsHLV  bool   // Flag to indicate cluster supports Mobile XDCR
	majorVersion int
	minorVersion int
	version      string
	// cluster can be used to perform cluster-level operations (but not bucket-level operations)
	cluster     *gocb.Cluster
	clusterSpec CouchbaseClusterSpec // cluster spec used to connect to the cluster
}

// newTestCluster returns a cluster based on the driver used by the defaultBucketSpec.
func newTestCluster(ctx context.Context, server string, tbp *TestBucketPool) *tbpCluster {
	tbpCluster := &tbpCluster{
		logger:      tbp.Logf,
		server:      server,
		clusterSpec: tbp.clusterSpec,
	}
	tbpCluster.cluster, tbpCluster.connstr = getGocbClusterForTest(ctx, tbp.clusterSpec)
	metadata, err := tbpCluster.cluster.Internal().GetNodesMetadata(&gocb.GetNodesMetadataOptions{})
=======
	// version is the Couchbase Server version
	version ComparableBuildVersion
	// ee is true if the Couchbase Server is Enterprise Edition
	ee bool
	// clusterSpec is the authentication and connection information for the cluster.
	clusterSpec CouchbaseClusterSpec
	// agent is a gocbcore agent for the cluster.
	agent *gocbcore.Agent
}

// newTestCluster returns a cluster based on the driver used by the defaultBucketSpec.
func newTestCluster(ctx context.Context, clusterSpec CouchbaseClusterSpec) (*tbpCluster, error) {
	agent, err := NewClusterAgent(ctx, clusterSpec)
>>>>>>> 1f365a4f
	if err != nil {
		return nil, fmt.Errorf("couldn't create cluster agent: %w", err)
	}
	version, ee, err := getCouchbaseServerVersion(agent, clusterSpec)
	if err != nil {
		err := fmt.Errorf("couldn't get cluster version: %w", err)
		closeErr := agent.Close()
		if closeErr != nil {
			err = fmt.Errorf("%w; couldn't close agent: %v", err, closeErr)
		}
		return nil, err
	}
	return &tbpCluster{
		clusterSpec: clusterSpec,
		agent:       agent,
		version:     *version,
		ee:          ee,
	}, nil
}

// getGocbClusterForTest makes cluster connection. Callers must close. Returns the cluster and the connection string used to connect.
<<<<<<< HEAD
func getGocbClusterForTest(ctx context.Context, clusterSpec CouchbaseClusterSpec) (*gocb.Cluster, string) {
	spec := BucketSpec{
		Server:        clusterSpec.Server,
		TLSSkipVerify: clusterSpec.TLSSkipVerify,
		// use longer timeout than DefaultBucketOpTimeout to avoid timeouts in test harness from using buckets after flush, which takes some time to reinitialize
		BucketOpTimeout: Ptr(time.Duration(30) * time.Second),
		CACertPath:      clusterSpec.CACertPath,
		Certpath:        clusterSpec.Certpath,
		Keypath:         clusterSpec.Keypath,
	}
	connStr, err := spec.GetGoCBConnString()
=======
func getGocbClusterForTest(ctx context.Context, clusterSpec CouchbaseClusterSpec) (*gocb.Cluster, string, error) {
	connSpec, err := getGoCBConnSpec(clusterSpec.Server, &GoCBConnStringParams{
		KvPoolSize: DefaultGocbKvPoolSize,
	})
>>>>>>> 1f365a4f
	if err != nil {
		return nil, "", fmt.Errorf("couldn't parse connection string %q: %w", clusterSpec.Server, err)
	}

	securityConfig, err := GoCBv2SecurityConfig(ctx, &clusterSpec.TLSSkipVerify, clusterSpec.CACertpath)
	if err != nil {
		return nil, "", fmt.Errorf("couldn't initialize cluster security config: %w", err)
	}

<<<<<<< HEAD
	authenticatorConfig, authErr := GoCBv2Authenticator(clusterSpec.Username, clusterSpec.Password, spec.Certpath, spec.Keypath)
=======
	authenticatorConfig, authErr := GoCBv2Authenticator(clusterSpec.Username, clusterSpec.Password, clusterSpec.X509Certpath, clusterSpec.X509Keypath)
>>>>>>> 1f365a4f
	if authErr != nil {
		return nil, "", fmt.Errorf("couldn't initialize cluster authenticator config: %w", authErr)
	}

	// use longer timeout than DefaultBucketOpTimeout to avoid timeouts in test harness from using buckets after flush, which takes some time to reinitialize
	bucketOpTimeout := 30 * time.Second
	timeoutsConfig := GoCBv2TimeoutsConfig(&bucketOpTimeout, Ptr(DefaultViewTimeout))

	clusterOptions := gocb.ClusterOptions{
		Authenticator:  authenticatorConfig,
		SecurityConfig: securityConfig,
		TimeoutsConfig: timeoutsConfig,
	}

	connStr := connSpec.String()
	cluster, err := gocb.Connect(connStr, clusterOptions)
	if err != nil {
<<<<<<< HEAD
		FatalfCtx(ctx, "Couldn't connect to %q: %v", clusterSpec.Server, err)
=======
		return nil, "", fmt.Errorf("couldn't connect to cluster %q: %w", connStr, err)
>>>>>>> 1f365a4f
	}
	const clusterReadyTimeout = 90 * time.Second
	err = cluster.WaitUntilReady(clusterReadyTimeout, nil)
	if err != nil {
		FatalfCtx(ctx, "Cluster not ready after %ds: %v", int(clusterReadyTimeout.Seconds()), err)
	}
	return cluster, connStr, nil
}

// isServerEnterprise returns true if the connected returns true if the connected couchbase server
// instance is Enterprise edition And false for Community edition
func (c *tbpCluster) isServerEnterprise() bool {
	return c.ee
}

// getBucketNames returns the names of all buckets
func (c *tbpCluster) getBucketNames() ([]string, error) {
	output, status, err := c.MgmtRequest(
		http.MethodGet,
		"/pools/default/buckets",
		ContentTypeJSON,
		nil,
	)
	if err != nil {
		return nil, fmt.Errorf("couldn't get buckets: %w", err)
	}
<<<<<<< HEAD

	var names []string
	for name := range bucketSettings {
		names = append(names, name)
=======
	if status != http.StatusOK {
		return nil, fmt.Errorf("couldn't get buckets (error code %d) %s", status, output)
>>>>>>> 1f365a4f
	}
	type bucket struct {
		Name string `json:"name"`
	}
	var buckets []bucket
	if err := json.Unmarshal(output, &buckets); err != nil {
		return nil, fmt.Errorf("couldn't unmarshal buckets from %s: %w", output, err)
	}
	names := make([]string, 0, len(buckets))
	for _, b := range buckets {
		names = append(names, b.Name)
	}
	return names, nil
}

// MgmtRequest sends a management request to the cluster and returns the response body, status code, and error.
func (c *tbpCluster) MgmtRequest(method, path string, contentType string, body io.Reader) ([]byte, int, error) {
	mgmtEps := c.agent.MgmtEps()
	if len(mgmtEps) == 0 {
		return nil, 0, fmt.Errorf("no management endpoints available for cluster %q", c.clusterSpec.Server)
	}
	return MgmtRequest(
		c.agent.HTTPClient(),
		mgmtEps[0],
		method,
		path,
		contentType,
		c.clusterSpec.Username,
		c.clusterSpec.Password,
		body,
	)
}

<<<<<<< HEAD
// openTestBucket opens the bucket of the given name for the gocb cluster in the given TestBucketPool.
func (c *tbpCluster) openTestBucket(ctx context.Context, testBucketName tbpBucketName, waitUntilReady time.Duration) (Bucket, error) {

	bucketCluster, connstr := getGocbClusterForTest(ctx, c.clusterSpec)

	bucketSpec := getTestBucketSpec(c.clusterSpec, testBucketName)

	bucketFromSpec, err := GetGocbV2BucketFromCluster(ctx, bucketCluster, bucketSpec, connstr, waitUntilReady, false)
=======
// getCouchbaseServerVersion retrieves the Couchbase Server version via a gocbcore.Agent
func getCouchbaseServerVersion(agent *gocbcore.Agent, clusterSpec CouchbaseClusterSpec) (version *ComparableBuildVersion, ee bool, err error) {
	mgmtEps := agent.MgmtEps()
	if len(mgmtEps) == 0 {
		return nil, false, fmt.Errorf("no management endpoints available")
	}
	output, status, err := MgmtRequest(
		agent.HTTPClient(),
		mgmtEps[0],
		http.MethodGet,
		"/pools/default",
		"application/x-www-form-urlencoded",
		clusterSpec.Username,
		clusterSpec.Password,
		nil,
	)
>>>>>>> 1f365a4f
	if err != nil {
		return nil, false, fmt.Errorf("couldn't get Couchbase Server version: %w", err)
	}
	if status != http.StatusOK {
		return nil, false, fmt.Errorf("couldn't get Couchbase Server version (error code %d): %s", status, output)
	}
	type nodeMetadata struct {
		ClusterCompatibility int    `json:"clusterCompatibility"`
		Version              string `json:"version"`
	}
	clusterCfg := struct {
		Nodes []nodeMetadata `json:"nodes"`
	}{}
	if err := json.Unmarshal(output, &clusterCfg); err != nil {
		return nil, false, fmt.Errorf("couldn't unmarshal cluster metadata: %w", err)
	}
	if len(clusterCfg.Nodes) == 0 {
		return nil, false, fmt.Errorf("no nodes found in cluster metadata")
	}
	// string is x.y.z-aaaa-enterprise or x.y.z-aaaa-community
	// convert to a comparable string that Sync Gateway understands x.y.z@aaaa
	components := strings.Split(clusterCfg.Nodes[0].Version, "-")
	vrs := components[0]
	if len(components) > 1 {
		vrs += "@" + components[1]
	}

	version, err = NewComparableBuildVersionFromString(vrs)
	if err != nil {
		return nil, false, fmt.Errorf("couldn't parse Couchbase Server version %q: %w", vrs, err)
	}
	// convert the above string into a comparable string
	return version, strings.Contains(clusterCfg.Nodes[0].Version, "enterprise"), nil
}

// insertBucket creates a bucket into Couchbase Server. This operation is asynchronous, so will continue after this function is called.
func (c *tbpCluster) insertBucket(name string, quotaMB int) error {
	numReplicas, err := tbpNumReplicas()
	if err != nil {
		return err
	}
	body := url.Values{}
	body.Set("bucketType", "couchbase")
	// if c.isServerEnterprise() {
	// default is MWW which is "seqno" str
	// LWW is only supported on Enterprise Edition
	// body.Set("conflictResolutionType", "lww")
	// }
	body.Set("flushEnabled", "1")
	body.Set("name", name)
	body.Set("numReplicas", strconv.Itoa(numReplicas))
	body.Set("ramQuotaMB", fmt.Sprintf("%d", quotaMB))
	output, status, err := c.MgmtRequest(
		http.MethodPost,
		"/pools/default/buckets",
		ContentTypeFormEncoded,
		strings.NewReader(body.Encode()),
	)
	if err != nil {
		return fmt.Errorf("couldn't create bucket %q: %w", name, err)
	}
	if status != http.StatusAccepted {
		return fmt.Errorf("couldn't create bucket %q: (error code %d) %s", name, status, output)
	}
	return nil
}

// removeBucket deletes a bucket from Couchbase Server. This operation is asynchronous, so will continue after this function is called.
func (c *tbpCluster) removeBucket(name string) error {
	output, status, err := c.MgmtRequest(
		http.MethodDelete,
		"/pools/default/buckets/"+name,
		ContentTypeJSON,
		nil,
	)
	if err != nil {
		return fmt.Errorf("couldn't remove bucket: %w", err)
	}
	if status != http.StatusOK {
		return fmt.Errorf("couldn't remove bucket (error code %d): %s", status, output)
	}
	return nil
}

// openTestBucket opens the bucket of the given name for the gocb cluster in the given TestBucketPool.
func (c *tbpCluster) openTestBucket(ctx context.Context, testBucketName tbpBucketName, waitUntilReady time.Duration) (Bucket, error) {

	bucketCluster, connstr, err := getGocbClusterForTest(ctx, c.clusterSpec)
	if err != nil {
		return nil, fmt.Errorf("couldn't get gocb cluster for test: %w", err)
	}

	bucketSpec := getTestBucketSpec(c.clusterSpec, testBucketName)

	bucketFromSpec, err := GetGocbV2BucketFromCluster(ctx, bucketCluster, bucketSpec, connstr, waitUntilReady, false)
	if err != nil {
		return nil, err
	}

<<<<<<< HEAD
	return false, nil
}

func getTestClusterSpec() (*CouchbaseClusterSpec, error) {
	clusterSpecPath := os.Getenv("SG_TEST_CLUSTER_SPEC")
	var spec CouchbaseClusterSpec
	if clusterSpecPath != "" {
		contents, err := os.ReadFile(clusterSpecPath)
		if err != nil {
			return nil, fmt.Errorf("couldn't read cluster spec file %q: %w", clusterSpecPath, err)
		}
		err = json.Unmarshal(contents, &spec)
		if err != nil {
			return nil, fmt.Errorf("couldn't unmarshal cluster spec file %q: %w", clusterSpecPath, err)
		}
	} else {
		spec.Username = TestClusterUsername()
		spec.Password = TestClusterPassword()
		tlsSkipVerify, isSet := os.LookupEnv(TestEnvTLSSkipVerify)
		if isSet {
			val, err := strconv.ParseBool(tlsSkipVerify)
			if err != nil {
				return nil, err
			}
			spec.TLSSkipVerify = val
		} else {
			spec.TLSSkipVerify = DefaultTestTLSSkipVerify
		}
		spec.Server = UnitTestUrl()
	}
	return &spec, nil
=======
	// add whether bucket is mobile XDCR ready to bucket object
	bucketFromSpec.supportsHLV = true

	return bucketFromSpec, nil
}

// close shuts down the running gocbcore agent for the cluster.
func (c *tbpCluster) close() error {
	return c.agent.Close()
}

// supportsMobileRBAC is true if running couchbase server with all Sync Gateway roles
func (c *tbpCluster) supportsMobileRBAC() bool {
	return c.isServerEnterprise()
>>>>>>> 1f365a4f
}<|MERGE_RESOLUTION|>--- conflicted
+++ resolved
@@ -12,14 +12,10 @@
 	"context"
 	"encoding/json"
 	"fmt"
-<<<<<<< HEAD
-	"log"
-	"os"
-=======
 	"io"
 	"net/http"
 	"net/url"
->>>>>>> 1f365a4f
+	"os"
 	"strconv"
 	"strings"
 	"time"
@@ -30,29 +26,6 @@
 
 // tbpCluster represents a gocb v2 cluster
 type tbpCluster struct {
-<<<<<<< HEAD
-	logger       clusterLogFunc
-	server       string // server address to connect to cluster
-	connstr      string // connection string used to connect to the cluster
-	supportsHLV  bool   // Flag to indicate cluster supports Mobile XDCR
-	majorVersion int
-	minorVersion int
-	version      string
-	// cluster can be used to perform cluster-level operations (but not bucket-level operations)
-	cluster     *gocb.Cluster
-	clusterSpec CouchbaseClusterSpec // cluster spec used to connect to the cluster
-}
-
-// newTestCluster returns a cluster based on the driver used by the defaultBucketSpec.
-func newTestCluster(ctx context.Context, server string, tbp *TestBucketPool) *tbpCluster {
-	tbpCluster := &tbpCluster{
-		logger:      tbp.Logf,
-		server:      server,
-		clusterSpec: tbp.clusterSpec,
-	}
-	tbpCluster.cluster, tbpCluster.connstr = getGocbClusterForTest(ctx, tbp.clusterSpec)
-	metadata, err := tbpCluster.cluster.Internal().GetNodesMetadata(&gocb.GetNodesMetadataOptions{})
-=======
 	// version is the Couchbase Server version
 	version ComparableBuildVersion
 	// ee is true if the Couchbase Server is Enterprise Edition
@@ -66,7 +39,6 @@
 // newTestCluster returns a cluster based on the driver used by the defaultBucketSpec.
 func newTestCluster(ctx context.Context, clusterSpec CouchbaseClusterSpec) (*tbpCluster, error) {
 	agent, err := NewClusterAgent(ctx, clusterSpec)
->>>>>>> 1f365a4f
 	if err != nil {
 		return nil, fmt.Errorf("couldn't create cluster agent: %w", err)
 	}
@@ -88,24 +60,10 @@
 }
 
 // getGocbClusterForTest makes cluster connection. Callers must close. Returns the cluster and the connection string used to connect.
-<<<<<<< HEAD
-func getGocbClusterForTest(ctx context.Context, clusterSpec CouchbaseClusterSpec) (*gocb.Cluster, string) {
-	spec := BucketSpec{
-		Server:        clusterSpec.Server,
-		TLSSkipVerify: clusterSpec.TLSSkipVerify,
-		// use longer timeout than DefaultBucketOpTimeout to avoid timeouts in test harness from using buckets after flush, which takes some time to reinitialize
-		BucketOpTimeout: Ptr(time.Duration(30) * time.Second),
-		CACertPath:      clusterSpec.CACertPath,
-		Certpath:        clusterSpec.Certpath,
-		Keypath:         clusterSpec.Keypath,
-	}
-	connStr, err := spec.GetGoCBConnString()
-=======
 func getGocbClusterForTest(ctx context.Context, clusterSpec CouchbaseClusterSpec) (*gocb.Cluster, string, error) {
 	connSpec, err := getGoCBConnSpec(clusterSpec.Server, &GoCBConnStringParams{
 		KvPoolSize: DefaultGocbKvPoolSize,
 	})
->>>>>>> 1f365a4f
 	if err != nil {
 		return nil, "", fmt.Errorf("couldn't parse connection string %q: %w", clusterSpec.Server, err)
 	}
@@ -115,11 +73,7 @@
 		return nil, "", fmt.Errorf("couldn't initialize cluster security config: %w", err)
 	}
 
-<<<<<<< HEAD
-	authenticatorConfig, authErr := GoCBv2Authenticator(clusterSpec.Username, clusterSpec.Password, spec.Certpath, spec.Keypath)
-=======
 	authenticatorConfig, authErr := GoCBv2Authenticator(clusterSpec.Username, clusterSpec.Password, clusterSpec.X509Certpath, clusterSpec.X509Keypath)
->>>>>>> 1f365a4f
 	if authErr != nil {
 		return nil, "", fmt.Errorf("couldn't initialize cluster authenticator config: %w", authErr)
 	}
@@ -137,11 +91,7 @@
 	connStr := connSpec.String()
 	cluster, err := gocb.Connect(connStr, clusterOptions)
 	if err != nil {
-<<<<<<< HEAD
-		FatalfCtx(ctx, "Couldn't connect to %q: %v", clusterSpec.Server, err)
-=======
 		return nil, "", fmt.Errorf("couldn't connect to cluster %q: %w", connStr, err)
->>>>>>> 1f365a4f
 	}
 	const clusterReadyTimeout = 90 * time.Second
 	err = cluster.WaitUntilReady(clusterReadyTimeout, nil)
@@ -168,15 +118,8 @@
 	if err != nil {
 		return nil, fmt.Errorf("couldn't get buckets: %w", err)
 	}
-<<<<<<< HEAD
-
-	var names []string
-	for name := range bucketSettings {
-		names = append(names, name)
-=======
 	if status != http.StatusOK {
 		return nil, fmt.Errorf("couldn't get buckets (error code %d) %s", status, output)
->>>>>>> 1f365a4f
 	}
 	type bucket struct {
 		Name string `json:"name"`
@@ -210,16 +153,6 @@
 	)
 }
 
-<<<<<<< HEAD
-// openTestBucket opens the bucket of the given name for the gocb cluster in the given TestBucketPool.
-func (c *tbpCluster) openTestBucket(ctx context.Context, testBucketName tbpBucketName, waitUntilReady time.Duration) (Bucket, error) {
-
-	bucketCluster, connstr := getGocbClusterForTest(ctx, c.clusterSpec)
-
-	bucketSpec := getTestBucketSpec(c.clusterSpec, testBucketName)
-
-	bucketFromSpec, err := GetGocbV2BucketFromCluster(ctx, bucketCluster, bucketSpec, connstr, waitUntilReady, false)
-=======
 // getCouchbaseServerVersion retrieves the Couchbase Server version via a gocbcore.Agent
 func getCouchbaseServerVersion(agent *gocbcore.Agent, clusterSpec CouchbaseClusterSpec) (version *ComparableBuildVersion, ee bool, err error) {
 	mgmtEps := agent.MgmtEps()
@@ -236,7 +169,6 @@
 		clusterSpec.Password,
 		nil,
 	)
->>>>>>> 1f365a4f
 	if err != nil {
 		return nil, false, fmt.Errorf("couldn't get Couchbase Server version: %w", err)
 	}
@@ -336,8 +268,20 @@
 		return nil, err
 	}
 
-<<<<<<< HEAD
-	return false, nil
+	// add whether bucket is mobile XDCR ready to bucket object
+	bucketFromSpec.supportsHLV = true
+
+	return bucketFromSpec, nil
+}
+
+// close shuts down the running gocbcore agent for the cluster.
+func (c *tbpCluster) close() error {
+	return c.agent.Close()
+}
+
+// supportsMobileRBAC is true if running couchbase server with all Sync Gateway roles
+func (c *tbpCluster) supportsMobileRBAC() bool {
+	return c.isServerEnterprise()
 }
 
 func getTestClusterSpec() (*CouchbaseClusterSpec, error) {
@@ -368,20 +312,4 @@
 		spec.Server = UnitTestUrl()
 	}
 	return &spec, nil
-=======
-	// add whether bucket is mobile XDCR ready to bucket object
-	bucketFromSpec.supportsHLV = true
-
-	return bucketFromSpec, nil
-}
-
-// close shuts down the running gocbcore agent for the cluster.
-func (c *tbpCluster) close() error {
-	return c.agent.Close()
-}
-
-// supportsMobileRBAC is true if running couchbase server with all Sync Gateway roles
-func (c *tbpCluster) supportsMobileRBAC() bool {
-	return c.isServerEnterprise()
->>>>>>> 1f365a4f
 }