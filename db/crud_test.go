/*
Copyright 2017-Present Couchbase, Inc.

Use of this software is governed by the Business Source License included in
the file licenses/BSL-Couchbase.txt.  As of the Change Date specified in that
file, in accordance with the Business Source License, use of this software will
be governed by the Apache License, Version 2.0, included in the file
licenses/APL2.txt.
*/

package db

import (
	"encoding/json"
	"log"
	"testing"

	sgbucket "github.com/couchbase/sg-bucket"
	"github.com/couchbase/sync_gateway/base"
	"github.com/stretchr/testify/assert"
	"github.com/stretchr/testify/require"
)

type treeDoc struct {
	Meta treeMeta `json:"_sync"`
}

type treeMeta struct {
	RevTree revTreeList `json:"history"`
}

// Retrieve the raw doc from the bucket, and unmarshal sync history as revTreeList, to validate low-level  storage
func getRevTreeList(dataStore sgbucket.DataStore, key string, useXattrs bool) (revTreeList, error) {
	switch useXattrs {
	case true:
		var rawDoc, rawXattr []byte
		_, getErr := dataStore.GetWithXattr(key, base.SyncXattrName, "", &rawDoc, &rawXattr, nil)
		if getErr != nil {
			return revTreeList{}, getErr
		}

		var treeMeta treeMeta
		err := base.JSONUnmarshal(rawXattr, &treeMeta)
		if err != nil {
			return revTreeList{}, err
		}
		return treeMeta.RevTree, nil

	default:
		rawDoc, _, err := dataStore.GetRaw(key)
		if err != nil {
			return revTreeList{}, err
		}
		var doc treeDoc
		err = base.JSONUnmarshal(rawDoc, &doc)
		return doc.Meta.RevTree, err
	}

}

// TestRevisionCacheLoad
// Tests simple retrieval of rev not resident in the cache
func TestRevisionCacheLoad(t *testing.T) {

	base.SetUpTestLogging(t, base.LevelDebug, base.KeyAll)

	db, ctx := setupTestDBWithViewsEnabled(t)
	defer db.Close(ctx)
	collection := GetSingleDatabaseCollectionWithUser(t, db)

	base.TestExternalRevStorage = true

	// Create rev 1-a
	log.Printf("Create rev 1-a")
	body := Body{"key1": "value1", "version": "1a"}
	_, _, err := collection.PutExistingRevWithBody(ctx, "doc1", body, []string{"1-a"}, false)
	assert.NoError(t, err, "add 1-a")

	// Flush the cache
	collection.FlushRevisionCacheForTest()

	// Retrieve the document:
	log.Printf("Retrieve doc 1-a...")
	_, err = collection.Get1xRevBody(ctx, "doc1", "1-a", false, nil)
	assert.NoError(t, err, "Couldn't get document")

	docRev, err := collection.GetRev(ctx, "doc1", "1-a", false, nil)
	assert.NoError(t, err)
	assert.Equal(t, "1-a", docRev.RevID)

	// Validate that mutations to the body don't affect the revcache value
	_, err = base.InjectJSONProperties(docRev.BodyBytes, base.KVPair{Key: "modified", Val: "property"})
	assert.NoError(t, err)

	docRevAgain, err := collection.GetRev(ctx, "doc1", "1-a", false, nil)
	assert.NoError(t, err)
	assert.Equal(t, "1-a", docRevAgain.RevID)

	body, err = docRevAgain.Body()
	assert.NoError(t, err)
	_, ok := body["modified"]
	assert.False(t, ok)
}

func TestHasAttachmentsFlag(t *testing.T) {
	base.SetUpTestLogging(t, base.LevelDebug, base.KeyAll)
	db, ctx := setupTestDB(t)
	defer db.Close(ctx)
	collection := GetSingleDatabaseCollectionWithUser(t, db)

	base.TestExternalRevStorage = true
	prop_1000_bytes := base.CreateProperty(1000)

	// Create rev 1-a
	log.Printf("Create rev 1-a")
	body := Body{"key1": "value1", "version": "1a"}
	_, _, err := collection.PutExistingRevWithBody(ctx, "doc1", body, []string{"1-a"}, false)
	assert.NoError(t, err, "add 1-a")

	// Create rev 2-a
	// 1-a
	//  |
	// 2-a
	log.Printf("Create rev 2-a with a large body")
	rev2a_body := unjson(`{"_attachments": {"hello.txt": {"data":"aGVsbG8gd29ybGQ="}}}`)
	rev2a_body["key1"] = prop_1000_bytes
	rev2a_body["version"] = "2a"
	doc, newRev, err := collection.PutExistingRevWithBody(ctx, "doc1", rev2a_body, []string{"2-a", "1-a"}, false)
	rev2a_body[BodyId] = doc.ID
	rev2a_body[BodyRev] = newRev
	assert.NoError(t, err, "add 2-a")

	// Retrieve the document:
	log.Printf("Retrieve doc 2-a...")
	gotDoc, err := collection.GetDocument(ctx, "doc1", DocUnmarshalSync)
	assert.NoError(t, err)
	require.Contains(t, gotDoc.Attachments, "hello.txt")
	attachmentData, ok := gotDoc.Attachments["hello.txt"].(map[string]interface{})
	require.True(t, ok)
	assert.Equal(t, "sha1-Kq5sNclPz7QV2+lfQIuc6R7oRu0=", attachmentData["digest"])
	assert.Equal(t, float64(11), attachmentData["length"])
	assert.Equal(t, float64(2), attachmentData["revpos"])
	assert.True(t, attachmentData["stub"].(bool))
	assert.Equal(t, float64(2), attachmentData["ver"])

	// Create rev 2-b
	//    1-a
	//   /  \
	// 2-a  2-b
	log.Printf("Create rev 2-b with a large body")
	rev2b_body := unjson(`{"_attachments": {"hello.txt": {"data":"aGVsbG8gd29ybGQ="}}}`)
	rev2b_body["key1"] = prop_1000_bytes
	rev2b_body["version"] = "2b"
	doc, newRev, err = collection.PutExistingRevWithBody(ctx, "doc1", rev2b_body, []string{"2-b", "1-a"}, false)
	rev2b_body[BodyId] = doc.ID
	rev2b_body[BodyRev] = newRev
	assert.NoError(t, err, "add 2-b")

	// Retrieve the document:
	log.Printf("Retrieve doc, verify rev 2-b")
	gotDoc, err = collection.GetDocument(ctx, "doc1", DocUnmarshalSync)
	assert.NoError(t, err)
	require.Contains(t, gotDoc.Attachments, "hello.txt")
	attachmentData, ok = gotDoc.Attachments["hello.txt"].(map[string]interface{})
	require.True(t, ok)
	assert.Equal(t, "sha1-Kq5sNclPz7QV2+lfQIuc6R7oRu0=", attachmentData["digest"])
	assert.Equal(t, float64(11), attachmentData["length"])
	assert.Equal(t, float64(2), attachmentData["revpos"])
	assert.True(t, attachmentData["stub"].(bool))
	assert.Equal(t, float64(2), attachmentData["ver"])

	// Retrieve the raw document, and verify 2-a isn't stored inline
	log.Printf("Retrieve doc, verify rev 2-a not inline")
	revTree, err := getRevTreeList(collection.dataStore, "doc1", db.UseXattrs())
	assert.NoError(t, err, "Couldn't get revtree for raw document")
	assert.Equal(t, 0, len(revTree.BodyMap))
	assert.Equal(t, 1, len(revTree.BodyKeyMap))
	assert.Equal(t, 1, len(revTree.HasAttachments))
}

func TestHasAttachmentsFlagForLegacyAttachments(t *testing.T) {
	if base.UnitTestUrlIsWalrus() || !base.TestUseXattrs() {
		t.Skip("Test only works with a Couchbase server and Xattrs")
	}
	base.SetUpTestLogging(t, base.LevelDebug, base.KeyAll)
	db, ctx := setupTestDB(t)
	defer db.Close(ctx)
	collection := GetSingleDatabaseCollectionWithUser(t, db)

	base.TestExternalRevStorage = true
	prop_1000_bytes := base.CreateProperty(1000)

	rawDocWithAttachmentAndSyncMeta := func() []byte {
		return []byte(`{
   "_sync": {
      "rev": "2-a",
      "sequence": 2,
      "recent_sequences": [
         2
      ],
      "history": {
         "revs": [
            "1-a",
            "2-a"
         ],
         "parents": [
            -1,
             0
         ],
         "channels": [
            null
         ]
      },
      "cas": "",
      "attachments": {
         "hi.txt": {
            "revpos": 2,
            "content_type": "text/plain",
            "length": 2,
            "stub": true,
            "digest": "sha1-witfkXg0JglCjW9RssWvTAveakI="
         }
      },
      "time_saved": "2021-09-01T17:33:03.054227821Z"
   },
  "key": "value"
}`)
	}

	createDocWithLegacyAttachment := func(docID string, rawDoc []byte, attKey string, attBody []byte) {
		// Write attachment directly to the bucket.
		_, err := collection.dataStore.Add(attKey, 0, attBody)
		require.NoError(t, err)

		body := Body{}
		err = body.Unmarshal(rawDoc)
		require.NoError(t, err, "Error unmarshalling body")

		// Write raw document to the bucket.
		_, err = collection.dataStore.Add(docID, 0, rawDoc)
		require.NoError(t, err)

		// Get the existing bucket doc
		_, existingBucketDoc, err := collection.GetDocWithXattr(docID, DocUnmarshalAll)
		require.NoError(t, err)

		// Migrate document metadata from document body to system xattr.
		_, _, err = collection.migrateMetadata(ctx, docID, body, existingBucketDoc, nil)
		require.NoError(t, err)
	}

	// Create rev 1-a
	log.Printf("Create rev 1-a")
	body := Body{"key1": "value1", "version": "1a"}
	_, _, err := collection.PutExistingRevWithBody(ctx, "doc1", body, []string{"1-a"}, false)
	assert.NoError(t, err, "add 1-a")

	// Create rev 2-a with legacy attachment.
	// 1-a
	//  |
	// 2-a
	docID := "doc1"
	attBody := []byte(`hi`)
	digest := Sha1DigestKey(attBody)
	attKey := MakeAttachmentKey(AttVersion1, docID, digest)
	rawDoc := rawDocWithAttachmentAndSyncMeta()
	createDocWithLegacyAttachment(docID, rawDoc, attKey, attBody)

	// Retrieve the document:
	log.Printf("Retrieve doc 2-a...")
	gotbody, err := collection.Get1xBody(ctx, "doc1")
	assert.NoError(t, err, "Couldn't get document")
	assert.Equal(t, Body{"_id": "doc1", "_rev": "1-a", "key1": "value1", "version": "1a"}, gotbody)

	// Create rev 2-b
	//    1-a
	//   /  \
	// 2-a  2-b
	log.Printf("Create rev 2-b with a large body")
	// rev2b_body := unjson(`{"_attachments": {"hello.txt": {"data":"aGVsbG8gd29ybGQ="}}}`)
	rev2b_body := Body{}
	rev2b_body["key1"] = prop_1000_bytes
	rev2b_body["version"] = "2b"
	doc, newRev, err := collection.PutExistingRevWithBody(ctx, "doc1", rev2b_body, []string{"2-b", "1-a"}, false)
	rev2b_body[BodyId] = doc.ID
	rev2b_body[BodyRev] = newRev
	assert.NoError(t, err, "add 2-b")

	// Retrieve the document:
	log.Printf("Retrieve doc, verify rev 2-b")
	gotbody, err = collection.Get1xBody(ctx, "doc1")
	assert.NoError(t, err, "Couldn't get document")
	assert.Equal(t, rev2b_body, gotbody)

	// Retrieve the raw document, and verify 2-a isn't stored inline
	log.Printf("Retrieve doc, verify rev 2-a not inline")
	revTree, err := getRevTreeList(collection.dataStore, "doc1", db.UseXattrs())
	assert.NoError(t, err, "Couldn't get revtree for raw document")
	assert.Equal(t, 0, len(revTree.HasAttachments))
}

// TestRevisionStorageConflictAndTombstones
// Tests permutations of inline and external storage of conflicts and tombstones
func TestRevisionStorageConflictAndTombstones(t *testing.T) {

	base.SetUpTestLogging(t, base.LevelDebug, base.KeyAll)

	db, ctx := setupTestDB(t)
	defer db.Close(ctx)
	collection := GetSingleDatabaseCollectionWithUser(t, db)

	base.TestExternalRevStorage = true

	prop_1000_bytes := base.CreateProperty(1000)

	// Create rev 1-a
	log.Printf("Create rev 1-a")
	body := Body{"key1": "value1", "version": "1a"}
	_, _, err := collection.PutExistingRevWithBody(ctx, "doc1", body, []string{"1-a"}, false)
	assert.NoError(t, err, "add 1-a")

	// Create rev 2-a
	// 1-a
	//  |
	// 2-a
	log.Printf("Create rev 2-a with a large body")
	rev2a_body := Body{}
	rev2a_body["key1"] = prop_1000_bytes
	rev2a_body["version"] = "2a"
	doc, newRev, err := collection.PutExistingRevWithBody(ctx, "doc1", rev2a_body, []string{"2-a", "1-a"}, false)
	rev2a_body[BodyId] = doc.ID
	rev2a_body[BodyRev] = newRev
	assert.NoError(t, err, "add 2-a")

	// Retrieve the document:
	log.Printf("Retrieve doc 2-a...")
	gotbody, err := collection.Get1xBody(ctx, "doc1")
	assert.NoError(t, err, "Couldn't get document")
	assert.Equal(t, rev2a_body, gotbody)

	// Create rev 2-b
	//    1-a
	//   /  \
	// 2-a  2-b
	log.Printf("Create rev 2-b with a large body")
	rev2b_body := Body{}
	rev2b_body["key1"] = prop_1000_bytes
	rev2b_body["version"] = "2b"
	doc, newRev, err = collection.PutExistingRevWithBody(ctx, "doc1", rev2b_body, []string{"2-b", "1-a"}, false)
	rev2b_body[BodyId] = doc.ID
	rev2b_body[BodyRev] = newRev
	assert.NoError(t, err, "add 2-b")

	// Retrieve the document:
	log.Printf("Retrieve doc, verify rev 2-b")
	gotbody, err = collection.Get1xBody(ctx, "doc1")
	assert.NoError(t, err, "Couldn't get document")
	assert.Equal(t, rev2b_body, gotbody)

	// Retrieve the raw document, and verify 2-a isn't stored inline
	log.Printf("Retrieve doc, verify rev 2-a not inline")
	revTree, err := getRevTreeList(collection.dataStore, "doc1", db.UseXattrs())
	assert.NoError(t, err, "Couldn't get revtree for raw document")
	assert.Equal(t, 0, len(revTree.BodyMap))
	assert.Equal(t, 1, len(revTree.BodyKeyMap))

	// Retrieve the raw revision body backup of 2-a, and verify it's intact
	log.Printf("Verify document storage of 2-a")
	var revisionBody Body
	rawRevision, _, err := collection.dataStore.GetRaw(base.SyncDocPrefix + "rb:4GctXhLVg13d59D0PUTPRD0i58Hbe1d0djgo1qOEpfI=")
	assert.NoError(t, err, "Couldn't get raw backup revision")
	assert.NoError(t, base.JSONUnmarshal(rawRevision, &revisionBody))
	assert.Equal(t, rev2a_body["version"], revisionBody["version"])
	assert.Equal(t, rev2a_body["value"], revisionBody["value"])

	// Retrieve the non-inline revision
	collection.FlushRevisionCacheForTest()
	rev2aGet, err := collection.Get1xRevBody(ctx, "doc1", "2-a", false, nil)
	assert.NoError(t, err, "Couldn't get rev 2-a")
	assert.Equal(t, rev2a_body, rev2aGet)

	// Tombstone 2-b (with rev 3-b, minimal tombstone)
	//    1-a
	//   /  \
	// 2-a  2-b
	//       |
	//      3-b(t)
	log.Printf("Create tombstone 3-b")
	rev3b_body := Body{}
	rev3b_body["version"] = "3b"
	rev3b_body[BodyDeleted] = true
	doc, newRev, err = collection.PutExistingRevWithBody(ctx, "doc1", rev3b_body, []string{"3-b", "2-b"}, false)
	rev3b_body[BodyId] = doc.ID
	rev3b_body[BodyRev] = newRev
	rev3b_body[BodyDeleted] = true
	assert.NoError(t, err, "add 3-b (tombstone)")

	// Retrieve tombstone
	rev3bGet, err := collection.Get1xRevBody(ctx, "doc1", "3-b", false, nil)
	assert.NoError(t, err, "Couldn't get rev 3-b")
	assert.Equal(t, rev3b_body, rev3bGet)

	// Retrieve the document, validate that we get 2-a
	log.Printf("Retrieve doc, expect 2-a")
	gotbody, err = collection.Get1xBody(ctx, "doc1")
	assert.NoError(t, err, "Couldn't get document")
	assert.Equal(t, rev2a_body, gotbody)

	// Ensure previous revision body backup has been removed
	_, _, err = db.MetadataStore.GetRaw(base.RevBodyPrefix + "4GctXhLVg13d59D0PUTPRD0i58Hbe1d0djgo1qOEpfI=")
	assert.True(t, base.IsKeyNotFoundError(collection.dataStore, err), "Revision should be not found")

	// Validate the tombstone is stored inline (due to small size)
	revTree, err = getRevTreeList(collection.dataStore, "doc1", db.UseXattrs())
	assert.NoError(t, err, "Couldn't get revtree for raw document")
	assert.Equal(t, 1, len(revTree.BodyMap))
	assert.Equal(t, 0, len(revTree.BodyKeyMap))

	// Create another conflict (2-c)
	//      1-a
	//    /  |   \
	// 2-a  2-b  2-c
	//       |
	//      3-b(t)
	log.Printf("Create rev 2-c with a large body")
	rev2c_body := Body{}
	rev2c_body["key1"] = prop_1000_bytes
	rev2c_body["version"] = "2c"
	doc, newRev, err = collection.PutExistingRevWithBody(ctx, "doc1", rev2c_body, []string{"2-c", "1-a"}, false)
	rev2c_body[BodyId] = doc.ID
	rev2c_body[BodyRev] = newRev
	assert.NoError(t, err, "add 2-c")

	// Retrieve the document:
	log.Printf("Retrieve doc, verify rev 2-c")
	gotbody, err = collection.Get1xBody(ctx, "doc1")
	assert.NoError(t, err, "Couldn't get document")
	assert.Equal(t, rev2c_body, gotbody)

	// Tombstone with a large tombstone
	//      1-a
	//    /  |  \
	// 2-a  2-b  2-c
	//       |    \
	//     3-b(t) 3-c(t)
	log.Printf("Create tombstone 3-c")
	rev3c_body := Body{}
	rev3c_body["version"] = "3c"
	rev3c_body["key1"] = prop_1000_bytes
	rev3c_body[BodyDeleted] = true
	doc, newRev, err = collection.PutExistingRevWithBody(ctx, "doc1", rev3c_body, []string{"3-c", "2-c"}, false)
	rev3c_body[BodyId] = doc.ID
	rev3c_body[BodyRev] = newRev
	rev3c_body[BodyDeleted] = true
	assert.NoError(t, err, "add 3-c (large tombstone)")

	// Validate the tombstone is not stored inline (due to small size)
	log.Printf("Verify raw revtree w/ tombstone 3-c in key map")
	newRevTree, err := getRevTreeList(collection.dataStore, "doc1", db.UseXattrs())
	assert.NoError(t, err, "Couldn't get revtree for raw document")
	assert.Equal(t, 1, len(newRevTree.BodyMap))    // tombstone 3-b
	assert.Equal(t, 1, len(newRevTree.BodyKeyMap)) // tombstone 3-c

	// Retrieve the non-inline tombstone revision
	collection.FlushRevisionCacheForTest()
	rev3cGet, err := collection.Get1xRevBody(ctx, "doc1", "3-c", false, nil)
	assert.NoError(t, err, "Couldn't get rev 3-c")
	assert.Equal(t, rev3c_body, rev3cGet)

	log.Printf("Retrieve doc, verify active rev is 2-a")
	gotbody, err = collection.Get1xBody(ctx, "doc1")
	assert.NoError(t, err, "Couldn't get document")
	assert.Equal(t, rev2a_body, gotbody)

	// Add active revision, ensure all revisions remain intact
	log.Printf("Create rev 3-a with a large body")
	rev3a_body := Body{}
	rev3a_body["key1"] = prop_1000_bytes
	rev3a_body["version"] = "3a"
	_, _, err = collection.PutExistingRevWithBody(ctx, "doc1", rev2c_body, []string{"3-a", "2-a"}, false)
	assert.NoError(t, err, "add 3-a")

	revTree, err = getRevTreeList(collection.dataStore, "doc1", db.UseXattrs())
	assert.NoError(t, err, "Couldn't get revtree for raw document")
	assert.Equal(t, 1, len(revTree.BodyMap))    // tombstone 3-b
	assert.Equal(t, 1, len(revTree.BodyKeyMap)) // tombstone 3-c
}

// TestRevisionStoragePruneTombstone - tests cleanup of external tombstone bodies when pruned.
func TestRevisionStoragePruneTombstone(t *testing.T) {

	db, ctx := setupTestDB(t)
	defer db.Close(ctx)
	collection := GetSingleDatabaseCollectionWithUser(t, db)

	base.TestExternalRevStorage = true

	prop_1000_bytes := base.CreateProperty(1000)

	// Create rev 2-a
	log.Printf("Create rev 1-a")
	body := Body{"key1": "value1", "version": "1a"}
	_, _, err := collection.PutExistingRevWithBody(ctx, "doc1", body, []string{"1-a"}, false)
	assert.NoError(t, err, "add 1-a")

	// Create rev 2-a
	// 1-a
	//  |
	// 2-a
	log.Printf("Create rev 2-a with a large body")
	rev2a_body := Body{}
	rev2a_body["key1"] = prop_1000_bytes
	rev2a_body["version"] = "2a"
	doc, newRev, err := collection.PutExistingRevWithBody(ctx, "doc1", rev2a_body, []string{"2-a", "1-a"}, false)
	rev2a_body[BodyId] = doc.ID
	rev2a_body[BodyRev] = newRev
	assert.NoError(t, err, "add 2-a")

	// Retrieve the document:
	log.Printf("Retrieve doc 2-a...")
	gotbody, err := collection.Get1xBody(ctx, "doc1")
	assert.NoError(t, err, "Couldn't get document")
	assert.Equal(t, rev2a_body, gotbody)

	// Create rev 2-b
	//    1-a
	//   /  \
	// 2-a  2-b
	log.Printf("Create rev 2-b with a large body")
	rev2b_body := Body{}
	rev2b_body["key1"] = prop_1000_bytes
	rev2b_body["version"] = "2b"
	doc, newRev, err = collection.PutExistingRevWithBody(ctx, "doc1", rev2b_body, []string{"2-b", "1-a"}, false)
	rev2b_body[BodyId] = doc.ID
	rev2b_body[BodyRev] = newRev
	assert.NoError(t, err, "add 2-b")

	// Retrieve the document:
	log.Printf("Retrieve doc, verify rev 2-b")
	gotbody, err = collection.Get1xBody(ctx, "doc1")
	assert.NoError(t, err, "Couldn't get document")
	assert.Equal(t, rev2b_body, gotbody)

	// Retrieve the raw document, and verify 2-a isn't stored inline
	log.Printf("Retrieve doc, verify rev 2-a not inline")
	revTree, err := getRevTreeList(collection.dataStore, "doc1", db.UseXattrs())
	assert.NoError(t, err, "Couldn't get revtree for raw document")
	assert.Equal(t, 0, len(revTree.BodyMap))
	assert.Equal(t, 1, len(revTree.BodyKeyMap))

	// Retrieve the raw revision body backup of 2-a, and verify it's intact
	log.Printf("Verify document storage of 2-a")
	var revisionBody Body
	rawRevision, _, err := collection.dataStore.GetRaw(base.SyncDocPrefix + "rb:4GctXhLVg13d59D0PUTPRD0i58Hbe1d0djgo1qOEpfI=")
	assert.NoError(t, err, "Couldn't get raw backup revision")
	assert.NoError(t, base.JSONUnmarshal(rawRevision, &revisionBody))
	assert.Equal(t, rev2a_body["version"], revisionBody["version"])
	assert.Equal(t, rev2a_body["value"], revisionBody["value"])

	// Retrieve the non-inline revision
	collection.FlushRevisionCacheForTest()
	rev2aGet, err := collection.Get1xRevBody(ctx, "doc1", "2-a", false, nil)
	assert.NoError(t, err, "Couldn't get rev 2-a")
	assert.Equal(t, rev2a_body, rev2aGet)

	// Tombstone 2-b (with rev 3-b, large tombstone)
	//    1-a
	//   /  \
	// 2-a  2-b
	//       |
	//      3-b(t)

	log.Printf("Create tombstone 3-b")
	rev3b_body := Body{}
	rev3b_body["version"] = "3b"
	rev3b_body["key1"] = prop_1000_bytes
	rev3b_body[BodyDeleted] = true
	doc, newRev, err = collection.PutExistingRevWithBody(ctx, "doc1", rev3b_body, []string{"3-b", "2-b"}, false)
	rev3b_body[BodyId] = doc.ID
	rev3b_body[BodyRev] = newRev
	rev3b_body[BodyDeleted] = true
	assert.NoError(t, err, "add 3-b (tombstone)")

	// Retrieve tombstone
	collection.FlushRevisionCacheForTest()
	rev3bGet, err := collection.Get1xRevBody(ctx, "doc1", "3-b", false, nil)
	assert.NoError(t, err, "Couldn't get rev 3-b")
	assert.Equal(t, rev3b_body, rev3bGet)

	// Retrieve the document, validate that we get 2-a
	log.Printf("Retrieve doc, expect 2-a")
	gotbody, err = collection.Get1xBody(ctx, "doc1")
	assert.NoError(t, err, "Couldn't get document")
	assert.Equal(t, rev2a_body, gotbody)

	// Retrieve the raw document, and verify 2-a isn't stored inline
	log.Printf("Retrieve doc, verify rev 2-a not inline")
	revTree, err = getRevTreeList(collection.dataStore, "doc1", db.UseXattrs())
	assert.NoError(t, err, "Couldn't get revtree for raw document")
	assert.Equal(t, 0, len(revTree.BodyMap))
	assert.Equal(t, 1, len(revTree.BodyKeyMap))
	log.Printf("revTree.BodyKeyMap:%v", revTree.BodyKeyMap)

	revTree, err = getRevTreeList(collection.dataStore, "doc1", db.UseXattrs())
	log.Printf("revtree before additional revisions: %v", revTree.BodyKeyMap)

	// Add revisions until 3-b is pruned
	db.RevsLimit = 5
	activeRevBody := Body{}
	activeRevBody["version"] = "...a"
	activeRevBody["key1"] = prop_1000_bytes
	_, _, err = collection.PutExistingRevWithBody(ctx, "doc1", activeRevBody, []string{"3-a", "2-a"}, false)
	assert.NoError(t, err, "add 3-a")
	_, _, err = collection.PutExistingRevWithBody(ctx, "doc1", activeRevBody, []string{"4-a", "3-a"}, false)
	assert.NoError(t, err, "add 4-a")
	_, _, err = collection.PutExistingRevWithBody(ctx, "doc1", activeRevBody, []string{"5-a", "4-a"}, false)
	assert.NoError(t, err, "add 5-a")
	_, _, err = collection.PutExistingRevWithBody(ctx, "doc1", activeRevBody, []string{"6-a", "5-a"}, false)
	assert.NoError(t, err, "add 6-a")
	_, _, err = collection.PutExistingRevWithBody(ctx, "doc1", activeRevBody, []string{"7-a", "6-a"}, false)
	assert.NoError(t, err, "add 7-a")
	_, _, err = collection.PutExistingRevWithBody(ctx, "doc1", activeRevBody, []string{"8-a", "7-a"}, false)
	assert.NoError(t, err, "add 8-a")

	// Verify that 3-b is still present at this point
	collection.FlushRevisionCacheForTest()
	rev3bGet, err = collection.Get1xRevBody(ctx, "doc1", "3-b", false, nil)
	assert.NoError(t, err, "Rev 3-b should still exist")

	// Add one more rev that triggers pruning since gen(9-3) > revsLimit
	_, _, err = collection.PutExistingRevWithBody(ctx, "doc1", activeRevBody, []string{"9-a", "8-a"}, false)
	assert.NoError(t, err, "add 9-a")

	// Verify that 3-b has been pruned
	log.Printf("Attempt to retrieve 3-b, expect pruned")
	collection.FlushRevisionCacheForTest()
	rev3bGet, err = collection.Get1xRevBody(ctx, "doc1", "3-b", false, nil)
	require.Error(t, err)
	assert.Equal(t, "404 missing", err.Error())

	// Ensure previous tombstone body backup has been removed
	log.Printf("Verify revision body doc has been removed from bucket")
	_, _, err = collection.dataStore.GetRaw(base.SyncDocPrefix + "rb:ULDLuEgDoKFJeET2hojeFANXM8SrHdVfAGONki+kPxM=")
	assert.True(t, base.IsKeyNotFoundError(collection.dataStore, err), "Revision should be not found")

}

// Checks for unwanted interaction between old revision body backups and revision cache
func TestOldRevisionStorage(t *testing.T) {

	db, ctx := setupTestDB(t)
	defer db.Close(ctx)
	collection := GetSingleDatabaseCollectionWithUser(t, db)

	prop_1000_bytes := base.CreateProperty(1000)

	// Create rev 1-a
	log.Printf("Create rev 1-a")
	body := Body{"key1": "value1", "version": "1a", "large": prop_1000_bytes}
	_, _, err := collection.PutExistingRevWithBody(ctx, "doc1", body, []string{"1-a"}, false)
	require.NoError(t, err, "add 1-a")

	// Create rev 2-a
	// 1-a
	//  |
	// 2-a
	log.Printf("Create rev 2-a")
	rev2a_body := Body{"key1": "value2", "version": "2a", "large": prop_1000_bytes}
	doc, newRev, err := collection.PutExistingRevWithBody(ctx, "doc1", rev2a_body, []string{"2-a", "1-a"}, false)
	assert.NoError(t, err, "add 2-a")
	rev2a_body[BodyId] = doc.ID
	rev2a_body[BodyRev] = newRev

	// Retrieve the document:
	log.Printf("Retrieve doc 2-a...")
	gotbody, err := collection.Get1xBody(ctx, "doc1")
	require.NoError(t, err, "Couldn't get document")
	assert.Equal(t, rev2a_body, gotbody)

	// Create rev 3-a

	// 1-a
	//  |
	// 2-a
	//  |
	// 3-a
	log.Printf("Create rev 3-a")
	rev3a_body := Body{"key1": "value2", "version": "3a", "large": prop_1000_bytes}
	doc, newRev, err = collection.PutExistingRevWithBody(ctx, "doc1", rev3a_body, []string{"3-a", "2-a", "1-a"}, false)
	require.NoError(t, err, "add 3-a")
	rev3a_body[BodyId] = doc.ID
	rev3a_body[BodyRev] = newRev

	// Retrieve the document:
	log.Printf("Retrieve doc 3-a...")
	gotbody, err = collection.Get1xBody(ctx, "doc1")
	require.NoError(t, err, "Couldn't get document")
	assert.Equal(t, rev3a_body, gotbody)

	// Create rev 2-b
	//    1-a
	//   /  \
	// 2-a  2-b
	//  |
	// 3-a
	log.Printf("Create rev 2-b")
	rev2b_body := Body{"key1": "value2", "version": "2b", "large": prop_1000_bytes}
	_, _, err = collection.PutExistingRevWithBody(ctx, "doc1", rev2b_body, []string{"2-b", "1-a"}, false)
	require.NoError(t, err, "add 2-b")

	// Retrieve the document:
	log.Printf("Retrieve doc, verify still rev 3-a")
	gotbody, err = collection.Get1xBody(ctx, "doc1")
	require.NoError(t, err, "Couldn't get document")
	assert.Equal(t, rev3a_body, gotbody)

	// Create rev that hops a few generations
	//    1-a
	//   /  \
	// 2-a  2-b
	//  |
	// 3-a
	//  |
	// 4-a
	//  |
	// 5-a
	//  |
	// 6-a
	log.Printf("Create rev 6-a")
	rev6a_body := Body{"key1": "value2", "version": "6a", "large": prop_1000_bytes}
	doc, newRev, err = collection.PutExistingRevWithBody(ctx, "doc1", rev6a_body, []string{"6-a", "5-a", "4-a", "3-a"}, false)
	require.NoError(t, err, "add 6-a")
	rev6a_body[BodyId] = doc.ID
	rev6a_body[BodyRev] = newRev

	// Retrieve the document:
	log.Printf("Retrieve doc 6-a...")
	gotbody, err = collection.Get1xBody(ctx, "doc1")
	require.NoError(t, err, "Couldn't get document")
	assert.Equal(t, rev6a_body, gotbody)

	// Add child to non-winning revision w/ inline body
	//    1-a
	//   /  \
	// 2-a  2-b
	//  |    |
	// 3-a  3-b
	//  |
	// 4-a
	//  |
	// 5-a
	//  |
	// 6-a
	log.Printf("Create rev 3-b")
	rev3b_body := Body{"key1": "value2", "version": "3b", "large": prop_1000_bytes}
	_, _, err = collection.PutExistingRevWithBody(ctx, "doc1", rev3b_body, []string{"3-b", "2-b", "1-a"}, false)
	require.NoError(t, err, "add 3-b")

	// Same again and again
	// Add child to non-winning revision w/ inline body
	//    1-a
	//   /   \
	// 2-a    2-b
	//  |    / |  \
	// 3-a 3-b 3-c 3-d
	//  |
	// 4-a
	//  |
	// 5-a
	//  |
	// 6-a

	log.Printf("Create rev 3-c")
	rev3c_body := Body{"key1": "value2", "version": "3c", "large": prop_1000_bytes}
	_, _, err = collection.PutExistingRevWithBody(ctx, "doc1", rev3c_body, []string{"3-c", "2-b", "1-a"}, false)
	require.NoError(t, err, "add 3-c")

	log.Printf("Create rev 3-d")
	rev3d_body := Body{"key1": "value2", "version": "3d", "large": prop_1000_bytes}
	_, _, err = collection.PutExistingRevWithBody(ctx, "doc1", rev3d_body, []string{"3-d", "2-b", "1-a"}, false)
	require.NoError(t, err, "add 3-d")

	// Create new winning revision on 'b' branch.  Triggers movement of 6-a to inline storage.  Force cas retry, check document contents
	//    1-a
	//   /   \
	// 2-a    2-b
	//  |    / |  \
	// 3-a 3-b 3-c 3-d
	//  |   |
	// 4-a 4-b
	//  |   |
	// 5-a 5-b
	//  |   |
	// 6-a 6-b
	//      |
	//     7-b
	log.Printf("Create rev 7-b")
	rev7b_body := Body{"key1": "value2", "version": "7b", "large": prop_1000_bytes}
	_, _, err = collection.PutExistingRevWithBody(ctx, "doc1", rev7b_body, []string{"7-b", "6-b", "5-b", "4-b", "3-b"}, false)
	require.NoError(t, err, "add 7-b")

}

// Ensure safe handling when hitting a bucket error during backup of old revision bodies.
// https://github.com/couchbase/sync_gateway/issues/3692
func TestOldRevisionStorageError(t *testing.T) {

	// Use LeakyBucket to force a server error when persisting the old revision body for doc1, rev 2-b
	forceErrorKey := oldRevisionKey("doc1", "2-b")
	leakyConfig := base.LeakyBucketConfig{
		ForceErrorSetRawKeys: []string{forceErrorKey},
	}
	db, ctx := setupTestLeakyDBWithCacheOptions(t, DefaultCacheOptions(), leakyConfig)
	defer db.Close(ctx)
	collection := GetSingleDatabaseCollectionWithUser(t, db)

	// Create rev 1-a
	log.Printf("Create rev 1-a")
	body := Body{"key1": "value1", "v": "1a"}
	_, _, err := collection.PutExistingRevWithBody(ctx, "doc1", body, []string{"1-a"}, false)
	assert.NoError(t, err, "add 1-a")

	// Create rev 2-a
	// 1-a
	//  |
	// 2-a
	log.Printf("Create rev 2-a")
	rev2a_body := Body{"key1": "value2", "v": "2a"}
	doc, newRev, err := collection.PutExistingRevWithBody(ctx, "doc1", rev2a_body, []string{"2-a", "1-a"}, false)
	rev2a_body[BodyId] = doc.ID
	rev2a_body[BodyRev] = newRev
	assert.NoError(t, err, "add 2-a")

	// Retrieve the document:
	log.Printf("Retrieve doc 2-a...")
	gotbody, err := collection.Get1xBody(ctx, "doc1")
	assert.NoError(t, err, "Couldn't get document")
	assert.Equal(t, rev2a_body, gotbody)

	// Create rev 3-a, should re-attempt to write old revision body for 2-a
	// 1-a
	//  |
	// 2-a
	//  |
	// 3-a
	log.Printf("Create rev 3-a")
	rev3a_body := Body{"key1": "value2", "v": "3a"}
	doc, newRev, err = collection.PutExistingRevWithBody(ctx, "doc1", rev3a_body, []string{"3-a", "2-a", "1-a"}, false)
	rev3a_body[BodyId] = doc.ID
	rev3a_body[BodyRev] = newRev
	assert.NoError(t, err, "add 3-a")

	// Create rev 2-b
	//    1-a
	//   /  \
	// 2-a  2-b
	//  |
	// 3-a
	log.Printf("Create rev 2-b")
	rev2b_body := Body{"key1": "value2", "v": "2b"}
	doc, newRev, err = collection.PutExistingRevWithBody(ctx, "doc1", rev2b_body, []string{"2-b", "1-a"}, false)
	rev2b_body[BodyId] = doc.ID
	rev2b_body[BodyRev] = newRev
	assert.NoError(t, err, "add 2-b")

	// Retrieve the document:
	log.Printf("Retrieve doc, verify still rev 3-a")
	gotbody, err = collection.Get1xBody(ctx, "doc1")
	assert.NoError(t, err, "Couldn't get document")
	assert.Equal(t, rev3a_body, gotbody)

	// Create rev that hops a few generations
	//    1-a
	//   /  \
	// 2-a  2-b
	//  |
	// 3-a
	//  |
	// 4-a
	//  |
	// 5-a
	//  |
	// 6-a
	log.Printf("Create rev 6-a")
	rev6a_body := Body{"key1": "value2", "v": "6a"}
	doc, newRev, err = collection.PutExistingRevWithBody(ctx, "doc1", rev6a_body, []string{"6-a", "5-a", "4-a", "3-a"}, false)
	rev6a_body[BodyId] = doc.ID
	rev6a_body[BodyRev] = newRev
	assert.NoError(t, err, "add 6-a")

	// Retrieve the document:
	log.Printf("Retrieve doc 6-a...")
	gotbody, err = collection.Get1xBody(ctx, "doc1")
	assert.NoError(t, err, "Couldn't get document")
	assert.Equal(t, rev6a_body, gotbody)

	// Add child to non-winning revision w/ inline body
	// Creation of 3-b will trigger leaky bucket handling when obsolete body of rev 2-b is persisted
	//    1-a
	//   /  \
	// 2-a  2-b
	//  |    |
	// 3-a  3-b
	//  |
	// 4-a
	//  |
	// 5-a
	//  |
	// 6-a
	log.Printf("Create rev 3-b")
	rev3b_body := Body{"key1": "value2", "v": "3b"}
	_, _, err = collection.PutExistingRevWithBody(ctx, "doc1", rev3b_body, []string{"3-b", "2-b", "1-a"}, false)
	assert.NoError(t, err, "add 3-b")

	// Same again
	// Add child to non-winning revision w/ inline body.
	// Prior to fix for https://github.com/couchbase/sync_gateway/issues/3692, this fails due to malformed oldDoc
	//    1-a
	//   /   \
	// 2-a    2-b
	//  |     / |
	// 3-a  3-b 3-c
	//  |
	// 4-a
	//  |
	// 5-a
	//  |
	// 6-a

	log.Printf("Create rev 3-c")
	rev3c_body := Body{"key1": "value2", "v": "3c"}
	_, _, err = collection.PutExistingRevWithBody(ctx, "doc1", rev3c_body, []string{"3-c", "2-b", "1-a"}, false)
	assert.NoError(t, err, "add 3-c")

}

// Validate JSON number handling for large sequence values
func TestLargeSequence(t *testing.T) {

	base.LongRunningTest(t)

	db, ctx := setupTestDBWithCustomSyncSeq(t, 9223372036854775807)
	defer db.Close(ctx)
	collection := GetSingleDatabaseCollectionWithUser(t, db)

	// Write a doc via SG
	body := Body{"key1": "largeSeqTest"}
	_, _, err := collection.PutExistingRevWithBody(ctx, "largeSeqDoc", body, []string{"1-a"}, false)
	assert.NoError(t, err, "add largeSeqDoc")

	syncData, err := collection.GetDocSyncData(ctx, "largeSeqDoc")
	assert.NoError(t, err, "Error retrieving document sync data")
	assert.Equal(t, uint64(9223372036854775808), syncData.Sequence)
}

const rawDocMalformedRevisionStorage = `
	{
     "` + base.SyncPropertyName + `":
		{"rev":"6-a",
         "new_rev":"3-b",
         "flags":28,
         "sequence":6,
         "recent_sequences":[1,2,3,4,5,6],
         "history":{
              "revs":["5-a","6-a","3-b","2-b","2-a","1-a","3-a","4-a"],
              "parents":[7,0,3,5,5,-1,4,6],
              "bodymap":{
                 "2":"{\"key1\":\"value2\",\"v\":\"3b\"}",
                 "3":"\u0001{\"key1\":\"value2\",\"v\":\"2b\""},
              "channels":[null,null,null,null,null,null,null,null]},
         "cas":"",
         "value_crc32c":"",
         "time_saved":"2018-09-27T13:47:44.719971735-07:00"
     },
     "key1":"value2",
     "v":"6a"
    }`

func TestMalformedRevisionStorageRecovery(t *testing.T) {
	db, ctx := setupTestDB(t)
	defer db.Close(ctx)

	collection := GetSingleDatabaseCollectionWithUser(t, db)

	// Create a document with a malformed revision body (due to https://github.com/couchbase/sync_gateway/issues/3692) in the bucket
	// Document has the following rev tree, with a malformed body of revision 2-b remaining in the revision tree (same set of operations as
	// TestOldRevisionStorageError)
	//    1-a
	//   /  \
	// 2-a  2-b
	//  |    |
	// 3-a  3-b
	//  |
	// 4-a
	//  |
	// 5-a
	//  |
	// 6-a
	log.Printf("Add doc1 w/ malformed body for rev 2-b included in revision tree")
	ok, addErr := collection.dataStore.Add("doc1", 0, []byte(rawDocMalformedRevisionStorage))
	assert.True(t, ok)
	assert.NoError(t, addErr, "Error writing raw document")

	// Increment _sync:seq to match sequences allocated by raw doc
	_, incrErr := collection.dataStore.Incr(base.SyncSeqKey, 5, 0, 0)
	assert.NoError(t, incrErr, "Error incrementing sync:seq")

	// Add child to non-winning revision w/ malformed inline body.
	// Prior to fix for https://github.com/couchbase/sync_gateway/issues/3700, this fails
	//    1-a
	//   /   \
	// 2-a    2-b
	//  |     / |
	// 3-a  3-b 3-c
	//  |
	// 4-a
	//  |
	// 5-a
	//  |
	// 6-a
	log.Printf("Attempt to create rev 3-c")
	rev3c_body := Body{"key1": "value2", "v": "3c"}
	_, _, err := collection.PutExistingRevWithBody(ctx, "doc1", rev3c_body, []string{"3-c", "2-b", "1-a"}, false)
	assert.NoError(t, err, "add 3-c")
}

func BenchmarkDatabaseGet1xRev(b *testing.B) {
	base.DisableTestLogging(b)

	db, ctx := setupTestDB(b)
	defer db.Close(ctx)
	collection := GetSingleDatabaseCollectionWithUser(b, db)

	body := Body{"foo": "bar", "rev": "1-a"}
	_, _, _ = collection.PutExistingRevWithBody(ctx, "doc1", body, []string{"1-a"}, false)

	largeDoc := make([]byte, 1000000)
	longBody := Body{"val": string(largeDoc), "rev": "1-a"}
	_, _, _ = collection.PutExistingRevWithBody(ctx, "doc2", longBody, []string{"1-a"}, false)

	var shortWithAttachmentsDataBody Body
	shortWithAttachmentsData := `{"test": true, "_attachments": {"hello.txt": {"data":"aGVsbG8gd29ybGQ="}}, "rev":"1-a"}`
	_ = base.JSONUnmarshal([]byte(shortWithAttachmentsData), &shortWithAttachmentsDataBody)
	_, _, _ = collection.PutExistingRevWithBody(ctx, "doc3", shortWithAttachmentsDataBody, []string{"1-a"}, false)

	b.Run("ShortLatest", func(b *testing.B) {
		for n := 0; n < b.N; n++ {
			_, _ = collection.Get1xRevBody(ctx, "doc1", "", false, nil)
		}
	})
	b.Run("LongLatest", func(b *testing.B) {
		for n := 0; n < b.N; n++ {
			_, _ = collection.Get1xRevBody(ctx, "doc2", "", false, nil)
		}
	})
	b.Run("ShortWithAttachmentsLatest", func(b *testing.B) {
		for n := 0; n < b.N; n++ {
			_, _ = collection.Get1xRevBody(ctx, "doc3", "", false, nil)
		}
	})

	updateBody := Body{"rev": "2-a"}
	_, _, _ = collection.PutExistingRevWithBody(ctx, "doc1", updateBody, []string{"2-a", "1-a"}, false)
	_, _, _ = collection.PutExistingRevWithBody(ctx, "doc2", updateBody, []string{"2-a", "1-a"}, false)
	_, _, _ = collection.PutExistingRevWithBody(ctx, "doc3", updateBody, []string{"2-a", "1-a"}, false)

	b.Run("ShortOld", func(b *testing.B) {
		for n := 0; n < b.N; n++ {
			_, _ = collection.Get1xRevBody(ctx, "doc1", "1-a", false, nil)
		}
	})
	b.Run("LongOld", func(b *testing.B) {
		for n := 0; n < b.N; n++ {
			_, _ = collection.Get1xRevBody(ctx, "doc2", "1-a", false, nil)
		}
	})
	b.Run("ShortWithAttachmentsOld", func(b *testing.B) {
		for n := 0; n < b.N; n++ {
			_, _ = collection.Get1xRevBody(ctx, "doc3", "1-a", false, nil)
		}
	})
}

func BenchmarkDatabaseGetRev(b *testing.B) {
	base.DisableTestLogging(b)

	db, ctx := setupTestDB(b)
	defer db.Close(ctx)
	collection := GetSingleDatabaseCollectionWithUser(b, db)

	body := Body{"foo": "bar", "rev": "1-a"}
	_, _, _ = collection.PutExistingRevWithBody(ctx, "doc1", body, []string{"1-a"}, false)

	largeDoc := make([]byte, 1000000)
	longBody := Body{"val": string(largeDoc), "rev": "1-a"}
	_, _, _ = collection.PutExistingRevWithBody(ctx, "doc2", longBody, []string{"1-a"}, false)

	var shortWithAttachmentsDataBody Body
	shortWithAttachmentsData := `{"test": true, "_attachments": {"hello.txt": {"data":"aGVsbG8gd29ybGQ="}}, "rev":"1-a"}`
	_ = base.JSONUnmarshal([]byte(shortWithAttachmentsData), &shortWithAttachmentsDataBody)
	_, _, _ = collection.PutExistingRevWithBody(ctx, "doc3", shortWithAttachmentsDataBody, []string{"1-a"}, false)

	b.Run("ShortLatest", func(b *testing.B) {
		for n := 0; n < b.N; n++ {
			_, _ = collection.GetRev(ctx, "doc1", "", false, nil)
		}
	})
	b.Run("LongLatest", func(b *testing.B) {
		for n := 0; n < b.N; n++ {
			_, _ = collection.GetRev(ctx, "doc2", "", false, nil)
		}
	})
	b.Run("ShortWithAttachmentsLatest", func(b *testing.B) {
		for n := 0; n < b.N; n++ {
			_, _ = collection.GetRev(ctx, "doc3", "", false, nil)
		}
	})

	updateBody := Body{"rev": "2-a"}
	_, _, _ = collection.PutExistingRevWithBody(ctx, "doc1", updateBody, []string{"2-a", "1-a"}, false)
	_, _, _ = collection.PutExistingRevWithBody(ctx, "doc2", updateBody, []string{"2-a", "1-a"}, false)
	_, _, _ = collection.PutExistingRevWithBody(ctx, "doc3", updateBody, []string{"2-a", "1-a"}, false)

	b.Run("ShortOld", func(b *testing.B) {
		for n := 0; n < b.N; n++ {
			_, _ = collection.GetRev(ctx, "doc1", "1-a", false, nil)
		}
	})
	b.Run("LongOld", func(b *testing.B) {
		for n := 0; n < b.N; n++ {
			_, _ = collection.GetRev(ctx, "doc2", "1-a", false, nil)
		}
	})
	b.Run("ShortWithAttachmentsOld", func(b *testing.B) {
		for n := 0; n < b.N; n++ {
			_, _ = collection.GetRev(ctx, "doc3", "1-a", false, nil)
		}
	})
}

// Replicates delta patching work carried out by handleRev
func BenchmarkHandleRevDelta(b *testing.B) {
	base.DisableTestLogging(b)

	db, ctx := setupTestDB(b)
	defer db.Close(ctx)
	collection := GetSingleDatabaseCollectionWithUser(b, db)

	body := Body{"foo": "bar"}
	_, _, _ = collection.PutExistingRevWithBody(ctx, "doc1", body, []string{"1-a"}, false)

	getDelta := func(newDoc *Document) {
		deltaSrcRev, _ := collection.GetRev(ctx, "doc1", "1-a", false, nil)

		deltaSrcBody, _ := deltaSrcRev.MutableBody()

		// Stamp attachments so we can patch them
		if len(deltaSrcRev.Attachments) > 0 {
			deltaSrcBody[BodyAttachments] = map[string]interface{}(deltaSrcRev.Attachments)
		}

		deltaSrcMap := map[string]interface{}(deltaSrcBody)
		_ = base.Patch(&deltaSrcMap, newDoc.Body())
	}

	b.Run("SmallDiff", func(b *testing.B) {
		newDoc := &Document{
			ID:    "doc1",
			RevID: "1a",
		}
		newDoc.UpdateBodyBytes([]byte(`{"foo": "bart"}`))
		for n := 0; n < b.N; n++ {
			getDelta(newDoc)
		}
	})

	b.Run("Huge Diff", func(b *testing.B) {
		newDoc := &Document{
			ID:    "doc1",
			RevID: "1a",
		}
		largeDoc := make([]byte, 1000000)
		longBody := Body{"val": string(largeDoc)}
		bodyBytes, _ := base.JSONMarshal(longBody)
		newDoc.UpdateBodyBytes(bodyBytes)
		for n := 0; n < b.N; n++ {
			getDelta(newDoc)
		}
	})
}

func TestGetAvailableRevAttachments(t *testing.T) {
	db, ctx := setupTestDB(t)
	defer db.Close(ctx)
	collection := GetSingleDatabaseCollectionWithUser(t, db)

	// Create the very first revision of the document with attachment; let's call this as rev 1-a
	payload := `{"sku":"6213100","_attachments":{"camera.txt":{"data":"Q2Fub24gRU9TIDVEIE1hcmsgSVY="}}}`
	doc, rev, err := collection.PutExistingRevWithBody(ctx, "camera", unjson(payload), []string{"1-a"}, false)
	assert.NoError(t, err, "Couldn't create document")
	ancestor := rev // Ancestor revision

	// Create the second revision of the document with attachment reference;
	payload = `{"sku":"6213101","_attachments":{"camera.txt":{"stub":true,"revpos":1}}}`
	doc, rev, err = collection.PutExistingRevWithBody(ctx, "camera", unjson(payload), []string{"2-a", "1-a"}, false)
	parent := rev // Immediate ancestor or parent revision
	assert.NoError(t, err, "Couldn't create document")

	payload = `{"sku":"6213102","_attachments":{"camera.txt":{"stub":true,"revpos":1}}}`
	doc, rev, err = collection.PutExistingRevWithBody(ctx, "camera", unjson(payload), []string{"3-a", "2-a"}, false)
	assert.NoError(t, err, "Couldn't create document")

	// Get available attachments by immediate ancestor revision or parent revision
	meta, found := collection.getAvailableRevAttachments(ctx, doc, parent)
	attachment := meta["camera.txt"].(map[string]interface{})
	assert.Equal(t, "sha1-VoSNiNQGHE1HirIS5HMxj6CrlHI=", attachment["digest"])
	assert.Equal(t, json.Number("20"), attachment["length"])
	assert.Equal(t, json.Number("1"), attachment["revpos"])
	assert.True(t, found, "Ancestor should exists")

	// Get available attachments by immediate ancestor revision
	meta, found = collection.getAvailableRevAttachments(ctx, doc, ancestor)
	attachment = meta["camera.txt"].(map[string]interface{})
	assert.Equal(t, "sha1-VoSNiNQGHE1HirIS5HMxj6CrlHI=", attachment["digest"])
	assert.Equal(t, json.Number("20"), attachment["length"])
	assert.Equal(t, json.Number("1"), attachment["revpos"])
	assert.True(t, found, "Ancestor should exists")
}

func TestGet1xRevAndChannels(t *testing.T) {
	db, ctx := setupTestDB(t)
	defer db.Close(ctx)
	collection := GetSingleDatabaseCollectionWithUser(t, db)

	docId := "dd6d2dcc679d12b9430a9787bab45b33"
	payload := `{"sku":"6213100","_attachments":{"camera.txt":{"data":"Q2Fub24gRU9TIDVEIE1hcmsgSVY="}}}`
	doc1, rev1, err := collection.PutExistingRevWithBody(ctx, docId, unjson(payload), []string{"1-a"}, false)
	assert.NoError(t, err, "Couldn't create document")

	payload = `{"sku":"6213101","_attachments":{"lens.txt":{"data":"Q2Fub24gRU9TIDVEIE1hcmsgSVY="}}}`
	doc2, rev2, err := collection.PutExistingRevWithBody(ctx, docId, unjson(payload), []string{"2-a", "1-a"}, false)
	assert.NoError(t, err, "Couldn't create document")

	// Get the 1x revision from document with list revision enabled
	bodyBytes, removed, err := collection.get1xRevFromDoc(ctx, doc2, rev2, true)
	assert.False(t, removed)
	assert.NoError(t, err, "It should not throw any error")
	assert.NotNil(t, bodyBytes, "Document body bytes should be received")

	var response = Body{}
	assert.NoError(t, response.Unmarshal(bodyBytes))

	// Get the 1x revision from document with list revision enabled. Also validate that the
	// BodyRevisions property is present and correct since listRevisions=true.
	bodyBytes, removed, err = collection.get1xRevFromDoc(ctx, doc1, rev1, true)
	assert.False(t, removed)
	assert.NoError(t, err, "It should not throw any error")
	assert.NotNil(t, bodyBytes, "Document body bytes should be received")
	assert.NoError(t, response.Unmarshal(bodyBytes))
	assert.Equal(t, docId, response[BodyId])
	assert.Equal(t, "1-a", response[BodyRev])
	assert.Equal(t, "6213100", response["sku"])
	revisions, ok := response[BodyRevisions].(map[string]interface{})
	assert.True(t, ok, "revisions should be extracted from response body")
	assert.Equal(t, json.Number("1"), revisions[RevisionsStart])
	assert.Equal(t, []interface{}{"a"}, revisions[RevisionsIds])

	// Delete the document, creating tombstone revision rev3
	rev3, err := collection.DeleteDoc(ctx, docId, rev2)
	bodyBytes, removed, err = collection.get1xRevFromDoc(ctx, doc2, rev3, true)
	assert.False(t, removed)
	assert.Error(t, err, "It should throw 404 missing error")
	assert.Nil(t, bodyBytes, "Document body bytes should be empty")

	// get1xRevFromDoc for doc2 should be returning the current revision id (in this case, the tombstone revision rev3).
	// Also validate that the BodyRevisions property is present and correct since listRevisions=true.
	bodyBytes, removed, err = collection.get1xRevFromDoc(ctx, doc2, "", true)
	assert.False(t, removed)
	assert.NoError(t, err, "It should not throw any error")
	assert.NotNil(t, bodyBytes, "Document body bytes should be received")
	assert.NoError(t, response.Unmarshal(bodyBytes))
	assert.Equal(t, docId, response[BodyId])
	assert.Equal(t, "2-a", response[BodyRev])
	assert.Equal(t, "6213101", response["sku"])
	revisions, ok = response[BodyRevisions].(map[string]interface{})
	assert.True(t, ok, "revisions should be extracted from response body")
	assert.Equal(t, json.Number("2"), revisions[RevisionsStart])
	assert.Equal(t, []interface{}{"a", "a"}, revisions[RevisionsIds])
}

func TestGet1xRevFromDoc(t *testing.T) {
	db, ctx := setupTestDB(t)
	defer db.Close(ctx)
	collection := GetSingleDatabaseCollectionWithUser(t, db)

	// Create the first revision of the document
	docId := "356779a9a1696714480f57fa3fb66d4c"
	payload := `{"city":"Los Angeles"}`
	doc, rev1, err := collection.PutExistingRevWithBody(ctx, docId, unjson(payload), []string{"1-a"}, false)
	assert.NoError(t, err, "Couldn't create document")
	assert.NotEmpty(t, doc, "Document shouldn't be empty")
	assert.Equal(t, "1-a", rev1, "Provided input revision ID should be returned")

	// Get rev1 using get1xRevFromDoc. Also validate that the BodyRevisions property is present
	// and correct since listRevisions=true.
	bodyBytes, removed, err := collection.get1xRevFromDoc(ctx, doc, rev1, true)
	assert.NotEmpty(t, bodyBytes, "Document body bytes should be returned")
	assert.False(t, removed, "This shouldn't be a removed document")
	var response = Body{}
	assert.NoError(t, response.Unmarshal(bodyBytes))
	assert.Equal(t, docId, response[BodyId])
	assert.Equal(t, "1-a", response[BodyRev])
	assert.Equal(t, "Los Angeles", response["city"])
	revisions, ok := response[BodyRevisions].(map[string]interface{})
	assert.True(t, ok, "revisions should be extracted from response body")
	assert.Equal(t, json.Number("1"), revisions[RevisionsStart])
	assert.Equal(t, []interface{}{"a"}, revisions[RevisionsIds])

	// Create the second revision of the document
	payload = `{"city":"Hollywood"}`
	doc, rev2, err := collection.PutExistingRevWithBody(ctx, docId, unjson(payload), []string{"2-a", "1-a"}, false)
	assert.NoError(t, err, "Couldn't create document")
	assert.NotEmpty(t, doc, "Document shouldn't be empty")
	assert.Equal(t, "2-a", rev2, "Provided input revision ID should be returned")

	// Get rev2 using get1xRevFromDoc. Also validate that the BodyRevisions property is present
	// and correct since listRevisions=true.
	bodyBytes, removed, err = collection.get1xRevFromDoc(ctx, doc, rev2, true)
	assert.NotEmpty(t, bodyBytes, "Document body bytes should be returned")
	assert.False(t, removed, "This shouldn't be a removed document")
	assert.NoError(t, response.Unmarshal(bodyBytes))
	assert.Equal(t, docId, response[BodyId])
	assert.Equal(t, "2-a", response[BodyRev])
	assert.Equal(t, "Hollywood", response["city"])
	revisions, ok = response[BodyRevisions].(map[string]interface{})
	assert.True(t, ok, "revisions should be extracted from response body")
	assert.Equal(t, json.Number("2"), revisions[RevisionsStart])
	assert.Equal(t, []interface{}{"a", "a"}, revisions[RevisionsIds])

	// Get body bytes from doc with unknown revision id; it simulates the error scenario.
	// A 404 missing error should be thrown when trying get the body bytes of the document
	// which doesn't exists in the revision tree. The revision "3-a" doesn't exists in database.
	bodyBytes, removed, err = collection.get1xRevFromDoc(ctx, doc, "3-a", true)
	assert.Error(t, err, "It should throw 404 missing error")
	assert.Contains(t, err.Error(), "404 missing")
	assert.Empty(t, bodyBytes, "Provided revision doesn't exists")
	assert.False(t, removed, "This shouldn't be a removed revision")
	assert.Error(t, response.Unmarshal(bodyBytes), "Unexpected empty JSON input to body.Unmarshal")

	// Deletes the document, by adding a new revision whose _deleted property is true.
	body := Body{BodyDeleted: true, BodyRev: rev2}
	rev3, doc, err := collection.Put(ctx, docId, body)
	assert.NoError(t, err, "Document should be deleted")
	assert.NotEmpty(t, rev3, "Document revision shouldn't be empty")

	// Get the document body bytes with the tombstone revision rev3, with listRevisions=true
	// Also validate that the BodyRevisions property is present and correct.
	bodyBytes, removed, err = collection.get1xRevFromDoc(ctx, doc, rev3, true)
	assert.NotEmpty(t, bodyBytes, "Document body bytes should be returned")
	assert.False(t, removed, "This shouldn't be a removed document")
	assert.NoError(t, response.Unmarshal(bodyBytes))
	assert.Equal(t, docId, response[BodyId])
	assert.Equal(t, rev3, response[BodyRev])
	assert.Equal(t, "Hollywood", response["city"])
	revisions, ok = response[BodyRevisions].(map[string]interface{})
	assert.True(t, ok, "revisions should be extracted from response body")
	assert.Equal(t, json.Number("3"), revisions[RevisionsStart])
	assert.Equal(t, []interface{}{"5464898886a6c57cd648c659f0993bb3", "a", "a"}, revisions[RevisionsIds])

	// If the provided revision ID is blank and the current revision is already deleted
	// when checking document revision history, it should throw 404 deleted error.
	bodyBytes, removed, err = collection.get1xRevFromDoc(ctx, doc, "", true)
	assert.Error(t, err, "404 deleted")
	assert.Contains(t, err.Error(), "404 deleted")
	assert.Empty(t, bodyBytes, "Document body bytes should be empty")
	assert.False(t, removed, "This shouldn't be a removed document")
	assert.Error(t, response.Unmarshal(bodyBytes), "Unexpected empty JSON input to body.Unmarshal")
}

func TestMergeAttachments(t *testing.T) {
	tests := []struct {
		name             string
		pre25Attachments AttachmentsMeta
		docAttachments   AttachmentsMeta
		wantMerged       AttachmentsMeta
	}{
		{
			"all nil",
			nil,
			nil,
			nil,
		},
		{
			"pre25Atts only",
			AttachmentsMeta{
				"att1": map[string]interface{}{
					"digest": "abc",
					"revpos": json.Number("4"),
					"stub":   true,
				},
			},
			nil,
			AttachmentsMeta{
				"att1": map[string]interface{}{
					"digest": "abc",
					"revpos": json.Number("4"),
					"stub":   true,
				},
			},
		},
		{
			"docAtts only",
			nil,
			AttachmentsMeta{
				"att1": map[string]interface{}{
					"digest": "abc",
					"revpos": json.Number("4"),
					"stub":   true,
				},
			},
			AttachmentsMeta{
				"att1": map[string]interface{}{
					"digest": "abc",
					"revpos": json.Number("4"),
					"stub":   true,
				},
			},
		},
		{
			"disjoint set",
			AttachmentsMeta{
				"att1": map[string]interface{}{
					"digest": "abc",
					"revpos": json.Number("4"),
					"stub":   true,
				},
			},
			AttachmentsMeta{
				"att2": map[string]interface{}{
					"digest": "def",
					"revpos": json.Number("6"),
					"stub":   true,
				},
			},
			AttachmentsMeta{
				"att1": map[string]interface{}{
					"digest": "abc",
					"revpos": json.Number("4"),
					"stub":   true,
				},
				"att2": map[string]interface{}{
					"digest": "def",
					"revpos": json.Number("6"),
					"stub":   true,
				},
			},
		},
		{
			"25Atts wins",
			AttachmentsMeta{
				"att1": map[string]interface{}{
					"digest": "def",
					"revpos": json.Number("6"),
					"stub":   true,
				},
			},
			AttachmentsMeta{
				"att1": map[string]interface{}{
					"digest": "abc",
					"revpos": json.Number("4"),
					"stub":   true,
				},
			},
			AttachmentsMeta{
				"att1": map[string]interface{}{
					"digest": "def",
					"revpos": json.Number("6"),
					"stub":   true,
				},
			},
		},
		{
			"docAtts wins",
			AttachmentsMeta{
				"att1": map[string]interface{}{
					"digest": "abc",
					"revpos": json.Number("4"),
					"stub":   true,
				},
			},
			AttachmentsMeta{
				"att1": map[string]interface{}{
					"digest": "def",
					"revpos": json.Number("6"),
					"stub":   true,
				},
			},
			AttachmentsMeta{
				"att1": map[string]interface{}{
					"digest": "def",
					"revpos": json.Number("6"),
					"stub":   true,
				},
			},
		},
		{
			"invalid pre25 revpos",
			AttachmentsMeta{
				"att1": map[string]interface{}{
					"digest": "def",
					"revpos": "6",
					"stub":   true,
				},
			},
			AttachmentsMeta{
				"att1": map[string]interface{}{
					"digest": "abc",
					"revpos": json.Number("4"),
					"stub":   true,
				},
			},
			AttachmentsMeta{
				"att1": map[string]interface{}{
					"digest": "abc",
					"revpos": json.Number("4"),
					"stub":   true,
				},
			},
		},
	}
	for _, tt := range tests {
		t.Run(tt.name, func(t *testing.T) {
			merged := mergeAttachments(tt.pre25Attachments, tt.docAttachments)
			assert.Equal(t, tt.wantMerged, merged)
		})
	}
}

<<<<<<< HEAD
func TestGetChannelsAndAccess(t *testing.T) {
	db, ctx := setupTestDB(t)
	defer db.Close(ctx)
	collection := GetSingleDatabaseCollectionWithUser(t, db)
	require.Nil(t, collection.ChannelMapper)

	doc := &Document{
		ID: "doc1",
	}

	testCases := []struct {
		body                      string
		defaultCollectionChannels base.Set
		name                      string
	}{
		{
			body:                      `{}`,
			defaultCollectionChannels: nil,
			name:                      "emptyDoc",
		},
		{
			body:                      `{"channels": "ABC"}`,
			defaultCollectionChannels: base.SetOf("ABC"),
			name:                      "ChannelsABCString",
		},
		{
			body:                      `{"channels": ["ABC"]}`,
			defaultCollectionChannels: base.SetOf("ABC"),
			name:                      "ChannelsABCArray",
		},
		{
			body:                      `{"channels": ["ABC", "DEF"]}`,
			defaultCollectionChannels: base.SetOf("ABC", "DEF"),
			name:                      "ChannelsABCDEF",
		},
		{
			body:                      `{"key": "value"}`,
			defaultCollectionChannels: nil,
			name:                      "NoChannelsInDoc",
		},
	}

	for _, test := range testCases {
		t.Run(test.name, func(t *testing.T) {
			body := Body{}
			require.NoError(t, body.Unmarshal([]byte(test.body)))
			result, access, roles, expiry, oldJson, err := collection.getChannelsAndAccess(base.TestCtx(t), doc, body, nil, "")
			require.NoError(t, err)
			require.Equal(t, "", oldJson)
			require.Nil(t, expiry)
			require.Nil(t, expiry)
			require.Nil(t, access)
			require.Nil(t, roles)
			if collection.IsDefaultCollection() {
				require.Equal(t, test.defaultCollectionChannels, result)
			} else {
				require.Equal(t, base.SetOf(collection.Name), result)

			}
		})
	}
=======
func TestPutStampClusterUUID(t *testing.T) {
	if !base.TestUseXattrs() {
		t.Skip("This test only works with XATTRS enabled")
	}

	db, ctx := setupTestDB(t)
	defer db.Close(ctx)

	collection := GetSingleDatabaseCollectionWithUser(t, db)

	key := "doc1"

	body := Body{}
	err := body.Unmarshal([]byte(`{"field": "value"}`))
	require.NoError(t, err)

	_, doc, err := collection.Put(ctx, key, body)

	require.NoError(t, err)
	require.Equal(t, 32, len(doc.ClusterUUID))

	var xattr map[string]string
	_, err = collection.dataStore.GetWithXattr(key, base.SyncXattrName, "", &body, &xattr, nil)
	require.NoError(t, err)
	require.Equal(t, 32, len(xattr["cluster_uuid"]))
>>>>>>> 7bfead9f
}<|MERGE_RESOLUTION|>--- conflicted
+++ resolved
@@ -1536,7 +1536,6 @@
 	}
 }
 
-<<<<<<< HEAD
 func TestGetChannelsAndAccess(t *testing.T) {
 	db, ctx := setupTestDB(t)
 	defer db.Close(ctx)
@@ -1598,7 +1597,8 @@
 			}
 		})
 	}
-=======
+}
+
 func TestPutStampClusterUUID(t *testing.T) {
 	if !base.TestUseXattrs() {
 		t.Skip("This test only works with XATTRS enabled")
@@ -1624,5 +1624,4 @@
 	_, err = collection.dataStore.GetWithXattr(key, base.SyncXattrName, "", &body, &xattr, nil)
 	require.NoError(t, err)
 	require.Equal(t, 32, len(xattr["cluster_uuid"]))
->>>>>>> 7bfead9f
 }