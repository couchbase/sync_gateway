--- conflicted
+++ resolved
@@ -45,11 +45,8 @@
 	failOnRollback             bool                           // When true, close when rollback detected
 	checkpointPrefix           string                         // DCP checkpoint key prefix
 	checkpointPersistFrequency *time.Duration                 // Used to override the default checkpoint persistence frequency
-<<<<<<< HEAD
-	bucket                     Bucket
-=======
 	dbStats                    *expvar.Map                    // Stats for database
->>>>>>> 05c4463f
+	collectionIDs              []uint32                       // collectionIDs used by gocbcore, if empty, uses default collections
 }
 
 type DCPClientOptions struct {
@@ -60,6 +57,7 @@
 	CheckpointPersistFrequency *time.Duration       // Overrides metadata persistence frequency - intended for test use
 	MetadataStoreType          DCPMetadataStoreType // Option for metadata storage model, in memory or peristent.
 	DbStats                    *expvar.Map          // Optional stats
+	CollectionIDs              []uint32             // CollectionIDs used by gocbcore, if empty, uses default collections
 }
 
 func NewDCPClient(ID string, callback sgbucket.FeedEventCallbackFunc, options DCPClientOptions, bucket Bucket, groupID string) (*DCPClient, error) {
@@ -85,7 +83,6 @@
 		callback:         callback,
 		ID:               ID,
 		spec:             store.GetSpec(),
-		bucket:           bucket,
 		terminator:       make(chan bool),
 		doneChannel:      make(chan error, 1),
 		failOnRollback:   options.FailOnRollback,
@@ -356,38 +353,15 @@
 	return nil
 }
 
-func (dc *DCPClient) getOpenStreamOptions() (*gocbcore.OpenStreamOptions, error) {
-	options := &gocbcore.OpenStreamOptions{}
-	if dc.spec.Scope == nil || dc.spec.Collection == nil {
-		return options, nil
-	}
-	collection, ok := dc.bucket.(*Collection)
-	if !ok {
-		return nil, fmt.Errorf("bucket is not a collection")
-	}
-	agent, err := collection.GetGoCBAgent()
-	if err != nil {
-		return nil, err
-	}
-	collectionIDs, err := getCollectionIDs(*dc.spec.Scope, *dc.spec.Collection, agent)
-	if err != nil {
-		return nil, err
-	}
-	options.FilterOptions = &gocbcore.OpenStreamFilterOptions{CollectionIDs: collectionIDs}
-
-	return options, nil
-}
-
 // openStreamRequest issues the OpenStream request, but doesn't perform any error handling.  Callers
 // should generally use openStream() for error and retry handling
 func (dc *DCPClient) openStreamRequest(vbID uint16) error {
 
 	vbMeta := dc.metadata.GetMeta(vbID)
 
-	options, err := dc.getOpenStreamOptions()
-	if err != nil {
-		return err
-	}
+	options := gocbcore.OpenStreamOptions{}
+	//FilterOptions: &gocbcore.OpenStreamFilterOptions{CollectionIDs: dc.collectionIDs},
+	//}
 	openStreamError := make(chan error)
 	openStreamCallback := func(f []gocbcore.FailoverEntry, err error) {
 		if err == nil {
@@ -412,7 +386,7 @@
 		vbMeta.SnapStartSeqNo,
 		vbMeta.SnapEndSeqNo,
 		dc,
-		*options,
+		options,
 		openStreamCallback)
 
 	if openErr != nil {
