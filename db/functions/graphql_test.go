--- conflicted
+++ resolved
@@ -156,11 +156,7 @@
 		},
 		"getTask": {
 			Type: "javascript",
-<<<<<<< HEAD
-			Code: `function(context, args) {
-=======
 			Code: `function(context, args, parent, info) {
->>>>>>> 160f87d7
 						var all = context.user.function("all");
 						for (var i = 0; i < all.length; i++)
 							if (all[i].id == args.id) return all[i];
@@ -170,11 +166,7 @@
 		},
 		"infinite": {
 			Type: "javascript",
-<<<<<<< HEAD
-			Code: `function(context, args) {
-=======
 			Code: `function(context, args, parent, info) {
->>>>>>> 160f87d7
 				var result = context.user.graphql("query{ infinite }");
 				if (result.errors) throw "GraphQL query failed:" + result.errors[0].message;
 				return -1;}`,
@@ -222,14 +214,10 @@
 
 // Unit test for GraphQL queries.
 func TestUserGraphQL(t *testing.T) {
-<<<<<<< HEAD
-	//base.SetUpTestLogging(t, base.LevelDebug, base.KeyAll)
-=======
 	// FIXME : this test doesn't work because the access view does not exist on the collection ???
 	t.Skip("Skipping test until access view is available with collections")
 
 	// base.SetUpTestLogging(t, base.LevelDebug, base.KeyAll)
->>>>>>> 160f87d7
 	db, ctx := setupTestDBWithFunctions(t, &kTestGraphQLUserFunctionsConfig, &kTestGraphQLConfig)
 	defer db.Close(ctx)
 
@@ -456,15 +444,6 @@
 			"Query": {
 				"square": {
 					Type: "javascript",
-<<<<<<< HEAD
-					Code: `function(parent, args, context, info) {return args.n * args.n;}`,
-				},
-			},
-		},
-	}
-	_, err := CompileGraphQL(&config)
-	assert.ErrorContains(t, err, "GraphQL schema too large (> 20 bytes)")
-=======
 					Code: `function(context,args) {return args.n * args.n;}`,
 				},
 			},
@@ -504,60 +483,4 @@
 	}
 	_, err := CompileGraphQL(&config)
 	assert.ErrorContains(t, err, "too many GraphQL resolvers (> 1)")
-}
-
-//////// UTILITY FUNCTIONS
-
-func setupTestDBWithFunctions(t *testing.T, fnConfig *FunctionsConfig, gqConfig *GraphQLConfig) (*db.Database, context.Context) {
-	cacheOptions := db.DefaultCacheOptions()
-	options := db.DatabaseContextOptions{
-		UseViews:     base.TestsDisableGSI(),
-		EnableXattr:  base.TestUseXattrs(),
-		CacheOptions: &cacheOptions,
-	}
-	var err error
-	if fnConfig != nil {
-		options.UserFunctions, err = CompileFunctions(*fnConfig)
-		assert.NoError(t, err)
-	}
-	if gqConfig != nil {
-		options.GraphQL, err = CompileGraphQL(gqConfig)
-		assert.NoError(t, err)
-	}
-
-	tBucket := base.GetTestBucket(t)
-	return db.SetupTestDBForDataStoreWithOptions(t, tBucket, options)
->>>>>>> 160f87d7
-}
-
-func TestGraphQLMaxResolverCount(t *testing.T) {
-	var schema = `
-	type Task {
-		id: ID!
-		title: String!
-		description: String
-		done: Boolean
-		tags: [String!]
-		secretNotes: String		# Admin-only
-	}`
-	var config = GraphQLConfig{
-		MaxResolverCount: base.IntPtr(1),
-		Schema:           &schema,
-		Resolvers: map[string]GraphQLResolverConfig{
-			"Query": {
-				"square": {
-					Type: "javascript",
-					Code: `function(parent, args, context, info) {return args.n * args.n;}`,
-				},
-			},
-			"Mutation": {
-				"complete": {
-					Type: "javascript",
-					Code: `function(parent, args, context, info) { }`,
-				},
-			},
-		},
-	}
-	_, err := CompileGraphQL(&config)
-	assert.ErrorContains(t, err, "too many GraphQL resolvers (> 1)")
 }