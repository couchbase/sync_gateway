///  Copyright 2012-Present Couchbase, Inc.
//
//  Use of this software is governed by the Business Source License included
//  in the file licenses/BSL-Couchbase.txt.  As of the Change Date specified
//  in that file, in accordance with the Business Source License, use of this
//  software will be governed by the Apache License, Version 2.0, included in
//  the file licenses/APL2.txt.

package rest

import (
	"bytes"
	"compress/gzip"
	"context"
	"encoding/base64"
	"encoding/json"
	"fmt"
	"io"
	"math"
	"mime"
	"mime/multipart"
	"net/http"
	"net/url"
	"os"
	"regexp"
	"strconv"
	"strings"
	"sync/atomic"
	"time"

	"github.com/gorilla/mux"
	"github.com/pkg/errors"

	"github.com/couchbase/sync_gateway/auth"
	"github.com/couchbase/sync_gateway/base"
	"github.com/couchbase/sync_gateway/db"
)

const (
	minCompressibleJSONSize = 1000
)

var ErrInvalidLogin = base.HTTPErrorf(http.StatusUnauthorized, "Invalid login")
var ErrLoginRequired = base.HTTPErrorf(http.StatusUnauthorized, "Login required")
var errPasswordAuthenticationDisabled = base.HTTPErrorf(http.StatusUnauthorized, "Password authentication is disabled")

// If set to true, JSON output will be pretty-printed.
var PrettyPrint bool = false

// If set to true, diagnostic data will be dumped if there's a problem with MIME multipart data
var DebugMultipart bool = false

var lastSerialNum uint64 = 0

func init() {
	DebugMultipart = (os.Getenv("GatewayDebugMultipart") != "")
}

var kNotFoundError = base.HTTPErrorf(http.StatusNotFound, "missing")
var kBadMethodError = base.HTTPErrorf(http.StatusMethodNotAllowed, "Method Not Allowed")
var kBadRequestError = base.HTTPErrorf(http.StatusMethodNotAllowed, "Bad Request")

var wwwAuthenticateHeader = `Basic realm="` + base.ProductNameString + `"`

// Admin API Auth Roles
type RouteRole struct {
	RoleName       string
	DatabaseScoped bool
}

const RoleBucketWildcard = "*"

var (
	MobileSyncGatewayRole = RouteRole{"mobile_sync_gateway", true}
	BucketFullAccessRole  = RouteRole{"bucket_full_access", true}
	BucketAdmin           = RouteRole{"bucket_admin", true}
	FullAdminRole         = RouteRole{"admin", false}
	ClusterAdminRole      = RouteRole{"cluster_admin", false}
	ReadOnlyAdminRole     = RouteRole{"ro_admin", false}
)

var BucketScopedEndpointRoles = []RouteRole{MobileSyncGatewayRole, BucketFullAccessRole, BucketAdmin, FullAdminRole}
var ClusterScopedEndpointRolesRead = []RouteRole{ReadOnlyAdminRole, ClusterAdminRole, FullAdminRole}
var ClusterScopedEndpointRolesWrite = []RouteRole{ClusterAdminRole, FullAdminRole}

// Encapsulates the state of handling an HTTP request.
type handler struct {
	server                *ServerContext
	rq                    *http.Request
	response              CountableResponseWriter
	status                int
	statusMessage         string
	requestBody           io.ReadCloser
	db                    *db.Database
	collection            *db.DatabaseCollectionWithUser
	user                  auth.User
	authorizedAdminUser   string
	privs                 handlerPrivs
	startTime             time.Time
	serialNumber          uint64
	formattedSerialNumber string
	loggedDuration        bool
	runOffline            bool       // allows running on an offline database
	allowNilDBContext     bool       // allow acceess to a database based only on name, looking up in metadata registry
	queryValues           url.Values // Copy of results of rq.URL.Query()
	permissionsResults    map[string]bool
	authScopeFunc         authScopeFunc
	rqCtx                 context.Context
}

type authScopeFunc func(bodyJSON []byte) (string, error)

type handlerPrivs int

const (
	regularPrivs = iota // Handler requires valid authentication
	publicPrivs         // Handler Handler checks auth and falls back to guest if invalid or missing
	adminPrivs          // Handler ignores auth, always runs with root/admin privs
	metricsPrivs
)

type handlerMethod func(*handler) error

// Creates an http.Handler that will run a handler with the given method
func makeHandler(server *ServerContext, privs handlerPrivs, accessPermissions []Permission, responsePermissions []Permission, method handlerMethod) http.Handler {
	return http.HandlerFunc(func(r http.ResponseWriter, rq *http.Request) {
		h := newHandler(server, privs, r, rq, handlerOptions{})
		err := h.invoke(method, accessPermissions, responsePermissions)
		h.writeError(err)
		h.logDuration(true)

	})
}

// Creates an http.Handler that will run a handler with the given method even if the target DB is offline
func makeOfflineHandler(server *ServerContext, privs handlerPrivs, accessPermissions []Permission, responsePermissions []Permission, method handlerMethod) http.Handler {
	return http.HandlerFunc(func(r http.ResponseWriter, rq *http.Request) {
		options := handlerOptions{
			runOffline: true,
		}
		h := newHandler(server, privs, r, rq, options)
		err := h.invoke(method, accessPermissions, responsePermissions)
		h.writeError(err)
		h.logDuration(true)
	})
}

// makeMetadataDBOfflineHandler creates an http.Handler that will run a handler with the given method even if the target DB is not able to be instantiated
func makeMetadataDBOfflineHandler(server *ServerContext, privs handlerPrivs, accessPermissions []Permission, responsePermissions []Permission, method handlerMethod) http.Handler {
	return http.HandlerFunc(func(r http.ResponseWriter, rq *http.Request) {
		options := handlerOptions{
			runOffline:        true,
			allowNilDBContext: true,
		}
		h := newHandler(server, privs, r, rq, options)
		err := h.invoke(method, accessPermissions, responsePermissions)
		h.writeError(err)
		h.response.reportStats(true)
	})
}

// Create an http.Handler that will run a handler with the given method. It also takes in a callback function which when
// given the endpoint payload returns an auth scope.
func makeHandlerSpecificAuthScope(server *ServerContext, privs handlerPrivs, accessPermissions []Permission, responsePermissions []Permission, method handlerMethod, dbAuthStringFunc func([]byte) (string, error)) http.Handler {
	return http.HandlerFunc(func(r http.ResponseWriter, rq *http.Request) {
		h := newHandler(server, privs, r, rq, handlerOptions{})
		h.authScopeFunc = dbAuthStringFunc
		err := h.invoke(method, accessPermissions, responsePermissions)
		h.writeError(err)
		h.logDuration(true)
	})
}

type handlerOptions struct {
	runOffline        bool // if true, allow handler to run when a database is offline
	allowNilDBContext bool // if true, allow a db-scoped handler to be invoked with a nil dbContext in cases where the database config exists but has an error preventing dbContext initialization"
}

func newHandler(server *ServerContext, privs handlerPrivs, r http.ResponseWriter, rq *http.Request, options handlerOptions) *handler {
	h := &handler{
<<<<<<< HEAD
		server:       server,
		privs:        privs,
		rq:           rq,
		response:     NewCountedResponseWriter(r, defaultBytesStatsReportingInterval),
		status:       http.StatusOK,
		serialNumber: atomic.AddUint64(&lastSerialNum, 1),
		startTime:    time.Now(),
		runOffline:   runOffline,
=======
		server:            server,
		privs:             privs,
		rq:                rq,
		response:          r,
		status:            http.StatusOK,
		serialNumber:      atomic.AddUint64(&lastSerialNum, 1),
		startTime:         time.Now(),
		runOffline:        options.runOffline,
		allowNilDBContext: options.allowNilDBContext,
>>>>>>> 9eedc888
	}

	// initialize h.rqCtx
	_ = h.ctx()

	return h
}

// ctx returns the request-scoped context for logging/cancellation.
func (h *handler) ctx() context.Context {
	if h.rqCtx == nil {
		h.rqCtx = base.CorrelationIDLogCtx(h.rq.Context(), h.formatSerialNumber())
	}
	return h.rqCtx
}

func (h *handler) addDatabaseLogContext(dbName string) {
	if dbName != "" {
		h.rqCtx = base.DatabaseLogCtx(h.ctx(), dbName)
	}
}

func (h *handler) addCollectionLogContext(collectionName string) {
	if collectionName != "" {
		h.rqCtx = base.CollectionLogCtx(h.ctx(), collectionName)
	}
}

// ParseKeyspace will return a db, scope and collection for a given '.' separated keyspace string.
// Returns nil for scope and/or collection if not present in the keyspace string.
func ParseKeyspace(ks string) (db string, scope, collection *string, err error) {
	parts := strings.Split(ks, base.ScopeCollectionSeparator)
	switch len(parts) {
	case 1:
		db = parts[0]
	case 2:
		db = parts[0]
		collection = &parts[1]
	case 3:
		db = parts[0]
		scope = &parts[1]
		collection = &parts[2]
	default:
		return "", nil, nil, fmt.Errorf("unknown keyspace format: %q - expected 1-3 fields", ks)
	}

	// make sure all declared fields have stuff in them
	if db == "" ||
		collection != nil && *collection == "" ||
		scope != nil && *scope == "" {
		return "", nil, nil, fmt.Errorf("keyspace fields cannot be empty: %q", ks)
	}

	return db, scope, collection, nil
}

// Top-level handler call. It's passed a pointer to the specific method to run.
func (h *handler) invoke(method handlerMethod, accessPermissions []Permission, responsePermissions []Permission) error {
	if h.server.Config.API.CompressResponses == nil || *h.server.Config.API.CompressResponses {
		if encoded := NewEncodedResponseWriter(h.response, h.rq, defaultBytesStatsReportingInterval); encoded != nil {
			h.response = encoded
			defer encoded.Close()
		}
	}

	err := h.validateAndWriteHeaders(method, accessPermissions, responsePermissions)
	h.updateStatsWriter()

	if err != nil {
		return err
	}
	return method(h) // Call the actual handler code
}

// validateAndWriteHeaders sets up handler.db and validates the permission of the user and returns an error if there is not permission.
func (h *handler) validateAndWriteHeaders(method handlerMethod, accessPermissions []Permission, responsePermissions []Permission) error {
	var isRequestLogged bool
	defer func() {
		if !isRequestLogged {
			h.logRequestLine()
		}
		h.logRESTCount()
	}()

	defer func() {
		// Now that we know the DB, add CORS headers to the response:
		if h.privs != adminPrivs && h.privs != metricsPrivs {
			cors := h.server.Config.API.CORS
			if h.db != nil {
				cors = h.db.CORS
			}
			if cors != nil {
				cors.AddResponseHeaders(h.rq, h.response)
			}
		}
	}()

	switch h.rq.Header.Get("Content-Encoding") {
	case "":
		h.requestBody = h.rq.Body
	case "gzip":
		var err error
		if h.requestBody, err = gzip.NewReader(h.rq.Body); err != nil {
			return err
		}
		h.rq.Header.Del("Content-Encoding") // to prevent double decoding later on
	default:
		return base.HTTPErrorf(http.StatusUnsupportedMediaType, "Unsupported Content-Encoding; use gzip")
	}

	if h.shouldShowProductVersion() {
		h.setHeader("Server", base.VersionString)
	} else {
		h.setHeader("Server", base.ProductNameString)
	}

	// If an Admin Request and admin auth enabled or a metrics request with metrics auth enabled we need to check the
	// user credentials
	shouldCheckAdminAuth := (h.privs == adminPrivs && *h.server.Config.API.AdminInterfaceAuthentication) || (h.privs == metricsPrivs && *h.server.Config.API.MetricsInterfaceAuthentication)

	keyspaceDb := h.PathVar("db")
	var keyspaceScope, keyspaceCollection *string

	// If there is a "keyspace" path variable in the route, parse the keyspace:
	ks := h.PathVar("keyspace")
	if ks != "" {
		var err error
		keyspaceDb, keyspaceScope, keyspaceCollection, err = ParseKeyspace(ks)
		if err != nil {
			return err
		}
		if keyspaceCollection != nil {
			h.addCollectionLogContext(*keyspaceCollection)
		}
	}

	var dbContext *db.DatabaseContext

	var bucketName string

	// look up the database context:
	if keyspaceDb != "" {
		h.addDatabaseLogContext(keyspaceDb)
		var err error
		if dbContext, err = h.server.GetActiveDatabase(keyspaceDb); err != nil {
			if err == base.ErrNotFound {
				if shouldCheckAdminAuth {
					// Check if authenticated before attempting to get inactive database
					authorized, err := h.checkAdminAuthenticationOnly()
					if err != nil {
						return err
					}
					if !authorized {
						return ErrInvalidLogin
					}
				}
				var dbConfigFound bool
				dbContext, dbConfigFound, err = h.server.GetInactiveDatabase(h.ctx(), keyspaceDb)
				if err != nil {
					if httpError, ok := err.(*base.HTTPError); ok && httpError.Status == http.StatusNotFound {
						if shouldCheckAdminAuth && (!h.allowNilDBContext || !dbConfigFound) {
							return base.HTTPErrorf(http.StatusForbidden, "")
						} else if h.privs == regularPrivs || h.privs == publicPrivs {
							if !h.providedAuthCredentials() {

								return ErrLoginRequired
							}
							return ErrInvalidLogin
						}
					}
					if !h.allowNilDBContext || !dbConfigFound {
						base.InfofCtx(h.ctx(), base.KeyHTTP, "Error trying to get db %s: %v", base.MD(keyspaceDb), err)
						return err
					}
					bucketName, _ = h.server.bucketNameFromDbName(keyspaceDb)
				}
			} else {
				return err
			}
		}
	}

	// If this call is in the context of a DB make sure the DB is in a valid state
	if dbContext != nil {
		if !h.runOffline {
			// get a read lock on the dbContext
			// When the lock is returned we know that the db state will not be changed by
			// any other call

			// defer releasing the dbContext until after the handler method returns, unless it's a blipsync request
			if !h.isBlipSync() {
				dbContext.AccessLock.RLock()
				defer dbContext.AccessLock.RUnlock()
			}

			dbState := atomic.LoadUint32(&dbContext.State)

			// if dbState == db.DBOnline, continue flow and invoke the handler method
			if dbState == db.DBOffline {
				// DB is offline, only handlers with runOffline true can run in this state
				return base.HTTPErrorf(http.StatusServiceUnavailable, "DB is currently under maintenance")
			} else if dbState != db.DBOnline {
				// DB is in transition state, no calls will be accepted until it is Online or Offline state
				return base.HTTPErrorf(http.StatusServiceUnavailable, fmt.Sprintf("DB is %v - try again later", db.RunStateString[dbState]))
			}
		}
	}

	// Authenticate, if not on admin port:
	if h.privs != adminPrivs {
		var err error
		if err = h.checkAuth(dbContext); err != nil {
			return err
		}
		if h.user != nil && h.user.Name() == "" && dbContext != nil && dbContext.IsGuestReadOnly() {
			// Prevent read-only guest access to any endpoint requiring write permissions except
			// blipsync.  Read-only guest handling for websocket replication (blipsync) is evaluated
			// at the blip message level to support read-only pull replications.
			if requiresWritePermission(accessPermissions) && !h.isBlipSync() {
				return base.HTTPErrorf(http.StatusForbidden, auth.GuestUserReadOnly)
			}
		}
	}

	// If the user has OIDC roles/channels configured, we need to check if the OIDC issuer they came from is still valid.
	// Note: checkAuth already does this check if the user authenticates with a bearer token, but we still need to recheck
	// for users using session tokens / basic auth. However, updatePrincipal will be idempotent.
	if h.user != nil && h.user.JWTIssuer() != "" {
		updates := checkJWTIssuerStillValid(h.ctx(), dbContext, h.user)
		if updates != nil {
			_, err := dbContext.UpdatePrincipal(h.ctx(), updates, true, true)
			if err != nil {
				return fmt.Errorf("failed to revoke stale OIDC roles/channels: %w", err)
			}
			// TODO: could avoid this extra fetch if UpdatePrincipal returned the new principal
			h.user, err = dbContext.Authenticator(h.ctx()).GetUser(*updates.Name)
			if err != nil {
				return err
			}
		}
	}
	if shouldCheckAdminAuth {
		// If server is walrus but auth is enabled we should just kick the user out as invalid as we have nothing to
		// validate credentials against
		if base.ServerIsWalrus(h.server.Config.Bootstrap.Server) {
			return base.HTTPErrorf(http.StatusUnauthorized, "Authorization not possible with Walrus server. "+
				"Either use Couchbase Server or disable admin auth by setting api.admin_interface_authentication and api.metrics_interface_authentication to false.")
		}

		username, password := h.getBasicAuth()
		if username == "" {
			if dbContext == nil || dbContext.Options.SendWWWAuthenticateHeader == nil || *dbContext.Options.SendWWWAuthenticateHeader {
				h.response.Header().Set("WWW-Authenticate", wwwAuthenticateHeader)
			}
			return ErrLoginRequired
		}

		var managementEndpoints []string
		var httpClient *http.Client
		var authScope string

		var err error
		if dbContext != nil {
			managementEndpoints, httpClient, err = dbContext.ObtainManagementEndpointsAndHTTPClient(h.ctx())
			authScope = dbContext.Bucket.GetName()
		} else {
			managementEndpoints, httpClient, err = h.server.ObtainManagementEndpointsAndHTTPClient()
			authScope = bucketName
		}
		if err != nil {
			base.WarnfCtx(h.ctx(), "An error occurred whilst obtaining management endpoints: %v", err)
			return base.HTTPErrorf(http.StatusInternalServerError, "")
		}
		if h.authScopeFunc != nil {
			body, err := h.readBody()
			if err != nil {
				return base.HTTPErrorf(http.StatusInternalServerError, "Unable to read body: %v", err)
			}
			// The above readBody() will end up clearing the body which the later handler will require. Re-populate this
			// for the later handler.
			h.requestBody = io.NopCloser(bytes.NewReader(body))
			authScope, err = h.authScopeFunc(body)
			if err != nil {
				return base.HTTPErrorf(http.StatusInternalServerError, "Unable to read body: %v", err)
			}
			if authScope == "" {
				return base.HTTPErrorf(http.StatusBadRequest, "Unable to determine auth scope for endpoint")
			}
		}

		permissions, statusCode, err := checkAdminAuth(authScope, username, password, h.rq.Method, httpClient,
			managementEndpoints, *h.server.Config.API.EnableAdminAuthenticationPermissionsCheck, accessPermissions,
			responsePermissions)
		if err != nil {
			base.WarnfCtx(h.ctx(), "An error occurred whilst checking whether a user was authorized: %v", err)
			return base.HTTPErrorf(http.StatusInternalServerError, "")
		}

		if statusCode != http.StatusOK {
			base.InfofCtx(h.ctx(), base.KeyAuth, "%s: User %s failed to auth as an admin statusCode: %d", h.formatSerialNumber(), base.UD(username), statusCode)
			if statusCode == http.StatusUnauthorized {
				return ErrInvalidLogin
			}
			return base.HTTPErrorf(statusCode, "")
		}

		h.authorizedAdminUser = username
		h.permissionsResults = permissions

		base.InfofCtx(h.ctx(), base.KeyAuth, "%s: User %s was successfully authorized as an admin", h.formatSerialNumber(), base.UD(username))
	} else {
		// If admin auth is not enabled we should set any responsePermissions to true so that any handlers checking for
		// these still pass
		h.permissionsResults = make(map[string]bool)
		for _, responsePermission := range responsePermissions {
			h.permissionsResults[responsePermission.PermissionName] = true
		}
	}

	// Collection keyspace handling
	if ks != "" {
		ksNotFound := base.HTTPErrorf(http.StatusNotFound, "keyspace %s not found", ks)
		if dbContext.Scopes != nil {
			// endpoint like /db/doc where this matches /db._default._default/
			// the check whether the _default._default actually exists on this database is performed below
			if keyspaceScope == nil && keyspaceCollection == nil {
				keyspaceScope = base.StringPtr(base.DefaultScope)
				keyspaceCollection = base.StringPtr(base.DefaultCollection)
			}
			// endpoint like /db.collectionName/doc where this matches /db.scopeName.collectionName/doc because there's a single scope defined
			if keyspaceScope == nil {
				if len(dbContext.Scopes) == 1 {
					for scopeName, _ := range dbContext.Scopes {
						keyspaceScope = base.StringPtr(scopeName)
					}

				} else {
					// There are multiple scopes on a DatabaseContext. This isn't allowed in Sync Gateway but if the feature becomes available, it will be ambiguous which scope to match.
					return ksNotFound
				}
			}
			scope, foundScope := dbContext.Scopes[*keyspaceScope]
			if !foundScope {
				return ksNotFound
			}

			_, foundCollection := scope.Collections[*keyspaceCollection]
			if !foundCollection {
				return ksNotFound
			}
		} else {
			if keyspaceScope != nil && *keyspaceScope != base.DefaultScope || keyspaceCollection != nil && *keyspaceCollection != base.DefaultCollection {
				// request tried specifying a named collection on a non-named collections database
				return ksNotFound
			}
			// Set these for handlers that expect a scope/collection to be set, even if not using named collections.
			keyspaceScope = base.StringPtr(base.DefaultScope)
			keyspaceCollection = base.StringPtr(base.DefaultCollection)
		}
	}

	h.logRequestLine()
	isRequestLogged = true

	// Now set the request's Database (i.e. context + user)
	if dbContext != nil {
		var err error
		h.db, err = db.GetDatabase(dbContext, h.user)

		if err != nil {
			return err
		}
		if ks != "" {
			var err error
			h.collection, err = h.db.GetDatabaseCollectionWithUser(*keyspaceScope, *keyspaceCollection)
			if err != nil {
				return err
			}
		}
	}
	return nil
}

func (h *handler) logRequestLine() {
	// Check Log Level first, as SanitizeRequestURL is expensive to evaluate.
	if !base.LogInfoEnabled(base.KeyHTTP) {
		return
	}

	proto := ""
	if h.rq.ProtoMajor >= 2 {
		proto = " HTTP/2"
	}

	queryValues := h.getQueryValues()
	base.InfofCtx(h.ctx(), base.KeyHTTP, "%s %s%s%s", h.rq.Method, base.SanitizeRequestURL(h.rq, &queryValues), proto, h.formattedEffectiveUserName())
}

// updateStatsWriter only logs database level bytes written over the public API
func (h *handler) updateStatsWriter() {
	if h.db == nil {
		return
	}
	if h.privs != publicPrivs && h.privs != regularPrivs {
		return
	}
	if h.isBlipSync() {
		return
	}
	h.response.setStat(h.db.DbStats.Database().HTTPBytesWritten)
}

func (h *handler) logDuration(realTime bool) {
	if h.loggedDuration {
		return
	}
	h.loggedDuration = true

	var duration time.Duration
	if realTime {
		duration = time.Since(h.startTime)
	}

	// Log timings/status codes for errors under the HTTP log key
	// and the HTTPResp log key for everything else.
	logKey := base.KeyHTTPResp
	if h.status >= 300 {
		logKey = base.KeyHTTP
	}

	base.InfofCtx(h.ctx(), logKey, "%s:     --> %d %s  (%.1f ms)",
		h.formatSerialNumber(), h.status, h.statusMessage,
		float64(duration)/float64(time.Millisecond),
	)
}

// logRESTCount will increment the number of public REST requests stat for public REST requests excluding _blipsync requests if they are attached to a database.
func (h *handler) logRESTCount() {
	if h.db == nil {
		return
	}
	if h.privs != publicPrivs && h.privs != regularPrivs {
		return
	}
	if h.isBlipSync() {
		return
	}
	h.db.DbStats.DatabaseStats.NumPublicRestRequests.Add(1)
}

// logStatusWithDuration will log the request status and the duration of the request.
func (h *handler) logStatusWithDuration(status int, message string) {
	h.setStatus(status, message)
	h.logDuration(true)
}

// logStatus will log the request status, but NOT the duration of the request.
// This is used for indefinitely-long handlers like _changes that we don't want to track duration of
func (h *handler) logStatus(status int, message string) {
	h.setStatus(status, message)
	h.logDuration(false) // don't track actual time
}

// checkAuth verifies that the current request is authenticated for the given database.
//
// NOTE: checkAuth is not used for the admin interface.
func (h *handler) checkAuth(dbCtx *db.DatabaseContext) (err error) {

	h.user = nil
	if dbCtx == nil {
		return nil
	}

	// Record Auth stats
	defer func(t time.Time) {
		delta := time.Since(t).Nanoseconds()
		dbCtx.DbStats.Security().TotalAuthTime.Add(delta)
		if err != nil {
			dbCtx.DbStats.Security().AuthFailedCount.Add(1)
		} else {
			dbCtx.DbStats.Security().AuthSuccessCount.Add(1)
		}

	}(time.Now())

	// If oidc enabled, check for bearer ID token
	if dbCtx.Options.OIDCOptions != nil || len(dbCtx.LocalJWTProviders) > 0 {
		if token := h.getBearerToken(); token != "" {
			var updates auth.PrincipalConfig
			h.user, updates, err = dbCtx.Authenticator(h.ctx()).AuthenticateUntrustedJWT(token, dbCtx.OIDCProviders, dbCtx.LocalJWTProviders, h.getOIDCCallbackURL)
			if h.user == nil || err != nil {
				return ErrInvalidLogin
			}
			if changes := checkJWTIssuerStillValid(h.ctx(), dbCtx, h.user); changes != nil {
				updates = updates.Merge(*changes)
			}
			_, err := dbCtx.UpdatePrincipal(h.ctx(), &updates, true, true)
			if err != nil {
				return fmt.Errorf("failed to update OIDC user after sign-in: %w", err)
			}
			// TODO: could avoid this extra fetch if UpdatePrincipal returned the newly updated principal
			if updates.Name != nil {
				h.user, err = dbCtx.Authenticator(h.ctx()).GetUser(*updates.Name)
			}
			return err
		}

		/*
		* If unsupported/oidc testing is enabled
		* and this is a call on the token endpoint
		* and the username and password match those in the oidc default provider config
		* then authorize this request
		 */
		if strings.HasSuffix(h.rq.URL.Path, "/_oidc_testing/token") && dbCtx.Options.UnsupportedOptions != nil &&
			dbCtx.Options.UnsupportedOptions.OidcTestProvider != nil && dbCtx.Options.UnsupportedOptions.OidcTestProvider.Enabled {
			if username, password := h.getBasicAuth(); username != "" && password != "" {
				provider := dbCtx.Options.OIDCOptions.Providers.GetProviderForIssuer(h.ctx(), issuerUrlForDB(h, dbCtx.Name), testProviderAudiences)
				if provider != nil && provider.ValidationKey != nil {
					if base.StringDefault(provider.ClientID, "") == username && *provider.ValidationKey == password {
						return nil
					}
				}
			}
		}
	}

	// Check basic auth first
	if !dbCtx.Options.DisablePasswordAuthentication {
		if userName, password := h.getBasicAuth(); userName != "" {
			h.user, err = dbCtx.Authenticator(h.ctx()).AuthenticateUser(userName, password)
			if err != nil {
				return err
			}
			if h.user == nil {
				base.InfofCtx(h.ctx(), base.KeyAll, "HTTP auth failed for username=%q", base.UD(userName))
				if dbCtx.Options.SendWWWAuthenticateHeader == nil || *dbCtx.Options.SendWWWAuthenticateHeader {
					h.response.Header().Set("WWW-Authenticate", wwwAuthenticateHeader)
				}
				return ErrInvalidLogin
			}
			return nil
		}
	}

	// Check cookie
	h.user, err = dbCtx.Authenticator(h.ctx()).AuthenticateCookie(h.rq, h.response)
	if err != nil && h.privs != publicPrivs {
		return err
	} else if h.user != nil {
		return nil
	}

	// No auth given -- check guest access
	if h.user, err = dbCtx.Authenticator(h.ctx()).GetUser(""); err != nil {
		return err
	}
	if h.privs == regularPrivs && h.user.Disabled() {
		if dbCtx.Options.SendWWWAuthenticateHeader == nil || *dbCtx.Options.SendWWWAuthenticateHeader {
			h.response.Header().Set("WWW-Authenticate", wwwAuthenticateHeader)
		}
		if h.providedAuthCredentials() {
			return ErrInvalidLogin
		}
		return ErrLoginRequired
	}

	return nil
}

func checkJWTIssuerStillValid(ctx context.Context, dbCtx *db.DatabaseContext, user auth.User) *auth.PrincipalConfig {
	issuer := user.JWTIssuer()
	if issuer == "" {
		return nil
	}
	providerStillValid := false
	for _, provider := range dbCtx.OIDCProviders {
		// No need to verify audiences, as that was done when the user was authenticated
		if provider.Issuer == issuer {
			providerStillValid = true
			break
		}
	}
	for _, provider := range dbCtx.LocalJWTProviders {
		if provider.Issuer == issuer {
			providerStillValid = true
			break
		}
	}
	if !providerStillValid {
		base.InfofCtx(ctx, base.KeyAuth, "User %v uses OIDC issuer %v which is no longer configured. Revoking OIDC roles/channels.", base.UD(user.Name()), base.UD(issuer))
		return &auth.PrincipalConfig{
			Name:        base.StringPtr(user.Name()),
			JWTIssuer:   base.StringPtr(""),
			JWTRoles:    base.Set{},
			JWTChannels: base.Set{},
		}
	}
	return nil
}

// checkAdminAuthenticationOnly simply checks whether a username / password combination is authenticated pulling the
// credentials from the handler
func (h *handler) checkAdminAuthenticationOnly() (bool, error) {
	managementEndpoints, httpClient, err := h.server.ObtainManagementEndpointsAndHTTPClient()
	if err != nil {
		return false, base.HTTPErrorf(http.StatusInternalServerError, "Error getting management endpoints: %v", err)
	}

	username, password := h.getBasicAuth()
	if username == "" {
		h.response.Header().Set("WWW-Authenticate", wwwAuthenticateHeader)
		return false, ErrLoginRequired
	}

	statusCode, _, err := doHTTPAuthRequest(httpClient, username, password, "POST", "/pools/default/checkPermissions", managementEndpoints, nil)
	if err != nil {
		return false, base.HTTPErrorf(http.StatusInternalServerError, "Error performing HTTP auth request: %v", err)
	}

	if statusCode == http.StatusUnauthorized {
		return false, nil
	}

	return true, nil
}

func checkAdminAuth(bucketName, basicAuthUsername, basicAuthPassword string, attemptedHTTPOperation string, httpClient *http.Client, managementEndpoints []string, shouldCheckPermissions bool, accessPermissions []Permission, responsePermissions []Permission) (responsePermissionResults map[string]bool, statusCode int, err error) {
	anyResponsePermFailed := false
	permissionStatusCode, permResults, err := CheckPermissions(httpClient, managementEndpoints, bucketName, basicAuthUsername, basicAuthPassword, accessPermissions, responsePermissions)
	if err != nil {
		return nil, http.StatusInternalServerError, err
	}
	if len(responsePermissions) > 0 {
		responsePermissionResults = permResults
		for _, permResult := range permResults {
			if !permResult {
				anyResponsePermFailed = true
				break
			}
		}
	}

	// If the user has not logged in correctly we shouldn't continue to do any more work and return
	if permissionStatusCode == http.StatusUnauthorized {
		return nil, permissionStatusCode, nil
	}

	if shouldCheckPermissions {
		// If user has required accessPerms and all response perms return with statusOK
		// Otherwise we need to fall through to continue as the user may have access to responsePermissions through roles.
		if permissionStatusCode == http.StatusOK && !anyResponsePermFailed {
			return responsePermissionResults, http.StatusOK, nil
		}

		// If status code was not 'ok' or 'forbidden' return
		// If user has authenticated correctly but is not authorized with all permissions. We'll fall through to try
		// with roles.
		if permissionStatusCode != http.StatusOK && permissionStatusCode != http.StatusForbidden {
			return responsePermissionResults, permissionStatusCode, nil
		}
	}

	var requestRoles []RouteRole
	if bucketName != "" {
		requestRoles = BucketScopedEndpointRoles
	} else {
		if attemptedHTTPOperation == http.MethodGet || attemptedHTTPOperation == http.MethodHead || attemptedHTTPOperation == http.MethodOptions {
			requestRoles = ClusterScopedEndpointRolesRead
		} else {
			requestRoles = ClusterScopedEndpointRolesWrite
		}
	}

	rolesStatusCode, err := CheckRoles(httpClient, managementEndpoints, basicAuthUsername, basicAuthPassword, requestRoles, bucketName)
	if err != nil {
		return nil, http.StatusInternalServerError, err
	}

	// If a user has access through roles we're going to use this to mean they have access to all of the
	// responsePermissions too so we'll iterate over these and set them to true.
	if rolesStatusCode == http.StatusOK {
		responsePermissionResults = make(map[string]bool)
		for _, responsePerm := range responsePermissions {
			responsePermissionResults[responsePerm.PermissionName] = true
		}
		return responsePermissionResults, rolesStatusCode, nil
	}

	// We want to select the most 'optimistic' status code here.
	// If we got a status code 200 in the permissions check case but decided to check roles too (in the case where we
	// didn't have access to all the responsePermissions) and ended up getting a 403 for the role check we want to
	// return the 200 to allow the user handler access.

	// Start with role status code
	resultStatusCode := rolesStatusCode

	// If resultStatus code is not okay (role check did 401, 403 or 500) and we're supposed to be allowing users in
	// based on permissions we will select the code from the permission result as that may allow more access.
	if resultStatusCode != http.StatusOK && shouldCheckPermissions {
		resultStatusCode = permissionStatusCode
	}

	return permResults, resultStatusCode, nil
}

func (h *handler) assertAdminOnly() {
	if h.privs != adminPrivs {
		// TODO: CBG-1948
		panic("Admin-only handler called without admin privileges, on " + h.rq.RequestURI)
	}
}

func (h *handler) PathVar(name string) string {
	v := mux.Vars(h.rq)[name]

	// Escape special chars i.e. '+' otherwise they are removed by QueryUnescape()
	v = strings.Replace(v, "+", "%2B", -1)

	// Before routing the URL we explicitly disabled expansion of %-escapes in the path
	// (see function FixQuotedSlashes). So we have to unescape them now.
	v, _ = url.QueryUnescape(v)
	return v
}

func (h *handler) SetPathVar(name string, value string) {
	mux.Vars(h.rq)[name] = url.QueryEscape(value)
}

func (h *handler) getQueryValues() url.Values {
	if h.queryValues == nil {
		h.queryValues = h.rq.URL.Query()
	}
	return h.queryValues
}

func (h *handler) getQuery(query string) string {
	return h.getQueryValues().Get(query)
}

func (h *handler) getJSONStringQuery(query string) string {
	return base.ConvertJSONString(h.getQuery(query))
}

func (h *handler) getBoolQuery(query string) bool {
	result, _ := h.getOptBoolQuery(query, false)
	return result
}

func (h *handler) getOptBoolQuery(query string, defaultValue bool) (result, isSet bool) {
	q := h.getQuery(query)
	if q == "" {
		return defaultValue, false
	}
	return q == "true", true
}

// Returns the integer value of a URL query, defaulting to 0 if unparseable
func (h *handler) getIntQuery(query string, defaultValue uint64) (value uint64) {
	return base.GetRestrictedIntQuery(h.getQueryValues(), query, defaultValue, 0, 0, false)
}

func (h *handler) getJSONQuery(query string) (value interface{}, err error) {
	valueJSON := h.getQuery(query)
	if valueJSON != "" {
		err = base.JSONUnmarshal([]byte(valueJSON), &value)
	}
	return
}

func (h *handler) getJSONStringArrayQuery(param string) ([]string, error) {
	var strings []string
	value := h.getQuery(param)
	if value != "" {
		if err := base.JSONUnmarshal([]byte(value), &strings); err != nil {
			return nil, base.HTTPErrorf(http.StatusBadRequest, "%s URL param is not a JSON string array", param)
		}
	}
	return strings, nil
}

func (h *handler) userAgentIs(agent string) bool {
	userAgent := h.rq.Header.Get("User-Agent")
	return len(userAgent) > len(agent) && userAgent[len(agent)] == '/' && strings.HasPrefix(userAgent, agent)
}

// Returns true if the header exists, and its value matches the given etag.
// (The etag parameter should not be double-quoted; the function will take care of that.)
func (h *handler) headerMatchesEtag(headerName string, etag string) bool {
	value := h.rq.Header.Get(headerName)
	return value != "" && strings.Contains(value, `"`+etag+`"`)
}

// Returns true if the header exists, and its value does NOT match the given etag.
// (The etag parameter should not be double-quoted; the function will take care of that.)
func (h *handler) headerDoesNotMatchEtag(etag string) bool {
	value := h.rq.Header.Get("If-Match")
	return value != "" && !strings.Contains(value, `"`+etag+`"`)
}

func (h *handler) getEtag(headerName string) (string, error) {
	value := h.rq.Header.Get(headerName)
	if len(value) > 0 && !strings.Contains(value, `"`) {
		return "", fmt.Errorf("ETag value is not quoted when trying to read the value")
	}
	eTag := strings.Trim(value, `"`)
	return eTag, nil
}

// Returns the request body as a raw byte array.
func (h *handler) readBody() ([]byte, error) {
	return io.ReadAll(h.requestBody)
}

// Parses a JSON request body, returning it as a Body map.
func (h *handler) readJSON() (db.Body, error) {
	var body db.Body
	return body, h.readJSONInto(&body)
}

// Parses a JSON request body, returning it as a Body map, leaving numbers as float64.
func (h *handler) readJSONWithoutNumber() (db.Body, error) {
	var body db.Body
	input, err := processContentEncoding(h.rq.Header, h.requestBody, "application/json")
	if err != nil {
		return body, err
	}
	decoder := base.JSONDecoder(input)
	err = decoder.Decode(&body)
	_ = input.Close()
	return body, err
}

// Parses a JSON request body into a custom structure.
func (h *handler) readJSONInto(into interface{}) error {
	return ReadJSONFromMIME(h.rq.Header, h.requestBody, into)
}

// readSanitizeJSONInto reads and sanitizes a JSON request body and returns DatabaseConfig.
// Expands environment variables (if any) referenced in the config.
func (h *handler) readSanitizeJSON(val interface{}) error {
	// Performs the Content-Type validation and Content-Encoding check.
	input, err := processContentEncoding(h.rq.Header, h.requestBody, "application/json")
	if err != nil {
		return err
	}

	// Read body bytes to sanitize the content and substitute environment variables.
	defer func() { _ = input.Close() }()
	content, err := io.ReadAll(input)
	if err != nil {
		return err
	}

	// Expand environment variables.
	content, err = expandEnv(content)
	if err != nil {
		return err
	}
	// Convert the back quotes into double-quotes, escapes literal
	// backslashes, newlines or double-quotes with backslashes.
	content = base.ConvertBackQuotedStrings(content)

	// Decode the body bytes into target structure.
	decoder := base.JSONDecoder(bytes.NewReader(content))
	decoder.DisallowUnknownFields()
	decoder.UseNumber()
	err = decoder.Decode(&val)

	if err != nil {
		err = base.WrapJSONUnknownFieldErr(err)
		if errors.Cause(err) != base.ErrUnknownField {
			err = base.HTTPErrorf(http.StatusBadRequest, "Bad JSON: %s", err.Error())
		}
	}
	return err
}

// readJavascript reads a javascript function from a request body.
func (h *handler) readJavascript() (string, error) {
	// Performs the Content-Type validation and Content-Encoding check.
	input, err := processContentEncoding(h.rq.Header, h.requestBody, "application/javascript")
	if err != nil {
		return "", err
	}

	defer func() { _ = input.Close() }()
	jsBytes, err := io.ReadAll(input)
	if err != nil {
		return "", err
	}

	return string(jsBytes), nil
}

// readSanitizeJSONInto reads and sanitizes a JSON request body and returns DbConfig.
// Expands environment variables (if any) referenced in the config.
func (h *handler) readSanitizeDbConfigJSON() (*DbConfig, error) {
	var config DbConfig
	err := h.readSanitizeJSON(&config)
	if err != nil {
		if errors.Cause(base.WrapJSONUnknownFieldErr(err)) == base.ErrUnknownField {
			err = base.HTTPErrorf(http.StatusBadRequest, "JSON Unknown Field: %s", err.Error())
		}
	}
	return &config, err
}

// Reads & parses the request body, handling either JSON or multipart.
func (h *handler) readDocument() (db.Body, error) {
	contentType, attrs, _ := mime.ParseMediaType(h.rq.Header.Get("Content-Type"))
	switch contentType {
	case "", "application/json":
		return h.readJSON()
	case "multipart/related":
		if DebugMultipart {
			raw, err := h.readBody()
			if err != nil {
				return nil, err
			}
			reader := multipart.NewReader(bytes.NewReader(raw), attrs["boundary"])
			body, err := ReadMultipartDocument(reader)
			if err != nil {
				_ = os.WriteFile("GatewayPUT.mime", raw, 0600)
				base.WarnfCtx(h.ctx(), "Error reading MIME data: copied to file GatewayPUT.mime")
			}
			return body, err
		} else {
			reader := multipart.NewReader(h.requestBody, attrs["boundary"])
			return ReadMultipartDocument(reader)
		}
	default:
		return nil, base.HTTPErrorf(http.StatusUnsupportedMediaType, "Invalid content type %s", contentType)
	}
}

func (h *handler) requestAccepts(mimetype string) bool {
	accept := h.rq.Header.Get("Accept")
	return accept == "" || strings.Contains(accept, mimetype) || strings.Contains(accept, "*/*")
}

func (h *handler) getBasicAuth() (username string, password string) {
	auth := h.rq.Header.Get("Authorization")
	if strings.HasPrefix(auth, "Basic ") {
		decoded, err := base64.StdEncoding.DecodeString(auth[6:])
		if err == nil {
			components := strings.SplitN(string(decoded), ":", 2)
			if len(components) == 2 {
				return components[0], components[1]
			}
		}
	}
	return
}

func (h *handler) getBearerToken() string {
	auth := h.rq.Header.Get("Authorization")
	if strings.HasPrefix(auth, "Bearer ") {
		token := auth[7:]
		return token
	}
	return ""
}

// providedAuthCredentials returns true if basic auth or session auth is enabled
func (h *handler) providedAuthCredentials() bool {
	username, _ := h.getBasicAuth()
	if username != "" {
		return true
	}
	token := h.getBearerToken()
	if token != "" {
		return true
	}
	cookieName := auth.DefaultCookieName
	if h.db != nil {
		authenticator := h.db.Authenticator(h.ctx())
		cookieName = authenticator.SessionCookieName
	}
	cookie, _ := h.rq.Cookie(cookieName)
	return cookie != nil
}

// taggedEffectiveUserName returns the tagged effective name of the user for the request.
// e.g: '<ud>alice</ud>' or 'GUEST'
func (h *handler) taggedEffectiveUserName() string {
	if h.authorizedAdminUser != "" {
		return base.UD(h.authorizedAdminUser).Redact() + " as ADMIN"
	}

	if h.privs == adminPrivs || h.privs == metricsPrivs {
		return "ADMIN"
	}

	if h.user == nil {
		return ""
	}

	if name := h.user.Name(); name != "" {
		return base.UD(name).Redact()
	}

	return "GUEST"
}

// formattedEffectiveUserName formats an effective name for appending to logs.
// e.g: 'Did xyz (as %s)' or 'Did xyz (as <ud>alice</ud>)'
func (h *handler) formattedEffectiveUserName() string {
	if name := h.taggedEffectiveUserName(); name != "" {
		return " (as " + name + ")"
	}

	return ""
}

// ////// RESPONSES:

func (h *handler) setHeader(name string, value string) {
	h.response.Header().Set(name, value)
}

// Adds an "Etag" header to the response, whose value is the parameter wrapped in double-quotes.
func (h *handler) setEtag(etag string) {
	h.setHeader("Etag", `"`+etag+`"`)
	// (Note: etags should not contain double-quotes (per RFC7232 2.3) so no escaping needed)
}

func (h *handler) setStatus(status int, message string) {
	h.status = status
	h.statusMessage = message
}

func (h *handler) disableResponseCompression() {
	switch r := h.response.(type) {
	case *EncodedResponseWriter:
		r.disableCompression()
	}
}

// Do not call from HTTP handlers. Use h.writeRawJSON/h.writeRawJSONStatus instead.
// writeRawJSONWithoutClientVerification takes the given bytes and always writes the response as JSON,
// without checking that the client can accept it.
func (h *handler) writeRawJSONWithoutClientVerification(status int, b []byte) {
	if h.rq.Method != "HEAD" {
		h.setHeader("Content-Type", "application/json")
		if len(b) < minCompressibleJSONSize {
			h.disableResponseCompression()
		}
		h.setHeader("Content-Length", fmt.Sprintf("%d", len(b)))
		if status > 0 {
			h.response.WriteHeader(status)
			h.setStatus(status, "")
		}
		_, _ = h.response.Write(b)
	} else if status > 0 {
		h.response.WriteHeader(status)
		h.setStatus(status, "")
	}
}

// writeJSON writes the given value as a JSON response with a 200 OK status.
func (h *handler) writeJSON(value interface{}) {
	h.writeJSONStatus(http.StatusOK, value)
}

// Writes an object to the response in JSON format.
// If status is nonzero, the header will be written with that status.
func (h *handler) writeJSONStatus(status int, value interface{}) {
	if !h.requestAccepts("application/json") {
		base.WarnfCtx(h.ctx(), "Client won't accept JSON, only %s", h.rq.Header.Get("Accept"))
		h.writeStatus(http.StatusNotAcceptable, "only application/json available")
		return
	}

	jsonOut, err := base.JSONMarshalCanonical(value)
	if err != nil {
		base.WarnfCtx(h.ctx(), "Couldn't serialize JSON for %v : %s", base.UD(value), err)
		h.writeStatus(http.StatusInternalServerError, "JSON serialization failed")
		return
	}
	if base.BoolDefault(h.server.Config.API.Pretty, false) {
		var buffer bytes.Buffer
		_ = json.Indent(&buffer, jsonOut, "", "  ")
		jsonOut = append(buffer.Bytes(), '\n')
	}

	h.writeRawJSONWithoutClientVerification(status, jsonOut)
}

// writeRawJSON writes the given bytes as a JSON response with a 200 OK status.
func (h *handler) writeRawJSON(b []byte) {
	h.writeRawJSONStatus(http.StatusOK, b)
}

// writeRawJSONStatus writes the given bytes as a JSON response.
// If status is nonzero, the header will be written with that status.
func (h *handler) writeRawJSONStatus(status int, b []byte) {
	if !h.requestAccepts("application/json") {
		base.WarnfCtx(h.ctx(), "Client won't accept JSON, only %s", h.rq.Header.Get("Accept"))
		h.writeStatus(http.StatusNotAcceptable, "only application/json available")
		return
	}

	h.writeRawJSONWithoutClientVerification(status, b)
}

// writeRawJSON writes the given bytes as a plaintext response with a 200 OK status.
func (h *handler) writeText(value []byte) {
	h.writeTextStatus(http.StatusOK, value)
}

// writeTextStatus writes the given bytes as a plaintext response.
// If status is nonzero, the header will be written with that status.
func (h *handler) writeTextStatus(status int, value []byte) {
	h.writeWithMimetypeStatus(status, value, "text/plain")
}

func (h *handler) writeJavascript(js string) {
	h.writeWithMimetypeStatus(http.StatusOK, []byte(js), "application/javascript")
}

// writeTextStatus writes the given bytes as a plaintext response.
// If status is nonzero, the header will be written with that status.
func (h *handler) writeWithMimetypeStatus(status int, value []byte, mimetype string) {
	if !h.requestAccepts(mimetype) {
		base.WarnfCtx(h.ctx(), "Client won't accept %s, only %s", mimetype, h.rq.Header.Get("Accept"))
		h.writeStatus(http.StatusNotAcceptable, fmt.Sprintf("only %s available", mimetype))
		return
	}

	h.setHeader("Content-Type", mimetype+"; charset=UTF-8")
	h.setHeader("Content-Length", fmt.Sprintf("%d", len(value)))
	if status > 0 {
		h.response.WriteHeader(status)
		h.setStatus(status, "")
	}
	_, _ = h.response.Write(value)
}

func (h *handler) addJSON(value interface{}) error {
	encoder := base.JSONEncoderCanonical(h.response)
	err := encoder.Encode(value)
	if err != nil {
		brokenPipeError := strings.Contains(err.Error(), "write: broken pipe")
		connectionResetError := strings.Contains(err.Error(), "write: connection reset")
		if brokenPipeError || connectionResetError {
			base.DebugfCtx(h.ctx(), base.KeyCRUD, "Couldn't serialize document body, HTTP client closed connection")
			return err
		} else {
			base.WarnfCtx(h.ctx(), "Couldn't serialize JSON for %s", err)
			h.writeStatus(http.StatusInternalServerError, "Couldn't serialize document body")
		}
	}
	return nil
}

func (h *handler) writeMultipart(subtype string, callback func(*multipart.Writer) error) error {
	if !h.requestAccepts("multipart/") {
		return base.HTTPErrorf(http.StatusNotAcceptable, "Response is multipart")
	}

	// Get the output stream. Due to a CouchDB bug, if we're sending to it we need to buffer the
	// output in memory so we can trim the final bytes.
	var output io.Writer
	var buffer bytes.Buffer
	if h.userAgentIs("CouchDB") {
		output = &buffer
	} else {
		output = h.response
	}

	writer := multipart.NewWriter(output)
	h.setHeader("Content-Type",
		fmt.Sprintf("multipart/%s; boundary=%q", subtype, writer.Boundary()))

	err := callback(writer)
	_ = writer.Close()

	if err == nil && output == &buffer {
		// Trim trailing newline; CouchDB is allergic to it:
		_, err = h.response.Write(bytes.TrimRight(buffer.Bytes(), "\r\n"))
	}
	return err
}

func (h *handler) flush() {
	switch r := h.response.(type) {
	case http.Flusher:
		r.Flush()
	}
}

// If the error parameter is non-nil, sets the response status code appropriately and
// writes a CouchDB-style JSON description to the body.
func (h *handler) writeError(err error) {
	if err != nil {
		status, message := base.ErrorAsHTTPStatus(err)
		h.writeStatus(status, message)
		if status >= 500 {
			// Log additional context when the handler has a database reference
			if h.db != nil {
				base.ErrorfCtx(h.ctx(), "%s: %v", h.formatSerialNumber(), err)
			} else {
				base.ErrorfCtx(h.ctx(), "%s: %v", h.formatSerialNumber(), err)
			}
		}
	}
}

// Writes the response status code, and if it's an error writes a JSON description to the body.
func (h *handler) writeStatus(status int, message string) {
	if status < 300 {
		h.response.WriteHeader(status)
		h.setStatus(status, message)
		return
	}
	// Got an error:
	var errorStr string
	switch status {
	case http.StatusNotFound:
		errorStr = "not_found"
	case http.StatusConflict:
		errorStr = "conflict"
	default:
		errorStr = http.StatusText(status)
		if errorStr == "" {
			errorStr = fmt.Sprintf("%d", status)
		}
	}

	h.disableResponseCompression()
	h.setHeader("Content-Type", "application/json")
	h.response.WriteHeader(status)
	h.setStatus(status, message)

	_, _ = h.response.Write([]byte(`{"error":"` + errorStr + `","reason":` + base.ConvertToJSONString(message) + `}`))
}

var kRangeRegex = regexp.MustCompile("^bytes=(\\d+)?-(\\d+)?$")

// Detects and partially HTTP content range requests.
// If the request _can_ accept ranges, sets the "Accept-Ranges" response header to "bytes".
//
// If there is no Range: request header, or if its valid is invalid, returns a status of 200,
// meaning that the caller should return the entire response as usual.
//
// If there is a request range but it exceeds the contentLength, returns status 416. The caller
// should treat this as an error and abort, returning that HTTP status code.
//
// If there is a useable range, it returns status 206 and the start and end in Go slice terms, i.e.
// starting at 0 and with the end non-inclusive. It also adds a "Content-Range" response header.
// It is then the _caller's_ responsibility to set it as the response status code (by calling
// h.response.WriteHeader(status)), and then write the indicated subrange of the response data.
func (h *handler) handleRange(contentLength uint64) (status int, start uint64, end uint64) {
	status = http.StatusOK
	if h.rq.Method == "GET" || h.rq.Method == "HEAD" {
		h.setHeader("Accept-Ranges", "bytes")
		status, start, end = parseHTTPRangeHeader(h.rq.Header.Get("Range"), contentLength)
		if status == http.StatusPartialContent {
			h.setHeader("Content-Range", fmt.Sprintf("bytes %d-%d/%d", start, end, contentLength))
			h.setStatus(http.StatusPartialContent, "Partial Content")
			end += 1 // make end non-inclusive, as in Go slices
		}
	}
	return
}

// Given an HTTP "Range:" header value, parses it and returns the approppriate HTTP status code,
// and the numeric byte range if appropriate:
//   - If the Range header is empty or syntactically invalid, it ignores it and returns status=200.
//   - If the header is valid but exceeds the contentLength, it returns status=416 (Not Satisfiable).
//   - Otherwise it returns status=206 and sets the start and end values in HTTP terms, i.e. with
//     the first byte numbered 0, and the end value inclusive (so the first 100 bytes are 0-99.)
func parseHTTPRangeHeader(rangeStr string, contentLength uint64) (status int, start uint64, end uint64) {
	// http://www.w3.org/Protocols/rfc2616/rfc2616-sec14.html#sec14.35
	status = http.StatusOK
	if rangeStr == "" {
		return
	}
	match := kRangeRegex.FindStringSubmatch(rangeStr)
	if match == nil || (match[1] == "" && match[2] == "") {
		return
	}
	startStr, endStr := match[1], match[2]
	var err error

	start = 0
	if startStr != "" {
		// byte-range-spec
		if start, err = strconv.ParseUint(startStr, 10, 64); err != nil {
			start = math.MaxUint64 // string is all digits, so must just be too big for uint64
		}
	} else if endStr == "" {
		return // "-" is an invalid range spec
	}

	end = contentLength - 1
	if endStr != "" {
		if end, err = strconv.ParseUint(endStr, 10, 64); err != nil {
			end = math.MaxUint64 // string is all digits, so must just be too big for uint64
		}
		if startStr == "" {
			// suffix-range-spec ("-nnn" means the last nnn bytes)
			if end == 0 {
				return http.StatusRequestedRangeNotSatisfiable, 0, 0
			} else if contentLength == 0 {
				return
			} else if end > contentLength {
				end = contentLength
			}
			start = contentLength - end
			end = contentLength - 1
		} else {
			if end < start {
				return // invalid range
			}
			if end >= contentLength {
				end = contentLength - 1 // trim to end of content
			}
		}
	}
	if start >= contentLength {
		return http.StatusRequestedRangeNotSatisfiable, 0, 0
	} else if start == 0 && end == contentLength-1 {
		return // no-op
	}

	// OK, it's a subrange:
	status = http.StatusPartialContent
	return
}

// formatSerialNumber returns the formatted serial number
func (h *handler) formatSerialNumber() string {
	if h.formattedSerialNumber == "" {
		h.formattedSerialNumber = fmt.Sprintf("#%03d", h.serialNumber)
	}
	return h.formattedSerialNumber
}

// shouldShowProductVersion returns whether the handler should show detailed product info (version).
// Admin requests can always see this, regardless of the HideProductVersion setting.
func (h *handler) shouldShowProductVersion() bool {
	hideProductVersion := base.BoolDefault(h.server.Config.API.HideProductVersion, false)
	return h.privs == adminPrivs || !hideProductVersion
}

func requiresWritePermission(accessPermissions []Permission) bool {
	for _, permission := range accessPermissions {
		if permission == PermWriteAppData {
			return true
		}
	}
	return false
}

func (h *handler) isBlipSync() bool {
	return h.pathTemplateContains("_blipsync")
}

// Checks whether the mux path template for the current route contains the specified pattern
func (h *handler) pathTemplateContains(pattern string) bool {
	route := mux.CurrentRoute(h.rq)
	pathTemplate, err := route.GetPathTemplate()
	if err != nil {
		return false
	}
	return strings.Contains(pathTemplate, pattern)
}<|MERGE_RESOLUTION|>--- conflicted
+++ resolved
@@ -127,6 +127,7 @@
 		h := newHandler(server, privs, r, rq, handlerOptions{})
 		err := h.invoke(method, accessPermissions, responsePermissions)
 		h.writeError(err)
+		h.response.reportStats(true)
 		h.logDuration(true)
 
 	})
@@ -141,6 +142,7 @@
 		h := newHandler(server, privs, r, rq, options)
 		err := h.invoke(method, accessPermissions, responsePermissions)
 		h.writeError(err)
+		h.response.reportStats(true)
 		h.logDuration(true)
 	})
 }
@@ -178,26 +180,15 @@
 
 func newHandler(server *ServerContext, privs handlerPrivs, r http.ResponseWriter, rq *http.Request, options handlerOptions) *handler {
 	h := &handler{
-<<<<<<< HEAD
-		server:       server,
-		privs:        privs,
-		rq:           rq,
-		response:     NewCountedResponseWriter(r, defaultBytesStatsReportingInterval),
-		status:       http.StatusOK,
-		serialNumber: atomic.AddUint64(&lastSerialNum, 1),
-		startTime:    time.Now(),
-		runOffline:   runOffline,
-=======
 		server:            server,
 		privs:             privs,
 		rq:                rq,
-		response:          r,
+		response:          NewCountedResponseWriter(r, defaultBytesStatsReportingInterval),
 		status:            http.StatusOK,
 		serialNumber:      atomic.AddUint64(&lastSerialNum, 1),
 		startTime:         time.Now(),
 		runOffline:        options.runOffline,
 		allowNilDBContext: options.allowNilDBContext,
->>>>>>> 9eedc888
 	}
 
 	// initialize h.rqCtx
