--- conflicted
+++ resolved
@@ -985,12 +985,8 @@
 	db, ctx := setupTestDB(t)
 	defer db.Close(ctx)
 
-<<<<<<< HEAD
+	collection := GetSingleDatabaseCollectionWithUser(t, db)
 	db.ChannelMapper = channels.NewChannelMapper(&db.V8VMs, `function(doc, oldDoc) {channel(doc.channels);}`, 0)
-=======
-	collection := GetSingleDatabaseCollectionWithUser(t, db)
-	db.ChannelMapper = channels.NewChannelMapper(`function(doc, oldDoc) {channel(doc.channels);}`, 0)
->>>>>>> 012421f8
 
 	// Create a document with a malformed revision body (due to https://github.com/couchbase/sync_gateway/issues/3692) in the bucket
 	// Document has the following rev tree, with a malformed body of revision 2-b remaining in the revision tree (same set of operations as
