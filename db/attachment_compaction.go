package db

import (
	"bytes"
	"errors"
	"strconv"
	"strings"
	"time"

	sgbucket "github.com/couchbase/sg-bucket"
	"github.com/couchbase/sync_gateway/base"
	"github.com/couchbase/sync_gateway/channels"
)

const CompactionIDKey = "compactID"

func attachmentCompactMarkPhase(db *Database, compactionID string, terminator *base.SafeTerminator, markedAttachmentCount *base.AtomicInt) (count int64, vbUUIDs []uint64, err error) {
	base.InfofCtx(db.Ctx, base.KeyAll, "Starting first phase of attachment compaction (mark phase) with compactionID: %q", compactionID)
	compactionLoggingID := "Compaction Mark: " + compactionID

	var markProcessFailureErr error

	// failProcess used when a failure is deemed as 'un-recoverable' and we need to abort the compaction process.
	failProcess := func(err error, format string, args ...interface{}) bool {
		markProcessFailureErr = err
		terminator.Close()
		base.WarnfCtx(db.Ctx, format, args...)
		return false
	}

	callback := func(event sgbucket.FeedEvent) bool {
		docID := string(event.Key)
		base.TracefCtx(db.Ctx, base.KeyAll, "[%s] Received DCP event %d for doc %v", compactionLoggingID, event.Opcode, base.UD(docID))

		// We've had an error previously so no point doing work for any remaining items
		if markProcessFailureErr != nil {
			return false
		}

		// Don't want to process raw binary docs
		// The binary check should suffice but for additional safety also check for empty bodies
		if event.DataType == base.MemcachedDataTypeRaw || len(event.Value) == 0 {
			return true
		}

		// We only want to process full docs. Not any sync docs.
		if strings.HasPrefix(docID, base.SyncPrefix) {
			return true
		}

		// We need to mark attachments in every leaf revision of the current doc
		// We will build up a list of attachment names which map to attachment doc IDs. Avoids doing multiple KV ops
		// when marking if multiple leaves are referencing the same attachment.
		attachmentKeys := make(map[string]string)
		attachmentData, err := getAttachmentSyncData(event.DataType, event.Value)
		if err != nil {
			return failProcess(err, "[%s] Failed to obtain required sync data from doc %s from feed. Err: %v", compactionID, base.UD(docID), err)
		}

		// Its possible a doc doesn't have sync data. If not a sync gateway doc we can skip it.
		if attachmentData == nil {
			return true
		}

		handleAttachments(attachmentKeys, docID, attachmentData.Attachments)

		// If we're in a conflict state we need to go and check and mark attachments from other leaves, not just winning
		if attachmentData.Flags&channels.Conflict != 0 {
			// Iterate over body map
			// These are strings containing conflicting bodies, need to scan these for attachments
			for _, bodyMap := range attachmentData.History.BodyMap {
				var body AttachmentsMetaMap
				err = base.JSONUnmarshal([]byte(bodyMap), &body)
				if err != nil {
					continue
				}

				handleAttachments(attachmentKeys, docID, body.Attachments)
			}

			// Iterate over body key map
			// These are strings containing IDs to documents containing conflicting bodies
			for _, bodyKey := range attachmentData.History.BodyKeyMap {
				bodyRaw, _, err := db.Bucket.GetRaw(bodyKey)
				if err != nil {
					if base.IsDocNotFoundError(err) {
						continue
					}
					return failProcess(err, "[%s] Unable to obtain document from %s bodyKeyMap with ID %s: %v", compactionID, base.UD(docID), base.UD(bodyKey), err)
				}

				var body AttachmentsMetaMap
				err = base.JSONUnmarshal(bodyRaw, &body)
				if err != nil {
					continue
				}

				handleAttachments(attachmentKeys, docID, body.Attachments)
			}
		}

		for attachmentName, attachmentDocID := range attachmentKeys {
			// Stamp the current compaction ID into the attachment xattr. This is performing the actual marking
			_, err = db.Bucket.SetXattr(attachmentDocID, getCompactionIDSubDocPath(compactionID), []byte(strconv.Itoa(int(time.Now().Unix()))))

			// If an error occurs while stamping in that ID we need to fail this process and then the entire compaction
			// process. Otherwise, an attachment could end up getting erroneously deleted in the later sweep phase.
			if err != nil {
				return failProcess(err, "[%s] Failed to mark attachment %s from doc %s with attachment docID %s. Err: %v", compactionLoggingID, base.UD(attachmentName), base.UD(docID), base.UD(attachmentDocID), err)
			}

			base.DebugfCtx(db.Ctx, base.KeyAll, "[%s] Marked attachment %s from doc %s with attachment docID %s", compactionLoggingID, base.UD(attachmentName), base.UD(docID), base.UD(attachmentDocID))
			markedAttachmentCount.Add(1)
		}
		return true
	}
	collection, err := base.AsCollection(db.Bucket)
	if err != nil {
		return 0, nil, err
	}

	clientOptions, err := getCompactionDCPClientOptions(collection, db.Options.GroupID)
	if err != nil {
		return 0, nil, err
	}

	base.InfofCtx(db.Ctx, base.KeyAll, "[%s] Starting DCP feed for mark phase of attachment compaction", compactionLoggingID)
	dcpFeedKey := compactionID + "_mark"
	if err != nil {
		return 0, nil, err
	}
	dcpClient, err := base.NewDCPClient(dcpFeedKey, callback, *clientOptions, collection)
	if err != nil {
		base.WarnfCtx(db.Ctx, "[%s] Failed to create attachment compaction DCP client! %v", compactionLoggingID, err)
		return 0, nil, err
	}

	doneChan, err := dcpClient.Start()
	if err != nil {
		base.WarnfCtx(db.Ctx, "[%s] Failed to start attachment compaction DCP feed! %v", compactionLoggingID, err)
		_ = dcpClient.Close()
		return 0, nil, err
	}
	base.DebugfCtx(db.Ctx, base.KeyAll, "[%s] DCP feed started.", compactionLoggingID)

	select {
	case <-doneChan:
		base.InfofCtx(db.Ctx, base.KeyAll, "[%s] Mark phase of attachment compaction completed. Marked %d attachments", compactionLoggingID, markedAttachmentCount.Value())
		err = dcpClient.Close()
		if markProcessFailureErr != nil {
			return markedAttachmentCount.Value(), nil, markProcessFailureErr
		}
	case <-terminator.Done():
		base.DebugfCtx(db.Ctx, base.KeyAll, "[%s] Terminator closed. Stopping mark phase.", compactionLoggingID)
		err = dcpClient.Close()
		if markProcessFailureErr != nil {
			return markedAttachmentCount.Value(), nil, markProcessFailureErr
		}
		if err != nil {
			return markedAttachmentCount.Value(), base.GetVBUUIDs(dcpClient.GetMetadata()), err
		}

		err = <-doneChan
		if err != nil {
			return markedAttachmentCount.Value(), base.GetVBUUIDs(dcpClient.GetMetadata()), err
		}

		base.InfofCtx(db.Ctx, base.KeyAll, "[%s] Mark phase of attachment compaction was terminated. Marked %d attachments", compactionLoggingID, markedAttachmentCount.Value())
	}

	return markedAttachmentCount.Value(), base.GetVBUUIDs(dcpClient.GetMetadata()), err
}

// AttachmentsMetaMap struct is a very minimal struct to unmarshal into when getting attachments from bodies
type AttachmentsMetaMap struct {
	Attachments map[string]AttachmentsMeta `json:"_attachments"`
}

// AttachmentCompactionData struct to unmarshal a document sync data into in order to process attachments during mark
// phase. Contains only what is necessary
type AttachmentCompactionData struct {
	Attachments map[string]AttachmentsMeta `json:"attachments"`
	Flags       uint8                      `json:"flags"`
	History     struct {
		BodyMap    map[string]string `json:"bodymap"`
		BodyKeyMap map[string]string `json:"BodyKeyMap"`
	} `json:"history"`
}

// getAttachmentSyncData takes the data type and data from the DCP feed and will return a AttachmentCompactionData
// struct containing data needed to process attachments on a document.
func getAttachmentSyncData(dataType uint8, data []byte) (*AttachmentCompactionData, error) {
	var attachmentData *AttachmentCompactionData
	var documentBody []byte

	if dataType&base.MemcachedDataTypeXattr != 0 {
		body, xattr, _, err := parseXattrStreamData(base.SyncXattrName, "", data)
		if err != nil {
			if errors.Is(err, base.ErrXattrNotFound) {
				return nil, nil
			}
			return nil, err
		}

		err = base.JSONUnmarshal(xattr, &attachmentData)
		if err != nil {
			return nil, err
		}
		documentBody = body

	} else {
		type AttachmentDataSync struct {
			AttachmentData AttachmentCompactionData `json:"_sync"`
		}
		var attachmentDataSync AttachmentDataSync
		err := base.JSONUnmarshal(data, &attachmentDataSync)
		if err != nil {
			return nil, err
		}

		documentBody = data
		attachmentData = &attachmentDataSync.AttachmentData
	}

	// If we've not yet found any attachments have a last effort attempt to grab it from the body for pre-2.5 documents
	if len(attachmentData.Attachments) == 0 {
		attachmentMetaMap, err := checkForInlineAttachments(documentBody)
		if err != nil {
			return nil, err
		}
		if attachmentMetaMap != nil {
			attachmentData.Attachments = attachmentMetaMap.Attachments
		}
	}

	return attachmentData, nil
}

// checkForInlineAttachments will scan a body for "_attachments" for pre-2.5 attachments and will return any attachments
// found
func checkForInlineAttachments(body []byte) (*AttachmentsMetaMap, error) {
	if bytes.Contains(body, []byte(BodyAttachments)) {
		var attachmentBody AttachmentsMetaMap
		err := base.JSONUnmarshal(body, &attachmentBody)
		if err != nil {
			return nil, err
		}
		return &attachmentBody, nil
	}

	return nil, nil
}

// handleAttachments will iterate over the provided attachments and add any attachment doc IDs to the provided map
// Doesn't require an error return as if we fail at any point in here the attachment is either not a v1 attachment, or
// is unreadable which is likely unrecoverable.
func handleAttachments(attachmentKeyMap map[string]string, docKey string, attachmentsMap map[string]AttachmentsMeta) {
	for attName, attachmentMeta := range attachmentsMap {
		attMetaMap := attachmentMeta

		attVer, ok := GetAttachmentVersion(attMetaMap)
		if !ok {
			continue
		}

		if attVer != AttVersion1 {
			continue
		}

		digest, ok := attMetaMap["digest"]
		if !ok {
			continue
		}

		attKey := MakeAttachmentKey(AttVersion1, docKey, digest.(string))
		attachmentKeyMap[attName] = attKey
	}
}

func attachmentCompactSweepPhase(db *Database, compactionID string, vbUUIDs []uint64, dryRun bool, terminator *base.SafeTerminator, purgedAttachmentCount *base.AtomicInt) (int64, error) {
	base.InfofCtx(db.Ctx, base.KeyAll, "Starting second phase of attachment compaction (sweep phase) with compactionID: %q", compactionID)
	compactionLoggingID := "Compaction Sweep: " + compactionID

	// Iterate over v1 attachments and if not marked with supplied compactionID we can purge the attachments.
	// In the event of an error we can return but continue - Worst case is an attachment which should be deleted won't
	// be deleted.
	callback := func(event sgbucket.FeedEvent) bool {
		docID := string(event.Key)
		base.TracefCtx(db.Ctx, base.KeyAll, "[%s] Received DCP event %d for doc %v", compactionLoggingID, event.Opcode, base.UD(docID))

		// We only want to look over v1 attachment docs, skip otherwise
		if !strings.HasPrefix(docID, base.AttPrefix) {
			return true
		}

		// If the data contains an xattr then the attachment likely has a compaction ID, need to check this value
		if event.DataType&base.MemcachedDataTypeXattr != 0 {
			_, xattr, _, err := parseXattrStreamData(base.AttachmentCompactionXattrName, "", event.Value)
			if err != nil && !errors.Is(err, base.ErrXattrNotFound) {
				base.WarnfCtx(db.Ctx, "[%s] Unexpected error occurred attempting to parse attachment xattr: %v", compactionLoggingID, err)
				return true
			}

			// If the document did indeed have an xattr then check the compactID. If it is the same as the current
			// running compaction ID we don't want to purge this doc and can continue to the next doc.
			if xattr != nil {
				var syncData map[string]interface{}
				err = base.JSONUnmarshal(xattr, &syncData)
				if err != nil {
					base.WarnfCtx(db.Ctx, "[%s] Failed to unmarshal xattr data: %v", compactionLoggingID, err)
					return true
				}

				compactIDSync, compactIDSyncPresent := syncData[CompactionIDKey]
				if _, compactionIDPresent := compactIDSync.(map[string]interface{})[compactionID]; compactIDSyncPresent && compactionIDPresent {
					return true
				}
			}
		}

		// If we've reached this point the current v1 attachment being processed either:
		// - Has no compactionID set in its xattr
		// - Has a compactionID set in its xattr but it is from a previous run and therefore is not equal to the passed
		// in compactionID
		// Therefore, we want to purge the doc (unless running as dryRun mode)
		if !dryRun {
			base.TracefCtx(db.Ctx, base.KeyAll, "[%s] Purging attachment %s", compactionLoggingID, base.UD(docID))
			_, err := db.Bucket.Remove(docID, event.Cas)
			if err != nil {
				base.WarnfCtx(db.Ctx, "[%s] Unable to purge attachment %s: %v", compactionLoggingID, base.UD(docID), err)
				return true
			}
			base.DebugfCtx(db.Ctx, base.KeyAll, "[%s] Purged attachment %s", compactionLoggingID, base.UD(docID))
			db.DbStats.Database().NumAttachmentsCompacted.Add(1)
		} else {
			base.DebugfCtx(db.Ctx, base.KeyAll, "[%s] Would have purged attachment %s (not purged, running with dry run)", compactionLoggingID, base.UD(docID))
		}

		purgedAttachmentCount.Add(1)
		return true
	}
	collection, err := base.AsCollection(db.Bucket)
	if err != nil {
		return 0, err
<<<<<<< HEAD
	}

	clientOptions, err := getCompactionDCPClientOptions(collection, db.Options.GroupID)
	if err != nil {
		return 0,  err
=======
>>>>>>> 0a822ae3
	}
	clientOptions.InitialMetadata =  base.BuildDCPMetadataSliceFromVBUUIDs(vbUUIDs)

<<<<<<< HEAD
=======
	clientOptions, err := getCompactionDCPClientOptions(collection, db.Options.GroupID)
	if err != nil {
		return 0, err
	}
	clientOptions.InitialMetadata = base.BuildDCPMetadataSliceFromVBUUIDs(vbUUIDs)

>>>>>>> 0a822ae3
	dcpFeedKey := compactionID + "_sweep"
	base.InfofCtx(db.Ctx, base.KeyAll, "[%s] Starting DCP feed %q for sweep phase of attachment compaction", compactionLoggingID, dcpFeedKey)
	dcpClient, err := base.NewDCPClient(dcpFeedKey, callback, *clientOptions, collection)
	if err != nil {
		base.WarnfCtx(db.Ctx, "[%s] Failed to create attachment compaction DCP client! %v", compactionLoggingID, err)
		return 0, err
	}

	doneChan, err := dcpClient.Start()
	if err != nil {
		base.WarnfCtx(db.Ctx, "[%s] Failed to start attachment compaction DCP feed! %v", compactionLoggingID, err)
		_ = dcpClient.Close()
		return 0, err
	}
	base.DebugfCtx(db.Ctx, base.KeyAll, "[%s] DCP client started.", compactionLoggingID)

	select {
	case <-doneChan:
		base.InfofCtx(db.Ctx, base.KeyAll, "[%s] Sweep phase of attachment compaction completed. Deleted %d attachments", compactionLoggingID, purgedAttachmentCount.Value())
		err = dcpClient.Close()
	case <-terminator.Done():
		base.DebugfCtx(db.Ctx, base.KeyAll, "[%s] Terminator closed. Ending sweep phase.", compactionLoggingID)
		err = dcpClient.Close()
		if err != nil {
			base.WarnfCtx(db.Ctx, "[%s] Failed to close attachment compaction DCP client! %v", compactionLoggingID, err)
			return purgedAttachmentCount.Value(), err
		}

		err = <-doneChan
		if err != nil {
			return purgedAttachmentCount.Value(), err
		}

		base.InfofCtx(db.Ctx, base.KeyAll, "[%s] Sweep phase of attachment compaction was terminated. Deleted %d attachments", compactionLoggingID, purgedAttachmentCount.Value())
	}

	return purgedAttachmentCount.Value(), err
}

func attachmentCompactCleanupPhase(db *Database, compactionID string, vbUUIDs []uint64, terminator *base.SafeTerminator) error {
	base.InfofCtx(db.Ctx, base.KeyAll, "Starting third phase of attachment compaction (cleanup phase) with compactionID: %q", compactionID)
	compactionLoggingID := "Compaction Cleanup: " + compactionID

	callback := func(event sgbucket.FeedEvent) bool {

		docID := string(event.Key)

		if !strings.HasPrefix(docID, base.AttPrefix) {
			return true
		}

		if event.DataType&base.MemcachedDataTypeXattr == 0 {
			return true
		}

		_, xattr, _, err := parseXattrStreamData(base.AttachmentCompactionXattrName, "", event.Value)
		if err != nil && !errors.Is(err, base.ErrXattrNotFound) {
			base.WarnfCtx(db.Ctx, "[%s] Unexpected error occurred attempting to parse attachment xattr: %v", compactionLoggingID, err)
			return true
		}

		if xattr != nil {
			// TODO: Struct map
			var attachmentCompactionMetadata map[string]map[string]interface{}
			err = base.JSONUnmarshal(xattr, &attachmentCompactionMetadata)
			if err != nil {
				base.WarnfCtx(db.Ctx, "[%s] Failed to unmarshal attachment compaction xattr: %v", compactionLoggingID, err)
				return true
			}

			// Get compactID map containing all compactIDs on the document, if one is not present for some reason we can
			// skip this
			compactIDSyncMap, compactIDSyncPresent := attachmentCompactionMetadata[CompactionIDKey]
			if !compactIDSyncPresent {
				return true
			}

			// Build up a set of compactionIDs that we can remove from the xattr. We always add the current
			// compaction ID as we're now done with it. Also check if any other compaction IDs are present. If any are
			// older than 30 days we can remove them.
			toDeleteCompactIDPaths := []string{getCompactionIDSubDocPath(compactionID)}
			for compactID, compactIDTimestampI := range compactIDSyncMap {
				if compactID == compactionID {
					continue
				}

				compactIDTimestampFloat, ok := compactIDTimestampI.(float64)
				if !ok {
					continue
				}

				compactIDTimestamp := time.Unix(int64(compactIDTimestampFloat), 0)
				diff := time.Now().UTC().Sub(compactIDTimestamp.UTC())
				if diff > time.Hour*24*30 {
					toDeleteCompactIDPaths = append(toDeleteCompactIDPaths, getCompactionIDSubDocPath(compactID))
				}
			}

			// If all the current compact IDs are to be deleted we can remove the entire attachment compaction xattr.
			// Note that if this operation fails with a cas mismatch we will fall through to the following per ID
			// delete. This can occur if another compact process ends up mutating / deleting the xattr.
			if len(compactIDSyncMap) == len(toDeleteCompactIDPaths) {
				err = db.Bucket.RemoveXattr(docID, base.AttachmentCompactionXattrName, event.Cas)
				if err == nil {
					return true
				}
				if err != nil && !base.IsCasMismatch(err) {
					base.WarnfCtx(db.Ctx, "[%s] Failed to remove compaction ID xattr for doc %s: %v", compactionLoggingID, base.UD(docID), err)
					return true
				}

			}

			// If we only want to remove select compact IDs delete each one through a subdoc operation
			err = db.Bucket.DeleteXattrs(docID, toDeleteCompactIDPaths...)
			if err != nil && !errors.Is(err, base.ErrXattrNotFound) {
				base.WarnfCtx(db.Ctx, "[%s] Failed to delete compaction IDs %s for doc %s: %v", compactionLoggingID, strings.Join(toDeleteCompactIDPaths, ","), base.UD(docID), err)
				return true
			}
		}

		return true
	}
	collection, err := base.AsCollection(db.Bucket)
	if err != nil {
		return err
	}

	clientOptions, err := getCompactionDCPClientOptions(collection, db.Options.GroupID)
	if err != nil {
		return err
	}
<<<<<<< HEAD
	clientOptions.InitialMetadata =   base.BuildDCPMetadataSliceFromVBUUIDs(vbUUIDs)
=======
	clientOptions.InitialMetadata = base.BuildDCPMetadataSliceFromVBUUIDs(vbUUIDs)
>>>>>>> 0a822ae3

	base.InfofCtx(db.Ctx, base.KeyAll, "[%s] Starting DCP feed for cleanup phase of attachment compaction", compactionLoggingID)
	dcpFeedKey := compactionID + "_cleanup"
	dcpClient, err := base.NewDCPClient(dcpFeedKey, callback, *clientOptions, collection)
	if err != nil {
		base.WarnfCtx(db.Ctx, "[%s] Failed to create attachment compaction DCP client! %v", compactionLoggingID, err)
		return err
	}

	doneChan, err := dcpClient.Start()
	if err != nil {
		base.WarnfCtx(db.Ctx, "[%s] Failed to start attachment compaction DCP feed! %v", compactionLoggingID, err)
		// simplify close in CBG-2234
		_ = dcpClient.Close()
		return err
	}

	select {
	case <-doneChan:
		base.InfofCtx(db.Ctx, base.KeyAll, "[%s] Cleanup phase of attachment compaction completed", compactionLoggingID)
		// simplify close in CBG-2234
		err = dcpClient.Close()
	case <-terminator.Done():
		// simplify close in CBG-2234
		err = dcpClient.Close()
		if err != nil {
			base.WarnfCtx(db.Ctx, "[%s] Failed to close attachment compaction DCP client! %v", compactionLoggingID, err)
			return err
		}

		err = <-doneChan
		if err != nil {
			return err
		}

		base.InfofCtx(db.Ctx, base.KeyAll, "[%s] Cleanup phase of attachment compaction was terminated", compactionLoggingID)
	}

	return err
}

// getCompactionIDSubDocPath is just a tiny helper func that just concatenates the subdoc path we're using to store
// compactionIDs
func getCompactionIDSubDocPath(compactionID string) string {
	return base.AttachmentCompactionXattrName + "." + CompactionIDKey + "." + compactionID
}

// getCompactionDCPClientOptions returns the default set of DCPClientOptions suitable for attachment compaction
func getCompactionDCPClientOptions(collection *base.Collection, groupID string) (*base.DCPClientOptions, error) {
	var collectionIDs []uint32
	if collection.Spec.Scope != nil && collection.Spec.Collection != nil {
		collectionID, err := collection.GetCollectionID()
		if err != nil {
			return nil, err
		}
		collectionIDs = append(collectionIDs, collectionID)
	}

	clientOptions := &base.DCPClientOptions{
		OneShot:           true,
		FailOnRollback:    true,
		MetadataStoreType: base.DCPMetadataStoreCS,
		GroupID:           groupID,
		CollectionIDs:     collectionIDs,
	}
	return clientOptions, nil

<<<<<<< HEAD

=======
>>>>>>> 0a822ae3
}<|MERGE_RESOLUTION|>--- conflicted
+++ resolved
@@ -342,26 +342,14 @@
 	collection, err := base.AsCollection(db.Bucket)
 	if err != nil {
 		return 0, err
-<<<<<<< HEAD
 	}
 
 	clientOptions, err := getCompactionDCPClientOptions(collection, db.Options.GroupID)
 	if err != nil {
-		return 0,  err
-=======
->>>>>>> 0a822ae3
-	}
-	clientOptions.InitialMetadata =  base.BuildDCPMetadataSliceFromVBUUIDs(vbUUIDs)
-
-<<<<<<< HEAD
-=======
-	clientOptions, err := getCompactionDCPClientOptions(collection, db.Options.GroupID)
-	if err != nil {
 		return 0, err
 	}
 	clientOptions.InitialMetadata = base.BuildDCPMetadataSliceFromVBUUIDs(vbUUIDs)
 
->>>>>>> 0a822ae3
 	dcpFeedKey := compactionID + "_sweep"
 	base.InfofCtx(db.Ctx, base.KeyAll, "[%s] Starting DCP feed %q for sweep phase of attachment compaction", compactionLoggingID, dcpFeedKey)
 	dcpClient, err := base.NewDCPClient(dcpFeedKey, callback, *clientOptions, collection)
@@ -494,11 +482,7 @@
 	if err != nil {
 		return err
 	}
-<<<<<<< HEAD
-	clientOptions.InitialMetadata =   base.BuildDCPMetadataSliceFromVBUUIDs(vbUUIDs)
-=======
 	clientOptions.InitialMetadata = base.BuildDCPMetadataSliceFromVBUUIDs(vbUUIDs)
->>>>>>> 0a822ae3
 
 	base.InfofCtx(db.Ctx, base.KeyAll, "[%s] Starting DCP feed for cleanup phase of attachment compaction", compactionLoggingID)
 	dcpFeedKey := compactionID + "_cleanup"
@@ -566,8 +550,4 @@
 	}
 	return clientOptions, nil
 
-<<<<<<< HEAD
-
-=======
->>>>>>> 0a822ae3
 }