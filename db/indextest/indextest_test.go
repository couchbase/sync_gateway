--- conflicted
+++ resolved
@@ -249,40 +249,11 @@
 	testBucket, ok := bucket.(*base.TestBucket)
 	require.True(t, ok)
 
-<<<<<<< HEAD
 	hasOnlyDefaultDataStore := len(testBucket.GetNonDefaultDatastoreNames()) > 0
-=======
-	outN1QLStores := make([]base.N1QLStore, 0)
-	for _, dataStoreName := range dataStoreNames {
-		ctx = base.CollectionLogCtx(ctx, dataStoreName.ScopeName(), dataStoreName.CollectionName())
-		dataStore, err := bucket.NamedDataStore(dataStoreName)
-		if err != nil {
-			return nil, nil, err
-		}
-		n1QLStore, ok := base.AsN1QLStore(dataStore)
-		if !ok {
-			return nil, nil, fmt.Errorf("Unable to get n1QLStore for testBucket")
-		}
-
-		options := db.InitializeIndexOptions{
-			NumReplicas: 0,
-			Serverless:  isServerless,
-			UseXattrs:   base.TestUseXattrs(),
-		}
-		if base.IsDefaultCollection(dataStoreName.ScopeName(), dataStoreName.CollectionName()) {
-			options.MetadataIndexes = db.IndexesAll
-		}
-		if err := db.InitializeIndexes(ctx, n1QLStore, options); err != nil {
-			return nil, nil, err
-		}
-		outN1QLStores = append(outN1QLStores, n1QLStore)
-	}
->>>>>>> fe3b70b4
 
 	defaultDataStore := bucket.DefaultDataStore()
 	defaultN1QLStore, ok := base.AsN1QLStore(defaultDataStore)
 	require.True(t, ok, "Unable to get n1QLStore for defaultDataStore")
-
 	options := db.InitializeIndexOptions{
 		NumReplicas: 0,
 		Serverless:  isServerless,
@@ -293,7 +264,7 @@
 	} else {
 		options.MetadataIndexes = db.IndexesMetadataOnly
 	}
-	ctx := base.CollectionLogCtx(base.TestCtx(t), defaultDataStore.CollectionName())
+	ctx := base.CollectionLogCtx(base.TestCtx(t), defaultDataStore.ScopeName(), defaultDataStore.CollectionName())
 	require.NoError(t, db.InitializeIndexes(ctx, defaultN1QLStore, options))
 	if hasOnlyDefaultDataStore {
 		return
