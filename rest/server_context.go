//  Copyright (c) 2013 Couchbase, Inc.
//  Licensed under the Apache License, Version 2.0 (the "License"); you may not use this file
//  except in compliance with the License. You may obtain a copy of the License at
//    http://www.apache.org/licenses/LICENSE-2.0
//  Unless required by applicable law or agreed to in writing, software distributed under the
//  License is distributed on an "AS IS" BASIS, WITHOUT WARRANTIES OR CONDITIONS OF ANY KIND,
//  either express or implied. See the License for the specific language governing permissions
//  and limitations under the License.

package rest

import (
	"bytes"
	"encoding/json"
	"errors"
	"fmt"
	"io/ioutil"
	"net/http"
	"net/url"
	"regexp"
	"strconv"
	"strings"
	"sync"
	"sync/atomic"
	"time"

	"github.com/couchbase/go-couchbase"
	"github.com/couchbase/sync_gateway/base"
	"github.com/couchbase/sync_gateway/db"
	"github.com/couchbaselabs/sg-replicate"
)

// The URL that stats will be reported to if deployment_id is set in the config
const kStatsReportURL = "http://localhost:9999/stats"
const kStatsReportInterval = time.Hour
const kDefaultSlowServerCallWarningThreshold = 200 // ms
const kOneShotLocalDbReplicateWait = 10 * time.Second

// Shared context of HTTP handlers: primarily a registry of databases by name. It also stores
// the configuration settings so handlers can refer to them.
// This struct is accessed from HTTP handlers running on multiple goroutines, so it needs to
// be thread-safe.
type ServerContext struct {
	config      *ServerConfig
	databases_  map[string]*db.DatabaseContext
	lock        sync.RWMutex
	statsTicker *time.Ticker
	HTTPClient  *http.Client
	replicator  *base.Replicator
}

func NewServerContext(config *ServerConfig) *ServerContext {
	sc := &ServerContext{
		config:     config,
		databases_: map[string]*db.DatabaseContext{},
		HTTPClient: http.DefaultClient,
		replicator: base.NewReplicator(),
	}
	if config.Databases == nil {
		config.Databases = DbConfigMap{}
	}

	// Initialize the go-couchbase library's global configuration variables:
	couchbase.PoolSize = DefaultMaxCouchbaseConnections
	couchbase.PoolOverflow = DefaultMaxCouchbaseOverflowConnections
	if config.MaxCouchbaseConnections != nil {
		couchbase.PoolSize = *config.MaxCouchbaseConnections
	}
	if config.MaxCouchbaseOverflow != nil {
		couchbase.PoolOverflow = *config.MaxCouchbaseOverflow
	}

	if config.CouchbaseKeepaliveInterval != nil {
		couchbase.SetTcpKeepalive(true, *config.CouchbaseKeepaliveInterval)
	}

	slow := kDefaultSlowServerCallWarningThreshold
	if config.SlowServerCallWarningThreshold != nil {
		slow = *config.SlowServerCallWarningThreshold
	}
	couchbase.SlowServerCallWarningThreshold = time.Duration(slow) * time.Millisecond

	if config.DeploymentID != nil {
		sc.startStatsReporter()
	}

	if config.Replications != nil {

		for _, replicationConfig := range config.Replications {

			params, _, localdb, err := validateReplicationParameters(*replicationConfig, true, *config.AdminInterface)

			if err != nil {
				base.LogError(err)
				continue
			}

			//Force one-shot replications to run Async
			//to avoid blocking server startup
			params.Async = true

			//Run single replication, cancel parameter will always be false
			go func() {
				//Delay the start of the replication if its a oneshot that
				//uses a localdb reference to allow the REST API's to come up
				if params.Lifecycle == sgreplicate.ONE_SHOT && localdb {
					base.Warn("Delaying start of local database one-shot replication, source %v, target %v for %v seconds", params.SourceDb, params.TargetDb, kOneShotLocalDbReplicateWait)
					time.Sleep(kOneShotLocalDbReplicateWait)
				}
				sc.replicator.Replicate(params, false)
			}()
		}

	}

	return sc
}

func (sc *ServerContext) FindDbByBucketName(bucketName string) string {

	// Loop through all known database contexts and return the first one
	// that has the bucketName specified above.
	for dbName, dbContext := range sc.databases_ {
		if dbContext.Bucket.GetName() == bucketName {
			return dbName
		}
	}
	return ""

}

func (sc *ServerContext) Close() {
	sc.lock.Lock()
	defer sc.lock.Unlock()

	sc.stopStatsReporter()
	for _, ctx := range sc.databases_ {
		ctx.Close()
		if ctx.EventMgr.HasHandlerForEvent(db.DBStateChange) {
			ctx.EventMgr.RaiseDBStateChangeEvent(ctx.Name, "offline", "Database context closed", *sc.config.AdminInterface)
		}
	}
	sc.databases_ = nil
}

// Returns the DatabaseContext with the given name
func (sc *ServerContext) GetDatabase(name string) (*db.DatabaseContext, error) {
	sc.lock.RLock()
	dbc := sc.databases_[name]
	sc.lock.RUnlock()
	if dbc != nil {
		return dbc, nil
	} else if db.ValidateDatabaseName(name) != nil {
		return nil, base.HTTPErrorf(http.StatusBadRequest, "invalid database name %q", name)
	} else if sc.config.ConfigServer == nil {
		return nil, base.HTTPErrorf(http.StatusNotFound, "no such database %q", name)
	} else {
		// Let's ask the config server if it knows this database:
		base.Logf("Asking config server %q about db %q...", *sc.config.ConfigServer, name)
		config, err := sc.getDbConfigFromServer(name)
		if err != nil {
			return nil, err
		}
		if dbc, err = sc.getOrAddDatabaseFromConfig(config, true); err != nil {
			return nil, err
		}
	}
	return dbc, nil

}

func (sc *ServerContext) GetDatabaseConfig(name string) *DbConfig {
	sc.lock.RLock()
	config := sc.config.Databases[name]
	sc.lock.RUnlock()
	return config
}

func (sc *ServerContext) GetConfig() *ServerConfig {
	return sc.config
}

func (sc *ServerContext) AllDatabaseNames() []string {
	sc.lock.Lock()
	defer sc.lock.Unlock()

	names := make([]string, 0, len(sc.databases_))
	for name := range sc.databases_ {
		names = append(names, name)
	}
	return names
}

// AllDatabases returns a copy of the databases_ map.
func (sc *ServerContext) AllDatabases() map[string]*db.DatabaseContext {
	sc.lock.Lock()
	defer sc.lock.Unlock()

	databases := make(map[string]*db.DatabaseContext, len(sc.databases_))

	for name, database := range sc.databases_ {
		databases[name] = database
	}
	return databases
}

// Make sure that for all nodes that are feedtype=DCPSHARD, either all of them
// are IndexWriters, or none of them are IndexWriters, otherwise return false.
func (sc *ServerContext) numIndexWriters() (numIndexWriters, numIndexNonWriters int) {

	for _, dbContext := range sc.databases_ {
		if dbContext.BucketSpec.FeedType != base.DcpShardFeedType {
			continue
		}
		if dbContext.Options.IndexOptions.Writer {
			numIndexWriters += 1
		} else {
			numIndexNonWriters += 1
		}
	}

	return numIndexWriters, numIndexNonWriters

}

func (sc *ServerContext) HasIndexWriters() bool {
	numIndexWriters, _ := sc.numIndexWriters()
	return numIndexWriters > 0
}

// Adds a database to the ServerContext.  Attempts a read after it gets the write
// lock to see if it's already been added by another process. If so, returns either the
// existing DatabaseContext or an error based on the useExisting flag.
func (sc *ServerContext) ReloadDatabaseFromConfig(reloadDbName string, useExisting bool) (*db.DatabaseContext, error) {
	// Obtain write lock during add database, to avoid race condition when creating based on ConfigServer
	sc.lock.Lock()
	defer sc.lock.Unlock()

	sc._removeDatabase(reloadDbName)

	config := sc.config.Databases[reloadDbName]

	return sc._getOrAddDatabaseFromConfig(config, useExisting)
}

// Adds a database to the ServerContext.  Attempts a read after it gets the write
// lock to see if it's already been added by another process. If so, returns either the
// existing DatabaseContext or an error based on the useExisting flag.
func (sc *ServerContext) getOrAddDatabaseFromConfig(config *DbConfig, useExisting bool) (*db.DatabaseContext, error) {
	// Obtain write lock during add database, to avoid race condition when creating based on ConfigServer
	sc.lock.Lock()
	defer sc.lock.Unlock()

	return sc._getOrAddDatabaseFromConfig(config, useExisting)
}

// Adds a database to the ServerContext.  Attempts a read after it gets the write
// lock to see if it's already been added by another process. If so, returns either the
// existing DatabaseContext or an error based on the useExisting flag.
func (sc *ServerContext) _getOrAddDatabaseFromConfig(config *DbConfig, useExisting bool) (*db.DatabaseContext, error) {

	server := "http://localhost:8091"
	pool := "default"
	bucketName := config.Name

	if config.Server != nil {
		server = *config.Server
	}
	if config.Pool != nil {
		pool = *config.Pool
	}
	if config.Bucket != nil {
		bucketName = *config.Bucket
	}
	dbName := config.Name
	if dbName == "" {
		dbName = bucketName
	}

	if sc.databases_[dbName] != nil {
		if useExisting {
			return sc.databases_[dbName], nil
		} else {
			return nil, base.HTTPErrorf(http.StatusPreconditionFailed, // what CouchDB returns
				"Duplicate database name %q", dbName)
		}
	}

	base.Logf("Opening db /%s as bucket %q, pool %q, server <%s>",
		dbName, bucketName, pool, server)

	if err := db.ValidateDatabaseName(dbName); err != nil {
		return nil, err
	}

	var importDocs, autoImport bool
	switch config.ImportDocs {
	case nil, false:
	case true:
		importDocs = true
	case "continuous":
		importDocs = true
		autoImport = true
	default:
		return nil, fmt.Errorf("Unrecognized value for ImportDocs: %#v", config.ImportDocs)
	}

	feedType := strings.ToLower(config.FeedType)

	// Connect to the bucket and add the database:
	spec := base.BucketSpec{
		Server:     server,
		PoolName:   pool,
		BucketName: bucketName,
		FeedType:   feedType,
	}

	if config.Username != "" {
		spec.Auth = config
	}

	// Set cache properties, if present
	cacheOptions := db.CacheOptions{}
	if config.CacheConfig != nil {
		if config.CacheConfig.CachePendingSeqMaxNum != nil && *config.CacheConfig.CachePendingSeqMaxNum > 0 {
			cacheOptions.CachePendingSeqMaxNum = *config.CacheConfig.CachePendingSeqMaxNum
		}
		if config.CacheConfig.CachePendingSeqMaxWait != nil && *config.CacheConfig.CachePendingSeqMaxWait > 0 {
			cacheOptions.CachePendingSeqMaxWait = time.Duration(*config.CacheConfig.CachePendingSeqMaxWait) * time.Millisecond
		}
		if config.CacheConfig.CacheSkippedSeqMaxWait != nil && *config.CacheConfig.CacheSkippedSeqMaxWait > 0 {
			cacheOptions.CacheSkippedSeqMaxWait = time.Duration(*config.CacheConfig.CacheSkippedSeqMaxWait) * time.Millisecond
		}
		// set EnableStarChannelLog directly here (instead of via NewDatabaseContext), so that it's set when we create the channels view in ConnectToBucket
		if config.CacheConfig.EnableStarChannel != nil {
			db.EnableStarChannelLog = *config.CacheConfig.EnableStarChannel
		}

		if config.CacheConfig.ChannelCacheMaxLength != nil && *config.CacheConfig.ChannelCacheMaxLength > 0 {
			cacheOptions.ChannelCacheMaxLength = *config.CacheConfig.ChannelCacheMaxLength
		}
		if config.CacheConfig.ChannelCacheMinLength != nil && *config.CacheConfig.ChannelCacheMinLength > 0 {
			cacheOptions.ChannelCacheMinLength = *config.CacheConfig.ChannelCacheMinLength
		}
		if config.CacheConfig.ChannelCacheAge != nil && *config.CacheConfig.ChannelCacheAge > 0 {
			cacheOptions.ChannelCacheAge = time.Duration(*config.CacheConfig.ChannelCacheAge) * time.Second
		}

	}

	bucket, err := db.ConnectToBucket(spec, func(bucket string, err error) {
		base.Warn("Lost TAP feed for bucket %s, with error: %v", bucket, err)

		if dc := sc.databases_[dbName]; dc != nil {
			err := dc.TakeDbOffline("Lost TAP feed")
			if err == nil {

				//start a retry loop to pick up tap feed again backing off double the delay each time
				worker := func() (shouldRetry bool, err error, value interface{}) {

					//If DB is going online via an admin request Bucket will be nil
					if dc.Bucket != nil {
						err = dc.Bucket.Refresh()
					} else {
						err = base.HTTPErrorf(http.StatusPreconditionFailed, "Database %q, bucket is no available", dbName)
						return false, err, nil
					}

					return err != nil, err, nil
				}

				sleeper := base.CreateDoublingSleeperFunc(
<<<<<<< HEAD
					17, //MaxNumRetries approx 10 minutes total retry duration
=======
					20, //MaxNumRetries
>>>>>>> 96e6e492
					5,  //InitialRetrySleepTimeMS
				)

				description := fmt.Sprintf("Attempt reconnect to lost TAP Feed for : %v", dc.Name)
				err, _ := base.RetryLoop(description, worker, sleeper)

				if err == nil {
					base.LogTo("CRUD", "Connection to TAP feed for %v re-established, bringing DB back online", dc.Name)
					timer := time.NewTimer(time.Duration(10) * time.Second)
					<-timer.C
					sc.TakeDbOnline(dc)
				}
			}
		}
	})

	if err != nil {
		return nil, err
	}

	// Channel index definition, if present
	channelIndexOptions := &db.ChangeIndexOptions{} // TODO: this is confusing!  why is it called both a "change index" and a "channel index"?
	sequenceHashOptions := &db.SequenceHashOptions{}
	if config.ChannelIndex != nil {
		indexServer := "http://localhost:8091"
		indexPool := "default"
		indexBucketName := ""

		if config.ChannelIndex.Server != nil {
			indexServer = *config.ChannelIndex.Server
		}
		if config.ChannelIndex.Pool != nil {
			indexPool = *config.ChannelIndex.Pool
		}
		if config.ChannelIndex.Bucket != nil {
			indexBucketName = *config.ChannelIndex.Bucket
		}
		indexSpec := base.BucketSpec{
			Server:          indexServer,
			PoolName:        indexPool,
			BucketName:      indexBucketName,
			CouchbaseDriver: base.GoCB,
		}
		if config.ChannelIndex.Username != "" {
			indexSpec.Auth = config.ChannelIndex
		}

		if config.ChannelIndex.NumShards != 0 {
			channelIndexOptions.NumShards = config.ChannelIndex.NumShards
		} else {
			channelIndexOptions.NumShards = 64
		}

		channelIndexOptions.ValidateOrPanic()

		channelIndexOptions.Spec = indexSpec
		channelIndexOptions.Writer = config.ChannelIndex.IndexWriter

		// Hash bucket defaults to index bucket, but can be customized.
		sequenceHashOptions.Size = 32
		sequenceHashBucketSpec := indexSpec
		hashConfig := config.ChannelIndex.SequenceHashConfig
		if hashConfig != nil {
			if hashConfig.Server != nil {
				sequenceHashBucketSpec.Server = *hashConfig.Server
			}
			if hashConfig.Pool != nil {
				sequenceHashBucketSpec.PoolName = *hashConfig.Pool
			}
			if hashConfig.Bucket != nil {
				sequenceHashBucketSpec.BucketName = *hashConfig.Bucket
			}
			sequenceHashOptions.Expiry = hashConfig.Expiry
			sequenceHashOptions.HashFrequency = hashConfig.Frequency
		}

		sequenceHashOptions.Bucket, err = base.GetBucket(sequenceHashBucketSpec, nil)
		if err != nil {
			base.Logf("Error opening sequence hash bucket %q, pool %q, server <%s>",
				sequenceHashBucketSpec.BucketName, sequenceHashBucketSpec.PoolName, sequenceHashBucketSpec.Server)
			return nil, err
		}

	} else {
		channelIndexOptions = nil
	}

	var revCacheSize uint32
	if config.RevCacheSize != nil && *config.RevCacheSize > 0 {
		revCacheSize = *config.RevCacheSize
	} else {
		revCacheSize = db.KDefaultRevisionCacheCapacity
	}

	unsupportedOptions := &db.UnsupportedOptions{}
	if config.Unsupported != nil {
		if config.Unsupported.UserViews != nil {
			if config.Unsupported.UserViews.Enabled != nil {
				unsupportedOptions.EnableUserViews = *config.Unsupported.UserViews.Enabled
			}
		}
		unsupportedOptions.OidcTestProvider = *config.Unsupported.OidcTestProvider
	}

	// Enable doc tracking if needed for autoImport or shadowing
	trackDocs := autoImport || config.Shadow != nil

	contextOptions := db.DatabaseContextOptions{
		CacheOptions:          &cacheOptions,
		IndexOptions:          channelIndexOptions,
		SequenceHashOptions:   sequenceHashOptions,
		RevisionCacheCapacity: revCacheSize,
		AdminInterface:        sc.config.AdminInterface,
		UnsupportedOptions:    unsupportedOptions,
		TrackDocs:             trackDocs,
		OIDCOptions:           config.OIDCConfig,
	}

	dbcontext, err := db.NewDatabaseContext(dbName, bucket, autoImport, contextOptions)
	if err != nil {
		return nil, err
	}
	dbcontext.BucketSpec = spec

	syncFn := ""
	if config.Sync != nil {
		syncFn = *config.Sync
	}
	if err := sc.applySyncFunction(dbcontext, syncFn); err != nil {
		return nil, err
	}

	if importDocs {
		db, _ := db.GetDatabase(dbcontext, nil)
		if _, err := db.UpdateAllDocChannels(false, true); err != nil {
			return nil, err
		}
	}

	if config.RevsLimit != nil && *config.RevsLimit > 0 {
		dbcontext.RevsLimit = *config.RevsLimit
	}

	dbcontext.AllowEmptyPassword = config.AllowEmptyPassword

	if dbcontext.ChannelMapper == nil {
		base.Logf("Using default sync function 'channel(doc.channels)' for database %q", dbName)
	}

	// Create default users & roles:
	if err := sc.installPrincipals(dbcontext, config.Roles, "role"); err != nil {
		return nil, err
	} else if err := sc.installPrincipals(dbcontext, config.Users, "user"); err != nil {
		return nil, err
	}

	emitAccessRelatedWarnings(config, dbcontext)

	// Install bucket-shadower if any:
	if shadow := config.Shadow; shadow != nil {
		if err := sc.startShadowing(dbcontext, shadow); err != nil {
			base.Warn("Database %q: unable to connect to external bucket for shadowing: %v",
				dbName, err)
		}
	}

	// Initialize event handlers
	if err := sc.initEventHandlers(dbcontext, config); err != nil {
		return nil, err
	}

	dbcontext.ExitChanges = make(chan struct{})

	// Register it so HTTP handlers can find it:
	sc.databases_[dbcontext.Name] = dbcontext

	// Save the config
	sc.config.Databases[config.Name] = config

	if config.StartOffline {
		atomic.StoreUint32(&dbcontext.State, db.DBOffline)
		if dbcontext.EventMgr.HasHandlerForEvent(db.DBStateChange) {
			dbcontext.EventMgr.RaiseDBStateChangeEvent(dbName, "offline", "DB loaded from config", *sc.config.AdminInterface)
		}
	} else {
		atomic.StoreUint32(&dbcontext.State, db.DBOnline)
		if dbcontext.EventMgr.HasHandlerForEvent(db.DBStateChange) {
			dbcontext.EventMgr.RaiseDBStateChangeEvent(dbName, "online", "DB loaded from config", *sc.config.AdminInterface)
		}
	}

	return dbcontext, nil
}

func (sc *ServerContext) TakeDbOnline(database *db.DatabaseContext) {

	//Take a write lock on the Database context, so that we can cycle the underlying Database
	// without any other call running concurrently
	database.AccessLock.Lock()
	defer database.AccessLock.Unlock()

	//We can only transition to Online from Offline state
	if atomic.CompareAndSwapUint32(&database.State, db.DBOffline, db.DBStarting) {

		if _, err := sc.ReloadDatabaseFromConfig(database.Name, true); err != nil {
			base.LogError(err)
			return
		}

		//Set DB state to DBOnline, this wil cause new API requests to be be accepted
		atomic.StoreUint32(&sc.databases_[database.Name].State, db.DBOnline)

	} else {
		base.LogTo("CRUD", "Unable to take Database : %v online , database must be in Offline state", database.Name)
	}

}

// Initialize event handlers, if present
func (sc *ServerContext) initEventHandlers(dbcontext *db.DatabaseContext, config *DbConfig) error {
	if config.EventHandlers != nil {

		// Temporary solution to do validation of invalid event types in config.EventHandlers.
		// config.EventHandlers is originally unmarshalled as interface{} so that we retain any
		// invalid keys during the original config unmarshalling.  We validate the expected entries
		// manually and throw an error for any invalid keys.  Then remarshal and
		// unmarshal as EventHandlerConfig (considered manual reflection, but was too painful).  Comes with
		// some overhead, but will only happen on startup/new config.
		// Should be replaced when we implement full schema validation on config.

		eventHandlers := &EventHandlerConfig{}
		eventHandlersMap, ok := config.EventHandlers.(map[string]interface{})
		if !ok {
			return errors.New(fmt.Sprintf("Unable to parse event_handlers definition in config for db %s", dbcontext.Name))
		}

		// validate event-related keys
		for k := range eventHandlersMap {
			if k != "max_processes" && k != "wait_for_process" && k != "document_changed" && k != "db_state_changed" {
				return errors.New(fmt.Sprintf("Unsupported event property '%s' defined for db %s", k, dbcontext.Name))
			}
		}

		eventHandlersJSON, err := json.Marshal(eventHandlersMap)
		if err != nil {
			return err
		}
		if err := json.Unmarshal(eventHandlersJSON, eventHandlers); err != nil {
			return err
		}

		// Process document commit event handlers
		if err = sc.processEventHandlersForEvent(eventHandlers.DocumentChanged, db.DocumentChange, dbcontext); err != nil {
			return err
		}

		// Process db state change event handlers
		if err = sc.processEventHandlersForEvent(eventHandlers.DBStateChanged, db.DBStateChange, dbcontext); err != nil {
			return err
		}
		// WaitForProcess uses string, to support both omitempty and zero values
		customWaitTime := int64(-1)
		if eventHandlers.WaitForProcess != "" {
			customWaitTime, err = strconv.ParseInt(eventHandlers.WaitForProcess, 10, 0)
			if err != nil {
				customWaitTime = -1
				base.Warn("Error parsing wait_for_process from config, using default %s", err)
			}
		}
		dbcontext.EventMgr.Start(eventHandlers.MaxEventProc, int(customWaitTime))

	}
	return nil
}

// Adds a database to the ServerContext given its configuration.  If an existing config is found
// for the name, returns an error.
func (sc *ServerContext) AddDatabaseFromConfig(config *DbConfig) (*db.DatabaseContext, error) {
	return sc.getOrAddDatabaseFromConfig(config, false)
}

func (sc *ServerContext) processEventHandlersForEvent(events []*EventConfig, eventType db.EventType, dbcontext *db.DatabaseContext) error {

	for _, event := range events {
		switch event.HandlerType {
		case "webhook":
			wh, err := db.NewWebhook(event.Url, event.Filter, event.Timeout)
			if err != nil {
				base.Warn("Error creating webhook %v", err)
				return err
			}
			dbcontext.EventMgr.RegisterEventHandler(wh, eventType)
		default:
			return errors.New(fmt.Sprintf("Unknown event handler type %s", event.HandlerType))
		}

	}
	return nil
}

func (sc *ServerContext) applySyncFunction(dbcontext *db.DatabaseContext, syncFn string) error {
	changed, err := dbcontext.UpdateSyncFun(syncFn)
	if err != nil || !changed {
		return err
	}
	// Sync function has changed:
	base.Logf("**NOTE:** %q's sync function has changed. The new function may assign different channels to documents, or permissions to users. You may want to re-sync the database to update these.", dbcontext.Name)
	return nil
}

func (sc *ServerContext) startShadowing(dbcontext *db.DatabaseContext, shadow *ShadowConfig) error {

	base.Warn("Bucket Shadowing feature comes with a number of limitations and caveats. See https://github.com/couchbase/sync_gateway/issues/1363 for more details.")

	var pattern *regexp.Regexp
	if shadow.Doc_id_regex != nil {
		var err error
		pattern, err = regexp.Compile(*shadow.Doc_id_regex)
		if err != nil {
			base.Warn("Invalid shadow doc_id_regex: %s", *shadow.Doc_id_regex)
			return err
		}
	}

	spec := base.BucketSpec{
		Server:     *shadow.Server,
		PoolName:   "default",
		BucketName: *shadow.Bucket,
		FeedType:   shadow.FeedType,
	}
	if shadow.Pool != nil {
		spec.PoolName = *shadow.Pool
	}
	if shadow.Username != "" {
		spec.Auth = shadow
	}

	bucket, err := base.GetBucket(spec, nil)

	if err != nil {
		err = base.HTTPErrorf(http.StatusBadGateway,
			"Unable to connect to shadow bucket: %s", err)
		return err
	}
	shadower, err := db.NewShadower(dbcontext, bucket, pattern)
	if err != nil {
		bucket.Close()
		return err
	}
	dbcontext.Shadower = shadower

	//Remove credentials from server URL before logging
	url, err := couchbase.ParseURL(spec.Server)
	if err == nil {
		base.Logf("Database %q shadowing remote bucket %q, pool %q, server <%s:%s/%s>", dbcontext.Name, spec.BucketName, spec.PoolName, url.Scheme, url.Host, url.Path)
	}
	return nil
}

func (sc *ServerContext) RemoveDatabase(dbName string) bool {
	sc.lock.Lock()
	defer sc.lock.Unlock()

	return sc._removeDatabase(dbName)
}

func (sc *ServerContext) _removeDatabase(dbName string) bool {

	context := sc.databases_[dbName]
	if context == nil {
		return false
	}
	base.Logf("Closing db /%s (bucket %q)", context.Name, context.Bucket.GetName())
	context.Close()
	delete(sc.databases_, dbName)
	return true
}

func (sc *ServerContext) installPrincipals(context *db.DatabaseContext, spec map[string]*db.PrincipalConfig, what string) error {
	for name, princ := range spec {
		isGuest := name == base.GuestUsername
		if isGuest {
			internalName := ""
			princ.Name = &internalName
		} else {
			princ.Name = &name
		}
		_, err := context.UpdatePrincipal(*princ, (what == "user"), isGuest)
		if err != nil {
			// A conflict error just means updatePrincipal didn't overwrite an existing user.
			if status, _ := base.ErrorAsHTTPStatus(err); status != http.StatusConflict {
				return fmt.Errorf("Couldn't create %s %q: %v", what, name, err)
			}
		} else if isGuest {
			base.Log("    Reset guest user to config")
		} else {
			base.Logf("    Created %s %q", what, name)
		}
	}
	return nil
}

// Fetch a configuration for a database from the ConfigServer
func (sc *ServerContext) getDbConfigFromServer(dbName string) (*DbConfig, error) {
	if sc.config.ConfigServer == nil {
		return nil, base.HTTPErrorf(http.StatusNotFound, "not_found")
	}

	urlStr := *sc.config.ConfigServer
	if !strings.HasSuffix(urlStr, "/") {
		urlStr += "/"
	}
	urlStr += url.QueryEscape(dbName)
	res, err := sc.HTTPClient.Get(urlStr)
	if err != nil {
		return nil, base.HTTPErrorf(http.StatusBadGateway,
			"Error contacting config server: %v", err)
	} else if res.StatusCode >= 300 {
		return nil, base.HTTPErrorf(res.StatusCode, res.Status)
	}

	var config DbConfig

	var bodyBytes []byte
	defer res.Body.Close()
	if bodyBytes, err = ioutil.ReadAll(res.Body); err != nil {
		return nil, err
	}

	j := json.NewDecoder(bytes.NewReader(base.ConvertBackQuotedStrings(bodyBytes)))
	if err = j.Decode(&config); err != nil {
		return nil, base.HTTPErrorf(http.StatusBadGateway,
			"Bad response from config server: %v", err)
	}

	if err = config.setup(dbName); err != nil {
		return nil, err
	}
	return &config, nil
}

//////// STATISTICS REPORT:

func (sc *ServerContext) startStatsReporter() {
	interval := kStatsReportInterval
	if sc.config.StatsReportInterval != nil {
		if *sc.config.StatsReportInterval <= 0 {
			return
		}
		interval = time.Duration(*sc.config.StatsReportInterval) * time.Second
	}
	sc.statsTicker = time.NewTicker(interval)
	go func() {
		for range sc.statsTicker.C {
			sc.reportStats()
		}
	}()
	base.Logf("Will report server stats for %q every %v",
		*sc.config.DeploymentID, interval)
}

func (sc *ServerContext) stopStatsReporter() {
	if sc.statsTicker != nil {
		sc.statsTicker.Stop()
		sc.reportStats() // Report stuff since the last tick
	}
}

// POST a report of database statistics
func (sc *ServerContext) reportStats() {
	if sc.config.DeploymentID == nil {
		panic("Can't reportStats without DeploymentID")
	}
	stats := sc.Stats()
	if stats == nil {
		return // No activity
	}
	base.Logf("Reporting server stats to %s ...", kStatsReportURL)
	body, _ := json.Marshal(stats)
	bodyReader := bytes.NewReader(body)
	_, err := sc.HTTPClient.Post(kStatsReportURL, "application/json", bodyReader)
	if err != nil {
		base.Warn("Error posting stats: %v", err)
	}
}

func (sc *ServerContext) Stats() map[string]interface{} {
	sc.lock.RLock()
	defer sc.lock.RUnlock()
	var stats []map[string]interface{}
	any := false
	for _, dbc := range sc.databases_ {
		max := dbc.ChangesClientStats.MaxCount()
		total := dbc.ChangesClientStats.TotalCount()
		dbc.ChangesClientStats.Reset()
		stats = append(stats, map[string]interface{}{
			"max_connections":   max,
			"total_connections": total,
		})
		any = any || total > 0
	}
	if !any {
		return nil
	}
	return map[string]interface{}{
		"deploymentID": *sc.config.DeploymentID,
		"databases":    stats,
	}
}

// For test use
func (sc *ServerContext) Database(name string) *db.DatabaseContext {
	db, err := sc.GetDatabase(name)
	if err != nil {
		panic(fmt.Sprintf("Unexpected error getting db %q: %v", name, err))
	}
	return db
}

///////// ACCESS WARNINGS

// If no users defined (config or bucket), issue a warning + give tips to fix
// If guest user defined, but has no access to channels .. issue warning + tips to fix
func emitAccessRelatedWarnings(config *DbConfig, context *db.DatabaseContext) {
	for _, warning := range collectAccessRelatedWarnings(config, context) {
		base.Warn("%v", warning)
	}

}

func collectAccessRelatedWarnings(config *DbConfig, context *db.DatabaseContext) []string {

	currentDb, err := db.GetDatabase(context, nil)
	if err != nil {
		base.Warn("Could not get database, skipping access related warnings")
	}

	numUsersInDb := 0

	// If no users defined in config, and no users were returned from the view, add warning.
	// NOTE: currently ignoring the fact that the config could contain only disabled=true users.
	if len(config.Users) == 0 {

		// There are no users in the config, but there might be users in the db.  Find out
		// by querying the "view principals" view which will return users and roles.  We only want to
		// find out if there is at least one user (or role) defined, so set limit == 1 to minimize
		// performance hit of query.
		viewOptions := db.Body{
			"stale": false,
			"limit": 1,
		}
		vres, err := currentDb.Bucket.View(db.DesignDocSyncGateway, db.ViewPrincipals, viewOptions)
		if err != nil {
			base.Warn("Error trying to query ViewPrincipals: %v", err)
			return []string{}
		}

		numUsersInDb = len(vres.Rows)

		if len(vres.Rows) == 0 {
			noUsersWarning := fmt.Sprintf("No users have been defined in the '%v' database, which means that you will not be able to get useful data out of the sync gateway over the standard port.  FIX: define users in the configuration json or via the REST API on the admin port, and grant users to channels via the admin_channels parameter.", currentDb.Name)

			return []string{noUsersWarning}

		}

	}

	// If the GUEST user is the *only* user defined, but it is disabled or has no access to channels, add warning
	guestUser, ok := config.Users[base.GuestUsername]
	if ok == true {
		// Do we have any other users?  If so, we're done.
		if len(config.Users) > 1 || numUsersInDb > 1 {
			return []string{}
		}
		if guestUser.Disabled == true || len(guestUser.ExplicitChannels) == 0 {
			noGuestChannelsWarning := fmt.Sprintf("The GUEST user is the only user defined in the '%v' database, but is either disabled or has no access to any channels.  This means that you will not be able to get useful data out of the sync gateway over the standard port.  FIX: enable and/or grant access to the GUEST user to channels via the admin_channels parameter.", currentDb.Name)
			return []string{noGuestChannelsWarning}
		}
	}

	return []string{}

}<|MERGE_RESOLUTION|>--- conflicted
+++ resolved
@@ -357,24 +357,12 @@
 
 				//start a retry loop to pick up tap feed again backing off double the delay each time
 				worker := func() (shouldRetry bool, err error, value interface{}) {
-
-					//If DB is going online via an admin request Bucket will be nil
-					if dc.Bucket != nil {
-						err = dc.Bucket.Refresh()
-					} else {
-						err = base.HTTPErrorf(http.StatusPreconditionFailed, "Database %q, bucket is no available", dbName)
-						return false, err, nil
-					}
-
+					err = dc.Bucket.Refresh()
 					return err != nil, err, nil
 				}
 
 				sleeper := base.CreateDoublingSleeperFunc(
-<<<<<<< HEAD
-					17, //MaxNumRetries approx 10 minutes total retry duration
-=======
 					20, //MaxNumRetries
->>>>>>> 96e6e492
 					5,  //InitialRetrySleepTimeMS
 				)
 
