//  Copyright 2015-Present Couchbase, Inc.
//
//  Use of this software is governed by the Business Source License included
//  in the file licenses/BSL-Couchbase.txt.  As of the Change Date specified
//  in that file, in accordance with the Business Source License, use of this
//  software will be governed by the Apache License, Version 2.0, included in
//  the file licenses/APL2.txt.

package db

import (
	"context"
	"encoding/binary"
	"errors"
	"fmt"
	"log"
	"math/rand"
	"sync"
	"testing"
	"time"

	sgbucket "github.com/couchbase/sg-bucket"
	"github.com/couchbase/sync_gateway/base"
	"github.com/couchbase/sync_gateway/channels"
	"github.com/stretchr/testify/assert"
	"github.com/stretchr/testify/require"
)

func testLogEntry(seq uint64, docid string, revid string) *LogEntry {
	return &LogEntry{
		Sequence:     seq,
		DocID:        docid,
		RevID:        revid,
		TimeReceived: time.Now(),
	}
}

// Creates a log entry with key "doc_[sequence]", rev="1-abc" with the specified channels
func testLogEntryForChannels(seq int, channelNames []string) *LogEntry {
	channelMap := make(channels.ChannelMap)
	for _, channelName := range channelNames {
		channelMap[channelName] = nil
	}

	return &LogEntry{
		Sequence:     uint64(seq),
		DocID:        fmt.Sprintf("doc_%d", seq),
		RevID:        "1-abc",
		TimeReceived: time.Now(),
		Channels:     channelMap,
	}
}

// Tombstoned entry
func et(seq uint64, docid string, revid string) *LogEntry {
	entry := testLogEntry(seq, docid, revid)
	entry.SetDeleted()
	return entry
}

func logEntry(seq uint64, docid string, revid string, channelNames []string, collectionID uint32) *LogEntry {
	entry := &LogEntry{
		Sequence:     seq,
		DocID:        docid,
		RevID:        revid,
		TimeReceived: time.Now(),
		CollectionID: collectionID,
	}
	channelMap := make(channels.ChannelMap)
	for _, channelName := range channelNames {
		channelMap[channelName] = nil
	}
	entry.Channels = channelMap
	return entry
}

func TestSkippedSequenceList(t *testing.T) {

	skipList := NewSkippedSequenceList()
	// Push values
	assert.NoError(t, skipList.Push(&SkippedSequence{4, time.Now()}))
	assert.NoError(t, skipList.Push(&SkippedSequence{7, time.Now()}))
	assert.NoError(t, skipList.Push(&SkippedSequence{8, time.Now()}))
	assert.NoError(t, skipList.Push(&SkippedSequence{12, time.Now()}))
	assert.NoError(t, skipList.Push(&SkippedSequence{18, time.Now()}))
	assert.True(t, verifySkippedSequences(skipList, []uint64{4, 7, 8, 12, 18}))

	// Retrieval of low value
	assert.Equal(t, uint64(4), skipList.getOldest())

	// Removal of first value
	assert.NoError(t, skipList.Remove(4))
	assert.True(t, verifySkippedSequences(skipList, []uint64{7, 8, 12, 18}))

	// Removal of middle values
	assert.NoError(t, skipList.Remove(8))
	assert.True(t, verifySkippedSequences(skipList, []uint64{7, 12, 18}))

	assert.NoError(t, skipList.Remove(12))
	assert.True(t, verifySkippedSequences(skipList, []uint64{7, 18}))

	// Removal of last value
	assert.NoError(t, skipList.Remove(18))
	assert.True(t, verifySkippedSequences(skipList, []uint64{7}))

	// Removal of non-existent returns error
	assert.Error(t, skipList.Remove(25))
	assert.True(t, verifySkippedSequences(skipList, []uint64{7}))

	// Add an out-of-sequence entry (make sure bad sequencing doesn't throw us into an infinite loop)
	assert.Error(t, skipList.Push(&SkippedSequence{6, time.Now()}))
	assert.NoError(t, skipList.Push(&SkippedSequence{9, time.Now()}))
	assert.True(t, verifySkippedSequences(skipList, []uint64{7, 9}))
}

func TestLateSequenceHandling(t *testing.T) {

	context, ctx := setupTestDBWithCacheOptions(t, DefaultCacheOptions())
	defer context.Close(ctx)

	collection := context.GetSingleDatabaseCollection()
	collectionID := collection.GetCollectionID()

	stats, err := base.NewSyncGatewayStats()
	require.NoError(t, err)
	dbstats, err := stats.NewDBStats("", false, false, false)
	require.NoError(t, err)

	cache := newSingleChannelCache(context, channels.NewID("Test1", collectionID), 0, dbstats.CacheStats)
	assert.True(t, cache != nil)

	// Empty late sequence cache should return empty set
	startSequence := cache.RegisterLateSequenceClient()
	entries, lastSeq, err := cache.GetLateSequencesSince(startSequence)
	assert.Equal(t, 0, len(entries))
	assert.Equal(t, uint64(0), lastSeq)
	assert.True(t, err == nil)

	cache.AddLateSequence(testLogEntry(5, "foo", "1-a"))
	cache.AddLateSequence(testLogEntry(8, "foo2", "1-a"))

	// Retrieve since 0
	entries, lastSeq, err = cache.GetLateSequencesSince(0)
	log.Println("entries:", entries)
	assert.Equal(t, 2, len(entries))
	assert.Equal(t, uint64(8), lastSeq)
	assert.Equal(t, uint64(1), cache.lateLogs[2].getListenerCount())
	assert.True(t, err == nil)

	// Add Sequences.  Will trigger purge on old sequences without listeners
	cache.AddLateSequence(testLogEntry(2, "foo3", "1-a"))
	cache.AddLateSequence(testLogEntry(7, "foo4", "1-a"))
	assert.Equal(t, 3, len(cache.lateLogs))
	assert.Equal(t, uint64(8), cache.lateLogs[0].logEntry.Sequence)
	assert.Equal(t, uint64(2), cache.lateLogs[1].logEntry.Sequence)
	assert.Equal(t, uint64(7), cache.lateLogs[2].logEntry.Sequence)
	assert.Equal(t, uint64(1), cache.lateLogs[0].getListenerCount())

	// Retrieve since previous
	entries, lastSeq, err = cache.GetLateSequencesSince(lastSeq)
	log.Println("entries:", entries)
	assert.Equal(t, 2, len(entries))
	assert.Equal(t, uint64(7), lastSeq)
	assert.Equal(t, uint64(0), cache.lateLogs[0].getListenerCount())
	assert.Equal(t, uint64(1), cache.lateLogs[2].getListenerCount())
	log.Println("cache.lateLogs:", cache.lateLogs)
	assert.True(t, err == nil)

	// Purge.  We have a listener sitting at seq=7, so purge should only clear previous
	cache.AddLateSequence(testLogEntry(15, "foo5", "1-a"))
	cache.AddLateSequence(testLogEntry(11, "foo6", "1-a"))
	log.Println("cache.lateLogs:", cache.lateLogs)
	cache.purgeLateLogEntries()
	assert.Equal(t, 3, len(cache.lateLogs))
	assert.Equal(t, uint64(7), cache.lateLogs[0].logEntry.Sequence)
	assert.Equal(t, uint64(15), cache.lateLogs[1].logEntry.Sequence)
	assert.Equal(t, uint64(11), cache.lateLogs[2].logEntry.Sequence)
	log.Println("cache.lateLogs:", cache.lateLogs)
	assert.True(t, err == nil)

	// Release the listener, and purge again
	cache.ReleaseLateSequenceClient(uint64(7))
	cache.purgeLateLogEntries()
	assert.Equal(t, 1, len(cache.lateLogs))
	assert.True(t, err == nil)

}

func TestLateSequenceHandlingWithMultipleListeners(t *testing.T) {

	ctx := base.TestCtx(t)
	b := base.GetTestBucket(t)
	context, err := NewDatabaseContext(ctx, "db", b, false, DatabaseContextOptions{})
	require.NoError(t, err)
	defer context.Close(ctx)

	collection := context.GetSingleDatabaseCollection()
	collectionID := collection.GetCollectionID()

	stats, err := base.NewSyncGatewayStats()
	require.NoError(t, err)
	dbstats, err := stats.NewDBStats("", false, false, false)
	require.NoError(t, err)

	cache := newSingleChannelCache(context, channels.NewID("Test1", collectionID), 0, dbstats.CacheStats)
	assert.True(t, cache != nil)

	// Add Listener before late entries arrive
	startSequence := cache.RegisterLateSequenceClient()
	entries, lastSeq1, err := cache.GetLateSequencesSince(startSequence)
	assert.Equal(t, 0, len(entries))
	assert.Equal(t, uint64(0), lastSeq1)
	assert.True(t, err == nil)

	// Add two entries
	cache.AddLateSequence(testLogEntry(5, "foo", "1-a"))
	cache.AddLateSequence(testLogEntry(8, "foo2", "1-a"))

	// Add a second client.  Expect the first listener at [0], and the new one at [2]
	startSequence = cache.RegisterLateSequenceClient()
	entries, lastSeq2, err := cache.GetLateSequencesSince(startSequence)
	assert.Equal(t, uint64(8), startSequence)
	assert.Equal(t, uint64(8), lastSeq2)

	assert.Equal(t, uint64(1), cache.lateLogs[0].getListenerCount())
	assert.Equal(t, uint64(1), cache.lateLogs[2].getListenerCount())

	cache.AddLateSequence(testLogEntry(3, "foo3", "1-a"))
	// First client requests again.  Expect first client at latest (3), second still at (8).
	entries, lastSeq1, err = cache.GetLateSequencesSince(lastSeq1)
	assert.Equal(t, uint64(3), lastSeq1)
	assert.Equal(t, uint64(1), cache.lateLogs[2].getListenerCount())
	assert.Equal(t, uint64(1), cache.lateLogs[3].getListenerCount())

	// Add another sequence, which triggers a purge.  Ensure we don't lose our listeners
	cache.AddLateSequence(testLogEntry(12, "foo4", "1-a"))
	assert.Equal(t, uint64(1), cache.lateLogs[0].getListenerCount())
	assert.Equal(t, uint64(1), cache.lateLogs[1].getListenerCount())

	// Release the first listener - ensure we maintain the second
	cache.ReleaseLateSequenceClient(lastSeq1)
	assert.Equal(t, uint64(1), cache.lateLogs[0].getListenerCount())
	assert.Equal(t, uint64(0), cache.lateLogs[1].getListenerCount())

	// Release the second listener
	cache.ReleaseLateSequenceClient(lastSeq2)
	assert.Equal(t, uint64(0), cache.lateLogs[0].getListenerCount())
	assert.Equal(t, uint64(0), cache.lateLogs[1].getListenerCount())

}

// Verify that a continuous changes feed hitting an error when building its late sequence feed will roll back to
// its low sequence value, then recover and successfully send subsequent late sequences.
func TestLateSequenceErrorRecovery(t *testing.T) {

	if base.TestUseXattrs() {
		t.Skip("This test does not work with XATTRs due to calling WriteDirect().  Skipping.")
	}

	base.SetUpTestLogging(t, base.LevelTrace, base.KeyChanges, base.KeyCache)

	db, ctx := setupTestDBWithCacheOptions(t, shortWaitCache())
	defer db.Close(ctx)
	db.ChannelMapper = channels.NewDefaultChannelMapper(&db.V8VMs)

	// Create a user with access to channel ABC
	authenticator := db.Authenticator(ctx)
	require.NotNil(t, authenticator, "db.Authenticator(db.Ctx) returned nil")
	user, err := authenticator.NewUser("naomi", "letmein", channels.BaseSetOf(t, "ABC"))
	require.NoError(t, err, "Error creating new user")
	require.NoError(t, authenticator.Save(user))

	dbCollection := db.GetSingleDatabaseCollectionWithUser()

	// Start continuous changes feed
	var options ChangesOptions
	options.Since = SequenceID{Seq: 0}
	changesCtx, changesCtxCancel := context.WithCancel(context.Background())
	options.ChangesCtx = changesCtx
	defer changesCtxCancel()
	options.Continuous = true
	options.Wait = true
	feed, err := dbCollection.MultiChangesFeed(ctx, base.SetOf("ABC"), options)
	require.NoError(t, err, "Feed initialization error")

	// Reads events until it gets a nil event, which indicates the changes loop has entered wait mode.
	// Returns slice of non-nil events received.
	nextFeedIteration := func() []*ChangeEntry {
		events := make([]*ChangeEntry, 0)
		for {
			select {
			case event := <-feed:
				if event == nil {
					return events
				}
				events = append(events, event)
			case <-time.After(10 * time.Second):
				assert.Fail(t, "Expected sequence didn't arrive over feed")
				return nil
			}
		}
	}

	nextEvents := nextFeedIteration()
	assert.Equal(t, len(nextEvents), 0) // Empty feed indicates changes is in wait mode

	// Write sequence 1, wait for it on feed
	WriteDirect(db, []string{"ABC"}, 1)

	nextEvents = nextFeedIteration()
	require.Equal(t, len(nextEvents), 1)
	assert.Equal(t, nextEvents[0].Seq.String(), "1")

	// Write sequence 6, wait for it on feed
	WriteDirect(db, []string{"ABC"}, 6)

	nextEvents = nextFeedIteration()
	require.Equal(t, len(nextEvents), 1)
	assert.Equal(t, nextEvents[0].Seq.String(), "1::6")

	collection := db.GetSingleDatabaseCollection()
	collectionID := collection.GetCollectionID()

	// Modify the cache's late logs to remove the changes feed's lateFeedHandler sequence from the
	// cache's lateLogs.  This will trigger an error on the next feed iteration, which should trigger
	// rollback to resend all changes since low sequence (1)
	abcCache := dbCollection.changeCache.getChannelCache().getSingleChannelCache(channels.NewID("ABC", collectionID)).(*singleChannelCacheImpl)
	abcCache.lateLogs[0].logEntry.Sequence = 1

	// Write sequence 3.  Error should trigger rollback that resends everything since low sequence (1)
	WriteDirect(db, []string{"ABC"}, 4)

	nextEvents = nextFeedIteration()
	require.Equal(t, len(nextEvents), 2)
	assert.Equal(t, nextEvents[0].Seq.String(), "1::4")
	assert.Equal(t, nextEvents[1].Seq.String(), "1::6")

	// Write non-late sequence 7, should arrive normally
	WriteDirect(db, []string{"ABC"}, 7)
	nextEvents = nextFeedIteration()
	require.Equal(t, len(nextEvents), 1)
	assert.Equal(t, nextEvents[0].Seq.String(), "1::7")

	// Write late sequence 3, validates late handling recovery
	WriteDirect(db, []string{"ABC"}, 3)
	nextEvents = nextFeedIteration()
	require.Equal(t, len(nextEvents), 1)
	assert.Equal(t, nextEvents[0].Seq.String(), "1::3")

	// Write sequence 2.
	WriteDirect(db, []string{"ABC"}, 2)
	nextEvents = nextFeedIteration()
	require.Equal(t, len(nextEvents), 1)
	assert.Equal(t, nextEvents[0].Seq.String(), "2")

	// Write sequence 8, 5 should still be pending
	WriteDirect(db, []string{"ABC"}, 8)
	nextEvents = nextFeedIteration()
	require.Equal(t, len(nextEvents), 1)
	assert.Equal(t, nextEvents[0].Seq.String(), "4::8")

	// Write sequence 5 (all skipped sequences have arrived)
	WriteDirect(db, []string{"ABC"}, 5)
	nextEvents = nextFeedIteration()
	require.Equal(t, len(nextEvents), 1)
	assert.Equal(t, nextEvents[0].Seq.String(), "5")

	// Write sequence 9, validate non-compound sequences
	WriteDirect(db, []string{"ABC"}, 9)
	nextEvents = nextFeedIteration()
	require.Equal(t, len(nextEvents), 1)
	assert.Equal(t, nextEvents[0].Seq.String(), "9")

}

// Verify that a continuous changes that has an active late feed serves the expected results if the
// channel cache associated with the late feed is compacted out of the cache
func TestLateSequenceHandlingDuringCompact(t *testing.T) {

	// FIXME : test doesn't work
	t.Skip("Test doesn't work")

	if base.TestUseXattrs() {
		t.Skip("This test does not work with XATTRs due to calling WriteDirect().  Skipping.")
	}

	base.SetUpTestLogging(t, base.LevelInfo, base.KeyChanges, base.KeyCache)

	cacheOptions := shortWaitCache()
	cacheOptions.ChannelCacheOptions.MaxNumChannels = 100
	db, ctx := setupTestDBWithCacheOptions(t, cacheOptions)
	defer db.Close(ctx)

	db.ChannelMapper = channels.NewDefaultChannelMapper(&db.V8VMs)

	caughtUpStart := db.DbStats.CBLReplicationPull().NumPullReplCaughtUp.Value()

	changesCtx, changesCtxCancel := context.WithCancel(ctx)
	var changesFeedsWg sync.WaitGroup
	var seq1Wg, seq2Wg, seq3Wg sync.WaitGroup
	// Start 100 continuous changes feeds
	for i := 0; i < 100; i++ {
		changesFeedsWg.Add(1)
		seq1Wg.Add(1)
		seq2Wg.Add(1)
		seq3Wg.Add(1)
		go func(i int) {
			defer changesFeedsWg.Done()
			var options ChangesOptions
			options.Since = SequenceID{Seq: 0}
			options.ChangesCtx = changesCtx
			options.Continuous = true
			options.Wait = true
			channelName := fmt.Sprintf("chan_%d", i)
			perRequestDb, err := CreateDatabase(db.DatabaseContext)
			dbCollection := perRequestDb.GetSingleDatabaseCollectionWithUser()
			assert.NoError(t, err)
			perRequestCtx := base.LogContextWith(ctx, &base.LogContext{CorrelationID: fmt.Sprintf("context_%s", channelName)})
			feed, err := dbCollection.MultiChangesFeed(perRequestCtx, base.SetOf(channelName), options)
			require.NoError(t, err, "Feed initialization error")

			// Process feed until closed by terminator in main goroutine
			feedCount := 0
			seqArrived := make([]bool, 4)
			for event := range feed {

				if event == nil {
					continue
				}
				if event.Seq.Seq == 1 {
					seq1Wg.Done()
				} else if event.Seq.Seq == 2 {
					seq2Wg.Done()
				} else if event.Seq.Seq == 3 && seqArrived[3] == false {
					// seq 3 may arrive twice for feeds that roll back their low sequence after eviction.  Check flag to
					// only notify arrival the first time
					seq3Wg.Done()
				}
				seqArrived[event.Seq.Seq] = true
				log.Printf("Got feed event for %v: %v", channelName, event)
				feedCount++
			}
			log.Printf("Feed closed for %s", channelName)
			// Feeds that stay resident in the cache will get seqs 1, 3, 2
			// Feeds that do not stay resident will get seq 3 twice (i.e. 1, 3, 2, 3) due to late sequence feed reset
			assert.True(t, feedCount >= 3, "Expected at least three feed events")
			assert.True(t, seqArrived[1])
			assert.True(t, seqArrived[2])
			assert.True(t, seqArrived[3])
		}(i)
	}

	// Wait for everyone to be caught up
	require.NoError(t, db.WaitForCaughtUp(caughtUpStart+int64(100)))
	log.Printf("Everyone is caught up")

	// Write sequence 1 to all channels, wait for it on feed
	channelSet := make([]string, 100)
	for i := 0; i < 100; i++ {
		channelSet[i] = fmt.Sprintf("chan_%d", i)
	}
	WriteDirect(db, channelSet, 1)
	seq1Wg.Wait()
	log.Printf("Everyone's seq 1 arrived")

	// Wait for everyone to be caught up again
	require.NoError(t, db.WaitForCaughtUp(caughtUpStart+int64(100)))

	// Write sequence 3 to all channels, wait for it on feed
	WriteDirect(db, channelSet, 3)
	seq3Wg.Wait()
	log.Printf("Everyone's seq 3 arrived")

	// Write the late (previously skipped) sequence 2
	WriteDirect(db, channelSet, 2)
	seq2Wg.Wait()
	log.Printf("Everyone's seq 2 arrived")

	// Wait for everyone to be caught up again
	require.NoError(t, db.WaitForCaughtUp(caughtUpStart+int64(100)))

	// Cancel the changes context
	changesCtxCancel()

	log.Printf("terminator is closed")

	// Wake everyone up to detect termination
	// TODO: why is this not automatic
	WriteDirect(db, channelSet, 4)
	changesFeedsWg.Wait()

}

// Create a document directly to the bucket with specific _sync metadata - used for
// simulating out-of-order arrivals on the tap feed using walrus.

func WriteDirect(db *Database, channelArray []string, sequence uint64) {
	docId := fmt.Sprintf("doc-%v", sequence)
	WriteDirectWithKey(db, docId, channelArray, sequence)
}

func WriteUserDirect(db *Database, username string, sequence uint64) {
	docId := base.UserPrefix + username
	_, _ = db.singleCollection.dataStore.Add(docId, 0, Body{"sequence": sequence, "name": username})
}

func WriteDirectWithKey(db *Database, key string, channelArray []string, sequence uint64) {

	if base.TestUseXattrs() {
		panic(fmt.Sprintf("WriteDirectWithKey() cannot be used in tests that are xattr enabled"))
	}

	rev := "1-a"
	chanMap := make(map[string]*channels.ChannelRemoval, 10)

	for _, channel := range channelArray {
		chanMap[channel] = nil
	}

	syncData := &SyncData{
		CurrentRev: rev,
		Sequence:   sequence,
		Channels:   chanMap,
		TimeSaved:  time.Now(),
	}
	_, _ = db.singleCollection.dataStore.Add(key, 0, Body{base.SyncPropertyName: syncData, "key": key})
}

// Create a document directly to the bucket with specific _sync metadata - used for
// simulating out-of-order arrivals on the tap feed using walrus.

func WriteDirectWithChannelGrant(db *Database, channelArray []string, sequence uint64, username string, channelGrantArray []string) {

	if base.TestUseXattrs() {
		panic(fmt.Sprintf("WriteDirectWithKey() cannot be used in tests that are xattr enabled"))
	}

	docId := fmt.Sprintf("doc-%v", sequence)
	rev := "1-a"
	chanMap := make(map[string]*channels.ChannelRemoval, 10)

	for _, channel := range channelArray {
		chanMap[channel] = nil
	}

	accessMap := make(map[string]channels.TimedSet)
	channelTimedSet := channels.AtSequence(base.SetFromArray(channelGrantArray), sequence)
	accessMap[username] = channelTimedSet

	syncData := &SyncData{
		CurrentRev: rev,
		Sequence:   sequence,
		Channels:   chanMap,
		Access:     accessMap,
	}
	_, _ = db.singleCollection.dataStore.Add(docId, 0, Body{base.SyncPropertyName: syncData, "key": docId})
}

// Test notification when buffered entries are processed after a user doc arrives.
func TestChannelCacheBufferingWithUserDoc(t *testing.T) {

	if base.TestUseXattrs() {
		t.Skip("This test does not work with XATTRs due to calling WriteDirect().  Skipping.")
	}

	base.SetUpTestLogging(t, base.LevelDebug, base.KeyCache, base.KeyChanges, base.KeyDCP)

	db, ctx := setupTestDB(t)
	defer db.Close(ctx)
<<<<<<< HEAD
	db.ChannelMapper = channels.NewDefaultChannelMapper(&db.V8VMs)
=======

	collection := db.GetSingleDatabaseCollection()
	collectionID := collection.GetCollectionID()
	db.ChannelMapper = channels.NewDefaultChannelMapper()
>>>>>>> 092dc95a

	// Simulate seq 1 (user doc) being delayed - write 2 first
	WriteDirect(db, []string{"ABC"}, 2)

	// Start wait for doc in ABC
	chans := channels.SetOfNoValidate(
		channels.NewID("ABC", collectionID))
	waiter := db.mutationListener.NewWaiterWithChannels(chans, nil)

	successChan := make(chan bool)
	go func() {
		waiter.Wait()
		close(successChan)
	}()

	// Simulate a user doc update
	WriteUserDirect(db, "bernard", 1)

	// Wait 3 seconds for notification, else fail the test.
	select {
	case <-successChan:
		log.Println("notification successful")
	case <-time.After(time.Second * 3):
		t.Fatal("No notification after 3 seconds")
	}

}

// Test backfill of late arriving sequences to the channel caches
func TestChannelCacheBackfill(t *testing.T) {

	if base.TestUseXattrs() {
		t.Skip("This test does not work with XATTRs due to calling WriteDirect().  Skipping.")
	}

	base.SetUpTestLogging(t, base.LevelDebug, base.KeyCache, base.KeyChanges)

	db, ctx := setupTestDBWithCacheOptions(t, shortWaitCache())
	defer db.Close(ctx)
	db.ChannelMapper = channels.NewDefaultChannelMapper(&db.V8VMs)

	collection := db.GetSingleDatabaseCollectionWithUser()
	// Create a user with access to channel ABC
	authenticator := db.Authenticator(ctx)
	user, _ := authenticator.NewUser("naomi", "letmein", channels.BaseSetOf(t, "ABC", "PBS", "NBC", "TBS"))
	require.NoError(t, authenticator.Save(user))

	// Simulate seq 3 being delayed - write 1,2,4,5
	WriteDirect(db, []string{"ABC", "NBC"}, 1)
	WriteDirect(db, []string{"ABC"}, 2)
	WriteDirect(db, []string{"ABC", "PBS"}, 5)
	WriteDirect(db, []string{"ABC", "PBS"}, 6)

	// Test that retrieval isn't blocked by skipped sequences
	require.NoError(t, collection.changeCache.waitForSequence(ctx, 6, base.DefaultWaitForSequence))
	collection.user, _ = authenticator.GetUser("naomi")
	changes, err := collection.GetChanges(ctx, base.SetOf("*"), getChangesOptionsWithZeroSeq())
	assert.NoError(t, err, "Couldn't GetChanges")
	assert.Equal(t, 4, len(changes))

	collectionID := collection.GetCollectionID()

	assert.Equal(t, &ChangeEntry{
		Seq:          SequenceID{Seq: 1, TriggeredBy: 0, LowSeq: 2},
		ID:           "doc-1",
		Changes:      []ChangeRev{{"rev": "1-a"}},
		collectionID: collectionID}, changes[0])

	lastSeq := changes[len(changes)-1].Seq

	// Validate insert to various cache states
	WriteDirect(db, []string{"ABC", "NBC", "PBS", "TBS"}, 3)
	WriteDirect(db, []string{"CBS"}, 7)
	require.NoError(t, collection.changeCache.waitForSequence(ctx, 7, base.DefaultWaitForSequence))

	// verify insert at start (PBS)
	pbsCache := collection.changeCache.getChannelCache().getSingleChannelCache(channels.NewID("PBS", collectionID)).(*singleChannelCacheImpl)
	assert.True(t, verifyCacheSequences(pbsCache, []uint64{3, 5, 6}))
	// verify insert at middle (ABC)
	abcCache := collection.changeCache.getChannelCache().getSingleChannelCache(channels.NewID("ABC", collectionID)).(*singleChannelCacheImpl)
	assert.True(t, verifyCacheSequences(abcCache, []uint64{1, 2, 3, 5, 6}))
	// verify insert at end (NBC)
	nbcCache := collection.changeCache.getChannelCache().getSingleChannelCache(channels.NewID("NBC", collectionID)).(*singleChannelCacheImpl)
	assert.True(t, verifyCacheSequences(nbcCache, []uint64{1, 3}))
	// verify insert to empty cache (TBS)
	tbsCache := collection.changeCache.getChannelCache().getSingleChannelCache(channels.NewID("TBS", collectionID)).(*singleChannelCacheImpl)
	assert.True(t, verifyCacheSequences(tbsCache, []uint64{3}))

	// verify changes has three entries (needs to resend all since previous LowSeq, which
	// will be the late arriver (3) along with 5, 6)
	changes, err = collection.GetChanges(ctx, base.SetOf("*"), getChangesOptionsWithSeq(lastSeq))
	assert.Equal(t, 3, len(changes))
	assert.Equal(t, &ChangeEntry{
		Seq:          SequenceID{Seq: 3, LowSeq: 3},
		ID:           "doc-3",
		Changes:      []ChangeRev{{"rev": "1-a"}},
		collectionID: collectionID,
	}, changes[0])

}

// Test backfill of late arriving sequences to a continuous changes feed
func TestContinuousChangesBackfill(t *testing.T) {

	if base.TestUseXattrs() {
		t.Skip("This test does not work with XATTRs due to calling WriteDirect().  Skipping.")
	}

	base.SetUpTestLogging(t, base.LevelInfo, base.KeyCache, base.KeyChanges, base.KeyDCP)

	db, ctx := setupTestDBWithCacheOptions(t, shortWaitCache())
	defer db.Close(ctx)

	db.ChannelMapper = channels.NewDefaultChannelMapper(&db.V8VMs)

	// Create a user with access to channel ABC
	authenticator := db.Authenticator(ctx)
	user, _ := authenticator.NewUser("naomi", "letmein", channels.BaseSetOf(t, "ABC", "PBS", "NBC", "CBS"))
	require.NoError(t, authenticator.Save(user))

	// Simulate seq 3 and 4 being delayed - write 1,2,5,6
	WriteDirect(db, []string{"ABC", "NBC"}, 1)
	WriteDirect(db, []string{"ABC"}, 2)
	WriteDirect(db, []string{"PBS"}, 5)
	WriteDirect(db, []string{"CBS"}, 6)

	db.user, _ = authenticator.GetUser("naomi")

	// Start changes feed
	var options ChangesOptions
	options.Since = SequenceID{Seq: 0}
	changesCtx, changesCtxCancel := context.WithCancel(context.Background())
	options.ChangesCtx = changesCtx
	options.Continuous = true
	options.Wait = true
	defer changesCtxCancel()

	dbCollection := db.GetSingleDatabaseCollectionWithUser()
	feed, err := dbCollection.MultiChangesFeed(ctx, base.SetOf("*"), options)
	assert.True(t, err == nil)

	time.Sleep(50 * time.Millisecond)

	// Write some more docs
	WriteDirect(db, []string{"CBS"}, 3)
	WriteDirect(db, []string{"PBS"}, 12)
	require.NoError(t, dbCollection.changeCache.waitForSequence(ctx, 12, base.DefaultWaitForSequence))

	// Test multiple backfill in single changes loop iteration
	WriteDirect(db, []string{"ABC", "NBC", "PBS", "CBS"}, 4)
	WriteDirect(db, []string{"ABC", "NBC", "PBS", "CBS"}, 7)
	WriteDirect(db, []string{"ABC", "PBS"}, 8)
	WriteDirect(db, []string{"ABC", "PBS"}, 13)
	require.NoError(t, dbCollection.changeCache.waitForSequence(ctx, 13, base.DefaultWaitForSequence))
	time.Sleep(50 * time.Millisecond)

	// We can't guarantee how compound sequences will be generated in a multi-core test - will
	// depend on timing of arrival in late sequence logs.  e.g. could come through as any one of
	// the following (where all are valid), depending on timing:
	//  ..."4","7","8","8::13"
	//  ..."4", "6::7", "6::8", "6::13"
	//  ..."3::4", "3::7", "3::8", "3::13"
	// For this reason, we're just verifying the number of sequences is correct

	// Validate that all docs eventually arrive
	expectedDocs := map[string]bool{
		"doc-1":  true,
		"doc-2":  true,
		"doc-3":  true,
		"doc-4":  true,
		"doc-5":  true,
		"doc-6":  true,
		"doc-7":  true,
		"doc-8":  true,
		"doc-12": true,
		"doc-13": true,
	}
	for {
		nextEntry, err := readNextFromFeed(feed, 5*time.Second)
		log.Printf("Read changes entry: %v", nextEntry)
		assert.NoError(t, err, "Error reading next change entry from feed")
		if err != nil {
			break
		}
		if nextEntry == nil {
			continue
		}
		_, ok := expectedDocs[nextEntry.ID]
		if ok {
			delete(expectedDocs, nextEntry.ID)
		}
		if len(expectedDocs) == 0 {
			break
		}
	}

	if len(expectedDocs) > 0 {
		log.Printf("Received %d unexpected docs", len(expectedDocs))
	}

	assert.Equal(t, 0, len(expectedDocs))
}

// Test low sequence handling of late arriving sequences to a continuous changes feed
func TestLowSequenceHandling(t *testing.T) {

	if base.TestUseXattrs() {
		t.Skip("This test does not work with XATTRs due to calling WriteDirect().  Skipping.")
	}

	base.SetUpTestLogging(t, base.LevelDebug, base.KeyCache, base.KeyChanges, base.KeyQuery)

	db, ctx := setupTestDBWithCacheOptions(t, shortWaitCache())
	defer db.Close(ctx)

	db.ChannelMapper = channels.NewDefaultChannelMapper(&db.V8VMs)

	// Create a user with access to channel ABC
	authenticator := db.Authenticator(ctx)
	assert.True(t, authenticator != nil, "db.Authenticator(ctx) returned nil")
	user, err := authenticator.NewUser("naomi", "letmein", channels.BaseSetOf(t, "ABC", "PBS", "NBC", "TBS"))
	assert.NoError(t, err, fmt.Sprintf("Error creating new user: %v", err))
	require.NoError(t, authenticator.Save(user))

	// Simulate seq 3 and 4 being delayed - write 1,2,5,6
	WriteDirect(db, []string{"ABC", "NBC"}, 1)
	WriteDirect(db, []string{"ABC"}, 2)
	WriteDirect(db, []string{"ABC", "PBS"}, 5)
	WriteDirect(db, []string{"ABC", "PBS"}, 6)

	dbCollection := db.GetSingleDatabaseCollectionWithUser()
	require.NoError(t, dbCollection.changeCache.waitForSequence(ctx, 6, base.DefaultWaitForSequence))
	dbCollection.user, _ = authenticator.GetUser("naomi")

	// Start changes feed

	var options ChangesOptions
	options.Since = SequenceID{Seq: 0}
	changesCtx, changesCtxCancel := context.WithCancel(context.Background())
	options.ChangesCtx = changesCtx
	defer changesCtxCancel()
	options.Continuous = true
	options.Wait = true
	feed, err := dbCollection.MultiChangesFeed(ctx, base.SetOf("*"), options)
	assert.True(t, err == nil)

	changes, err := verifySequencesInFeed(feed, []uint64{1, 2, 5, 6})
	assert.True(t, err == nil)
	require.Len(t, changes, 4)

	collection := db.GetSingleDatabaseCollection()
	collectionID := collection.GetCollectionID()

	require.Equal(t, &ChangeEntry{
		Seq:          SequenceID{Seq: 1, TriggeredBy: 0, LowSeq: 2},
		ID:           "doc-1",
		Changes:      []ChangeRev{{"rev": "1-a"}},
		collectionID: collectionID}, changes[0])

	// Test backfill clear - sequence numbers go back to standard handling
	WriteDirect(db, []string{"ABC", "NBC", "PBS", "TBS"}, 3)
	WriteDirect(db, []string{"ABC", "PBS"}, 4)

	_, err = verifySequencesInFeed(feed, []uint64{3, 4})
	assert.True(t, err == nil)

	WriteDirect(db, []string{"ABC"}, 7)
	WriteDirect(db, []string{"ABC", "NBC"}, 8)
	WriteDirect(db, []string{"ABC", "PBS"}, 9)
	_, err = verifySequencesInFeed(feed, []uint64{7, 8, 9})
	assert.True(t, err == nil)

}

// Test low sequence handling of late arriving sequences to a continuous changes feed, when the
// user doesn't have visibility to some of the late arriving sequences
func TestLowSequenceHandlingAcrossChannels(t *testing.T) {

	if base.TestUseXattrs() {
		t.Skip("This test does not work with XATTRs due to calling WriteDirect().  Skipping.")
	}

	base.SetUpTestLogging(t, base.LevelDebug, base.KeyCache, base.KeyChanges, base.KeyQuery)

	db, ctx := setupTestDBWithCacheOptions(t, shortWaitCache())
	defer db.Close(ctx)

	db.ChannelMapper = channels.NewDefaultChannelMapper(&db.V8VMs)

	collection := db.GetSingleDatabaseCollectionWithUser()
	// Create a user with access to channel ABC
	authenticator := db.Authenticator(ctx)
	user, err := authenticator.NewUser("naomi", "letmein", channels.BaseSetOf(t, "ABC"))
	assert.NoError(t, err, fmt.Sprintf("db.Authenticator(db.Ctx) returned err: %v", err))
	require.NoError(t, authenticator.Save(user))

	// Simulate seq 3 and 4 being delayed - write 1,2,5,6
	WriteDirect(db, []string{"ABC"}, 1)
	WriteDirect(db, []string{"ABC"}, 2)
	WriteDirect(db, []string{"PBS"}, 5)
	WriteDirect(db, []string{"ABC", "PBS"}, 6)

	require.NoError(t, collection.changeCache.waitForSequence(ctx, 6, base.DefaultWaitForSequence))
	db.user, _ = authenticator.GetUser("naomi")

	// Start changes feed

	var options ChangesOptions
	options.Since = SequenceID{Seq: 0}
	changesCtx, changesCtxCancel := context.WithCancel(context.Background())
	options.ChangesCtx = changesCtx
	options.Continuous = true
	options.Wait = true
	dbCollection := db.GetSingleDatabaseCollectionWithUser()
	feed, err := dbCollection.MultiChangesFeed(ctx, base.SetOf("*"), options)
	assert.True(t, err == nil)

	_, err = verifySequencesInFeed(feed, []uint64{1, 2, 6})
	assert.True(t, err == nil)

	// Test backfill of sequence the user doesn't have visibility to
	WriteDirect(db, []string{"PBS"}, 3)
	WriteDirect(db, []string{"ABC"}, 9)

	_, err = verifySequencesInFeed(feed, []uint64{9})
	assert.True(t, err == nil)

	changesCtxCancel()
}

// Test low sequence handling of late arriving sequences to a continuous changes feed, when the
// user gets added to a new channel with existing entries (and existing backfill)
func TestLowSequenceHandlingWithAccessGrant(t *testing.T) {

	if !base.TestsUseDefaultCollection() {
		t.Skip("Disabled for non-default collection based on use of GetPrincipalForTest")
	}

	if base.TestUseXattrs() {
		t.Skip("This test does not work with XATTRs due to calling WriteDirect().  Skipping.")
	}

	base.SetUpTestLogging(t, base.LevelDebug, base.KeyChanges, base.KeyQuery)

	db, ctx := setupTestDBWithCacheOptions(t, shortWaitCache())
	defer db.Close(ctx)

	db.ChannelMapper = channels.NewDefaultChannelMapper(&db.V8VMs)

	// Create a user with access to channel ABC
	authenticator := db.Authenticator(ctx)
	user, _ := authenticator.NewUser("naomi", "letmein", channels.BaseSetOf(t, "ABC"))
	require.NoError(t, authenticator.Save(user))

	// Simulate seq 3 and 4 being delayed - write 1,2,5,6
	WriteDirect(db, []string{"ABC"}, 1)
	WriteDirect(db, []string{"ABC"}, 2)
	WriteDirect(db, []string{"PBS"}, 5)
	WriteDirect(db, []string{"ABC", "PBS"}, 6)

	collection := db.GetSingleDatabaseCollectionWithUser()
	require.NoError(t, collection.changeCache.waitForSequence(ctx, 6, base.DefaultWaitForSequence))
	db.user, _ = authenticator.GetUser("naomi")

	// Start changes feed

	var options ChangesOptions
	options.Since = SequenceID{Seq: 0}
	changesCtx, changesCtxCancel := context.WithCancel(context.Background())
	options.ChangesCtx = changesCtx
	options.Continuous = true
	options.Wait = true
	dbCollection := db.GetSingleDatabaseCollectionWithUser()
	feed, err := dbCollection.MultiChangesFeed(ctx, base.SetOf("*"), options)
	require.NoError(t, err)

	var changes = make([]*ChangeEntry, 0, 50)

	// Validate the initial sequences arrive as expected
	err = appendFromFeed(&changes, feed, 3, base.DefaultWaitForSequence)
	require.NoError(t, err)
	assert.Len(t, changes, 3)
	assert.True(t, verifyChangesFullSequences(changes, []string{"1", "2", "2::6"}))

	_, incrErr := db.singleCollection.dataStore.Incr(base.SyncSeqKey, 7, 7, 0)
	require.NoError(t, incrErr)

	// Modify user to have access to both channels (sequence 2):
	userInfo, err := db.GetPrincipalForTest(t, "naomi", true)
	require.NoError(t, err)
	require.NotNil(t, userInfo)
	userInfo.ExplicitChannels = base.SetOf("ABC", "PBS")
	_, err = db.UpdatePrincipal(ctx, userInfo, true, true)
	require.NoError(t, err, "UpdatePrincipal failed")

	WriteDirect(db, []string{"PBS"}, 9)
	require.NoError(t, collection.changeCache.waitForSequence(ctx, 9, base.DefaultWaitForSequence))

	// FIXME CBG-2554 expected 4 entries only received 3
	err = appendFromFeed(&changes, feed, 4, base.DefaultWaitForSequence)
	require.NoError(t, err, "Expected more changes to be sent on feed, but never received")
	assert.Len(t, changes, 7)
	// FIXME CBG-2554 changes don't match expected (missing seq 8 (the user sequence))
	// [
	//   {Seq:1, ID:doc-1, Changes:[map[rev:1-a]]}
	//   {Seq:2, ID:doc-2, Changes:[map[rev:1-a]]}
	//   {Seq:2::6, ID:doc-6, Changes:[map[rev:1-a]]}
	//   {Seq:2::5, ID:doc-5, Changes:[map[rev:1-a]]} // should be 2:8:5
	//   {Seq:2::6, ID:doc-6, Changes:[map[rev:1-a]]} // should be 2:8:6
	//                                                // MISSING 2::8
	//   {Seq:2::9, ID:doc-9, Changes:[map[rev:1-a]]}
	// ]
	assert.True(t, verifyChangesFullSequences(changes, []string{"1", "2", "2::6", "2:8:5", "2:8:6", "2::8", "2::9"}))
	// Notes:
	// 1. 2::8 is the user sequence
	// 2. The duplicate send of sequence '6' is the standard behaviour when a channel is added - we don't know
	// whether the user has already seen the documents on the channel previously, so it gets resent

	changesCtxCancel()
}

// Tests channel cache backfill with slow query, validates that a request that is terminated while
// waiting for the view lock doesn't trigger a view query.  Runs multiple goroutines, using a channel
// and two waitgroups to ensure expected ordering of events, as follows
//  1. Define a PostQueryCallback (via leaky bucket) that does two things:
//     - closes a notification channel (queryBlocked) to indicate that the initial query is blocking
//     - blocks via a WaitGroup (queryWg)
//  2. Start a goroutine to issue a changes request
//     - when view executes, will trigger callback handling above
//  3. Start a second goroutine to issue another changes request.
//     - will block waiting for queryLock, which increments StatKeyChannelCachePendingQueries stat
//  4. Wait until StatKeyChannelCachePendingQueries is incremented
//  5. Terminate second changes request
//  6. Unblock the initial view query
//     - releases the view lock, second changes request is unblocked
//     - since it's been terminated, should return error before executing a second view query
func TestChannelQueryCancellation(t *testing.T) {

	if !base.UnitTestUrlIsWalrus() {
		t.Skip("Skip test with LeakyBucket dependency test when running in integration")
	}

	base.SetUpTestLogging(t, base.LevelInfo, base.KeyCache)

	// Set up PostQueryCallback on bucket - will be invoked when changes triggers the cache backfill view query

	// Use queryWg to pause the query
	var queryWg sync.WaitGroup
	queryWg.Add(1)

	// Use queryBlocked to detect when the first called has reached queryWg.Wait
	queryBlocked := make(chan struct{})

	// Use changesWg to block until test goroutines are both complete
	var changesWg sync.WaitGroup

	postQueryCallback := func(ddoc, viewName string, params map[string]interface{}) {
		close(queryBlocked) // Notifies that a query is blocked, trigger to initiate second changes request
		queryWg.Wait()      // Waits until second changes request attempts to make a view query
	}

	// Use leaky bucket to inject callback in query invocation
	queryCallbackConfig := base.LeakyBucketConfig{
		PostQueryCallback: postQueryCallback,
	}

	db, ctx := setupTestLeakyDBWithCacheOptions(t, DefaultCacheOptions(), queryCallbackConfig)
	db.ChannelMapper = channels.NewDefaultChannelMapper(&db.V8VMs)
	defer db.Close(ctx)

	collection := db.GetSingleDatabaseCollectionWithUser()
	// Write a handful of docs/sequences to the bucket
	_, _, err := collection.Put(ctx, "key1", Body{"channels": "ABC"})
	assert.NoError(t, err, "Put failed with error: %v", err)
	_, _, err = collection.Put(ctx, "key2", Body{"channels": "ABC"})
	assert.NoError(t, err, "Put failed with error: %v", err)
	_, _, err = collection.Put(ctx, "key3", Body{"channels": "ABC"})
	assert.NoError(t, err, "Put failed with error: %v", err)
	_, _, err = collection.Put(ctx, "key4", Body{"channels": "ABC"})
	assert.NoError(t, err, "Put failed with error: %v", err)
	require.NoError(t, collection.changeCache.waitForSequence(ctx, 4, base.DefaultWaitForSequence))

	// Flush the cache, to ensure view query on subsequent changes requests
	// require.NoError(t, db.FlushChannelCache(ctx))

	// Issue two one-shot since=0 changes request.  Both will attempt a view query.  The first will block based on queryWg,
	// the second will block waiting for the view lock
	initialQueryCount := db.DbStats.Cache().ViewQueries.Value()
	changesWg.Add(1)
	go func() {
		defer changesWg.Done()
		var options ChangesOptions
		options.Since = SequenceID{Seq: 0}
		options.ChangesCtx = context.Background()
		options.Continuous = false
		options.Wait = false
		options.Limit = 2 // Avoid prepending results in cache, as we don't want second changes to serve results from cache
		_, err := collection.GetChanges(ctx, base.SetOf("ABC"), options)
		assert.NoError(t, err, "Expect no error for first changes request")
	}()

	// Wait for queryBlocked=true - ensures the first goroutine has acquired view lock
	select {
	case <-queryBlocked:
		// continue
	case <-time.After(10 * time.Second):
		assert.Fail(t, "Changes goroutine failed to initiate view query in 10 seconds.")
	}

	initialPendingQueries := db.DbStats.Cache().ChannelCachePendingQueries.Value()

	// Start a second goroutine that should block waiting for the view lock
	changesCtx, changesCtxCancel := context.WithCancel(context.Background())
	changesWg.Add(1)
	go func() {
		defer changesWg.Done()
		var options ChangesOptions
		options.Since = SequenceID{Seq: 0}
		options.ChangesCtx = changesCtx
		options.Continuous = false
		options.Limit = 2
		options.Wait = false
		_, err := collection.GetChanges(ctx, base.SetOf("ABC"), options)
		assert.Error(t, err, "Expected error for second changes")
	}()

	// wait for second goroutine to be queued for the view lock (based on expvar)
	var pendingQueries int64
	for i := 0; i < 1000; i++ {
		pendingQueries = db.DbStats.Cache().ChannelCachePendingQueries.Value()
		if pendingQueries > initialPendingQueries {
			break
		}
		time.Sleep(10 * time.Millisecond)
	}
	assert.True(t, pendingQueries > initialPendingQueries, "Pending queries (%d) didn't exceed initialPendingQueries (%d) after 10s", pendingQueries, initialPendingQueries)

	// Terminate the second changes request
	changesCtxCancel()

	// Unblock the first goroutine
	queryWg.Done()

	// Wait for both goroutines to complete and evaluate their asserts
	changesWg.Wait()

	// Validate only a single query was executed
	finalQueryCount := db.DbStats.Cache().ViewQueries.Value()
	assert.Equal(t, initialQueryCount+1, finalQueryCount)
}

func TestLowSequenceHandlingNoDuplicates(t *testing.T) {
	// TODO: Disabled until https://github.com/couchbase/sync_gateway/issues/3056 is fixed.
	t.Skip("WARNING: TEST DISABLED")

	if base.TestUseXattrs() {
		t.Skip("This test does not work with XATTRs due to calling WriteDirect().  Skipping.")
	}

	base.SetUpTestLogging(t, base.LevelDebug, base.KeyChanges, base.KeyCache)

	db, ctx := setupTestDBWithCacheOptions(t, shortWaitCache())
	defer db.Close(ctx)

	db.ChannelMapper = channels.NewDefaultChannelMapper(&db.V8VMs)

	// Create a user with access to channel ABC
	authenticator := db.Authenticator(ctx)
	assert.True(t, authenticator != nil, "db.Authenticator(db.Ctx) returned nil")
	user, err := authenticator.NewUser("naomi", "letmein", channels.BaseSetOf(t, "ABC", "PBS", "NBC", "TBS"))
	assert.NoError(t, err, fmt.Sprintf("Error creating new user: %v", err))
	require.NoError(t, authenticator.Save(user))

	// Simulate seq 3 and 4 being delayed - write 1,2,5,6
	WriteDirect(db, []string{"ABC", "NBC"}, 1)
	WriteDirect(db, []string{"ABC"}, 2)
	WriteDirect(db, []string{"ABC", "PBS"}, 5)
	WriteDirect(db, []string{"ABC", "PBS"}, 6)

	collection := db.GetSingleDatabaseCollectionWithUser()
	require.NoError(t, collection.changeCache.waitForSequence(ctx, 6, base.DefaultWaitForSequence))
	db.user, _ = authenticator.GetUser("naomi")

	// Start changes feed

	var options ChangesOptions
	options.Since = SequenceID{Seq: 0}
	changesCtx, changesCtxCancel := context.WithCancel(context.Background())
	options.ChangesCtx = changesCtx
	defer changesCtxCancel()
	options.Continuous = true
	options.Wait = true
	dbCollection := db.GetSingleDatabaseCollectionWithUser()
	feed, err := dbCollection.MultiChangesFeed(ctx, base.SetOf("*"), options)
	assert.True(t, err == nil)

	// Array to read changes from feed to support assertions
	var changes = make([]*ChangeEntry, 0, 50)

	err = appendFromFeed(&changes, feed, 4, base.DefaultWaitForSequence)

	// Validate the initial sequences arrive as expected
	assert.True(t, err == nil)
	assert.Equal(t, 4, len(changes))
	assert.Equal(t, &ChangeEntry{
		Seq:     SequenceID{Seq: 1, TriggeredBy: 0, LowSeq: 2},
		ID:      "doc-1",
		Changes: []ChangeRev{{"rev": "1-a"}}}, changes[0])

	// Test backfill clear - sequence numbers go back to standard handling
	WriteDirect(db, []string{"ABC", "NBC", "PBS", "TBS"}, 3)
	WriteDirect(db, []string{"ABC", "PBS"}, 4)

	require.NoError(t, collection.changeCache.waitForSequenceNotSkipped(ctx, 4, base.DefaultWaitForSequence))

	err = appendFromFeed(&changes, feed, 2, base.DefaultWaitForSequence)
	assert.True(t, err == nil)
	assert.Equal(t, 6, len(changes))
	assert.True(t, verifyChangesSequencesIgnoreOrder(changes, []uint64{1, 2, 5, 6, 3, 4}))

	WriteDirect(db, []string{"ABC"}, 7)
	WriteDirect(db, []string{"ABC", "NBC"}, 8)
	WriteDirect(db, []string{"ABC", "PBS"}, 9)
	require.NoError(t, collection.changeCache.waitForSequence(ctx, 9, base.DefaultWaitForSequence))
	require.NoError(t, appendFromFeed(&changes, feed, 5, base.DefaultWaitForSequence))
	assert.True(t, verifyChangesSequencesIgnoreOrder(changes, []uint64{1, 2, 5, 6, 3, 4, 7, 8, 9}))

}

// Test race condition causing skipped sequences in changes feed.  Channel feeds are processed sequentially
// in the main changes.go iteration loop, without a lock on the underlying channel caches.  The following
// sequence is possible while running a changes feed for channels "A", "B":
//  1. Sequence 100, Channel A arrives, and triggers changes loop iteration
//  2. Changes loop calls changes.changesFeed(A) - gets 100
//  3. Sequence 101, Channel A arrives
//  4. Sequence 102, Channel B arrives
//  5. Changes loop calls changes.changesFeed(B) - gets 102
//  6. Changes sends 100, 102, and sets since=102
//
// Here 101 is skipped, and never gets sent.  There are a number of ways a sufficient delay between #2 and #5
// could be introduced in a real-world scenario
//   - there are channels C,D,E,F,G with large caches that get processed between A and B
//
// To test, uncomment the following
// lines at the start of changesFeed() in changes.go to simulate slow processing:
//
//	base.Infof(base.KeyChanges, "Simulate slow processing time for channel %s - sleeping for 100 ms", channel)
//	time.Sleep(100 * time.Millisecond)
func TestChannelRace(t *testing.T) {
	// TODO: Test current fails intermittently on concurrent access to var changes.
	// Disabling for now - should be refactored.
	t.Skip("WARNING: TEST DISABLED")

	if base.TestUseXattrs() {
		t.Skip("This test does not work with XATTRs due to calling WriteDirect().  Skipping.")
	}

	base.SetUpTestLogging(t, base.LevelInfo, base.KeyChanges)

	db, ctx := setupTestDBWithCacheOptions(t, shortWaitCache())
	defer db.Close(ctx)

	db.ChannelMapper = channels.NewDefaultChannelMapper(&db.V8VMs)

	// Create a user with access to channels "Odd", "Even"
	authenticator := db.Authenticator(ctx)
	user, _ := authenticator.NewUser("naomi", "letmein", channels.BaseSetOf(t, "Even", "Odd"))
	require.NoError(t, authenticator.Save(user))

	// Write initial sequences
	WriteDirect(db, []string{"Odd"}, 1)
	WriteDirect(db, []string{"Even"}, 2)
	WriteDirect(db, []string{"Odd"}, 3)

	collection := db.GetSingleDatabaseCollectionWithUser()
	require.NoError(t, collection.changeCache.waitForSequence(ctx, 3, base.DefaultWaitForSequence))
	db.user, _ = authenticator.GetUser("naomi")

	// Start changes feed

	var options ChangesOptions
	options.Since = SequenceID{Seq: 0}
	changesCtx, changesCtxCancel := context.WithCancel(context.Background())
	options.ChangesCtx = changesCtx
	options.Continuous = true
	options.Wait = true
	dbCollection := db.GetSingleDatabaseCollectionWithUser()
	feed, err := dbCollection.MultiChangesFeed(ctx, base.SetOf("Even", "Odd"), options)
	assert.True(t, err == nil)
	feedClosed := false

	// Go-routine to work the feed channel and write to an array for use by assertions
	var changes = make([]*ChangeEntry, 0, 50)
	go func() {
		for feedClosed == false {
			select {
			case entry, ok := <-feed:
				if ok {
					// feed sends nil after each continuous iteration
					if entry != nil {
						log.Println("Changes entry:", entry.Seq)
						changes = append(changes, entry)
					}
				} else {
					log.Println("Closing feed")
					feedClosed = true
				}
			}
		}
	}()

	// Wait for processing of two channels (100 ms each)
	time.Sleep(250 * time.Millisecond)
	// Validate the initial sequences arrive as expected
	assert.Equal(t, 3, len(changes))

	// Send update to trigger the start of the next changes iteration
	WriteDirect(db, []string{"Even"}, 4)
	time.Sleep(150 * time.Millisecond)
	// After read of "Even" channel, but before read of "Odd" channel, send three new entries
	WriteDirect(db, []string{"Odd"}, 5)
	WriteDirect(db, []string{"Even"}, 6)
	WriteDirect(db, []string{"Odd"}, 7)

	time.Sleep(100 * time.Millisecond)

	// At this point we've haven't sent sequence 6, but the continuous changes feed has since=7

	// Write a few more to validate that we're not catching up on the missing '6' later
	WriteDirect(db, []string{"Even"}, 8)
	WriteDirect(db, []string{"Odd"}, 9)
	time.Sleep(750 * time.Millisecond)
	assert.Equal(t, 9, len(changes))
	assert.True(t, verifyChangesFullSequences(changes, []string{"1", "2", "3", "4", "5", "6", "7", "8", "9"}))
	changesString := ""
	for _, change := range changes {
		changesString = fmt.Sprintf("%s%d, ", changesString, change.Seq.Seq)
	}
	fmt.Println("changes: ", changesString)

	changesCtxCancel()
}

// Test retrieval of skipped sequence using view.  Unit test catches panic, but we don't currently have a way
// to simulate an entry that makes it to the bucket (and so is accessible to the view), but doesn't show up on the TAP feed.
// Cache logging in this test validates that view retrieval is working because of TAP latency (item is in the bucket, but hasn't
// been seen on the TAP feed yet).  Longer term could consider enhancing leaky bucket to 'miss' the entry on the tap feed.
func TestSkippedViewRetrieval(t *testing.T) {

	base.LongRunningTest(t)

	if base.TestUseXattrs() {
		t.Skip("This test does not work with XATTRs due to calling WriteDirect().  Skipping.")
	}

	base.SetUpTestLogging(t, base.LevelDebug, base.KeyCache)

	originalBatchSize := SkippedSeqCleanViewBatch
	SkippedSeqCleanViewBatch = 4
	defer func() {
		SkippedSeqCleanViewBatch = originalBatchSize
	}()

	// Use leaky bucket to have the tap feed 'lose' document 3
	leakyConfig := base.LeakyBucketConfig{
		TapFeedMissingDocs: []string{"doc-3", "doc-7", "doc-10", "doc-13", "doc-14"},
	}
	db, ctx := setupTestLeakyDBWithCacheOptions(t, DefaultCacheOptions(), leakyConfig)
	defer db.Close(ctx)
	db.ChannelMapper = channels.NewDefaultChannelMapper(&db.V8VMs)

	// Allow db to initialize and run initial CleanSkippedSequenceQueue
	time.Sleep(10 * time.Millisecond)

	// Write sequences direct
	WriteDirect(db, []string{"ABC"}, 1)
	WriteDirect(db, []string{"ABC"}, 2)
	WriteDirect(db, []string{"ABC"}, 3)
	WriteDirect(db, []string{"ABC"}, 7)
	WriteDirect(db, []string{"ABC"}, 10)
	WriteDirect(db, []string{"ABC"}, 13)
	WriteDirect(db, []string{"ABC"}, 14)
	WriteDirect(db, []string{"ABC"}, 15)

	collection := db.GetSingleDatabaseCollectionWithUser()
	// db.Options.UnsupportedOptions.DisableCleanSkippedQuery = true
	changeCache := collection.changeCache

	// Artificially add skipped sequences to queue, and back date skipped entry by 2 hours to trigger attempted view retrieval during Clean call
	// Sequences '3', '7', '10', '13' and '14' exist, should be found.
	require.NoError(t, changeCache.skippedSeqs.Push(&SkippedSequence{3, time.Now().Add(time.Duration(time.Hour * -2))}))
	require.NoError(t, changeCache.skippedSeqs.Push(&SkippedSequence{5, time.Now().Add(time.Duration(time.Hour * -2))}))
	require.NoError(t, changeCache.skippedSeqs.Push(&SkippedSequence{6, time.Now().Add(time.Duration(time.Hour * -2))}))
	require.NoError(t, changeCache.skippedSeqs.Push(&SkippedSequence{7, time.Now().Add(time.Duration(time.Hour * -2))}))
	require.NoError(t, changeCache.skippedSeqs.Push(&SkippedSequence{10, time.Now().Add(time.Duration(time.Hour * -2))}))
	require.NoError(t, changeCache.skippedSeqs.Push(&SkippedSequence{11, time.Now().Add(time.Duration(time.Hour * -2))}))
	require.NoError(t, changeCache.skippedSeqs.Push(&SkippedSequence{12, time.Now().Add(time.Duration(time.Hour * -2))}))
	require.NoError(t, changeCache.skippedSeqs.Push(&SkippedSequence{13, time.Now().Add(time.Duration(time.Hour * -2))}))
	require.NoError(t, changeCache.skippedSeqs.Push(&SkippedSequence{14, time.Now().Add(time.Duration(time.Hour * -2))}))
	cleanErr := changeCache.CleanSkippedSequenceQueue(ctx)
	assert.NoError(t, cleanErr, "CleanSkippedSequenceQueue returned error")

	// Validate expected entries
	require.NoError(t, collection.changeCache.waitForSequence(ctx, 15, base.DefaultWaitForSequence))

	collectionID := collection.GetCollectionID()

	entries, err := collection.changeCache.GetChanges(channels.NewID("ABC", collectionID), getChangesOptionsWithSeq(SequenceID{Seq: 2}))
	assert.NoError(t, err, "Get Changes returned error")
	assert.Equal(t, 6, len(entries))
	log.Printf("entries: %v", entries)
	if len(entries) == 6 {
		assert.Equal(t, "doc-3", entries[0].DocID)
		assert.Equal(t, "doc-7", entries[1].DocID)
		assert.Equal(t, "doc-10", entries[2].DocID)
		assert.Equal(t, "doc-13", entries[3].DocID)
		assert.Equal(t, "doc-14", entries[4].DocID)
		assert.Equal(t, "doc-15", entries[5].DocID)
	}

}

// Test that housekeeping goroutines get terminated when change cache is stopped
func TestStopChangeCache(t *testing.T) {

	base.SetUpTestLogging(t, base.LevelDebug, base.KeyChanges, base.KeyDCP)

	if base.TestUseXattrs() {
		t.Skip("This test does not work with XATTRs due to calling WriteDirect().  Skipping.")
	}

	// Setup short-wait cache to ensure cleanup goroutines fire often
	cacheOptions := DefaultCacheOptions()
	cacheOptions.CachePendingSeqMaxWait = 10 * time.Millisecond
	cacheOptions.CachePendingSeqMaxNum = 50
	cacheOptions.CacheSkippedSeqMaxWait = 1 * time.Second

	// Use leaky bucket to have the tap feed 'lose' document 3
	leakyConfig := base.LeakyBucketConfig{
		TapFeedMissingDocs: []string{"doc-3"},
	}
	db, ctx := setupTestLeakyDBWithCacheOptions(t, cacheOptions, leakyConfig)

	// Write sequences direct
	WriteDirect(db, []string{"ABC"}, 1)
	WriteDirect(db, []string{"ABC"}, 2)
	WriteDirect(db, []string{"ABC"}, 3)

	// Artificially add 3 skipped, and back date skipped entry by 2 hours to trigger attempted view retrieval during Clean call
	collection := db.GetSingleDatabaseCollectionWithUser()
	err := collection.changeCache.skippedSeqs.Push(&SkippedSequence{3, time.Now().Add(time.Duration(time.Hour * -2))})
	require.NoError(t, err)

	// tear down the DB.  Should stop the cache before view retrieval of the skipped sequence is attempted.
	db.Close(ctx)

	// Hang around a while to see if the housekeeping tasks fire and panic
	time.Sleep(1 * time.Second)

}

// Test size config
func TestChannelCacheSize(t *testing.T) {
	if base.TestUseXattrs() {
		t.Skip("This test does not work with XATTRs due to calling WriteDirect().  Skipping.")
	}

	base.SetUpTestLogging(t, base.LevelDebug, base.KeyCache)

	options := DefaultCacheOptions()
	options.ChannelCacheOptions.ChannelCacheMinLength = 600
	options.ChannelCacheOptions.ChannelCacheMaxLength = 600

	log.Printf("Options in test:%+v", options)
	db, ctx := setupTestDBWithCacheOptions(t, options)
	defer db.Close(ctx)

<<<<<<< HEAD
	db.ChannelMapper = channels.NewDefaultChannelMapper(&db.V8VMs)
=======
	db.ChannelMapper = channels.NewDefaultChannelMapper()
	collection := db.GetSingleDatabaseCollectionWithUser()
>>>>>>> 092dc95a

	// Create a user with access to channel ABC
	authenticator := db.Authenticator(ctx)
	user, _ := authenticator.NewUser("naomi", "letmein", channels.BaseSetOf(t, "ABC"))
	require.NoError(t, authenticator.Save(user))

	// Write 750 docs to channel ABC
	for i := 1; i <= 750; i++ {
		WriteDirect(db, []string{"ABC"}, uint64(i))
	}

	// Validate that retrieval returns expected sequences
	require.NoError(t, collection.changeCache.waitForSequence(ctx, 750, base.DefaultWaitForSequence))
	collection.user, _ = authenticator.GetUser("naomi")
	changes, err := collection.GetChanges(ctx, base.SetOf("ABC"), getChangesOptionsWithZeroSeq())
	assert.NoError(t, err, "Couldn't GetChanges")
	assert.Equal(t, 750, len(changes))

	// Validate that cache stores the expected number of values
	collectionID := collection.GetCollectionID()

	abcCache := collection.changeCache.getChannelCache().getSingleChannelCache(channels.NewID("ABC", collectionID)).(*singleChannelCacheImpl)
	assert.Equal(t, 600, len(abcCache.logs))
}

func shortWaitCache() CacheOptions {

	// cacheOptions := DefaultCacheOptions()
	cacheOptions := DefaultCacheOptions()
	cacheOptions.CachePendingSeqMaxWait = 5 * time.Millisecond
	cacheOptions.CachePendingSeqMaxNum = 50
	cacheOptions.CacheSkippedSeqMaxWait = 2 * time.Minute
	return cacheOptions
}

func verifySkippedSequences(list *SkippedSequenceList, sequences []uint64) bool {
	if len(list.skippedMap) != len(sequences) {
		log.Printf("verifySkippedSequences: skippedMap size (%v) not equals to sequences size (%v)",
			len(list.skippedMap), len(sequences))
		return false
	}

	i := -1
	for e := list.skippedList.Front(); e != nil; e = e.Next() {
		i++
		skippedSeq := e.Value.(*SkippedSequence)
		if skippedSeq.seq != sequences[i] {
			log.Printf("verifySkippedSequences: sequence mismatch at index %v, queue=%v, sequences=%v",
				i, skippedSeq.seq, sequences[i])
			return false
		}
	}
	if i != len(sequences)-1 {
		log.Printf("verifySkippedSequences: skippedList size (%d) not equals to sequences size (%d)",
			i+1, len(sequences))
		return false
	}
	return true
}

func verifyCacheSequences(cache *singleChannelCacheImpl, sequences []uint64) bool {
	if len(cache.logs) != len(sequences) {

		log.Printf("verifyCacheSequences: cache size (%v) not equals to sequences size (%v)",
			len(cache.logs), len(sequences))
		return false
	}
	for index, seq := range sequences {
		if cache.logs[index].Sequence != seq {
			log.Printf("verifyCacheSequences: sequence mismatch at index %v, cache=%v, sequences=%v",
				index, cache.logs[index].Sequence, seq)
			return false
		}
	}
	return true
}

// verifyChangesFullSequences compares for a full match on sequence, including compound elements)
func verifyChangesFullSequences(changes []*ChangeEntry, sequences []string) bool {
	if len(changes) != len(sequences) {
		log.Printf("verifyChangesFullSequences: changes size (%v) not equals to sequences size (%v)",
			len(changes), len(sequences))
		return false
	}
	for index, seq := range sequences {
		if changes[index].Seq.String() != seq {
			log.Printf("verifyChangesFullSequences: sequence mismatch at index %v, changes=%s, sequences=%s",
				index, changes[index].Seq.String(), seq)
			return false
		}
	}
	return true
}

// verifyChangesSequences compares for a match on sequence number only
func verifyChangesSequences(changes []*ChangeEntry, sequences []uint64) bool {
	if len(changes) != len(sequences) {
		log.Printf("verifyChangesSequences: changes size (%v) not equals to sequences size (%v)",
			len(changes), len(sequences))
		return false
	}
	for index, seq := range sequences {
		if changes[index].Seq.Seq != seq {
			log.Printf("verifyChangesSequences: sequence mismatch at index %v, changes=%d, sequences=%d",
				index, changes[index].Seq.Seq, seq)
			return false
		}
	}
	return true
}

// verifyChangesSequencesIgnoreOrder compares for a match on sequence number only and ignores sequenceID order
func verifyChangesSequencesIgnoreOrder(changes []*ChangeEntry, sequences []uint64) bool {

	for _, seq := range sequences {
		matchingSequence := false
		for _, change := range changes {
			log.Printf("Change entry sequenceID = %d:%d:%d", change.Seq.LowSeq, change.Seq.TriggeredBy, change.Seq.Seq)
			if change.Seq.Seq == seq {
				matchingSequence = true
				break
			}
		}
		if !matchingSequence {
			log.Printf("verifyChangesSequencesIgnorerder: sequenceID %d missing in changes", seq)
			return false
		}
	}
	return true
}

// Reads changes from the feed, one at a time, until the expected sequences are received.  If
// appendFromFeed times out before the full set of expected sequences are found, returns error.
func verifySequencesInFeed(feed <-chan (*ChangeEntry), sequences []uint64) ([]*ChangeEntry, error) {
	log.Printf("Attempting to verify sequences %v in changes feed", sequences)
	var changes = make([]*ChangeEntry, 0, 50)
	for {
		// Attempt to read at one entry from feed
		err := appendFromFeed(&changes, feed, 1, base.DefaultWaitForSequence)
		if err != nil {
			return nil, err
		}
		// Check if we've received the required sequences
		if verifyChangesSequencesIgnoreOrder(changes, sequences) {
			return changes, nil
		}
	}
}

func appendFromFeed(changes *[]*ChangeEntry, feed <-chan (*ChangeEntry), numEntries int, maxWaitTime time.Duration) error {

	count := 0
	timeout := false
	for !timeout {
		select {
		case entry, ok := <-feed:
			if ok {
				if entry != nil {
					*changes = append(*changes, entry)
					count++
				}
			} else {
				return errors.New("Non-entry returned on feed.")
			}
			if count == numEntries {
				return nil
			}
		case <-time.After(maxWaitTime):
			timeout = true
		}
	}
	if count != numEntries {
		return fmt.Errorf("appendFromFeed expected %d entries but only received %d.  Timeout: %v", numEntries, count, timeout)
	}
	return nil

}

func readNextFromFeed(feed <-chan (*ChangeEntry), timeout time.Duration) (*ChangeEntry, error) {

	select {
	case entry, ok := <-feed:
		if ok {
			return entry, nil
		} else {
			log.Printf("Non-entry error (%v): %v", ok, entry)
			return nil, errors.New("Non-entry returned on feed.")
		}
	case <-time.After(timeout):
		return nil, errors.New("Timeout waiting for entry")
	}

}

// Repro SG #2633
//
// Create doc1 w/ unused sequences 1, actual sequence 3.
// Create doc2 w/ sequence 2, channel ABC
// Send feed event for doc2. This won't trigger notifyChange, as buffering is waiting for seq 1
// Send feed event for doc1. This should trigger caching for doc2, and trigger notifyChange for channel ABC.
//
// Verify that notifyChange for channel ABC was sent.
func TestLateArrivingSequenceTriggersOnChange(t *testing.T) {

	// -------- Test setup ----------------

	if base.TestUseXattrs() {
		t.Skip("This test only works with in-document metadata")
	}

	// Enable relevant logging
	base.SetUpTestLogging(t, base.LevelInfo, base.KeyCache, base.KeyChanges)

	// Create a test db that uses channel cache
	options := DefaultCacheOptions()
	options.ChannelCacheOptions.ChannelCacheMinLength = 600
	options.ChannelCacheOptions.ChannelCacheMaxLength = 600

	db, ctx := setupTestDBWithCacheOptions(t, options)
	defer db.Close(ctx)

	collection := db.GetSingleDatabaseCollection()
	collectionID := collection.GetCollectionID()

	// -------- Setup notifyChange callback ----------------

	//  Detect whether the 2nd was ignored using an notifyChange listener callback and make sure it was not added to the ABC channel
	waitForOnChangeCallback := sync.WaitGroup{}
	waitForOnChangeCallback.Add(1)
	collection.changeCache.notifyChange = func(chans channels.Set) {
		expectedChan := channels.NewID("ABC", collectionID)
		for ch := range chans {
			if ch == expectedChan {
				waitForOnChangeCallback.Done()
			}
		}

	}

	// -------- Perform actions ----------------

	// Create doc1 w/ unused sequences 1, actual sequence 3.
	doc1Id := "doc1Id"
	doc1 := Document{
		ID: doc1Id,
	}
	doc1.SyncData = SyncData{
		UnusedSequences: []uint64{
			1,
		},
		CurrentRev: "1-abc",
		Sequence:   3,
	}
	doc1Bytes, err := doc1.MarshalJSON()
	assert.NoError(t, err, "Unexpected error")

	// Create doc2 w/ sequence 2, channel ABC
	doc2Id := "doc2Id"
	doc2 := Document{
		ID: doc2Id,
	}
	channelMap := channels.ChannelMap{
		"ABC": nil,
	}
	doc2.SyncData = SyncData{
		CurrentRev: "1-cde",
		Sequence:   2,
		Channels:   channelMap,
	}
	doc2Bytes, err := doc2.MarshalJSON()
	assert.NoError(t, err, "Unexpected error")

	// Send feed event for doc2. This won't trigger notifyChange, as buffering is waiting for seq 1
	feedEventDoc2 := sgbucket.FeedEvent{
		Synchronous:  true,
		Key:          []byte(doc2Id),
		Value:        doc2Bytes,
		CollectionID: collectionID,
	}
	collection.changeCache.DocChanged(feedEventDoc2)

	// Send feed event for doc1. This should trigger caching for doc2, and trigger notifyChange for channel ABC.
	feedEventDoc1 := sgbucket.FeedEvent{
		Synchronous:  true,
		Key:          []byte(doc1Id),
		Value:        doc1Bytes,
		CollectionID: collectionID,
	}
	collection.changeCache.DocChanged(feedEventDoc1)

	// -------- Wait for waitgroup ----------------

	// Block until the notifyChange callback was invoked with the expected channels.
	// If the callback is never called back with expected, will block forever.
	waitForOnChangeCallback.Wait()

}

// Trigger initialization of empty cache, then write and validate a subsequent changes request returns expected data.
func TestInitializeEmptyCache(t *testing.T) {

	base.SetUpTestLogging(t, base.LevelInfo, base.KeyChanges)

	// Increase the cache max size
	cacheOptions := DefaultCacheOptions()
	cacheOptions.ChannelCacheMaxLength = 50

	db, ctx := setupTestDBWithCacheOptions(t, cacheOptions)
	defer db.Close(ctx)
<<<<<<< HEAD
	db.ChannelMapper = channels.NewDefaultChannelMapper(&db.V8VMs)
=======
	db.ChannelMapper = channels.NewDefaultChannelMapper()
	collection := db.GetSingleDatabaseCollectionWithUser()
>>>>>>> 092dc95a

	cacheWaiter := db.NewDCPCachingCountWaiter(t)
	docCount := 0
	// Write docs to non-queried channel first, to increase cache.nextSequence
	for i := 0; i < 10; i++ {
		channels := []string{"islands"}
		body := Body{"serialnumber": int64(i), "channels": channels}
		docID := fmt.Sprintf("loadCache-ch-%d", i)
		_, _, err := collection.Put(ctx, docID, body)
		assert.NoError(t, err, "Couldn't create document")
		docCount++
	}

	// Issue getChanges for empty channel
	changes, err := collection.GetChanges(ctx, channels.BaseSetOf(t, "zero"), getChangesOptionsWithCtxOnly())
	assert.NoError(t, err, "Couldn't GetChanges")
	changesCount := len(changes)
	assert.Equal(t, 0, changesCount)

	// Write some documents to channel zero
	for i := 0; i < 10; i++ {
		channels := []string{"zero"}
		body := Body{"serialnumber": int64(i), "channels": channels}
		docID := fmt.Sprintf("loadCache-z-%d", i)
		_, _, err := collection.Put(ctx, docID, body)
		assert.NoError(t, err, "Couldn't create document")
		docCount++
	}

	cacheWaiter.Add(docCount)
	cacheWaiter.Wait()

	changes, err = collection.GetChanges(ctx, channels.BaseSetOf(t, "zero"), getChangesOptionsWithCtxOnly())
	assert.NoError(t, err, "Couldn't GetChanges")
	changesCount = len(changes)
	assert.Equal(t, 10, changesCount)
}

// Trigger initialization of the channel cache under load via getChanges.  Ensures validFrom handling correctly
// sets query/cache boundaries
func TestInitializeCacheUnderLoad(t *testing.T) {

	base.SetUpTestLogging(t, base.LevelInfo, base.KeyChanges)

	// Increase the cache max size
	cacheOptions := DefaultCacheOptions()
	cacheOptions.ChannelCacheMaxLength = 50

	db, ctx := setupTestDBWithCacheOptions(t, cacheOptions)
	defer db.Close(ctx)
<<<<<<< HEAD
	db.ChannelMapper = channels.NewDefaultChannelMapper(&db.V8VMs)
=======
	db.ChannelMapper = channels.NewDefaultChannelMapper()
	collection := db.GetSingleDatabaseCollectionWithUser()
>>>>>>> 092dc95a

	// Writes [docCount] documents.  Use wait group (writesDone)to identify when all docs have been written.
	// Use another waitGroup (writesInProgress) to trigger getChanges midway through writes
	docCount := 1000
	inProgressCount := 100

	cacheWaiter := db.NewDCPCachingCountWaiter(t)
	cacheWaiter.Add(docCount)
	var writesInProgress sync.WaitGroup
	writesInProgress.Add(inProgressCount)

	// Start writing docs
	go func() {
		for i := 0; i < docCount; i++ {
			channels := []string{"zero"}
			body := Body{"serialnumber": int64(i), "channels": channels}
			docID := fmt.Sprintf("loadCache-%d", i)
			_, _, err := collection.Put(ctx, docID, body)
			require.NoError(t, err, "Couldn't create document")
			if i < inProgressCount {
				writesInProgress.Done()
			}
		}
	}()

	// Wait for writes to be in progress, then getChanges for channel zero
	writesInProgress.Wait()
	changes, err := collection.GetChanges(ctx, channels.BaseSetOf(t, "zero"), getChangesOptionsWithCtxOnly())
	require.NoError(t, err, "Couldn't GetChanges")
	firstChangesCount := len(changes)
	var lastSeq SequenceID
	if firstChangesCount > 0 {
		lastSeq = changes[len(changes)-1].Seq
	}

	// Wait for all writes to be cached, then getChanges again
	cacheWaiter.Wait()

	changes, err = collection.GetChanges(ctx, channels.BaseSetOf(t, "zero"), getChangesOptionsWithSeq(lastSeq))
	require.NoError(t, err, "Couldn't GetChanges")
	secondChangesCount := len(changes)
	assert.Equal(t, docCount, firstChangesCount+secondChangesCount)

}

// Verify that notifyChange for channel zero is sent even when the channel isn't active in the cache.
func TestNotifyForInactiveChannel(t *testing.T) {

	// Enable relevant logging
	base.SetUpTestLogging(t, base.LevelInfo, base.KeyCache, base.KeyDCP)

	db, ctx := setupTestDB(t)
	defer db.Close(ctx)

	collection := db.GetSingleDatabaseCollectionWithUser()
	collectionID := collection.GetCollectionID()

	// -------- Setup notifyChange callback ----------------

	notifyChannel := make(chan struct{})
	collection.changeCache.notifyChange = func(chans channels.Set) {
		expectedChan := channels.NewID("zero", collectionID)
		if chans.Contains(expectedChan) {
			notifyChannel <- struct{}{}
		}
	}

	// Write a document to channel zero
	body := Body{"channels": []string{"zero"}}
	_, _, err := collection.Put(ctx, "inactiveCacheNotify", body)
	assert.NoError(t, err)

	// Wait for notify to arrive
	select {
	case <-notifyChannel:
		// success
	case <-time.After(10 * time.Second):
		assert.Fail(t, "Timed out waiting for notify to fire")
	}

}

// logChangesResponse helper function, useful to dump changes response during test development.
func logChangesResponse(changes []*ChangeEntry) {
	log.Printf("Changes response:")
	for _, change := range changes {
		var rev string
		if len(change.Changes) > 0 {
			rev, _ = change.Changes[0]["rev"]
		}
		log.Printf("  seq: %v id:%v rev:%s", change.Seq, change.ID, rev)
	}

}

func TestMaxChannelCacheConfig(t *testing.T) {
	channelCacheMaxChannels := []int{10, 50000, 100000}

	for _, val := range channelCacheMaxChannels {
		t.Run(fmt.Sprintf("TestMaxChannelCacheConfig-%d", val), func(t *testing.T) {
			options := DefaultCacheOptions()
			options.ChannelCacheOptions.MaxNumChannels = val
			db, ctx := setupTestDBWithCacheOptions(t, options)
			assert.Equal(t, val, db.DatabaseContext.Options.CacheOptions.MaxNumChannels)
			defer db.Close(ctx)
		})
	}
}

// Validates InsertPendingEntries timing
func TestChangeCache_InsertPendingEntries(t *testing.T) {

	if base.TestUseXattrs() {
		t.Skip("This test does not work with XATTRs due to calling WriteDirect().  Skipping.")
	}

	base.SetUpTestLogging(t, base.LevelDebug, base.KeyCache, base.KeyChanges)

	cacheOptions := DefaultCacheOptions()
	cacheOptions.CachePendingSeqMaxWait = 100 * time.Millisecond

	db, ctx := setupTestDBWithCacheOptions(t, cacheOptions)
	defer db.Close(ctx)

	db.ChannelMapper = channels.NewDefaultChannelMapper(&db.V8VMs)

	// Create a user with access to some channels
	authenticator := db.Authenticator(ctx)
	user, _ := authenticator.NewUser("naomi", "letmein", channels.BaseSetOf(t, "ABC", "PBS", "NBC", "TBS"))
	require.NoError(t, authenticator.Save(user))

	// Simulate seq 3 + 4 being delayed - write 1,2,5,6
	WriteDirect(db, []string{"ABC", "NBC"}, 1)
	WriteDirect(db, []string{"ABC"}, 2)
	WriteDirect(db, []string{"ABC", "PBS"}, 5)
	WriteDirect(db, []string{"ABC", "PBS"}, 6)

	// wait for InsertPendingEntries to fire, move 3 and 4 to skipped and get seqs 5 + 6
	collection := db.GetSingleDatabaseCollectionWithUser()
	require.NoError(t, collection.changeCache.waitForSequence(ctx, 6, base.DefaultWaitForSequence))

}

// Generator for processEntry
type testProcessEntryFeed struct {
	nextSeq     uint64
	channelMaps []channels.ChannelMap
	sources     []uint64 // Used for non-sequential sequence delivery when numSources > 1
	fixedTime   time.Time
}

func NewTestProcessEntryFeed(numChannels int, numSources int) *testProcessEntryFeed {

	feed := &testProcessEntryFeed{
		fixedTime: time.Now(),
		sources:   make([]uint64, numSources),
	}

	feed.channelMaps = make([]channels.ChannelMap, numChannels)
	for i := 0; i < numChannels; i++ {
		channelName := fmt.Sprintf("channel_%d", i)
		feed.channelMaps[i] = channels.ChannelMap{
			channelName: nil,
		}
	}

	feed.reset()
	return feed
}

// Reset sets nextSeq to 1, and reseeds sources
func (f *testProcessEntryFeed) reset() {
	f.nextSeq = 1
	// Seed sources with sequences 1..numSources
	for i := 0; i < len(f.sources); i++ {
		f.sources[i] = f.nextSeq
		f.nextSeq++
	}
}

func (f *testProcessEntryFeed) Next() *LogEntry {

	// Select the next sequence from a source at random.  Simulates unordered global sequences arriving over DCP
	sourceIndex := rand.Intn(len(f.sources))
	entrySeq := f.sources[sourceIndex]
	f.sources[sourceIndex] = f.nextSeq
	f.nextSeq++

	return &LogEntry{
		Sequence:     entrySeq,
		DocID:        fmt.Sprintf("doc_%d", entrySeq),
		RevID:        "1-abcdefabcdefabcdef",
		Channels:     f.channelMaps[rand.Intn(len(f.channelMaps))],
		TimeReceived: f.fixedTime,
		TimeSaved:    f.fixedTime,
	}
}

// Cases for ProcessEntry benchmarking
//   - single thread, ordered sequence arrival, non-initialized cache, 100 channels
//   - single thread, ordered sequence arrival, initialized cache, 100 channels
//   - single thread, unordered sequence arrival, non-initialized cache, 100 channels
//   - single thread, unordered sequence arrival, initialized cache, 100 channels
//   - multiple threads, unordered sequence arrival, initialized cache, 100 channels
// other:
//   - non-unique doc ids?

func BenchmarkProcessEntry(b *testing.B) {
	base.SetUpBenchmarkLogging(b, base.LevelError, base.KeyCache, base.KeyChanges)
	processEntryBenchmarks := []struct {
		name           string
		feed           *testProcessEntryFeed
		warmCacheCount int
	}{
		{
			"SingleThread_OrderedFeed_NoActiveChannels",
			NewTestProcessEntryFeed(100, 1),
			0,
		},
		{
			"SingleThread_OrderedFeed_ActiveChannels",
			NewTestProcessEntryFeed(100, 1),
			100,
		},
		{
			"SingleThread_OrderedFeed_ManyActiveChannels",
			NewTestProcessEntryFeed(35000, 1),
			35000,
		},
		{
			"SingleThread_NonOrderedFeed_NoActiveChannels",
			NewTestProcessEntryFeed(100, 10),
			0,
		},
		{
			"SingleThread_NonOrderedFeed_ActiveChannels",
			NewTestProcessEntryFeed(100, 10),
			100,
		},
		{
			"SingleThread_NonOrderedFeed_ManyActiveChannels",
			NewTestProcessEntryFeed(35000, 10),
			35000,
		},
	}

	for _, bm := range processEntryBenchmarks {
		b.Run(bm.name, func(b *testing.B) {
			ctx := base.TestCtx(b)
			context, err := NewDatabaseContext(ctx, "db", base.GetTestBucket(b), false, DatabaseContextOptions{})
			require.NoError(b, err)
			defer context.Close(ctx)

			collection := context.GetSingleDatabaseCollection()
			collectionID := collection.GetCollectionID()

			ctx = context.AddDatabaseLogContext(ctx)
			changeCache := &changeCache{}
			if err := changeCache.Init(ctx, collection, context.channelCache, nil, nil); err != nil {
				log.Printf("Init failed for changeCache: %v", err)
				b.Fail()
			}

			if err := changeCache.Start(0); err != nil {
				log.Printf("Start error for changeCache: %v", err)
				b.Fail()
			}
			defer changeCache.Stop()

			require.NoError(b, err)
			if bm.warmCacheCount > 0 {
				for i := 0; i < bm.warmCacheCount; i++ {
					channel := channels.NewID(fmt.Sprintf("channel_%d", i), collectionID)
					_, err := changeCache.GetChanges(channel, getChangesOptionsWithZeroSeq())
					if err != nil {
						log.Printf("GetChanges failed for changeCache: %v", err)
						b.Fail()
					}
				}

			}
			bm.feed.reset()

			b.ResetTimer()
			for i := 0; i < b.N; i++ {
				entry := bm.feed.Next()
				_ = changeCache.processEntry(entry)
			}
		})
	}
}

type testDocChangedFeed struct {
	nextSeq      uint64
	channelNames []string
	sources      []uint64 // Used for non-sequential sequence delivery when numSources > 1
	fixedTime    time.Time
}

func NewTestDocChangedFeed(numChannels int, numSources int) *testDocChangedFeed {

	feed := &testDocChangedFeed{
		fixedTime: time.Now(),
		sources:   make([]uint64, numSources),
	}
	feed.channelNames = make([]string, numChannels)
	for i := 0; i < numChannels; i++ {
		feed.channelNames[i] = fmt.Sprintf("channel_%d", i)
	}
	feed.reset()
	return feed
}

// Reset sets nextSeq to 1, and reseeds sources
func (f *testDocChangedFeed) reset() {
	f.nextSeq = 1
	// Seed sources with sequences 1..numSources
	for i := 0; i < len(f.sources); i++ {
		f.sources[i] = f.nextSeq
		f.nextSeq++
	}
}

// makeFeedBytes creates a DCP mutation message w/ xattr (reverse of parseXattrStreamData)
func makeFeedBytes(xattrKey, xattrValue, docValue string) []byte {
	xattrKeyBytes := []byte(xattrKey)
	xattrValueBytes := []byte(xattrValue)
	docValueBytes := []byte(docValue)
	separator := []byte("\x00")

	xattrBytes := xattrKeyBytes
	xattrBytes = append(xattrBytes, separator...)
	xattrBytes = append(xattrBytes, xattrValueBytes...)
	xattrBytes = append(xattrBytes, separator...)
	xattrLength := len(xattrBytes) + 4 // +4, to include storage for the length bytes

	totalXattrLengthBytes := make([]byte, 4)
	binary.BigEndian.PutUint32(totalXattrLengthBytes, uint32(xattrLength))
	syncXattrLengthBytes := make([]byte, 4)
	binary.BigEndian.PutUint32(syncXattrLengthBytes, uint32(xattrLength))

	feedBytes := totalXattrLengthBytes
	feedBytes = append(feedBytes, syncXattrLengthBytes...)
	feedBytes = append(feedBytes, xattrBytes...)
	feedBytes = append(feedBytes, docValueBytes...)
	return feedBytes
}

func TestMakeFeedBytes(t *testing.T) {

	rawBytes := makeFeedBytes(base.SyncPropertyName, `{"rev":"foo"}`, `{"k":"val"}`)

	body, xattr, _, err := parseXattrStreamData(base.SyncXattrName, "", rawBytes)
	assert.NoError(t, err)
	require.Len(t, body, 11)
	require.Len(t, xattr, 13)

}

var feedDoc1kFormat = `{
    "index": 0,
    "guid": "bc22f4d5-e13f-4b64-9397-2afd5a843c4d",
    "isActive": false,
    "balance": "$1,168.62",
    "picture": "http://placehold.it/32x32",
    "age": 20,
    "eyeColor": "green",
    "name": "Miranda Kline",
    "company": "COMTREK",
    "email": "mirandakline@comtrek.com",
    "phone": "+1 (831) 408-2162",
    "address": "701 Devon Avenue, Ballico, Alabama, 9673",
    "about": "Minim ea esse dolor ex laborum do velit cupidatat tempor do qui. Aliqua consequat consectetur esse officia ullamco velit labore irure ea non proident. Tempor elit nostrud deserunt in ullamco pariatur enim pariatur et. Veniam fugiat ad mollit ut mollit aute adipisicing aliquip veniam consectetur incididunt. Id cupidatat duis cupidatat quis amet elit sit sit esse velit pariatur do. Excepteur tempor labore esse adipisicing laborum sit enim incididunt quis sint fugiat commodo Lorem. Dolore laboris quis ex do.\r\n",
    "registered": "2016-09-16T12:08:17 +07:00",
    "latitude": -14.616751,
    "longitude": 175.689016,
    "channels": [
      "%s"
    ],
    "friends": [
      {
        "id": 0,
        "name": "Wise Hewitt"
      },
      {
        "id": 1,
        "name": "Winnie Schultz"
      },
      {
        "id": 2,
        "name": "Browning Carlson"
      }
    ],
    "greeting": "Hello, Miranda Kline! You have 4 unread messages.",
    "favoriteFruit": "strawberry"
  }`

func (f *testDocChangedFeed) Next() sgbucket.FeedEvent {

	// Select the next sequence from a source at random.  Simulates unordered global sequences arriving over DCP
	sourceIndex := rand.Intn(len(f.sources))
	entrySeq := f.sources[sourceIndex]
	f.sources[sourceIndex] = f.nextSeq
	f.nextSeq++

	channelName := f.channelNames[rand.Intn(len(f.channelNames))]
	// build value, including xattr
	xattrValue := fmt.Sprintf(`{"rev":"1-d938e0614de222fe04463b9654e93156","sequence":%d,"recent_sequences":[%d],"history":{"revs":["1-d938e0614de222fe04463b9654e93156"],"parents":[-1],"channels":[["%s"]]},"channels":{"%s":null},"cas":"0x0000aeed831bd415","value_crc32c":"0x8aa182c1","time_saved":"2019-11-04T16:07:03.300815-08:00"}`,
		entrySeq,
		entrySeq,
		channelName,
		channelName,
	)
	docBody := fmt.Sprintf(`{"channels":["%s"]}`, channelName)
	// docBody := fmt.Sprintf(feedDoc1kFormat, channelName)
	value := makeFeedBytes(base.SyncXattrName, xattrValue, docBody)

	return sgbucket.FeedEvent{
		Opcode:       sgbucket.FeedOpMutation,
		Key:          []byte(fmt.Sprintf("doc_%d", entrySeq)),
		Value:        value,
		DataType:     base.MemcachedDataTypeXattr,
		Cas:          192335130121237, // 0x0000aeed831bd415
		Expiry:       0,
		Synchronous:  true,
		TimeReceived: time.Now(),
		VbNo:         0,
	}
}

// Cases for DocChanged benchmarking
//   - single thread, ordered sequence arrival, non-initialized cache, 100 channels
//   - single thread, ordered sequence arrival, initialized cache, 100 channels
//   - single thread, unordered sequence arrival, non-initialized cache, 100 channels
//   - single thread, unordered sequence arrival, initialized cache, 100 channels
//   - multiple threads, unordered sequence arrival, initialized cache, 100 channels
// other:
//   - non-unique doc ids?

func BenchmarkDocChanged(b *testing.B) {
	base.SetUpBenchmarkLogging(b, base.LevelError, base.KeyCache, base.KeyChanges)
	processEntryBenchmarks := []struct {
		name           string
		feed           *testDocChangedFeed
		warmCacheCount int
	}{
		{
			"SingleThread_OrderedFeed_NoActiveChannels",
			NewTestDocChangedFeed(100, 1),
			0,
		},
		{
			"SingleThread_OrderedFeed_ActiveChannels",
			NewTestDocChangedFeed(100, 1),
			100,
		},
		{
			"SingleThread_OrderedFeed_ManyActiveChannels",
			NewTestDocChangedFeed(35000, 1),
			35000,
		},
		{
			"SingleThread_NonOrderedFeed_NoActiveChannels",
			NewTestDocChangedFeed(100, 10),
			0,
		},
		{
			"SingleThread_NonOrderedFeed_ActiveChannels",
			NewTestDocChangedFeed(100, 10),
			100,
		},
		{
			"SingleThread_NonOrderedFeed_ManyActiveChannels",
			NewTestDocChangedFeed(35000, 10),
			35000,
		},
	}

	for _, bm := range processEntryBenchmarks {
		b.Run(bm.name, func(b *testing.B) {
			ctx := base.TestCtx(b)
			context, err := NewDatabaseContext(ctx, "db", base.GetTestBucket(b), false, DatabaseContextOptions{})
			require.NoError(b, err)
			defer context.Close(ctx)

			collection := context.GetSingleDatabaseCollection()
			collectionID := collection.GetCollectionID()

			ctx = context.AddDatabaseLogContext(ctx)
			changeCache := &changeCache{}
			if err := changeCache.Init(ctx, collection, context.channelCache, nil, nil); err != nil {
				log.Printf("Init failed for changeCache: %v", err)
				b.Fail()
			}
			if err := changeCache.Start(0); err != nil {
				log.Printf("Start error for changeCache: %v", err)
				b.Fail()
			}
			defer changeCache.Stop()

			require.NoError(b, err)
			if bm.warmCacheCount > 0 {
				for i := 0; i < bm.warmCacheCount; i++ {
					channel := channels.NewID(fmt.Sprintf("channel_%d", i), collectionID)
					_, err := changeCache.GetChanges(channel, getChangesOptionsWithZeroSeq())
					if err != nil {
						log.Printf("GetChanges failed for changeCache: %v", err)
						b.Fail()
					}
				}

			}

			bm.feed.reset()

			b.ResetTimer()
			for i := 0; i < b.N; i++ {
				feedEntry := bm.feed.Next()
				changeCache.DocChanged(feedEntry)
			}

			// log.Printf("maxNumPending: %v", changeCache.context.DbStats.StatsCblReplicationPull().Get(base.StatKeyMaxPending))
			// log.Printf("cachingCount: %v", changeCache.context.DbStats.StatsDatabase().Get(base.StatKeyDcpCachingCount))
		})
	}
}<|MERGE_RESOLUTION|>--- conflicted
+++ resolved
@@ -567,14 +567,10 @@
 
 	db, ctx := setupTestDB(t)
 	defer db.Close(ctx)
-<<<<<<< HEAD
-	db.ChannelMapper = channels.NewDefaultChannelMapper(&db.V8VMs)
-=======
 
 	collection := db.GetSingleDatabaseCollection()
 	collectionID := collection.GetCollectionID()
-	db.ChannelMapper = channels.NewDefaultChannelMapper()
->>>>>>> 092dc95a
+	db.ChannelMapper = channels.NewDefaultChannelMapper(&db.V8VMs)
 
 	// Simulate seq 1 (user doc) being delayed - write 2 first
 	WriteDirect(db, []string{"ABC"}, 2)
@@ -1452,12 +1448,8 @@
 	db, ctx := setupTestDBWithCacheOptions(t, options)
 	defer db.Close(ctx)
 
-<<<<<<< HEAD
 	db.ChannelMapper = channels.NewDefaultChannelMapper(&db.V8VMs)
-=======
-	db.ChannelMapper = channels.NewDefaultChannelMapper()
 	collection := db.GetSingleDatabaseCollectionWithUser()
->>>>>>> 092dc95a
 
 	// Create a user with access to channel ABC
 	authenticator := db.Authenticator(ctx)
@@ -1767,12 +1759,8 @@
 
 	db, ctx := setupTestDBWithCacheOptions(t, cacheOptions)
 	defer db.Close(ctx)
-<<<<<<< HEAD
 	db.ChannelMapper = channels.NewDefaultChannelMapper(&db.V8VMs)
-=======
-	db.ChannelMapper = channels.NewDefaultChannelMapper()
 	collection := db.GetSingleDatabaseCollectionWithUser()
->>>>>>> 092dc95a
 
 	cacheWaiter := db.NewDCPCachingCountWaiter(t)
 	docCount := 0
@@ -1823,12 +1811,8 @@
 
 	db, ctx := setupTestDBWithCacheOptions(t, cacheOptions)
 	defer db.Close(ctx)
-<<<<<<< HEAD
 	db.ChannelMapper = channels.NewDefaultChannelMapper(&db.V8VMs)
-=======
-	db.ChannelMapper = channels.NewDefaultChannelMapper()
 	collection := db.GetSingleDatabaseCollectionWithUser()
->>>>>>> 092dc95a
 
 	// Writes [docCount] documents.  Use wait group (writesDone)to identify when all docs have been written.
 	// Use another waitGroup (writesInProgress) to trigger getChanges midway through writes
