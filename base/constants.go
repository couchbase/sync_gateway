--- conflicted
+++ resolved
@@ -28,13 +28,6 @@
 	kTestCouchbaseServerURL = "couchbase://localhost"
 	kTestWalrusURL          = rosmar.InMemoryURL
 
-<<<<<<< HEAD
-	// These settings are used when running unit tests against a live Couchbase Server to create/flush buckets
-	DefaultCouchbaseAdministrator = "Administrator"
-	DefaultCouchbasePassword      = "password"
-
-=======
->>>>>>> 1f365a4f
 	// Env variable to enable user to override the Couchbase Server URL used in tests
 	TestEnvCouchbaseServerUrl = "SG_TEST_COUCHBASE_SERVER_URL"
 	TestEnvWalrusUrl          = "SG_TEST_ROSMAR_URL"
