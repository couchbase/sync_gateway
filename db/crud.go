//  Copyright 2012-Present Couchbase, Inc.
//
//  Use of this software is governed by the Business Source License included
//  in the file licenses/BSL-Couchbase.txt.  As of the Change Date specified
//  in that file, in accordance with the Business Source License, use of this
//  software will be governed by the Apache License, Version 2.0, included in
//  the file licenses/APL2.txt.

package db

import (
	"bytes"
	"context"
	"fmt"
	"math"
	"net/http"
	"strings"
	"time"

	sgbucket "github.com/couchbase/sg-bucket"
	"github.com/couchbase/sync_gateway/auth"
	"github.com/couchbase/sync_gateway/base"
	"github.com/couchbase/sync_gateway/channels"
	"github.com/pkg/errors"
)

const (
	kMaxRecentSequences            = 20    // Maximum number of sequences stored in RecentSequences before pruning is triggered
	kMinRecentSequences            = 5     // Minimum number of sequences that should be left stored in RecentSequences during compaction
	unusedSequenceWarningThreshold = 10000 // Warn when releasing more than this many sequences due to existing sequence on the document
)

// ErrForbidden is returned when the user requests a document without a revision that they do not have access to.
// this is different from a client specifically requesting a revision they know about, which are treated as a _removal.
var ErrForbidden = base.HTTPErrorf(403, "forbidden")

var ErrMissing = base.HTTPErrorf(404, "missing")
var ErrDeleted = base.HTTPErrorf(404, "deleted")

// ////// READING DOCUMENTS:

func realDocID(docid string) string {
	if len(docid) > 250 {
		return "" // Invalid doc IDs
	}
	if strings.HasPrefix(docid, "_") {
		return "" // Disallow "_" prefix, which is for special docs
	}
	return docid
}

<<<<<<< HEAD
// GetDocument with raw returns the document from the bucket. This may perform an on-demand import.
=======
// getRevSeqNo fetches the revSeqNo for a document, using the virtual xattr if available. Returns the cas from this fetch.
func (c *DatabaseCollection) getRevSeqNo(ctx context.Context, docID string) (revSeqNo, cas uint64, err error) {
	xattrs, cas, err := c.dataStore.GetXattrs(ctx, docID, []string{base.VirtualXattrRevSeqNo})
	if err != nil {
		return 0, 0, err
	}
	revSeqNo, err = unmarshalRevSeqNo(xattrs[base.VirtualXattrRevSeqNo])
	return revSeqNo, cas, err
}

>>>>>>> 8acc6c28
func (c *DatabaseCollection) GetDocument(ctx context.Context, docid string, unmarshalLevel DocumentUnmarshalLevel) (doc *Document, err error) {
	doc, _, err = c.GetDocumentWithRaw(ctx, docid, unmarshalLevel)
	return doc, err
}

// GetDocumentWithRaw returns the document from the bucket. This may perform an on-demand import.
func (c *DatabaseCollection) GetDocumentWithRaw(ctx context.Context, docid string, unmarshalLevel DocumentUnmarshalLevel) (doc *Document, rawBucketDoc *sgbucket.BucketDocument, err error) {
	key := realDocID(docid)
	if key == "" {
		return nil, nil, base.HTTPErrorf(400, "Invalid doc ID")
	}
	if c.UseXattrs() {
		doc, rawBucketDoc, err = c.GetDocWithXattrs(ctx, key, unmarshalLevel)
		if err != nil {
			return nil, nil, err
		}
		isSgWrite, crc32Match, _ := doc.IsSGWrite(ctx, rawBucketDoc.Body)
		if crc32Match {
			c.dbStats().Database().Crc32MatchCount.Add(1)
		}

		// If existing doc wasn't an SG Write, import the doc.
		if !isSgWrite {
<<<<<<< HEAD
			var importErr error
			doc, importErr = c.OnDemandImportForGet(ctx, docid, doc, rawBucketDoc.Body, rawBucketDoc.Xattrs, rawBucketDoc.Cas)
			if importErr != nil {
				return nil, nil, importErr
			}
			// nil, nil returned when ErrImportCancelled is swallowed by importDoc switch
			if doc == nil {
				return nil, nil, base.ErrNotFound
=======
			// reload to get revseqno for on-demand import
			doc, rawBucketDoc, err = c.getDocWithXattrs(ctx, key, append(c.syncGlobalSyncAndUserXattrKeys(), base.VirtualXattrRevSeqNo), unmarshalLevel)
			if err != nil {
				return nil, nil, err
			}
			isSgWrite, _, _ := doc.IsSGWrite(ctx, rawBucketDoc.Body)
			if !isSgWrite {
				var importErr error
				doc, importErr = c.OnDemandImportForGet(ctx, docid, rawBucketDoc.Body, doc.RevSeqNo, rawBucketDoc.Xattrs, rawBucketDoc.Cas)
				if importErr != nil {
					return nil, nil, importErr
				}
				// nil, nil returned when ErrImportCancelled is swallowed by importDoc switch
				if doc == nil {
					return nil, nil, base.ErrNotFound
				}
>>>>>>> 8acc6c28
			}
		}
		if !doc.HasValidSyncData() {
			return nil, nil, base.HTTPErrorf(404, "Not imported")
		}
	} else {
		rawDoc, cas, getErr := c.dataStore.GetRaw(key)
		if getErr != nil {
			return nil, nil, getErr
		}

		doc, err = unmarshalDocument(key, rawDoc)
		if err != nil {
			return nil, nil, err
		}

		if !doc.HasValidSyncData() {
			// Check whether doc has been upgraded to use xattrs
			upgradeDoc, _ := c.checkForUpgrade(ctx, docid, unmarshalLevel)
			if upgradeDoc == nil {
				return nil, nil, base.HTTPErrorf(404, "Not imported")
			}
			doc = upgradeDoc
		}

		rawBucketDoc = &sgbucket.BucketDocument{
			Body: rawDoc,
			Cas:  cas,
		}
	}

	return doc, rawBucketDoc, nil
}

// GetDocWithXattrs retrieves a document from the bucket, including sync gateway metadta xattrs, and the user xattr, if specified.
func (c *DatabaseCollection) GetDocWithXattrs(ctx context.Context, key string, unmarshalLevel DocumentUnmarshalLevel) (doc *Document, rawBucketDoc *sgbucket.BucketDocument, err error) {
	return c.getDocWithXattrs(ctx, key, c.syncGlobalSyncAndUserXattrKeys(), unmarshalLevel)
}

// GetDocWithXattrs retrieves a document from the bucket, including sync gateway metadta xattrs, and the user xattr, if specified. Arbitrary xattrs can be passed into this function to allow VirtualXattrRevSeqNo to be returned and set on Document.
func (c *DatabaseCollection) getDocWithXattrs(ctx context.Context, key string, xattrKeys []string, unmarshalLevel DocumentUnmarshalLevel) (doc *Document, rawBucketDoc *sgbucket.BucketDocument, err error) {
	rawBucketDoc = &sgbucket.BucketDocument{}
	var getErr error
	rawBucketDoc.Body, rawBucketDoc.Xattrs, rawBucketDoc.Cas, getErr = c.dataStore.GetWithXattrs(ctx, key, xattrKeys)
	if getErr != nil {
		return nil, nil, getErr
	}

	var unmarshalErr error
	doc, unmarshalErr = c.unmarshalDocumentWithXattrs(ctx, key, rawBucketDoc.Body, rawBucketDoc.Xattrs, rawBucketDoc.Cas, unmarshalLevel)
	if unmarshalErr != nil {
		return nil, nil, unmarshalErr
	}

	return doc, rawBucketDoc, nil
}

// This gets *just* the Sync Metadata (_sync field) rather than the entire doc, for efficiency reasons.
func (c *DatabaseCollection) GetDocSyncData(ctx context.Context, docid string) (SyncData, error) {

	emptySyncData := SyncData{}
	key := realDocID(docid)
	if key == "" {
		return emptySyncData, base.HTTPErrorf(400, "Invalid doc ID")
	}

	if c.UseXattrs() {
		// Retrieve doc and xattr from bucket, unmarshal only xattr.
		// Triggers on-demand import when document xattr doesn't match cas.
		rawDoc, xattrs, cas, getErr := c.dataStore.GetWithXattrs(ctx, key, c.syncGlobalSyncAndUserXattrKeys())
		if getErr != nil {
			return emptySyncData, getErr
		}

		// Unmarshal xattr only
		doc, unmarshalErr := c.unmarshalDocumentWithXattrs(ctx, docid, nil, xattrs, cas, DocUnmarshalSync)
		if unmarshalErr != nil {
			return emptySyncData, unmarshalErr
		}

		isSgWrite, crc32Match, _ := doc.IsSGWrite(ctx, rawDoc)
		if crc32Match {
			c.dbStats().Database().Crc32MatchCount.Add(1)
		}

		// If existing doc wasn't an SG Write, import the doc.
		if !isSgWrite {
			var importErr error
<<<<<<< HEAD
			doc, importErr = c.OnDemandImportForGet(ctx, docid, doc, rawDoc, xattrs, cas)
=======

			doc, importErr = c.OnDemandImportForGet(ctx, docid, rawDoc, doc.RevSeqNo, xattrs, cas)
>>>>>>> 8acc6c28
			if importErr != nil {
				return emptySyncData, importErr
			}
		}

		return doc.SyncData, nil

	} else {
		// Non-xattr.  Retrieve doc from bucket, unmarshal metadata only.
		rawDocBytes, _, err := c.dataStore.GetRaw(key)
		if err != nil {
			return emptySyncData, err
		}

		docRoot := documentRoot{
			SyncData: &SyncData{History: make(RevTree)},
		}
		if err := base.JSONUnmarshal(rawDocBytes, &docRoot); err != nil {
			return emptySyncData, err
		}

		return *docRoot.SyncData, nil
	}

}

// unmarshalDocumentWithXattrs populates individual xattrs on unmarshalDocumentWithXattrs from a provided xattrs map
func (db *DatabaseCollection) unmarshalDocumentWithXattrs(ctx context.Context, docid string, data []byte, xattrs map[string][]byte, cas uint64, unmarshalLevel DocumentUnmarshalLevel) (doc *Document, err error) {
	return unmarshalDocumentWithXattrs(ctx, docid, data, xattrs[base.SyncXattrName], xattrs[base.VvXattrName], xattrs[base.MouXattrName], xattrs[db.userXattrKey()], xattrs[base.VirtualXattrRevSeqNo], xattrs[base.GlobalXattrName], cas, unmarshalLevel)

}

// This gets *just* the Sync Metadata (_sync field) rather than the entire doc, for efficiency
// reasons. Unlike GetDocSyncData it does not check for on-demand import; this means it does not
// need to read the doc body from the bucket.
func (db *DatabaseCollection) GetDocSyncDataNoImport(ctx context.Context, docid string, level DocumentUnmarshalLevel) (syncData SyncData, err error) {
	if db.UseXattrs() {
		var xattrs map[string][]byte
		var cas uint64
		xattrs, cas, err = db.dataStore.GetXattrs(ctx, docid, []string{base.SyncXattrName, base.VvXattrName})
		if err == nil {
			var doc *Document
			doc, err = db.unmarshalDocumentWithXattrs(ctx, docid, nil, xattrs, cas, level)
			if err == nil {
				syncData = doc.SyncData
			}
		}
	} else {
		if level == DocUnmarshalAll || level == DocUnmarshalSync || level == DocUnmarshalHistory {
			syncData.History = make(RevTree)
		}
		docRoot := documentRoot{
			SyncData: &syncData,
		}
		var rawDocBytes []byte
		if rawDocBytes, _, err = db.dataStore.GetRaw(docid); err == nil {
			if err = base.JSONUnmarshal(rawDocBytes, &docRoot); err == nil {
				// (unmarshaling populates `syncData` since `docRoot` points to it.)
				if !syncData.HasValidSyncData() {
					base.InfofCtx(ctx, base.KeyCRUD, "No valid sync data in doc %q; checking for xattrs", base.UD(docid))
					if upgradeDoc, _ := db.checkForUpgrade(ctx, docid, level); upgradeDoc != nil {
						// No valid sync data in doc, but doc has been upgraded to use xattrs
						syncData = upgradeDoc.SyncData
					} else {
						base.WarnfCtx(ctx, "No valid sync data nor xattrs in doc %q", base.UD(docid))
						err = base.HTTPErrorf(404, "Not imported")
					}
				}
			}
		}
	}
	return
}

// OnDemandImportForGet. Attempts to import the doc based on the provided id, contents and cas. ImportDocRaw does cas retry handling
// if the document gets updated after the initial retrieval attempt that triggered this.
<<<<<<< HEAD
func (c *DatabaseCollection) OnDemandImportForGet(ctx context.Context, docid string, doc *Document, rawDoc []byte, xattrs map[string][]byte, cas uint64) (docOut *Document, err error) {
=======
func (c *DatabaseCollection) OnDemandImportForGet(ctx context.Context, docid string, rawDoc []byte, revSeqNo uint64, xattrs map[string][]byte, cas uint64) (docOut *Document, err error) {
>>>>>>> 8acc6c28
	isDelete := rawDoc == nil
	importDb := DatabaseCollectionWithUser{DatabaseCollection: c, user: nil}
	var importErr error

<<<<<<< HEAD
	if syncDataErr := doc.validateSyncDataForImport(ctx, c.dbCtx, docid); syncDataErr != nil {
		return nil, syncDataErr
	}

	docOut, importErr = importDb.ImportDocRaw(ctx, docid, rawDoc, xattrs, isDelete, cas, nil, ImportOnDemand)
=======
	importOpts := importDocOptions{
		isDelete: isDelete,
		mode:     ImportOnDemand,
		revSeqNo: revSeqNo,
		expiry:   nil,
	}

	docOut, importErr = importDb.ImportDocRaw(ctx, docid, rawDoc, xattrs, importOpts, cas)
>>>>>>> 8acc6c28

	if importErr == base.ErrImportCancelledFilter {
		// If the import was cancelled due to filter, treat as 404 not imported
		return nil, base.HTTPErrorf(http.StatusNotFound, "Not imported")
	} else if importErr != nil {
		// Treat any other failure to perform an on-demand import as not found
		base.DebugfCtx(ctx, base.KeyImport, "Unable to import doc %q during on demand import for get - will be treated as not found.  Reason: %v", base.UD(docid), importErr)
		return nil, base.HTTPErrorf(http.StatusNotFound, "Not found")
	}
	return docOut, nil
}

// GetRev returns the revision for the given docID and revID, or the current active revision if revID is empty.
func (db *DatabaseCollectionWithUser) GetRev(ctx context.Context, docID, revID string, history bool, attachmentsSince []string) (DocumentRevision, error) {
	maxHistory := 0
	if history {
		maxHistory = math.MaxInt32
	}
	return db.getRev(ctx, docID, revID, maxHistory, nil)
}

// Returns the body of the current revision of a document
func (db *DatabaseCollectionWithUser) Get1xBody(ctx context.Context, docid string) (Body, error) {
	return db.Get1xRevBody(ctx, docid, "", false, nil)
}

// Get Rev with all-or-none history based on specified 'history' flag
func (db *DatabaseCollectionWithUser) Get1xRevBody(ctx context.Context, docid, revid string, history bool, attachmentsSince []string) (Body, error) {
	maxHistory := 0
	if history {
		maxHistory = math.MaxInt32
	}

	return db.Get1xRevBodyWithHistory(ctx, docid, revid, Get1xRevBodyOptions{
		MaxHistory:       maxHistory,
		HistoryFrom:      nil,
		AttachmentsSince: attachmentsSince,
		ShowExp:          false,
	})
}

type Get1xRevBodyOptions struct {
	MaxHistory       int
	HistoryFrom      []string
	AttachmentsSince []string
	ShowExp          bool
	ShowCV           bool
}

// Retrieves rev with request history specified as collection of revids (historyFrom)
func (db *DatabaseCollectionWithUser) Get1xRevBodyWithHistory(ctx context.Context, docid, revtreeid string, opts Get1xRevBodyOptions) (Body, error) {
	rev, err := db.getRev(ctx, docid, revtreeid, opts.MaxHistory, opts.HistoryFrom)
	if err != nil {
		return nil, err
	}

	// RequestedHistory is the _revisions returned in the body.  Avoids mutating revision.History, in case it's needed
	// during attachment processing below
	requestedHistory := rev.History
	if opts.MaxHistory == 0 {
		requestedHistory = nil
	}
	if requestedHistory != nil {
		_, requestedHistory = trimEncodedRevisionsToAncestor(ctx, requestedHistory, opts.HistoryFrom, opts.MaxHistory)
	}

	return rev.Mutable1xBody(ctx, db, requestedHistory, opts.AttachmentsSince, opts.ShowExp, opts.ShowCV)
}

// Underlying revision retrieval used by Get1xRevBody, Get1xRevBodyWithHistory, GetRevCopy.
// Returns the revision of a document using the revision cache.
//   - revid may be "", meaning the current revision.
//   - maxHistory is >0 if the caller wants a revision history; it's the max length of the history.
//   - historyFrom is an optional list of revIDs the client already has. If any of these are found
//     in the revision's history, it will be trimmed after that revID.
//   - attachmentsSince is nil to return no attachment bodies, otherwise a (possibly empty) list of
//     revisions for which the client already has attachments and doesn't need bodies. Any attachment
//     that hasn't changed since one of those revisions will be returned as a stub.
func (db *DatabaseCollectionWithUser) getRev(ctx context.Context, docid, revid string, maxHistory int, historyFrom []string) (revision DocumentRevision, err error) {
	if revid != "" {
		// Get a specific revision body and history from the revision cache
		// (which will load them if necessary, by calling revCacheLoader, above)
		revision, err = db.revisionCache.GetWithRev(ctx, docid, revid, RevCacheOmitDelta)
	} else {
		// No rev ID given, so load active revision
		revision, err = db.revisionCache.GetActive(ctx, docid)
	}
	if err != nil {
		return DocumentRevision{}, err
	}

	return db.documentRevisionForRequest(ctx, docid, revision, &revid, nil, maxHistory, historyFrom)
}

// documentRevisionForRequest processes the given DocumentRevision and returns a version of it for a given client request, depending on access, deleted, etc.
func (db *DatabaseCollectionWithUser) documentRevisionForRequest(ctx context.Context, docID string, revision DocumentRevision, revID *string, cv *Version, maxHistory int, historyFrom []string) (DocumentRevision, error) {
	// ensure only one of cv or revID is specified
	if cv != nil && revID != nil {
		return DocumentRevision{}, fmt.Errorf("must have one of cv or revID in documentRevisionForRequest (had cv=%v revID=%v)", cv, revID)
	}
	var requestedVersion string
	if revID != nil {
		requestedVersion = *revID
	} else if cv != nil {
		requestedVersion = cv.String()
	}

	if revision.BodyBytes == nil {
		if db.ForceAPIForbiddenErrors() {
			base.InfofCtx(ctx, base.KeyCRUD, "Doc: %s %s is missing", base.UD(docID), base.MD(requestedVersion))
			return DocumentRevision{}, ErrForbidden
		}
		return DocumentRevision{}, ErrMissing
	}

	db.collectionStats.NumDocReads.Add(1)
	db.collectionStats.DocReadsBytes.Add(int64(len(revision.BodyBytes)))

	// RequestedHistory is the _revisions returned in the body.  Avoids mutating revision.History, in case it's needed
	// during attachment processing below
	requestedHistory := revision.History
	if maxHistory == 0 {
		requestedHistory = nil
	}
	if requestedHistory != nil {
		_, requestedHistory = trimEncodedRevisionsToAncestor(ctx, requestedHistory, historyFrom, maxHistory)
	}

	isAuthorized, redactedRevision := db.authorizeUserForChannels(docID, revision.RevID, cv, revision.Channels, revision.Deleted, requestedHistory)
	if !isAuthorized {
		// client just wanted active revision, not a specific one
		if requestedVersion == "" {
			return DocumentRevision{}, ErrForbidden
		}
		if db.ForceAPIForbiddenErrors() {
			base.InfofCtx(ctx, base.KeyCRUD, "Not authorized to view doc: %s %s", base.UD(docID), base.MD(requestedVersion))
			return DocumentRevision{}, ErrForbidden
		}
		return redactedRevision, nil
	}

	// If the revision is a removal cache entry (no body), but the user has access to that removal, then just
	// return 404 missing to indicate that the body of the revision is no longer available.
	if revision.Removed {
		return DocumentRevision{}, ErrMissing
	}

	if revision.Deleted && requestedVersion == "" {
		return DocumentRevision{}, ErrDeleted
	}

	return revision, nil
}

func (db *DatabaseCollectionWithUser) GetCV(ctx context.Context, docid string, cv *Version) (revision DocumentRevision, err error) {
	if cv != nil {
		revision, err = db.revisionCache.GetWithCV(ctx, docid, cv, RevCacheOmitDelta)
	} else {
		revision, err = db.revisionCache.GetActive(ctx, docid)
	}
	if err != nil {
		return DocumentRevision{}, err
	}

	return db.documentRevisionForRequest(ctx, docid, revision, nil, cv, 0, nil)
}

// GetDelta attempts to return the delta between fromRevId and toRevId.  If the delta can't be generated,
// returns nil.
func (db *DatabaseCollectionWithUser) GetDelta(ctx context.Context, docID, fromRev, toRev string, useCVRevCache bool) (delta *RevisionDelta, redactedRev *DocumentRevision, err error) {

	if docID == "" || fromRev == "" || toRev == "" {
		return nil, nil, nil
	}
	var fromRevision DocumentRevision
	var fromRevVrs Version
	if useCVRevCache {
		fromRevVrs, err = ParseVersion(fromRev)
		if err != nil {
			return nil, nil, err
		}
		fromRevision, err = db.revisionCache.GetWithCV(ctx, docID, &fromRevVrs, RevCacheIncludeDelta)
		if err != nil {
			return nil, nil, err
		}
	} else {
		fromRevision, err = db.revisionCache.GetWithRev(ctx, docID, fromRev, RevCacheIncludeDelta)
		if err != nil {
			return nil, nil, err
		}
	}

	// If the fromRevision is a removal cache entry (no body), but the user has access to that removal, then just
	// return 404 missing to indicate that the body of the revision is no longer available.
	// Delta can't be generated if we don't have the fromRevision body.
	if fromRevision.Removed {
		return nil, nil, ErrMissing
	}

	// If the fromRevision was a tombstone, then return error to tell delta sync to send full body replication
	if fromRevision.Deleted {
		return nil, nil, base.ErrDeltaSourceIsTombstone
	}

	// If both body and delta are not available for fromRevId, the delta can't be generated
	if fromRevision.BodyBytes == nil && fromRevision.Delta == nil {
		return nil, nil, err
	}

	// If delta is found, check whether it is a delta for the toRevID we want
	if fromRevision.Delta != nil {
		if fromRevision.Delta.ToCV == toRev || fromRevision.Delta.ToRevID == toRev {

			isAuthorized, redactedBody := db.authorizeUserForChannels(docID, toRev, fromRevision.CV, fromRevision.Delta.ToChannels, fromRevision.Delta.ToDeleted, encodeRevisions(ctx, docID, fromRevision.Delta.RevisionHistory))
			if !isAuthorized {
				return nil, &redactedBody, nil
			}

			// Case 2a. 'some rev' is the rev we're interested in - return the delta
			// db.DbStats.StatsDeltaSync().Add(base.StatKeyDeltaCacheHits, 1)
			db.dbStats().DeltaSync().DeltaCacheHit.Add(1)
			return fromRevision.Delta, nil, nil
		}
	}

	// Delta is unavailable, but the body is available.
	if fromRevision.BodyBytes != nil {

		db.dbStats().DeltaSync().DeltaCacheMiss.Add(1)
		var toRevision DocumentRevision
		if useCVRevCache {
			cv, err := ParseVersion(toRev)
			if err != nil {
				return nil, nil, err
			}
			toRevision, err = db.revisionCache.GetWithCV(ctx, docID, &cv, RevCacheIncludeDelta)
			if err != nil {
				return nil, nil, err
			}
		} else {
			toRevision, err = db.revisionCache.GetWithRev(ctx, docID, toRev, RevCacheIncludeDelta)
			if err != nil {
				return nil, nil, err
			}
		}

		deleted := toRevision.Deleted
		isAuthorized, redactedBody := db.authorizeUserForChannels(docID, toRev, toRevision.CV, toRevision.Channels, deleted, toRevision.History)
		if !isAuthorized {
			return nil, &redactedBody, nil
		}

		if toRevision.Removed {
			return nil, nil, ErrMissing
		}

		// If the revision we're generating a delta to is a tombstone, mark it as such and don't bother generating a delta
		if deleted {
			revCacheDelta := newRevCacheDelta([]byte(base.EmptyDocument), fromRev, toRevision, deleted, nil)
			if useCVRevCache {
				db.revisionCache.UpdateDeltaCV(ctx, docID, &fromRevVrs, revCacheDelta)
			} else {
				db.revisionCache.UpdateDelta(ctx, docID, fromRev, revCacheDelta)
			}
			return &revCacheDelta, nil, nil
		}

		// We didn't unmarshal fromBody earlier (in case we could get by with just the delta), so need do it now
		var fromBodyCopy Body
		if err := fromBodyCopy.Unmarshal(fromRevision.BodyBytes); err != nil {
			return nil, nil, err
		}

		// We didn't unmarshal toBody earlier (in case we could get by with just the delta), so need do it now
		var toBodyCopy Body
		if err := toBodyCopy.Unmarshal(toRevision.BodyBytes); err != nil {
			return nil, nil, err
		}

		// If attachments have changed between these revisions, we'll stamp the metadata into the bodies before diffing
		// so that the resulting delta also contains attachment metadata changes
		if fromRevision.Attachments != nil {
			// the delta library does not handle deltas in non builtin types,
			// so we need the map[string]interface{} type conversion here
			DeleteAttachmentVersion(fromRevision.Attachments)
			fromBodyCopy[BodyAttachments] = map[string]interface{}(fromRevision.Attachments)
		}

		var toRevAttStorageMeta []AttachmentStorageMeta
		if toRevision.Attachments != nil {
			// Flatten the AttachmentsMeta into a list of digest version pairs.
			toRevAttStorageMeta = ToAttachmentStorageMeta(toRevision.Attachments)
			DeleteAttachmentVersion(toRevision.Attachments)
			toBodyCopy[BodyAttachments] = map[string]interface{}(toRevision.Attachments)
		}

		deltaBytes, err := base.Diff(fromBodyCopy, toBodyCopy)
		if err != nil {
			return nil, nil, err
		}
		revCacheDelta := newRevCacheDelta(deltaBytes, fromRev, toRevision, deleted, toRevAttStorageMeta)

		// Write the newly calculated delta back into the cache before returning
		if useCVRevCache {
			db.revisionCache.UpdateDeltaCV(ctx, docID, &fromRevVrs, revCacheDelta)
		} else {
			db.revisionCache.UpdateDelta(ctx, docID, fromRev, revCacheDelta)
		}
		return &revCacheDelta, nil, nil
	}

	return nil, nil, nil
}

func (col *DatabaseCollectionWithUser) authorizeUserForChannels(docID, revID string, cv *Version, channels base.Set, isDeleted bool, history Revisions) (isAuthorized bool, redactedRev DocumentRevision) {

	if col.user != nil {
		if err := col.user.AuthorizeAnyCollectionChannel(col.ScopeName, col.Name, channels); err != nil {
			// On access failure, return (only) the doc history and deletion/removal
			// status instead of returning an error. For justification see the comment in
			// the getRevFromDoc method, below
			redactedRev = DocumentRevision{
				DocID:   docID,
				RevID:   revID,
				History: history,
				Deleted: isDeleted,
				CV:      cv,
			}
			if isDeleted {
				// Deletions are denoted by the deleted message property during 2.x replication
				redactedRev.BodyBytes = []byte(base.EmptyDocument)
			} else {
				// ... but removals are still denoted by the _removed property in the body, even for 2.x replication
				redactedRev.BodyBytes = []byte(RemovedRedactedDocument)
			}
			return false, redactedRev
		}
	}

	return true, DocumentRevision{}
}

// Returns the body of a revision of a document, as well as the document's current channels
// and the user/roles it grants channel access to.
func (db *DatabaseCollectionWithUser) Get1xRevAndChannels(ctx context.Context, docID string, revID string, listRevisions bool) (bodyBytes []byte, channels channels.ChannelMap, access UserAccessMap, roleAccess UserAccessMap, flags uint8, sequence uint64, gotRevID string, removed bool, err error) {
	doc, err := db.GetDocument(ctx, docID, DocUnmarshalAll)
	if doc == nil {
		return
	}
	bodyBytes, removed, err = db.get1xRevFromDoc(ctx, doc, revID, listRevisions)
	if err != nil {
		return
	}
	channels = doc.Channels
	access = doc.Access
	roleAccess = doc.RoleAccess
	sequence = doc.Sequence
	flags = doc.Flags
	if revID == "" {
		gotRevID = doc.CurrentRev
	} else {
		gotRevID = revID
	}
	return
}

// Returns an HTTP 403 error if the User is not allowed to access any of this revision's channels.
func (col *DatabaseCollectionWithUser) authorizeDoc(doc *Document, revid string) error {
	user := col.user
	if doc == nil || user == nil {
		return nil // A nil User means access control is disabled
	}
	if revid == "" {
		revid = doc.CurrentRev
	}
	if rev := doc.History[revid]; rev != nil {
		// Authenticate against specific revision:
		return col.user.AuthorizeAnyCollectionChannel(col.ScopeName, col.Name, rev.Channels)
	} else {
		// No such revision; let the caller proceed and return a 404
		return nil
	}
}

// Gets a revision of a document. If it's obsolete it will be loaded from the database if possible.
// inline "_attachments" properties in the body will be extracted and returned separately if present (pre-2.5 metadata, or backup revisions)
func (c *DatabaseCollection) getRevision(ctx context.Context, doc *Document, revid string) (bodyBytes []byte, attachments AttachmentsMeta, err error) {
	bodyBytes = doc.getRevisionBodyJSON(ctx, revid, c.RevisionBodyLoader)

	// No inline body, so look for separate doc:
	if bodyBytes == nil {
		if !doc.History.contains(revid) {
			return nil, nil, ErrMissing
		}

		bodyBytes, err = c.getOldRevisionJSON(ctx, doc.ID, revid)
		if err != nil || bodyBytes == nil {
			return nil, nil, err
		}
	}

	// optimistically grab the doc body and to store as a pre-unmarshalled version, as well as anticipating no inline attachments.
	if doc.CurrentRev == revid {
		attachments = doc.Attachments
	}

	// handle backup revision inline attachments, or pre-2.5 meta
	if inlineAtts, cleanBodyBytes, _, err := extractInlineAttachments(bodyBytes); err != nil {
		return nil, nil, err
	} else if len(inlineAtts) > 0 {
		// we found some inline attachments, so merge them with attachments, and update the bodies
		attachments = mergeAttachments(inlineAtts, attachments)
		bodyBytes = cleanBodyBytes
	}

	return bodyBytes, attachments, nil
}

// mergeAttachments copies the docAttachments map, and merges pre25Attachments into it.
// conflicting attachment names falls back to a revpos comparison - highest wins.
func mergeAttachments(pre25Attachments, docAttachments AttachmentsMeta) AttachmentsMeta {
	if len(pre25Attachments)+len(docAttachments) == 0 {
		return nil // noop
	} else if len(pre25Attachments) == 0 {
		return copyMap(docAttachments)
	} else if len(docAttachments) == 0 {
		return copyMap(pre25Attachments)
	}

	merged := make(AttachmentsMeta, len(docAttachments))
	for k, v := range docAttachments {
		merged[k] = v
	}

	// Iterate over pre-2.5 attachments, and merge with docAttachments
	for attName, pre25Att := range pre25Attachments {
		if docAtt, exists := docAttachments[attName]; !exists {
			// we didn't have an attachment matching this name already in syncData, so we'll use the pre-2.5 attachment.
			merged[attName] = pre25Att
		} else {
			// we had the same attachment name in docAttachments and in pre25Attachments.
			// Use whichever has the highest revpos.
			var pre25AttRevpos, docAttRevpos int64
			if pre25AttMeta, ok := pre25Att.(map[string]interface{}); ok {
				pre25AttRevpos, ok = base.ToInt64(pre25AttMeta["revpos"])
				if !ok {
					// pre25 revpos wasn't a number, docAttachment should win.
					continue
				}
			}
			if docAttMeta, ok := docAtt.(map[string]interface{}); ok {
				// if docAttRevpos can't be converted into an int64, pre25 revpos wins, so fall through with docAttRevpos=0
				docAttRevpos, _ = base.ToInt64(docAttMeta["revpos"])
			}

			// pre-2.5 meta has larger revpos
			if pre25AttRevpos > docAttRevpos {
				merged[attName] = pre25Att
			}
		}
	}

	return merged
}

// extractInlineAttachments moves any inline attachments, from backup revision bodies, or pre-2.5 "_attachments", along with a "cleaned" version of bodyBytes and body.
func extractInlineAttachments(bodyBytes []byte) (attachments AttachmentsMeta, cleanBodyBytes []byte, cleanBody Body, err error) {
	if !bytes.Contains(bodyBytes, []byte(`"`+BodyAttachments+`"`)) {
		// we can safely say this doesn't contain any inline attachments.
		return nil, bodyBytes, nil, nil
	}

	var body Body
	if err = body.Unmarshal(bodyBytes); err != nil {
		return nil, nil, nil, err
	}

	bodyAtts, ok := body[BodyAttachments]
	if !ok {
		// no _attachments found (in a top-level property)
		// probably a false-positive on the byte scan above
		return nil, bodyBytes, body, nil
	}

	attsMap, ok := bodyAtts.(map[string]interface{})
	if !ok {
		// "_attachments" in body was not valid attachment metadata
		return nil, bodyBytes, body, nil
	}

	// remove _attachments from body and marshal for clean bodyBytes.
	delete(body, BodyAttachments)
	bodyBytes, err = base.JSONMarshal(body)
	if err != nil {
		return nil, nil, nil, err
	}

	return attsMap, bodyBytes, body, nil
}

// Gets the body of a revision's nearest ancestor, as raw JSON (without _id or _rev.)
// If no ancestor has any JSON, returns nil but no error.
func (db *DatabaseCollectionWithUser) getAncestorJSON(ctx context.Context, doc *Document, revid string) ([]byte, error) {
	for {
		if revid = doc.History.getParent(revid); revid == "" {
			return nil, nil
		} else if body := doc.getRevisionBodyJSON(ctx, revid, db.RevisionBodyLoader); body != nil {
			return body, nil
		}
	}
}

// Returns the body of a revision given a document struct. Checks user access.
// If the user is not authorized to see the specific revision they asked for,
// instead returns a minimal deletion or removal revision to let them know it's gone.
func (db *DatabaseCollectionWithUser) get1xRevFromDoc(ctx context.Context, doc *Document, revid string, listRevisions bool) (bodyBytes []byte, removed bool, err error) {
	var attachments AttachmentsMeta
	if err := db.authorizeDoc(doc, revid); err != nil {
		// As a special case, you don't need channel access to see a deletion revision,
		// otherwise the client's replicator can't process the deletion (since deletions
		// usually aren't on any channels at all!) But don't show the full body. (See #59)
		// Update: this applies to non-deletions too, since the client may have lost access to
		// the channel and gotten a "removed" entry in the _changes feed. It then needs to
		// incorporate that tombstone and for that it needs to see the _revisions property.
		if revid == "" || doc.History[revid] == nil {
			return nil, false, err
		}
		if doc.History[revid].Deleted {
			bodyBytes = []byte(base.EmptyDocument)
		} else {
			bodyBytes = []byte(RemovedRedactedDocument)
			removed = true
		}
	} else {
		if revid == "" {
			revid = doc.CurrentRev
			if doc.History[revid].Deleted == true {
				return nil, false, ErrDeleted
			}
		}
		if bodyBytes, attachments, err = db.getRevision(ctx, doc, revid); err != nil {
			return nil, false, err
		}
	}

	kvPairs := []base.KVPair{
		{Key: BodyId, Val: doc.ID},
		{Key: BodyRev, Val: revid},
	}

	if len(attachments) > 0 {
		kvPairs = append(kvPairs, base.KVPair{Key: BodyAttachments, Val: attachments})
	}

	if doc.History[revid].Deleted {
		kvPairs = append(kvPairs, base.KVPair{Key: BodyDeleted, Val: true})
	}

	if listRevisions {
		validatedHistory, getHistoryErr := doc.History.getHistory(revid)
		if getHistoryErr != nil {
			return nil, removed, getHistoryErr
		}
		kvPairs = append(kvPairs, base.KVPair{Key: BodyRevisions, Val: encodeRevisions(ctx, doc.ID, validatedHistory)})
	}

	bodyBytes, err = base.InjectJSONProperties(bodyBytes, kvPairs...)
	if err != nil {
		return nil, removed, err
	}

	return bodyBytes, removed, nil
}

// Returns the body and rev ID of the asked-for revision or the most recent available ancestor.
func (db *DatabaseCollectionWithUser) getAvailableRev(ctx context.Context, doc *Document, revid string) ([]byte, string, AttachmentsMeta, error) {
	for ; revid != ""; revid = doc.History[revid].Parent {
		if bodyBytes, attachments, _ := db.getRevision(ctx, doc, revid); bodyBytes != nil {
			return bodyBytes, revid, attachments, nil
		}
	}
	return nil, "", nil, ErrMissing
}

// Returns the 1x-style body of the asked-for revision or the most recent available ancestor.
func (db *DatabaseCollectionWithUser) getAvailable1xRev(ctx context.Context, doc *Document, revid string) ([]byte, error) {
	bodyBytes, ancestorRevID, attachments, err := db.getAvailableRev(ctx, doc, revid)
	if err != nil {
		return nil, err
	}

	kvPairs := []base.KVPair{
		{Key: BodyId, Val: doc.ID},
		{Key: BodyRev, Val: ancestorRevID},
	}

	if ancestorRev, ok := doc.History[ancestorRevID]; ok && ancestorRev != nil && ancestorRev.Deleted {
		kvPairs = append(kvPairs, base.KVPair{Key: BodyDeleted, Val: true})
	}

	if len(attachments) > 0 {
		kvPairs = append(kvPairs, base.KVPair{Key: BodyAttachments, Val: attachments})
	}

	bodyBytes, err = base.InjectJSONProperties(bodyBytes, kvPairs...)
	if err != nil {
		return nil, err
	}

	return bodyBytes, nil
}

// Returns the attachments of the asked-for revision or the most recent available ancestor.
// Returns nil if no attachments or ancestors are found.
func (db *DatabaseCollectionWithUser) getAvailableRevAttachments(ctx context.Context, doc *Document, revid string) (ancestorAttachments AttachmentsMeta, foundAncestor bool) {
	_, _, attachments, err := db.getAvailableRev(ctx, doc, revid)
	if err != nil {
		return nil, false
	}

	return attachments, true
}

// Moves a revision's ancestor's body out of the document object and into a separate db doc.
func (db *DatabaseCollectionWithUser) backupAncestorRevs(ctx context.Context, doc *Document, newDoc *Document) {

	// Find an ancestor that still has JSON in the document:
	var json []byte
	ancestorRevId := newDoc.RevID
	for {
		if ancestorRevId = doc.History.getParent(ancestorRevId); ancestorRevId == "" {
			// No ancestors with JSON found. Return early
			return
		} else if json = doc.getRevisionBodyJSON(ctx, ancestorRevId, db.RevisionBodyLoader); json != nil {
			break
		}
	}

	// Back up the revision JSON as a separate doc in the bucket:
	db.backupRevisionJSON(ctx, doc.ID, doc.HLV.GetCurrentVersionString(), json)

	// Nil out the ancestor rev's body in the document struct:
	if ancestorRevId == doc.CurrentRev {
		doc.RemoveBody()
	} else {
		doc.removeRevisionBody(ctx, ancestorRevId)
	}
}

// ////// UPDATING DOCUMENTS:

// OnDemandImportForWrite imports a document before a subsequent document is written to Sync Gateway on top of the import document. Returns base.ErrCasFailureShouldRetry in the case that this import nees to be retried. This function is expected to be called within a callback to WriteUpdateWithXattrs.
func (db *DatabaseCollectionWithUser) OnDemandImportForWrite(ctx context.Context, docid string, doc *Document, deleted bool) error {
	revSeqNo, cas, err := db.getRevSeqNo(ctx, docid)
	if err != nil {
		return err
	}
	if cas != doc.Cas {
		return base.ErrCasFailureShouldRetry
	}

	if syncDataErr := doc.validateSyncDataForImport(ctx, db.dbCtx, docid); syncDataErr != nil {
		return syncDataErr
	}
	// Check whether the doc requiring import is an SDK delete
	isDelete := false
	if doc.Body(ctx) == nil {
		isDelete = true
	} else {
		isDelete = deleted
	}
	// Use an admin-scoped database for import
	importDb := DatabaseCollectionWithUser{DatabaseCollection: db.DatabaseCollection, user: nil}

	importOpts := importDocOptions{
		expiry:   nil,
		mode:     ImportOnDemand,
		isDelete: isDelete,
		revSeqNo: revSeqNo,
	}
	importedDoc, importErr := importDb.ImportDoc(ctx, docid, doc, importOpts) // nolint:staticcheck

	if importErr == base.ErrImportCancelledFilter {
		// Document exists, but existing doc wasn't imported based on import filter.  Treat write as insert
		doc.SyncData = SyncData{History: make(RevTree)}
	} else if importErr != nil {
		return importErr
	} else {
		doc = importedDoc // nolint:staticcheck
	}
	return nil
}

// updateHLV updates the HLV in the sync data appropriately based on what type of document update event we are encountering. mouMatch represents if the _mou.cas == doc.cas
func (db *DatabaseCollectionWithUser) updateHLV(ctx context.Context, d *Document, docUpdateEvent DocUpdateType, mouMatch bool) (*Document, error) {

	hasHLV := d.HLV != nil
	if d.HLV == nil {
		d.HLV = &HybridLogicalVector{}
		base.DebugfCtx(ctx, base.KeyVV, "No existing HLV for doc %s", base.UD(d.ID))
	} else {
		base.DebugfCtx(ctx, base.KeyVV, "Existing HLV for doc %s before modification %+v", base.UD(d.ID), d.HLV)
	}
	switch docUpdateEvent {
	case ExistingVersion:
		// preserve any other logic on the HLV that has been done by the client, only update to cvCAS will be needed
		d.HLV.CurrentVersionCAS = expandMacroCASValueUint64
	case Import:
		// Do not update HLV if the current document version (cas) is already included in the existing HLV, as either:
		//    1. _vv.cvCAS == document.cas (current mutation is already present as cv), or
		//    2. _mou.cas == document.cas (current mutation is already present as cv, and was imported on a different cluster)

		cvCASMatch := hasHLV && d.HLV.CurrentVersionCAS == d.Cas
		if !hasHLV || (!cvCASMatch && !mouMatch) {
			// Otherwise this is an SDK mutation made by the local cluster that should be added to HLV.
			newVVEntry := Version{}
			newVVEntry.SourceID = db.dbCtx.EncodedSourceID
			newVVEntry.Value = d.Cas
			err := d.SyncData.HLV.AddVersion(newVVEntry)
			if err != nil {
				return nil, err
			}
			d.HLV.CurrentVersionCAS = d.Cas
			base.DebugfCtx(ctx, base.KeyVV, "Adding new version to HLV due to import for doc %s, updated HLV %+v", base.UD(d.ID), d.HLV)
		} else {
			base.DebugfCtx(ctx, base.KeyVV, "Not updating HLV due to _mou.cas == doc.cas for doc %s, extant HLV %+v", base.UD(d.ID), d.HLV)
		}
	case NewVersion, ExistingVersionWithUpdateToHLV:
		// add a new entry to the version vector
		newVVEntry := Version{}
		newVVEntry.SourceID = db.dbCtx.EncodedSourceID
		newVVEntry.Value = expandMacroCASValueUint64
		err := d.SyncData.HLV.AddVersion(newVVEntry)
		if err != nil {
			return nil, err
		}
		// update the cvCAS on the SGWrite event too
		d.HLV.CurrentVersionCAS = expandMacroCASValueUint64
	}
	return d, nil
}

// MigrateAttachmentMetadata will move any attachment metadata defined in sync data to global sync xattr
func (c *DatabaseCollectionWithUser) MigrateAttachmentMetadata(ctx context.Context, docID string, cas uint64, syncData *SyncData) error {
	xattrs, _, err := c.dataStore.GetXattrs(ctx, docID, []string{base.GlobalXattrName})
	if err != nil && !base.IsXattrNotFoundError(err) {
		return err
	}
	var globalData GlobalSyncData
	if xattrs[base.GlobalXattrName] != nil {
		// we have a global xattr to preserve
		err := base.JSONUnmarshal(xattrs[base.GlobalXattrName], &globalData)
		if err != nil {
			return base.RedactErrorf("Failed to Unmarshal global sync data when attempting to migrate sync data attachments to global xattr with id: %s. Error: %v", base.UD(docID), err)
		}
		// add the sync data attachment metadata to global xattr
		for i, v := range syncData.Attachments {
			globalData.GlobalAttachments[i] = v
		}
	} else {
		globalData.GlobalAttachments = syncData.Attachments
	}
	globalXattr, err := base.JSONMarshal(globalData)
	if err != nil {
		return base.RedactErrorf("Failed to Marshal global sync data when attempting to migrate sync data attachments to global xattr with id: %s. Error: %v", base.UD(docID), err)
	}
	syncData.Attachments = nil
	rawSyncXattr, err := base.JSONMarshal(*syncData)
	if err != nil {
		return base.RedactErrorf("Failed to Marshal sync data when attempting to migrate sync data attachments to global xattr with id: %s. Error: %v", base.UD(docID), err)
	}

	// build macro expansion for sync data. This will avoid the update to xattrs causing an extra import event (i.e. sync cas will be == to doc cas)
	opts := &sgbucket.MutateInOptions{}
	spec := macroExpandSpec(base.SyncXattrName)
	opts.MacroExpansion = spec
	opts.PreserveExpiry = true // if doc has expiry, we should preserve this

	updatedXattr := map[string][]byte{base.SyncXattrName: rawSyncXattr, base.GlobalXattrName: globalXattr}
	_, err = c.dataStore.UpdateXattrs(ctx, docID, 0, cas, updatedXattr, opts)
	return err
}

// Updates or creates a document.
// The new body's BodyRev property must match the current revision's, if any.
func (db *DatabaseCollectionWithUser) Put(ctx context.Context, docid string, body Body) (newRevID string, doc *Document, err error) {

	delete(body, BodyId)

	// Get the revision ID to match, and the new generation number:
	matchRev, _ := body[BodyRev].(string)
	generation, _ := ParseRevID(ctx, matchRev)
	if generation < 0 {
		return "", nil, base.HTTPErrorf(http.StatusBadRequest, "Invalid revision ID")
	}
	generation++
	delete(body, BodyRev)

	// Not extracting it yet because we need this property around to generate a rev ID
	deleted, _ := body[BodyDeleted].(bool)

	expiry, err := body.ExtractExpiry()
	if err != nil {
		return "", nil, base.HTTPErrorf(http.StatusBadRequest, "Invalid expiry: %v", err)
	}

	// Create newDoc which will be used to pass around Body
	newDoc := &Document{
		ID: docid,
	}

	// Pull out attachments
	newDoc.DocAttachments = GetBodyAttachments(body)
	delete(body, BodyAttachments)

	delete(body, BodyRevisions)

	err = validateAPIDocUpdate(body)
	if err != nil {
		return "", nil, err
	}

	docUpdateEvent := NewVersion
	allowImport := db.UseXattrs()
	updateRevCache := true
<<<<<<< HEAD
	doc, newRevID, err = db.updateAndReturnDoc(ctx, newDoc.ID, allowImport, &expiry, nil, nil, false, updateRevCache, func(doc *Document) (resultDoc *Document, resultAttachmentData updatedAttachments, createNewRevIDSkipped bool, updatedExpiry *uint32, resultErr error) {
=======
	doc, newRevID, err = db.updateAndReturnDoc(ctx, newDoc.ID, allowImport, &expiry, nil, docUpdateEvent, nil, false, updateRevCache, func(doc *Document) (resultDoc *Document, resultAttachmentData updatedAttachments, createNewRevIDSkipped bool, updatedExpiry *uint32, resultErr error) {
>>>>>>> 8acc6c28
		var isSgWrite bool
		var crc32Match bool

		// Is this doc an sgWrite?
		if doc != nil {
			isSgWrite, crc32Match, _ = doc.IsSGWrite(ctx, nil)
			if crc32Match {
				db.dbStats().Database().Crc32MatchCount.Add(1)
			}
		}

		// (Be careful: this block can be invoked multiple times if there are races!)
		// If the existing doc isn't an SG write, import prior to updating
		if doc != nil && !isSgWrite && db.UseXattrs() {
			err := db.OnDemandImportForWrite(ctx, newDoc.ID, doc, deleted)
			if err != nil {
				if db.ForceAPIForbiddenErrors() {
					base.InfofCtx(ctx, base.KeyCRUD, "Importing doc %q prior to write caused error", base.UD(newDoc.ID))
					return nil, nil, false, nil, ErrForbidden
				}
				return nil, nil, false, nil, err
			}
		}

		var conflictErr error
		// Make sure matchRev matches an existing leaf revision:
		if matchRev == "" {
			matchRev = doc.CurrentRev
			if matchRev != "" {
				// PUT with no parent rev given, but there is an existing current revision.
				// This is OK as long as the current one is deleted.
				if !doc.History[matchRev].Deleted {
					conflictErr = base.HTTPErrorf(http.StatusConflict, "Document exists")
				} else {
					generation, _ = ParseRevID(ctx, matchRev)
					generation++
				}
			}
		} else if !doc.History.isLeaf(matchRev) || db.IsIllegalConflict(ctx, doc, matchRev, deleted, false, nil) {
			conflictErr = base.HTTPErrorf(http.StatusConflict, "Document revision conflict")
		}

		// Make up a new _rev, and add it to the history:
		bodyWithoutInternalProps, wasStripped := stripInternalProperties(body)
		canonicalBytesForRevID, err := base.JSONMarshalCanonical(bodyWithoutInternalProps)
		if err != nil {
			return nil, nil, false, nil, err
		}

		// We needed to keep _deleted around in the body until we generated a rev ID, but now we can ditch it.
		_, isDeleted := body[BodyDeleted]
		if isDeleted {
			delete(body, BodyDeleted)
		}

		// and now we can finally update the newDoc body to be without any special properties
		newDoc.UpdateBody(body)

		// If no special properties were stripped and document wasn't deleted, the canonical bytes represent the current
		// body.  In this scenario, store canonical bytes as newDoc._rawBody
		if !wasStripped && !isDeleted {
			newDoc._rawBody = canonicalBytesForRevID
		}

		// Handle telling the user if there is a conflict
		if conflictErr != nil {
			if db.ForceAPIForbiddenErrors() {
				// Make sure the user has permission to modify the document before confirming doc existence
				mutableBody, metaMap, newRevID, err := db.prepareSyncFn(doc, newDoc)
				if err != nil {
					base.InfofCtx(ctx, base.KeyCRUD, "Failed to prepare to run sync function: %v", err)
					return nil, nil, false, nil, ErrForbidden
				}

				_, _, _, _, _, err = db.runSyncFn(ctx, doc, mutableBody, metaMap, newRevID)
				if err != nil {
					base.DebugfCtx(ctx, base.KeyCRUD, "Could not modify doc %q due to %s and sync func rejection: %v", base.UD(doc.ID), conflictErr, err)
					return nil, nil, false, nil, ErrForbidden
				}
			}
			return nil, nil, false, nil, conflictErr
		}

		// Process the attachments, and populate _sync with metadata. This alters 'body' so it has to
		// be done before calling CreateRevID (the ID is based on the digest of the body.)
		newAttachments, err := db.storeAttachments(ctx, doc, newDoc.DocAttachments, generation, matchRev, nil)
		if err != nil {
			return nil, nil, false, nil, err
		}

		newRev := CreateRevIDWithBytes(generation, matchRev, canonicalBytesForRevID)

		if err := doc.History.addRevision(newDoc.ID, RevInfo{ID: newRev, Parent: matchRev, Deleted: deleted}); err != nil {
			base.InfofCtx(ctx, base.KeyCRUD, "Failed to add revision ID: %s, for doc: %s, error: %v", newRev, base.UD(docid), err)
			return nil, nil, false, nil, base.ErrRevTreeAddRevFailure
		}

		newDoc.RevID = newRev
		newDoc.Deleted = deleted

		return newDoc, newAttachments, false, nil, nil
	})

	return newRevID, doc, err
}

func (db *DatabaseCollectionWithUser) PutExistingCurrentVersion(ctx context.Context, newDoc *Document, newDocHLV *HybridLogicalVector, existingDoc *sgbucket.BucketDocument, revTreeHistory []string) (doc *Document, cv *Version, newRevID string, err error) {
	var matchRev string
	if existingDoc != nil {
		doc, unmarshalErr := db.unmarshalDocumentWithXattrs(ctx, newDoc.ID, existingDoc.Body, existingDoc.Xattrs, existingDoc.Cas, DocUnmarshalRev)
		if unmarshalErr != nil {
			return nil, nil, "", base.HTTPErrorf(http.StatusBadRequest, "Error unmarshaling existing doc")
		}
		matchRev = doc.CurrentRev
	}
	generation, _ := ParseRevID(ctx, matchRev)
	if generation < 0 {
		return nil, nil, "", base.HTTPErrorf(http.StatusBadRequest, "Invalid revision ID")
	}
	generation++ //nolint

	docUpdateEvent := ExistingVersion
	allowImport := db.UseXattrs()
	updateRevCache := true
	doc, newRevID, err = db.updateAndReturnDoc(ctx, newDoc.ID, allowImport, &newDoc.DocExpiry, nil, docUpdateEvent, existingDoc, false, updateRevCache, func(doc *Document) (resultDoc *Document, resultAttachmentData updatedAttachments, createNewRevIDSkipped bool, updatedExpiry *uint32, resultErr error) {
		// (Be careful: this block can be invoked multiple times if there are races!)

		var isSgWrite bool
		var crc32Match bool

		// Is this doc an sgWrite?
		if doc != nil {
			isSgWrite, crc32Match, _ = doc.IsSGWrite(ctx, nil)
			if crc32Match {
				db.dbStats().Database().Crc32MatchCount.Add(1)
			}
		}

		// If the existing doc isn't an SG write, import prior to updating
		if doc != nil && !isSgWrite && db.UseXattrs() {
			err := db.OnDemandImportForWrite(ctx, newDoc.ID, doc, newDoc.Deleted)
			if err != nil {
				return nil, nil, false, nil, err
			}
		}

		// set up revTreeID for backward compatibility
		var previousRevTreeID string
		var prevGeneration int
		var newGeneration int
		if len(revTreeHistory) == 0 {
			previousRevTreeID = doc.CurrentRev
			prevGeneration, _ = ParseRevID(ctx, previousRevTreeID)
			newGeneration = prevGeneration + 1
		} else {
			previousRevTreeID = revTreeHistory[0]
			prevGeneration, _ = ParseRevID(ctx, previousRevTreeID)
			newGeneration = prevGeneration + 1
		}
		revTreeConflictChecked := false
		var parent string
		var currentRevIndex int

		// Conflict check here
		// if doc has no HLV defined this is a new doc we haven't seen before, skip conflict check
		if doc.HLV == nil {
			doc.HLV = NewHybridLogicalVector()
			addNewerVersionsErr := doc.HLV.AddNewerVersions(newDocHLV)
			if addNewerVersionsErr != nil {
				return nil, nil, false, nil, addNewerVersionsErr
			}
		} else {
			if doc.HLV.isDominating(newDocHLV) {
				base.DebugfCtx(ctx, base.KeyCRUD, "PutExistingCurrentVersion(%q): No new versions to add.  existing: %#v  new:%#v", base.UD(newDoc.ID), doc.HLV, newDocHLV)
				return nil, nil, false, nil, base.ErrUpdateCancel // No new revisions to add
			}
			if newDocHLV.isDominating(doc.HLV) {
				// update hlv for all newer incoming source version pairs
				addNewerVersionsErr := doc.HLV.AddNewerVersions(newDocHLV)
				if addNewerVersionsErr != nil {
					return nil, nil, false, nil, addNewerVersionsErr
				}
				// the new document has a dominating hlv, so we can ignore any legacy rev revtree information on the incoming document
				revTreeConflictChecked = true
				previousRevTreeID = doc.CurrentRev
			} else {
				if len(revTreeHistory) > 0 {
					// conflict check on rev tree history, if there is a rev in rev tree history we have the parent of locally we are not in conflict
					parent, currentRevIndex, err = db.revTreeConflictCheck(ctx, revTreeHistory, doc, newDoc.Deleted)
					if err != nil {
						base.InfofCtx(ctx, base.KeyCRUD, "conflict detected between the two HLV's for doc %s, incoming version %s, local version %s, and conflict found in rev tree history", base.UD(doc.ID), newDocHLV.GetCurrentVersionString(), doc.HLV.GetCurrentVersionString())
						return nil, nil, false, nil, err
					}
					revTreeConflictChecked = true
					addNewerVersionsErr := doc.HLV.AddNewerVersions(newDocHLV)
					if addNewerVersionsErr != nil {
						return nil, nil, false, nil, addNewerVersionsErr
					}
				} else {
					base.InfofCtx(ctx, base.KeyCRUD, "conflict detected between the two HLV's for doc %s, incoming version %s, local version %s", base.UD(doc.ID), newDocHLV.GetCurrentVersionString(), doc.HLV.GetCurrentVersionString())
					// cancel rest of update, HLV needs to be sent back to client with merge versions populated
					return nil, nil, false, nil, base.HTTPErrorf(http.StatusConflict, "Document revision conflict")
				}
			}
		}
		// populate merge versions
		if newDocHLV.MergeVersions != nil {
			doc.HLV.MergeVersions = newDocHLV.MergeVersions
		}
		// rev tree conflict check if we have rev tree history to check against + finds current rev index to allow us
		// to add any new revision to rev tree below.
		// Only check for rev tree conflicts if we haven't already checked above
		if !revTreeConflictChecked && len(revTreeHistory) > 0 {
			parent, currentRevIndex, err = db.revTreeConflictCheck(ctx, revTreeHistory, doc, newDoc.Deleted)
			if err != nil {
				return nil, nil, false, nil, err
			}
		}
		// Add all the new revisions to the rev tree:
		for i := currentRevIndex - 1; i >= 0; i-- {
			err := doc.History.addRevision(newDoc.ID,
				RevInfo{
					ID:      revTreeHistory[i],
					Parent:  parent,
					Deleted: i == 0 && newDoc.Deleted})

			if err != nil {
				return nil, nil, false, nil, err
			}
			parent = revTreeHistory[i]
		}

		// Process the attachments, replacing bodies with digests.
		newAttachments, err := db.storeAttachments(ctx, doc, newDoc.DocAttachments, newGeneration, previousRevTreeID, nil)
		if err != nil {
			return nil, nil, false, nil, err
		}

		// generate rev id for new arriving doc
		strippedBody, _ := stripInternalProperties(newDoc._body)
		encoding, err := base.JSONMarshalCanonical(strippedBody)
		if err != nil {
			return nil, nil, false, nil, err
		}
		newRev := CreateRevIDWithBytes(newGeneration, previousRevTreeID, encoding)

		if err := doc.History.addRevision(newDoc.ID, RevInfo{ID: newRev, Parent: previousRevTreeID, Deleted: newDoc.Deleted}); err != nil {
			base.InfofCtx(ctx, base.KeyCRUD, "Failed to add revision ID: %s, for doc: %s, error: %v", newRev, base.UD(newDoc.ID), err)
			return nil, nil, false, nil, base.ErrRevTreeAddRevFailure
		}

		newDoc.RevID = newRev

		return newDoc, newAttachments, false, nil, nil
	})

	if doc != nil && doc.HLV != nil {
		if cv == nil {
			cv = &Version{}
		}
		source, version := doc.HLV.GetCurrentVersion()
		cv.SourceID = source
		cv.Value = version
	}

	return doc, cv, newRevID, err
}

// Adds an existing revision to a document along with its history (list of rev IDs.)
func (db *DatabaseCollectionWithUser) PutExistingRev(ctx context.Context, newDoc *Document, docHistory []string, noConflicts bool, forceAllConflicts bool, existingDoc *sgbucket.BucketDocument, docUpdateEvent DocUpdateType) (doc *Document, newRevID string, err error) {
	return db.PutExistingRevWithConflictResolution(ctx, newDoc, docHistory, noConflicts, nil, forceAllConflicts, existingDoc, docUpdateEvent)
}

// PutExistingRevWithConflictResolution Adds an existing revision to a document along with its history (list of rev IDs.)
// If this new revision would result in a conflict:
//  1. If noConflicts == false, the revision will be added to the rev tree as a conflict
//  2. If noConflicts == true and a conflictResolverFunc is not provided, a 409 conflict error will be returned
//  3. If noConflicts == true and a conflictResolverFunc is provided, conflicts will be resolved and the result added to the document.
func (db *DatabaseCollectionWithUser) PutExistingRevWithConflictResolution(ctx context.Context, newDoc *Document, docHistory []string, noConflicts bool, conflictResolver *ConflictResolver, forceAllowConflictingTombstone bool, existingDoc *sgbucket.BucketDocument, docUpdateEvent DocUpdateType) (doc *Document, newRevID string, err error) {
	newRev := docHistory[0]
	generation, _ := ParseRevID(ctx, newRev)
	if generation < 0 {
		return nil, "", base.HTTPErrorf(http.StatusBadRequest, "Invalid revision ID")
	}

	allowImport := db.UseXattrs()
	updateRevCache := true
<<<<<<< HEAD
	doc, _, err = db.updateAndReturnDoc(ctx, newDoc.ID, allowImport, &newDoc.DocExpiry, nil, existingDoc, false, updateRevCache, func(doc *Document) (resultDoc *Document, resultAttachmentData updatedAttachments, createNewRevIDSkipped bool, updatedExpiry *uint32, resultErr error) {
=======
	doc, _, err = db.updateAndReturnDoc(ctx, newDoc.ID, allowImport, &newDoc.DocExpiry, nil, docUpdateEvent, existingDoc, false, updateRevCache, func(doc *Document) (resultDoc *Document, resultAttachmentData updatedAttachments, createNewRevIDSkipped bool, updatedExpiry *uint32, resultErr error) {
>>>>>>> 8acc6c28
		// (Be careful: this block can be invoked multiple times if there are races!)

		var isSgWrite bool
		var crc32Match bool

		// Is this doc an sgWrite?
		if doc != nil {
			isSgWrite, crc32Match, _ = doc.IsSGWrite(ctx, nil)
			if crc32Match {
				db.dbStats().Database().Crc32MatchCount.Add(1)
			}
		}

		// If the existing doc isn't an SG write, import prior to updating
		if doc != nil && !isSgWrite && db.UseXattrs() {
			err := db.OnDemandImportForWrite(ctx, newDoc.ID, doc, newDoc.Deleted)
			if err != nil {
				return nil, nil, false, nil, err
			}
		}

		// Find the point where this doc's history branches from the current rev:
		currentRevIndex := len(docHistory)
		parent := ""
		for i, revid := range docHistory {
			if doc.History.contains(revid) {
				currentRevIndex = i
				parent = revid
				break
			}
		}
		if currentRevIndex == 0 {
			base.DebugfCtx(ctx, base.KeyCRUD, "PutExistingRevWithBody(%q): No new revisions to add", base.UD(newDoc.ID))
			newDoc.RevID = newRev
			return nil, nil, false, nil, base.ErrUpdateCancel // No new revisions to add
		}

		// Conflict-free mode check

		// We only bypass conflict resolution for incoming tombstones if the local doc is also a tombstone
		allowConflictingTombstone := forceAllowConflictingTombstone && doc.IsDeleted()

		if !allowConflictingTombstone && db.IsIllegalConflict(ctx, doc, parent, newDoc.Deleted, noConflicts, docHistory) {
			if conflictResolver == nil {
				return nil, nil, false, nil, base.HTTPErrorf(http.StatusConflict, "Document revision conflict")
			}
			_, updatedHistory, err := db.resolveConflict(ctx, doc, newDoc, docHistory, conflictResolver)
			if err != nil {
				base.InfofCtx(ctx, base.KeyCRUD, "Error resolving conflict for %s: %v", base.UD(doc.ID), err)
				return nil, nil, false, nil, err
			}
			if updatedHistory != nil {
				docHistory = updatedHistory
				// Recalculate the point where this doc's history branches from the current rev.
				// TODO: The only current scenario for conflict resolution is to add one entry to the history,
				//       could shorthand this to a +1?
				newRev = docHistory[0]
				currentRevIndex = len(docHistory)
				parent = ""
				for i, revid := range docHistory {
					if doc.History.contains(revid) {
						currentRevIndex = i
						parent = revid
						break
					}
				}
			}
		}

		// Add all the new-to-me revisions to the rev tree:
		for i := currentRevIndex - 1; i >= 0; i-- {
			err := doc.History.addRevision(newDoc.ID,
				RevInfo{
					ID:      docHistory[i],
					Parent:  parent,
					Deleted: i == 0 && newDoc.Deleted})

			if err != nil {
				return nil, nil, false, nil, err
			}
			parent = docHistory[i]
		}

		// Process the attachments, replacing bodies with digests.
		parentRevID := doc.History[newRev].Parent
		newAttachments, err := db.storeAttachments(ctx, doc, newDoc.DocAttachments, generation, parentRevID, docHistory)
		if err != nil {
			return nil, nil, false, nil, err
		}

		newDoc.RevID = newRev

		return newDoc, newAttachments, false, nil, nil
	})

	return doc, newRev, err
}

func (db *DatabaseCollectionWithUser) PutExistingRevWithBody(ctx context.Context, docid string, body Body, docHistory []string, noConflicts bool, docUpdateEvent DocUpdateType) (doc *Document, newRev string, err error) {
	err = validateAPIDocUpdate(body)
	if err != nil {
		return nil, "", err
	}

	expiry, _ := body.ExtractExpiry()
	deleted := body.ExtractDeleted()
	revid := body.ExtractRev()

	newDoc := &Document{
		ID:        docid,
		Deleted:   deleted,
		DocExpiry: expiry,
		RevID:     revid,
	}

	delete(body, BodyId)
	delete(body, BodyRevisions)

	newDoc.DocAttachments = GetBodyAttachments(body)
	delete(body, BodyAttachments)

	newDoc.UpdateBody(body)

	doc, newRevID, putExistingRevErr := db.PutExistingRev(ctx, newDoc, docHistory, noConflicts, false, nil, docUpdateEvent)

	if putExistingRevErr != nil {
		return nil, "", putExistingRevErr
	}

	return doc, newRevID, err

}

// SyncFnDryrun Runs a document through the sync function and returns expiry, channels doc was placed in, access map for users, roles, handler errors and sync fn exceptions
func (db *DatabaseCollectionWithUser) SyncFnDryrun(ctx context.Context, body Body, docID string) (*channels.ChannelMapperOutput, error, error) {
	doc := &Document{
		ID:    docID,
		_body: body,
	}
	oldDoc := doc
	if docID != "" {
		if docInBucket, err := db.GetDocument(ctx, docID, DocUnmarshalAll); err == nil {
			oldDoc = docInBucket
			if doc._body == nil {
				body = oldDoc.Body(ctx)
				doc._body = body
				// If no body is given, use doc in bucket as doc with no old doc
				oldDoc._body = nil
			}
			doc._body[BodyRev] = oldDoc.SyncData.CurrentRev
		} else {
			return nil, err, nil
		}
	} else {
		oldDoc._body = nil
	}

	delete(body, BodyId)

	// Get the revision ID to match, and the new generation number:
	matchRev, _ := body[BodyRev].(string)
	generation, _ := ParseRevID(ctx, matchRev)
	if generation < 0 {
		return nil, base.HTTPErrorf(http.StatusBadRequest, "Invalid revision ID"), nil
	}
	generation++

	// Create newDoc which will be used to pass around Body
	newDoc := &Document{
		ID: docID,
	}
	// Pull out attachments
	newDoc.DocAttachments = GetBodyAttachments(body)
	delete(body, BodyAttachments)

	delete(body, BodyRevisions)

	err := validateAPIDocUpdate(body)
	if err != nil {
		return nil, err, nil
	}
	bodyWithoutInternalProps, wasStripped := stripInternalProperties(body)
	canonicalBytesForRevID, err := base.JSONMarshalCanonical(bodyWithoutInternalProps)
	if err != nil {
		return nil, err, nil
	}

	// We needed to keep _deleted around in the body until we generated a rev ID, but now we can ditch it.
	_, isDeleted := body[BodyDeleted]
	if isDeleted {
		delete(body, BodyDeleted)
	}

	// and now we can finally update the newDoc body to be without any special properties
	newDoc.UpdateBody(body)

	// If no special properties were stripped and document wasn't deleted, the canonical bytes represent the current
	// body.  In this scenario, store canonical bytes as newDoc._rawBody
	if !wasStripped && !isDeleted {
		newDoc._rawBody = canonicalBytesForRevID
	}

	newRev := CreateRevIDWithBytes(generation, matchRev, canonicalBytesForRevID)
	newDoc.RevID = newRev
	mutableBody, metaMap, _, err := db.prepareSyncFn(oldDoc, newDoc)
	if err != nil {
		base.InfofCtx(ctx, base.KeyDiagnostic, "Failed to prepare to run sync function: %v", err)
		return nil, err, nil
	}

	output, err := db.ChannelMapper.MapToChannelsAndAccess(ctx, mutableBody, string(oldDoc._rawBody), metaMap,
		MakeUserCtx(db.user, db.ScopeName, db.Name))

	return output, nil, err
}

// revTreeConflictCheck checks for conflicts in the rev tree history and returns the parent revid, currentRevIndex
// (index of parent rev), and an error if the document is in conflict
func (db *DatabaseCollectionWithUser) revTreeConflictCheck(ctx context.Context, revTreeHistory []string, doc *Document, newDocDeleted bool) (string, int, error) {
	currentRevIndex := len(revTreeHistory)
	parent := ""
	if currentRevIndex > 0 {
		for i, revid := range revTreeHistory {
			if doc.History.contains(revid) {
				currentRevIndex = i
				parent = revid
				break
			}
		}
		// conflict check on rev tree history
		if db.IsIllegalConflict(ctx, doc, parent, newDocDeleted, true, revTreeHistory) {
			return "", 0, base.HTTPErrorf(http.StatusConflict, "Document revision conflict")
		}
	}
	return parent, currentRevIndex, nil
}

// resolveConflict runs the conflictResolverFunction with doc and newDoc.  doc and newDoc's bodies and revision trees
// may be changed based on the outcome of conflict resolution - see resolveDocLocalWins, resolveDocRemoteWins and
// resolveDocMerge for specifics on what is changed under each scenario.
func (db *DatabaseCollectionWithUser) resolveConflict(ctx context.Context, localDoc *Document, remoteDoc *Document, docHistory []string, resolver *ConflictResolver) (resolvedRevID string, updatedHistory []string, resolveError error) {

	if resolver == nil {
		return "", nil, errors.New("Conflict resolution function is nil for resolveConflict")
	}

	// Local doc (localDoc) is persisted in the bucket unlike the incoming remote doc (remoteDoc).
	// Internal properties of the localDoc can be accessed from syc metadata.
	localRevID := localDoc.SyncData.CurrentRev
	localAttachments := localDoc.SyncData.Attachments
	localExpiry := localDoc.SyncData.Expiry

	remoteRevID := remoteDoc.RevID
	remoteAttachments := remoteDoc.DocAttachments

	// TODO: Make doc expiry (_exp) available over replication.
	// remoteExpiry := remoteDoc.Expiry

	localDocBody, err := localDoc.GetDeepMutableBody()
	if err != nil {
		return "", nil, err
	}
	localDocBody[BodyId] = localDoc.ID
	localDocBody[BodyRev] = localRevID
	localDocBody[BodyAttachments] = localAttachments
	localDocBody[BodyExpiry] = localExpiry
	localDocBody[BodyDeleted] = localDoc.IsDeleted()

	remoteDocBody, err := remoteDoc.GetDeepMutableBody()
	if err != nil {
		return "", nil, err
	}
	remoteDocBody[BodyId] = remoteDoc.ID
	remoteDocBody[BodyRev] = remoteRevID
	remoteDocBody[BodyAttachments] = remoteAttachments
	// remoteDocBody[BodyExpiry] = remoteExpiry
	remoteDocBody[BodyDeleted] = remoteDoc.Deleted

	conflict := Conflict{
		LocalDocument:  localDocBody,
		RemoteDocument: remoteDocBody,
	}

	resolvedBody, resolutionType, resolveFuncError := resolver.Resolve(ctx, conflict)
	if resolveFuncError != nil {
		base.InfofCtx(ctx, base.KeyReplicate, "Error when running conflict resolution for doc %s: %v", base.UD(localDoc.ID), resolveFuncError)
		return "", nil, resolveFuncError
	}

	switch resolutionType {
	case ConflictResolutionLocal:
		resolvedRevID, updatedHistory, resolveError = db.resolveDocLocalWins(ctx, localDoc, remoteDoc, conflict, docHistory)
		return resolvedRevID, updatedHistory, resolveError
	case ConflictResolutionRemote:
		resolvedRevID, resolveError = db.resolveDocRemoteWins(ctx, localDoc, conflict)
		return resolvedRevID, nil, resolveError
	case ConflictResolutionMerge:
		resolvedRevID, updatedHistory, resolveError = db.resolveDocMerge(ctx, localDoc, remoteDoc, conflict, docHistory, resolvedBody)
		return resolvedRevID, updatedHistory, resolveError
	default:
		return "", nil, fmt.Errorf("Unexpected conflict resolution type: %v", resolutionType)
	}
}

// resolveDocRemoteWins makes the following changes to the document:
//   - Tombstones the local revision
//
// The remote revision is added to the revision tree by the standard update processing.
func (db *DatabaseCollectionWithUser) resolveDocRemoteWins(ctx context.Context, localDoc *Document, conflict Conflict) (resolvedRevID string, err error) {

	// Tombstone the local revision
	localRevID := localDoc.CurrentRev
	tombstoneRevID, tombstoneErr := db.tombstoneActiveRevision(ctx, localDoc, localRevID)
	if err != nil {
		return "", tombstoneErr
	}
	remoteRevID := conflict.RemoteDocument.ExtractRev()
	base.DebugfCtx(ctx, base.KeyReplicate, "Resolved conflict for doc %s as remote wins - remote rev is %s, previous local rev %s tombstoned by %s, ", base.UD(localDoc.ID), remoteRevID, localRevID, tombstoneRevID)
	return remoteRevID, nil
}

// resolveDocLocalWins makes the following updates to the revision tree:
//   - Adds the remote revision to the rev tree
//   - Makes a copy of the local revision as a child of the remote revision
//   - Tombstones the (original) local revision
//
// TODO: This is CBL 2.x handling, and is compatible with the current version of the replicator, but
//
//	results in additional replication work for clients that have previously replicated the local
//	revision.  This will be addressed post-Hydrogen with version vector work, but additional analysis
//	of options for Hydrogen should be completed.
func (db *DatabaseCollectionWithUser) resolveDocLocalWins(ctx context.Context, localDoc *Document, remoteDoc *Document, conflict Conflict, docHistory []string) (resolvedRevID string, updatedHistory []string, err error) {

	// Clone the local revision as a child of the remote revision
	docBodyBytes, err := localDoc.BodyBytes(ctx)
	if err != nil {
		return "", nil, fmt.Errorf("Unable to retrieve local document body while resolving conflict: %w", err)
	}

	remoteRevID := remoteDoc.RevID
	remoteGeneration, _ := ParseRevID(ctx, remoteRevID)
	var newRevID string

	if !localDoc.Deleted {
		// If the local doc is not a tombstone, we're just rewriting it as a child of the remote
		newRevID = CreateRevIDWithBytes(remoteGeneration+1, remoteRevID, docBodyBytes)
	} else {
		// If the local doc is a tombstone, we're going to end up with both the local and remote branches tombstoned,
		// and need to ensure the remote branch is the winning branch. To do that, we inject entries into the remote
		// branch's history until it's generation is longer than the local branch.
		remoteDoc.Deleted = localDoc.Deleted
		localGeneration, _ := ParseRevID(ctx, localDoc.CurrentRev)

		requiredAdditionalRevs := localGeneration - remoteGeneration
		injectedRevBody := []byte("{}")
		injectedGeneration := remoteGeneration
		for i := 0; i < requiredAdditionalRevs; i++ {
			injectedGeneration++
			remoteLeafRevID := docHistory[0]
			injectedRevID := CreateRevIDWithBytes(injectedGeneration, remoteLeafRevID, injectedRevBody)
			docHistory = append([]string{injectedRevID}, docHistory...)
		}
		newRevID = CreateRevIDWithBytes(injectedGeneration+1, docHistory[0], docBodyBytes)
	}

	// Update the history for the incoming doc to prepend the cloned revID
	docHistory = append([]string{newRevID}, docHistory...)
	remoteDoc.RevID = newRevID

	// Set the incoming document's rev, body, deleted flag and attachment to the cloned local revision.
	// Note: not setting expiry, as syncData.expiry is reference only and isn't guaranteed to match the bucket doc expiry
	remoteDoc.RemoveBody()
	remoteDoc.Deleted = localDoc.IsDeleted()
	remoteDoc.DocAttachments = localDoc.SyncData.Attachments.ShallowCopy()

	// If the local doc had attachments, any with revpos more recent than the common ancestor will need
	// to have their revpos updated when we rewrite the rev as a child of the remote branch.
	if remoteDoc.DocAttachments != nil {
		// Identify generation of common ancestor and new rev
		commonAncestorRevID := localDoc.SyncData.History.findAncestorFromSet(localDoc.CurrentRev, docHistory)
		commonAncestorGen := 0
		if commonAncestorRevID != "" {
			commonAncestorGen, _ = ParseRevID(ctx, commonAncestorRevID)
		}
		newRevIDGen, _ := ParseRevID(ctx, newRevID)

		// If attachment revpos is older than common ancestor, or common ancestor doesn't exist, set attachment's
		// revpos to the generation of newRevID (i.e. treat as previously unknown to this revtree branch)
		for _, value := range remoteDoc.DocAttachments {
			attachmentMeta, ok := value.(map[string]interface{})
			if !ok {
				base.WarnfCtx(ctx, "Unable to parse attachment meta during conflict resolution for %s/%s: %v", base.UD(localDoc.ID), localDoc.SyncData.CurrentRev, value)
				continue
			}
			revpos, _ := base.ToInt64(attachmentMeta["revpos"])
			if revpos > int64(commonAncestorGen) || commonAncestorGen == 0 {
				attachmentMeta["revpos"] = newRevIDGen
			}
		}
	}

	remoteDoc._rawBody = docBodyBytes

	// Tombstone the local revision
	localRevID := localDoc.CurrentRev
	tombstoneRevID, tombstoneErr := db.tombstoneActiveRevision(ctx, localDoc, localRevID)
	if tombstoneErr != nil {
		return "", nil, tombstoneErr
	}

	base.DebugfCtx(ctx, base.KeyReplicate, "Resolved conflict for doc %s as localWins - local rev %s moved to %s, and tombstoned with %s", base.UD(localDoc.ID), localRevID, newRevID, tombstoneRevID)
	return newRevID, docHistory, nil
}

// resolveDocMerge makes the following updates to the revision tree
//   - Tombstones the local revision
//   - Modifies the incoming document body to the merged body
//   - Modifies the incoming history to prepend the merged revid (retaining the previous remote revID as its parent)
func (db *DatabaseCollectionWithUser) resolveDocMerge(ctx context.Context, localDoc *Document, remoteDoc *Document, conflict Conflict, docHistory []string, mergedBody Body) (resolvedRevID string, updatedHistory []string, err error) {

	// Move attachments from the merged body to the incoming DocAttachments for normal processing.
	bodyAtts, ok := mergedBody[BodyAttachments]
	if ok {
		attsMap, ok := bodyAtts.(map[string]interface{})
		if ok {
			remoteDoc.DocAttachments = attsMap
			delete(mergedBody, BodyAttachments)
		}
	}

	// Tombstone the local revision
	localRevID := localDoc.CurrentRev
	tombstoneRevID, tombstoneErr := db.tombstoneActiveRevision(ctx, localDoc, localRevID)
	if tombstoneErr != nil {
		return "", nil, tombstoneErr
	}

	remoteRevID := remoteDoc.RevID
	remoteGeneration, _ := ParseRevID(ctx, remoteRevID)
	mergedRevID, err := CreateRevID(remoteGeneration+1, remoteRevID, mergedBody)
	if err != nil {
		return "", nil, err
	}

	// Update the remote document's body to the merge result
	remoteDoc.RevID = mergedRevID
	remoteDoc.RemoveBody()
	remoteDoc._body = mergedBody

	// Update the history for the remote doc to prepend the merged revID
	docHistory = append([]string{mergedRevID}, docHistory...)

	base.DebugfCtx(ctx, base.KeyReplicate, "Resolved conflict for doc %s as merge - merged rev %s added as child of %s, previous local rev %s tombstoned by %s", base.UD(localDoc.ID), mergedRevID, remoteRevID, localRevID, tombstoneRevID)
	return mergedRevID, docHistory, nil
}

// tombstoneRevision updates the document's revision tree to add a tombstone revision as a child of the specified revID
func (db *DatabaseCollectionWithUser) tombstoneActiveRevision(ctx context.Context, doc *Document, revID string) (tombstoneRevID string, err error) {

	if doc.CurrentRev != revID {
		return "", fmt.Errorf("Attempted to tombstone active revision for doc (%s), but provided rev (%s) doesn't match current rev(%s)", base.UD(doc.ID), revID, doc.CurrentRev)
	}

	// Don't tombstone an already deleted revision, return the incoming revID instead.
	if doc.IsDeleted() {
		base.DebugfCtx(ctx, base.KeyReplicate, "Active revision %s/%s is already tombstoned.", base.UD(doc.ID), revID)
		return revID, nil
	}

	// Create tombstone
	newGeneration := genOfRevID(ctx, revID) + 1
	newRevID := CreateRevIDWithBytes(newGeneration, revID, []byte(DeletedDocument))
	err = doc.History.addRevision(doc.ID,
		RevInfo{
			ID:      newRevID,
			Parent:  revID,
			Deleted: true,
		})
	if err != nil {
		return "", err
	}

	// Backup previous revision body, then remove the current body from the doc
	bodyBytes, err := doc.BodyBytes(ctx)
	if err == nil {
		_ = db.setOldRevisionJSON(ctx, doc.ID, revID, bodyBytes, db.oldRevExpirySeconds())
	}
	doc.RemoveBody()

	return newRevID, nil
}

func (doc *Document) updateWinningRevAndSetDocFlags(ctx context.Context) {
	var branched, inConflict bool
	doc.CurrentRev, branched, inConflict = doc.History.winningRevision(ctx)
	doc.setFlag(channels.Deleted, doc.History[doc.CurrentRev].Deleted)
	doc.setFlag(channels.Conflict, inConflict)
	doc.setFlag(channels.Branched, branched)
	if doc.hasFlag(channels.Deleted) {
		doc.SyncData.TombstonedAt = time.Now().Unix()
	} else {
		doc.SyncData.TombstonedAt = 0
	}
}

func (db *DatabaseCollectionWithUser) storeOldBodyInRevTreeAndUpdateCurrent(ctx context.Context, doc *Document, prevCurrentRev string, newRevID string, newDoc *Document, newDocHasAttachments bool) {
	if doc.HasBody() && doc.CurrentRev != prevCurrentRev && prevCurrentRev != "" {
		// Store the doc's previous body into the revision tree:
		oldBodyJson, marshalErr := doc.BodyBytes(ctx)
		if marshalErr != nil {
			base.WarnfCtx(ctx, "Unable to marshal document body for storage in rev tree: %v", marshalErr)
		}

		var kvPairs []base.KVPair
		oldDocHasAttachments := false

		// Stamp _attachments into the old body we're about to backup
		// We need to do a revpos check here because doc actually contains the new attachments
		if len(doc.SyncData.Attachments) > 0 {
			prevCurrentRevGen, _ := ParseRevID(ctx, prevCurrentRev)
			bodyAtts := make(AttachmentsMeta)
			for attName, attMeta := range doc.SyncData.Attachments {
				if attMetaMap, ok := attMeta.(map[string]interface{}); ok {
					var attRevposInt int
					if attRevpos, ok := attMetaMap["revpos"].(int); ok {
						attRevposInt = attRevpos
					} else if attRevPos, ok := attMetaMap["revpos"].(float64); ok {
						attRevposInt = int(attRevPos)
					}
					if attRevposInt <= prevCurrentRevGen {
						bodyAtts[attName] = attMeta
					}

					version, _ := GetAttachmentVersion(attMetaMap)
					if version == AttVersion2 {
						oldDocHasAttachments = true
					}
				}
			}
			if len(bodyAtts) > 0 {
				kvPairs = append(kvPairs, base.KVPair{Key: BodyAttachments, Val: bodyAtts})
			}
		}

		if ancestorRev, ok := doc.History[prevCurrentRev]; ok && ancestorRev != nil && ancestorRev.Deleted {
			kvPairs = append(kvPairs, base.KVPair{Key: BodyDeleted, Val: true})
		}

		// Stamp _attachments and _deleted into rev tree bodies
		oldBodyJson, marshalErr = base.InjectJSONProperties(oldBodyJson, kvPairs...)
		if marshalErr != nil {
			base.WarnfCtx(ctx, "Unable to marshal document body properties for storage in rev tree: %v", marshalErr)
		}
		doc.setNonWinningRevisionBody(prevCurrentRev, oldBodyJson, db.AllowExternalRevBodyStorage(), oldDocHasAttachments)
	}
	// Store the new revision body into the doc:
	doc.setRevisionBody(ctx, newRevID, newDoc, db.AllowExternalRevBodyStorage(), newDocHasAttachments)
	doc.SyncData.Attachments = newDoc.DocAttachments
	doc.MetadataOnlyUpdate = newDoc.MetadataOnlyUpdate

	if doc.CurrentRev == newRevID {
		doc.NewestRev = ""
		doc.setFlag(channels.Hidden, false)
	} else {
		doc.NewestRev = newRevID
		doc.setFlag(channels.Hidden, true)
		if doc.CurrentRev != prevCurrentRev {
			doc.promoteNonWinningRevisionBody(ctx, doc.CurrentRev, db.RevisionBodyLoader)
			// If the update resulted in promoting a previous non-winning revision body to winning, this isn't a metadata only update.
			doc.MetadataOnlyUpdate = nil
		}
	}
}

func (db *DatabaseCollectionWithUser) prepareSyncFn(doc *Document, newDoc *Document) (mutableBody Body, metaMap map[string]interface{}, newRevID string, err error) {
	// Marshal raw user xattrs for use in Sync Fn. If this fails we can bail out so we should do early as possible.
	metaMap, err = doc.GetMetaMap(db.userXattrKey())
	if err != nil {
		return
	}

	mutableBody, err = newDoc.GetDeepMutableBody()
	if err != nil {
		return
	}

	err = validateNewBody(mutableBody)
	if err != nil {
		return
	}

	newRevID = newDoc.RevID

	mutableBody[BodyId] = doc.ID
	mutableBody[BodyRev] = newRevID
	if newDoc.Deleted {
		mutableBody[BodyDeleted] = true
	}

	return
}

// Run the sync function on the given document and body. Need to inject the document ID and rev ID temporarily to run
// the sync function.
func (db *DatabaseCollectionWithUser) runSyncFn(ctx context.Context, doc *Document, body Body, metaMap map[string]interface{}, newRevId string) (*uint32, string, base.Set, channels.AccessMap, channels.AccessMap, error) {
	channelSet, access, roles, syncExpiry, oldBody, err := db.getChannelsAndAccess(ctx, doc, body, metaMap, newRevId)
	if err != nil {
		return nil, ``, nil, nil, nil, err
	}
	db.checkDocChannelsAndGrantsLimits(ctx, doc.ID, channelSet, access, roles)
	return syncExpiry, oldBody, channelSet, access, roles, nil
}

func (db *DatabaseCollectionWithUser) recalculateSyncFnForActiveRev(ctx context.Context, doc *Document, metaMap map[string]interface{}, newRevID string) (channelSet base.Set, access, roles channels.AccessMap, syncExpiry *uint32, oldBodyJSON string, err error) {
	// In some cases an older revision might become the current one. If so, get its
	// channels & access, for purposes of updating the doc:
	curBodyBytes, err := db.getAvailable1xRev(ctx, doc, doc.CurrentRev)
	if err != nil {
		return
	}

	var curBody Body
	err = curBody.Unmarshal(curBodyBytes)
	if err != nil {
		return
	}

	if curBody != nil {
		base.DebugfCtx(ctx, base.KeyCRUD, "updateDoc(%q): Rev %q causes %q to become current again",
			base.UD(doc.ID), newRevID, doc.CurrentRev)
		channelSet, access, roles, syncExpiry, oldBodyJSON, err = db.getChannelsAndAccess(ctx, doc, curBody, metaMap, doc.CurrentRev)
		if err != nil {
			return
		}
	} else {
		// Shouldn't be possible (CurrentRev is a leaf so won't have been compacted)
		base.WarnfCtx(ctx, "updateDoc(%q): Rev %q missing, can't call getChannelsAndAccess "+
			"on it (err=%v)", base.UD(doc.ID), doc.CurrentRev, err)
		channelSet = nil
		access = nil
		roles = nil
	}
	return
}

func (db *DatabaseCollectionWithUser) addAttachments(ctx context.Context, newAttachments updatedAttachments) error {
	// Need to check and add attachments here to ensure the attachment is within size constraints
	err := db.setAttachments(ctx, newAttachments)
	if err != nil {
		if errors.Is(err, ErrAttachmentTooLarge) || err.Error() == "document value was too large" {
			err = base.HTTPErrorf(http.StatusRequestEntityTooLarge, "Attachment too large")
		} else {
			err = errors.Wrap(err, "Error adding attachment")
		}
	}
	return err
}

// assignSequence assigns a global sequence number from database.
func (c *DatabaseCollectionWithUser) assignSequence(ctx context.Context, docSequence uint64, doc *Document, unusedSequences []uint64) ([]uint64, error) {
	return c.dbCtx.assignSequence(ctx, docSequence, doc, unusedSequences)
}

// Sequence processing :
// Assigns provided sequence to the document
// Update unusedSequences in the event that there is a conflict and we have to provide a new sequence number
// Update and prune RecentSequences
func (db *DatabaseContext) assignSequence(ctx context.Context, docSequence uint64, doc *Document, unusedSequences []uint64) ([]uint64, error) {

	// Assign the next sequence number, for _changes feed.
	// Be careful not to request a second sequence # on a retry if we don't need one.
	if docSequence <= doc.Sequence {
		if docSequence > 0 {
			// Oops: we're on our second iteration thanks to a conflict, but the sequence
			// we previously allocated is unusable now. We have to allocate a new sequence
			// instead, but we add the unused one(s) to the document so when the changeCache
			// reads the doc it won't freak out over the break in the sequence numbering.
			base.InfofCtx(ctx, base.KeyCache, "updateDoc %q: Unused sequence #%d", base.UD(doc.ID), docSequence)
			unusedSequences = append(unusedSequences, docSequence)
		}

		var err error
		if docSequence, err = db.sequences.nextSequence(ctx); err != nil {
			return unusedSequences, err
		}
		firstAllocatedSequence := docSequence

		// If the assigned sequence is less than or equal to the previous sequence on the document, release
		// the assigned sequence and acquire one using nextSequenceGreaterThan
		if docSequence <= doc.Sequence {
			if err = db.sequences.releaseSequence(ctx, docSequence); err != nil {
				base.WarnfCtx(ctx, "Error returned when releasing sequence %d. Falling back to skipped sequence handling.  Error:%v", docSequence, err)
			}
			var releasedSequenceCount uint64
			docSequence, releasedSequenceCount, err = db.sequences.nextSequenceGreaterThan(ctx, doc.Sequence)
			if err != nil {
				return unusedSequences, err
			}
			if releasedSequenceCount > unusedSequenceWarningThreshold {
				base.WarnfCtx(ctx, "Doc %s / %s had an existing sequence %d that is higher than the next db sequence value %d, resulting in the release of %d unused sequences. This may indicate documents being migrated between databases by an external process.", base.UD(doc.ID), doc.CurrentRev, doc.Sequence, firstAllocatedSequence, releasedSequenceCount)
			}

		}
	}

	doc.Sequence = docSequence
	doc.UnusedSequences = unusedSequences

	// The server DCP feed will deduplicate multiple revisions for the same doc if they occur in
	// the same mutation queue processing window. This results in missing sequences on the change listener.
	// To account for this, we track the recent sequence numbers for the document.
	if doc.RecentSequences == nil {
		doc.RecentSequences = make([]uint64, 0, 1+len(unusedSequences))
	}

	if len(doc.RecentSequences) >= kMaxRecentSequences {
		// Prune recent sequences that are earlier than the nextSequence.  The dedup window
		// on the feed is small - sub-second, so we usually shouldn't care about more than
		// a few recent sequences.  However, the pruning has some overhead (read lock on nextSequence),
		// so we're allowing more 'recent sequences' on the doc (20) before attempting pruning
		stableSequence := db.changeCache.GetStableSequence(doc.ID).Seq
		count := 0
		// we want to keep at least kMinRecentSequences recent sequences in the recent sequences list to reduce likelihood
		// races between compaction of resent sequences and a coalesced DCP mutation resulting in skipped/abandoned sequences
		maxToCompact := len(doc.RecentSequences) - kMinRecentSequences
		for _, seq := range doc.RecentSequences {
			// Only remove sequences if they are higher than a sequence that's been seen on the
			// feed. This is valid across SG nodes (which could each have a different nextSequence),
			// as the mutations that this node used to rev nextSequence will at some point be delivered
			// to each node.
			if seq < stableSequence {
				count++
				if count == maxToCompact {
					break
				}
			} else {
				break
			}
		}
		if count > 0 {
			doc.RecentSequences = doc.RecentSequences[count:]
		}
	}

	// Append current sequence and unused sequences to recent sequence history.
	// CAS failures can result in unusedSequences being older than existing recentSequences,
	// so sorting is required
	doc.RecentSequences = append(doc.RecentSequences, unusedSequences...)
	doc.RecentSequences = append(doc.RecentSequences, docSequence)
	if len(doc.RecentSequences) > 1 {
		base.SortedUint64Slice(doc.RecentSequences).Sort()
	}

	return unusedSequences, nil
}

func (doc *Document) updateExpiry(syncExpiry, updatedExpiry *uint32, expiry *uint32) (finalExp *uint32) {
	if syncExpiry != nil {
		finalExp = syncExpiry
	} else if updatedExpiry != nil {
		finalExp = updatedExpiry
	} else if expiry != nil {
		finalExp = expiry
	}

	if finalExp != nil {
		doc.UpdateExpiry(*finalExp)
	} else {
		doc.UpdateExpiry(0)

	}

	return finalExp

}

// IsIllegalConflict returns true if the given operation is forbidden due to conflicts.
// AllowConflicts is whether or not the database allows conflicts,
// and 'noConflicts' is whether or not the request should allow conflicts to occur.
/*
Truth table for AllowConflicts and noConflicts combinations:

                       AllowConflicts=true     AllowConflicts=false
   noConflicts=true    continue checks         continue checks
   noConflicts=false   return false            continue checks */
func (db *DatabaseCollectionWithUser) IsIllegalConflict(ctx context.Context, doc *Document, parentRevID string, deleted, noConflicts bool, docHistory []string) bool {
	if db.AllowConflicts() && !noConflicts {
		return false
	}

	// Conflict-free mode: If doc exists, it must satisfy one of the following:
	//   (a) its current rev is the new rev's parent
	//   (b) the new rev is a tombstone, whose parent is an existing non-tombstoned leaf
	//   (c) the current rev is a tombstone, and the new rev is a non-tombstone disconnected branch

	// case a: If the parent is the current rev, it's not a conflict.
	if parentRevID == doc.CurrentRev || doc.CurrentRev == "" {
		return false
	}

	// case b: If it's a tombstone, it's allowed if it's tombstoning an existing non-tombstoned leaf
	if deleted {
		for _, leafRevId := range doc.History.GetLeaves() {
			if leafRevId == parentRevID && doc.History[leafRevId].Deleted == false {
				return false
			}
		}
		base.DebugfCtx(ctx, base.KeyCRUD, "Conflict - tombstone updates to non-leaf or already tombstoned revisions aren't valid when allow_conflicts=false")
		return true
	}

	// case c: If current doc is a tombstone, disconnected branch resurrections are allowed
	if doc.IsDeleted() {
		for _, ancestorRevID := range docHistory {
			_, ok := doc.History[ancestorRevID]
			if ok {
				base.DebugfCtx(ctx, base.KeyCRUD, "Conflict - document is deleted, but update would branch from existing revision.")
				return true
			}
		}
		return false
	}

	// If we haven't found a valid conflict scenario by this point, flag as invalid
	base.DebugfCtx(ctx, base.KeyCRUD, "Conflict - non-tombstone updates to non-winning revisions aren't valid when allow_conflicts=false")
	return true
}

func (col *DatabaseCollectionWithUser) documentUpdateFunc(
	ctx context.Context,
	docExists bool,
	doc *Document,
	allowImport bool,
	previousDocSequenceIn uint64,
	unusedSequences []uint64,
	callback updateAndReturnDocCallback,
	expiry *uint32,
	docUpdateEvent DocUpdateType,
) (
	retSyncFuncExpiry *uint32,
	retNewRevID string,
	retStoredDoc *Document,
	retOldBodyJSON string,
	retUnusedSequences []uint64,
	changedAccessPrincipals []string,
	changedRoleAccessUsers []string,
	createNewRevIDSkipped bool,
	revokedChannelsRequiringExpansion []string,
	err error) {

	err = validateExistingDoc(doc, allowImport, docExists)
	if err != nil {
		return
	}

	// compute mouMatch before the callback modifies doc.MetadataOnlyUpdate
	mouMatch := false
	if doc.MetadataOnlyUpdate != nil && doc.MetadataOnlyUpdate.CAS() == doc.Cas {
		mouMatch = doc.MetadataOnlyUpdate.CAS() == doc.Cas
		base.DebugfCtx(ctx, base.KeyVV, "updateDoc(%q): _mou:%+v Metadata-only update match:%t", base.UD(doc.ID), doc.MetadataOnlyUpdate, mouMatch)
	} else {
		base.DebugfCtx(ctx, base.KeyVV, "updateDoc(%q): has no _mou", base.UD(doc.ID))
	}
	// Invoke the callback to update the document and with a new revision body to be used by the Sync Function:
	newDoc, newAttachments, createNewRevIDSkipped, updatedExpiry, err := callback(doc)
	if err != nil {
		return
	}

	mutableBody, metaMap, newRevID, err := col.prepareSyncFn(doc, newDoc)
	if err != nil {
		return
	}

	prevCurrentRev := doc.CurrentRev
	doc.updateWinningRevAndSetDocFlags(ctx)
	newDocHasAttachments := len(newAttachments) > 0
	col.storeOldBodyInRevTreeAndUpdateCurrent(ctx, doc, prevCurrentRev, newRevID, newDoc, newDocHasAttachments)

	syncExpiry, oldBodyJSON, channelSet, access, roles, err := col.runSyncFn(ctx, doc, mutableBody, metaMap, newRevID)
	if err != nil {
		if col.ForceAPIForbiddenErrors() {
			base.InfofCtx(ctx, base.KeyCRUD, "Sync function rejected update to %s %s due to %v",
				base.UD(doc.ID), base.MD(doc.RevID), err)
			err = ErrForbidden
		}
		return
	}

	if len(channelSet) > 0 {
		doc.History[newRevID].Channels = channelSet
	}

	if newAttachments != nil {
		err = col.addAttachments(ctx, newAttachments)
		if err != nil {
			return
		}
		for _, att := range newAttachments {
			auditFields := base.AuditFields{
				base.AuditFieldDocID:        doc.ID,
				base.AuditFieldDocVersion:   newRevID,
				base.AuditFieldAttachmentID: att.name,
			}
			if att.created {
				base.Audit(ctx, base.AuditIDAttachmentCreate, auditFields)
			} else {
				base.Audit(ctx, base.AuditIDAttachmentUpdate, auditFields)
			}
		}
	}

	col.backupAncestorRevs(ctx, doc, newDoc)

	unusedSequences, err = col.assignSequence(ctx, previousDocSequenceIn, doc, unusedSequences)
	if err != nil {
		if errors.Is(err, base.ErrMaxSequenceReleasedExceeded) {
			base.ErrorfCtx(ctx, "Doc %s / %s had a much larger sequence (%d) than the current sequence number. Document update will be cancelled, since we don't want to allocate sequences to fill a gap this large. This may indicate document metadata being migrated between databases where it should've been stripped and re-imported.", base.UD(newDoc.ID), prevCurrentRev, doc.Sequence)
		}
		return
	}

	// The callback has updated the HLV for mutations coming from CBL.  Update the HLV so that the current version is set before
	// we call updateChannels, which needs to set the current version for removals
	// update the HLV values
	doc, err = col.updateHLV(ctx, doc, docUpdateEvent, mouMatch)
	if err != nil {
		return
	}

	if doc.CurrentRev != prevCurrentRev || createNewRevIDSkipped {
		// Most of the time this update will change the doc's current rev. (The exception is
		// if the new rev is a conflict that doesn't win the revid comparison.) If so, we
		// need to update the doc's top-level Channels and Access properties to correspond
		// to the current rev's state.
		if newRevID != doc.CurrentRev {
			channelSet, access, roles, syncExpiry, oldBodyJSON, err = col.recalculateSyncFnForActiveRev(ctx, doc, metaMap, newRevID)
			if err != nil {
				return
			}
		}
		_, revokedChannelsRequiringExpansion, err = doc.updateChannels(ctx, channelSet)
		if err != nil {
			return
		}
		changedAccessPrincipals = doc.Access.updateAccess(ctx, doc, access)
		changedRoleAccessUsers = doc.RoleAccess.updateAccess(ctx, doc, roles)
	} else {

		base.DebugfCtx(ctx, base.KeyCRUD, "updateDoc(%q): Rev %q leaves %q still current",
			base.UD(doc.ID), newRevID, prevCurrentRev)
	}

	// Prune old revision history to limit the number of revisions:
	if pruned := doc.pruneRevisions(ctx, col.revsLimit(), doc.CurrentRev); pruned > 0 {
		base.DebugfCtx(ctx, base.KeyCRUD, "updateDoc(%q): Pruned %d old revisions", base.UD(doc.ID), pruned)
	}

	updatedExpiry = doc.updateExpiry(syncExpiry, updatedExpiry, expiry)
	err = doc.persistModifiedRevisionBodies(col.dataStore)
	if err != nil {
		return
	}

	doc.ClusterUUID = col.serverUUID()
	doc.TimeSaved = time.Now()
	return updatedExpiry, newRevID, newDoc, oldBodyJSON, unusedSequences, changedAccessPrincipals, changedRoleAccessUsers, createNewRevIDSkipped, revokedChannelsRequiringExpansion, err
}

// Function type for the callback passed into updateAndReturnDoc
type updateAndReturnDocCallback func(*Document) (resultDoc *Document, resultAttachmentData updatedAttachments, createNewRevIDSkipped bool, updatedExpiry *uint32, resultErr error)

// Calling updateAndReturnDoc directly allows callers to:
//  1. Receive the updated document body in the response
//  2. Specify the existing document body/xattr/cas, to avoid initial retrieval of the doc in cases that the current contents are already known (e.g. import).
//     On cas failure, the document will still be reloaded from the bucket as usual.
//  3. If isImport=true, document body will not be updated - only metadata xattr(s)
<<<<<<< HEAD
func (db *DatabaseCollectionWithUser) updateAndReturnDoc(ctx context.Context, docid string, allowImport bool, expiry *uint32, opts *sgbucket.MutateInOptions, existingDoc *sgbucket.BucketDocument, isImport bool, updateRevCache bool, callback updateAndReturnDocCallback) (doc *Document, newRevID string, err error) {
=======

func (db *DatabaseCollectionWithUser) updateAndReturnDoc(ctx context.Context, docid string, allowImport bool, expiry *uint32, opts *sgbucket.MutateInOptions, docUpdateEvent DocUpdateType, existingDoc *sgbucket.BucketDocument, isImport bool, updateRevCache bool, callback updateAndReturnDocCallback) (doc *Document, newRevID string, err error) {
>>>>>>> 8acc6c28
	key := realDocID(docid)
	if key == "" {
		return nil, "", base.HTTPErrorf(400, "Invalid doc ID")
	}

	var prevCurrentRev string
	var storedDoc *Document
	var changedAccessPrincipals, changedRoleAccessUsers []string // Returned by documentUpdateFunc
	var docSequence uint64                                       // Must be scoped outside callback, used over multiple iterations
	var unusedSequences []uint64                                 // Must be scoped outside callback, used over multiple iterations
	var oldBodyJSON string                                       // Stores previous revision body for use by DocumentChangeEvent
	var createNewRevIDSkipped bool
	var previousAttachments map[string][]string

	// Update the document
	inConflict := false
	upgradeInProgress := false
	docBytes := 0   // Track size of document written, for write stats
	xattrBytes := 0 // Track size of xattr written, for write stats
	skipObsoleteAttachmentsRemoval := false
	isNewDocCreation := false

	if !db.UseXattrs() {
		// Update the document, storing metadata in _sync property
		var initialExpiry uint32 // expiry before Update callback happens
		if expiry != nil {
			initialExpiry = *expiry
		}
		_, err = db.dataStore.Update(key, initialExpiry, func(currentValue []byte) (raw []byte, syncFuncExpiry *uint32, isDelete bool, err error) {
			// Be careful: this block can be invoked multiple times if there are races!
			if doc, err = unmarshalDocument(docid, currentValue); err != nil {
				return
			}
			previousAttachments, err = getAttachmentIDsForLeafRevisions(ctx, db, doc, newRevID)
			if err != nil {
				skipObsoleteAttachmentsRemoval = true
				base.ErrorfCtx(ctx, "Error retrieving previous leaf attachments of doc: %s, Error: %v", base.UD(docid), err)
			}
			prevCurrentRev = doc.CurrentRev

			isNewDocCreation = currentValue == nil
			syncFuncExpiry, newRevID, storedDoc, oldBodyJSON, unusedSequences, changedAccessPrincipals, changedRoleAccessUsers, createNewRevIDSkipped, _, err = db.documentUpdateFunc(ctx, !isNewDocCreation, doc, allowImport, docSequence, unusedSequences, callback, expiry, docUpdateEvent)
			if err != nil {
				return
			}

			docSequence = doc.Sequence
			inConflict = doc.hasFlag(channels.Conflict)
			// Return the new raw document value for the bucket to store.
			raw, err = doc.MarshalBodyAndSync()
			base.DebugfCtx(ctx, base.KeyCRUD, "Saving doc (seq: #%d, id: %v rev: %v)", doc.Sequence, base.UD(doc.ID), doc.CurrentRev)
			docBytes = len(raw)
			return raw, syncFuncExpiry, false, err
		})

		// If we can't find sync metadata in the document body, check for upgrade.  If upgrade, retry write using WriteUpdateWithXattr
		if err != nil && err.Error() == "409 Not imported" {
			_, bucketDocument := db.checkForUpgrade(ctx, key, DocUnmarshalAll)
			if bucketDocument != nil && bucketDocument.Xattrs[base.SyncXattrName] != nil {
				existingDoc = bucketDocument
				upgradeInProgress = true
			}
		}
	}

	if db.UseXattrs() || upgradeInProgress {
		var casOut uint64
		// Update the document, storing metadata in extended attribute
		if opts == nil {
			opts = &sgbucket.MutateInOptions{}
		}
		opts.MacroExpansion = macroExpandSpec(base.SyncXattrName)
		var initialExpiry uint32
		if expiry != nil {
			initialExpiry = *expiry
		}
		casOut, err = db.dataStore.WriteUpdateWithXattrs(ctx, key, db.syncGlobalSyncMouRevSeqNoAndUserXattrKeys(), initialExpiry, existingDoc, opts, func(currentValue []byte, currentXattrs map[string][]byte, cas uint64) (updatedDoc sgbucket.UpdatedDoc, err error) {
			// Be careful: this block can be invoked multiple times if there are races!
			if doc, err = db.unmarshalDocumentWithXattrs(ctx, docid, currentValue, currentXattrs, cas, DocUnmarshalAll); err != nil {
				return
			}

			prevCurrentRev = doc.CurrentRev

			// Check whether Sync Data originated in body
			currentSyncXattr := currentXattrs[base.SyncXattrName]
			if currentSyncXattr == nil && doc.Sequence > 0 {
				doc.inlineSyncData = true
			}

			previousAttachments, err = getAttachmentIDsForLeafRevisions(ctx, db, doc, newRevID)
			if err != nil {
				skipObsoleteAttachmentsRemoval = true
				base.ErrorfCtx(ctx, "Error retrieving previous leaf attachments of doc: %s, Error: %v", base.UD(docid), err)
			}

			isNewDocCreation = currentValue == nil
			var revokedChannelsRequiringExpansion []string
			updatedDoc.Expiry, newRevID, storedDoc, oldBodyJSON, unusedSequences, changedAccessPrincipals, changedRoleAccessUsers, createNewRevIDSkipped, revokedChannelsRequiringExpansion, err = db.documentUpdateFunc(ctx, !isNewDocCreation, doc, allowImport, docSequence, unusedSequences, callback, expiry, docUpdateEvent)
			if err != nil {
				return
			}
			// If importing and the sync function has modified the expiry, allow sgbucket.MutateInOptions to modify the expiry
			if db.dataStore.IsSupported(sgbucket.BucketStoreFeaturePreserveExpiry) && updatedDoc.Expiry != nil {
				opts.PreserveExpiry = false
			}
			docSequence = doc.Sequence
			inConflict = doc.hasFlag(channels.Conflict)
			currentRevFromHistory, ok := doc.History[doc.CurrentRev]
			if !ok {
				err = base.RedactErrorf("WriteUpdateWithXattr() not able to find revision (%v) in history of doc: %+v.  Cannot update doc.", doc.CurrentRev, base.UD(doc))
				return
			}

			// update the mutate in options based on the above logic
			updatedDoc.Spec = doc.SyncData.HLV.computeMacroExpansions()

			updatedDoc.Spec = appendRevocationMacroExpansions(updatedDoc.Spec, revokedChannelsRequiringExpansion)

			updatedDoc.IsTombstone = currentRevFromHistory.Deleted
			if doc.MetadataOnlyUpdate != nil {
				if doc.MetadataOnlyUpdate.HexCAS != "" {
					updatedDoc.Spec = append(updatedDoc.Spec, sgbucket.NewMacroExpansionSpec(XattrMouCasPath(), sgbucket.MacroCas))
				}
			} else {
				if currentXattrs[base.MouXattrName] != nil && !isNewDocCreation {
					updatedDoc.XattrsToDelete = append(updatedDoc.XattrsToDelete, base.MouXattrName)
				}
			}

			// Return the new raw document value for the bucket to store.
			doc.SetCrc32cUserXattrHash()
<<<<<<< HEAD
			var rawSyncXattr, rawMouXattr, rawDocBody []byte
			rawDocBody, rawSyncXattr, rawMouXattr, err = doc.MarshalWithXattrs()
			// If isImport is true, we don't generally want to update the document body, only the xattrs. One exception
			// being when a import is resurrecting a document then we need a body to write back
			if (!isImport && len(rawDocBody) > 0) || (isImport && doc.Deleted) {
=======

			var rawSyncXattr, rawMouXattr, rawVvXattr, rawGlobalSync, rawDocBody []byte
			rawDocBody, rawSyncXattr, rawVvXattr, rawMouXattr, rawGlobalSync, err = doc.MarshalWithXattrs()
			if err != nil {
				return updatedDoc, err
			}

			if len(rawDocBody) > 0 {
>>>>>>> 8acc6c28
				updatedDoc.Doc = rawDocBody
				docBytes = len(updatedDoc.Doc)
			}

			updatedDoc.Xattrs = map[string][]byte{base.SyncXattrName: rawSyncXattr, base.VvXattrName: rawVvXattr}
			if rawMouXattr != nil && db.useMou() {
				updatedDoc.Xattrs[base.MouXattrName] = rawMouXattr
			}
			if rawGlobalSync != nil {
				updatedDoc.Xattrs[base.GlobalXattrName] = rawGlobalSync
			} else {
				if currentXattrs[base.GlobalXattrName] != nil && !isNewDocCreation {
					updatedDoc.XattrsToDelete = append(updatedDoc.XattrsToDelete, base.GlobalXattrName)
				}
			}

			// Warn when sync data is larger than a configured threshold
			if db.unsupportedOptions() != nil && db.unsupportedOptions().WarningThresholds != nil {
				if xattrBytesThreshold := db.unsupportedOptions().WarningThresholds.XattrSize; xattrBytesThreshold != nil {
					xattrBytes = len(rawSyncXattr)
					if uint32(xattrBytes) >= *xattrBytesThreshold {
						db.dbStats().Database().WarnXattrSizeCount.Add(1)
						base.WarnfCtx(ctx, "Doc id: %v sync metadata size: %d bytes exceeds %d bytes for sync metadata warning threshold", base.UD(doc.ID), xattrBytes, *xattrBytesThreshold)
					}
				}
			}

			// Prior to saving doc, remove the revision in cache
			if createNewRevIDSkipped {
<<<<<<< HEAD
				db.revisionCache.Remove(ctx, doc.ID, doc.CurrentRev)
=======
				db.revisionCache.RemoveWithRev(ctx, doc.ID, doc.CurrentRev)
>>>>>>> 8acc6c28
			}

			base.DebugfCtx(ctx, base.KeyCRUD, "Saving doc (seq: #%d, id: %v rev: %v)", doc.Sequence, base.UD(doc.ID), doc.CurrentRev)
			return updatedDoc, err
		})
		if err != nil {
			if err == base.ErrDocumentMigrated {
				base.DebugfCtx(ctx, base.KeyCRUD, "Migrated document %q to use xattr.", base.UD(key))
			} else {
				base.DebugfCtx(ctx, base.KeyCRUD, "Did not update document %q w/ xattr: %v", base.UD(key), err)
			}
		} else if doc != nil {
			// Update the in-memory CAS values to match macro-expanded values
			doc.Cas = casOut
			if doc.MetadataOnlyUpdate != nil && doc.MetadataOnlyUpdate.HexCAS == expandMacroCASValueString {
				doc.MetadataOnlyUpdate.HexCAS = base.CasToString(casOut)
			}
			// update the doc's HLV defined post macro expansion
			doc = db.postWriteUpdateHLV(ctx, doc, casOut)
		}
	}

	// If the WriteUpdate didn't succeed, check whether there are unused, allocated sequences that need to be accounted for
	if err != nil {
		// For timeout errors, the write may or may not have succeeded so we cannot release the sequence as unused
		if !base.IsTimeoutError(err) {
			if docSequence > 0 {
				if seqErr := db.sequences().releaseSequence(ctx, docSequence); seqErr != nil {
					base.WarnfCtx(ctx, "Error returned when releasing sequence %d. Falling back to skipped sequence handling.  Error:%v", docSequence, seqErr)
				}

			}
			for _, sequence := range unusedSequences {
				if seqErr := db.sequences().releaseSequence(ctx, sequence); seqErr != nil {
					base.WarnfCtx(ctx, "Error returned when releasing sequence %d. Falling back to skipped sequence handling.  Error:%v", sequence, seqErr)
				}
			}
		}
	}

	// ErrUpdateCancel is returned when the incoming revision is already known
	if err == base.ErrUpdateCancel {
		return nil, "", nil
	} else if err != nil {
		return nil, "", err
	}

	if !isImport {
		auditFields := base.AuditFields{
			base.AuditFieldDocID:      docid,
			base.AuditFieldDocVersion: newRevID,
		}
		if doc.IsDeleted() {
			base.Audit(ctx, base.AuditIDDocumentDelete, auditFields)
		} else {
			if isNewDocCreation {
				base.Audit(ctx, base.AuditIDDocumentCreate, auditFields)
			} else {
				base.Audit(ctx, base.AuditIDDocumentUpdate, auditFields)
			}
		}
	}

	db.collectionStats.NumDocWrites.Add(1)
	db.collectionStats.DocWritesBytes.Add(int64(docBytes))
	db.dbStats().Database().NumDocWrites.Add(1)
	db.dbStats().Database().DocWritesBytes.Add(int64(docBytes))
	db.dbStats().Database().DocWritesXattrBytes.Add(int64(xattrBytes))
	if inConflict {
		db.dbStats().Database().ConflictWriteCount.Add(1)
	}

	if doc.History[newRevID] != nil {
		// Store the new revision in the cache
		history, getHistoryErr := doc.History.getHistory(newRevID)
		if getHistoryErr != nil {
			return nil, "", getHistoryErr
		}

		// Lazily marshal bytes for storage in revcache
		storedDocBytes, err := storedDoc.BodyBytes(ctx)
		if err != nil {
			return nil, "", err
		}

		revChannels := doc.History[newRevID].Channels
		documentRevision := DocumentRevision{
			DocID:       docid,
			RevID:       newRevID,
			BodyBytes:   storedDocBytes,
			History:     encodeRevisions(ctx, docid, history),
			Channels:    revChannels,
			Attachments: doc.Attachments,
			Expiry:      doc.Expiry,
			Deleted:     doc.History[newRevID].Deleted,
			hlvHistory:  doc.HLV.ToHistoryForHLV(),
			CV:          &Version{SourceID: doc.HLV.SourceID, Value: doc.HLV.Version},
		}

		if updateRevCache {
			if createNewRevIDSkipped {
				db.revisionCache.Upsert(ctx, documentRevision)
			} else {
				db.revisionCache.Put(ctx, documentRevision)
			}
		}

		if db.eventMgr().HasHandlerForEvent(DocumentChange) {
			webhookJSON, err := doc.BodyWithSpecialProperties(ctx)
			if err != nil {
				base.WarnfCtx(ctx, "Error marshalling doc with id %s and revid %s for webhook post: %v", base.UD(docid), base.UD(newRevID), err)
			} else {
				winningRevChange := prevCurrentRev != doc.CurrentRev
				err = db.eventMgr().RaiseDocumentChangeEvent(ctx, webhookJSON, docid, oldBodyJSON, revChannels, winningRevChange)
				if err != nil {
					base.DebugfCtx(ctx, base.KeyCRUD, "Error raising document change event: %v", err)
				}
			}
		}
	} else {
		// Revision has been pruned away so won't be added to cache
		base.InfofCtx(ctx, base.KeyCRUD, "doc %q / %q, has been pruned, it has not been inserted into the revision cache", base.UD(docid), newRevID)
	}

	// Now that the document has successfully been stored, we can make other db changes:
	base.DebugfCtx(ctx, base.KeyCRUD, "Stored doc %q / %q as #%v", base.UD(docid), newRevID, doc.Sequence)

	leafAttachments := make(map[string][]string)
	if !skipObsoleteAttachmentsRemoval {
		leafAttachments, err = getAttachmentIDsForLeafRevisions(ctx, db, doc, newRevID)
		if err != nil {
			skipObsoleteAttachmentsRemoval = true
			base.ErrorfCtx(ctx, "Error retrieving current leaf attachments of doc: %s, Error: %v", base.UD(docid), err)
		}
	}

	if !skipObsoleteAttachmentsRemoval {
		var obsoleteAttachments []string
		for previousAttachmentID, previousAttachmentName := range previousAttachments {
			if _, found := leafAttachments[previousAttachmentID]; !found {
				err = db.dataStore.Delete(previousAttachmentID)
				if err != nil {
					base.ErrorfCtx(ctx, "Error deleting obsolete attachment %q of doc %q, Error: %v", previousAttachmentID, base.UD(doc.ID), err)
				} else {
					obsoleteAttachments = append(obsoleteAttachments, previousAttachmentID)
					if !isImport {
						for _, previousAttachmentName := range previousAttachmentName {
							_, exists := doc.SyncData.Attachments[previousAttachmentName]
							if !exists {
								base.Audit(ctx, base.AuditIDAttachmentDelete, base.AuditFields{
									base.AuditFieldDocID:        doc.ID,
									base.AuditFieldDocVersion:   newRevID,
									base.AuditFieldAttachmentID: previousAttachmentName,
								})
							}
						}
					}
				}
			}
		}
		if len(obsoleteAttachments) > 0 {
			base.DebugfCtx(ctx, base.KeyCRUD, "Deleted obsolete attachments (key: %v, doc: %q)", obsoleteAttachments, base.UD(doc.ID))
		}
	}

	// Remove any obsolete non-winning revision bodies
	doc.deleteRemovedRevisionBodies(ctx, db.dataStore)

	// Mark affected users/roles as needing to recompute their channel access:
	db.MarkPrincipalsChanged(ctx, docid, newRevID, changedAccessPrincipals, changedRoleAccessUsers, doc.Sequence)
	return doc, newRevID, nil
}

func (db *DatabaseCollectionWithUser) postWriteUpdateHLV(ctx context.Context, doc *Document, casOut uint64) *Document {
	if doc.HLV == nil {
		return doc
	}
	if doc.HLV.Version == expandMacroCASValueUint64 {
		doc.HLV.Version = casOut
	}
	if doc.HLV.CurrentVersionCAS == expandMacroCASValueUint64 {
		doc.HLV.CurrentVersionCAS = casOut
	}
	// backup new revision to the bucket now we have a doc assigned a CV (post macro expansion) for delta generation purposes
	backupRev := db.deltaSyncEnabled() && db.deltaSyncRevMaxAgeSeconds() != 0
	if db.UseXattrs() && backupRev {
		var newBodyWithAtts = doc._rawBody
		if len(doc.Attachments) > 0 {
			var err error
			newBodyWithAtts, err = base.InjectJSONProperties(doc._rawBody, base.KVPair{
				Key: BodyAttachments,
				Val: doc.Attachments,
			})
			if err != nil {
				base.WarnfCtx(ctx, "Unable to marshal new revision body during backupRevisionJSON: doc=%q rev=%q cv=%q err=%v ", base.UD(doc.ID), doc.CurrentRev, doc.HLV.GetCurrentVersionString(), err)
				return doc
			}
		}
		revHash := base.Crc32cHashString([]byte(doc.HLV.GetCurrentVersionString()))
		_ = db.setOldRevisionJSON(ctx, doc.ID, revHash, newBodyWithAtts, db.deltaSyncRevMaxAgeSeconds())
	}
	return doc
}

// getAttachmentIDsForLeafRevisions returns a map of attachment docids with values of attachment names.
func getAttachmentIDsForLeafRevisions(ctx context.Context, db *DatabaseCollectionWithUser, doc *Document, newRevID string) (map[string][]string, error) {
	leafAttachments := make(map[string][]string)

	currentAttachments, err := retrieveV2Attachments(doc.ID, doc.Attachments)
	if err != nil {
		return nil, err
	}

	for docid, names := range currentAttachments {
		leafAttachments[docid] = names
	}

	// Grab leaf revisions that have attachments and aren't the currently being added rev
	// Currently handled rev won't have information set properly on it yet so we handle this above
	// Can safely ignore the getInfo error as the only event this should happen in is if there is no entry for the given
	// rev, however, given we have just got that rev from GetLeavesFiltered we can be sure that rev exists in history
	documentLeafRevisions := doc.History.GetLeavesFiltered(func(revId string) bool {
		revInfo, _ := doc.History.getInfo(revId)
		return revInfo.HasAttachments && revId != newRevID
	})

	for _, leafRevision := range documentLeafRevisions {
		_, attachmentMeta, err := db.getRevision(ctx, doc, leafRevision)
		if err != nil {
			return nil, err
		}

		attachmentKeys, err := retrieveV2Attachments(doc.ID, attachmentMeta)
		if err != nil {
			return nil, err
		}

		for attachmentID, attachmentNames := range attachmentKeys {
			leafAttachments[attachmentID] = attachmentNames
		}

	}

	return leafAttachments, nil
}
func (db *DatabaseCollectionWithUser) checkDocChannelsAndGrantsLimits(ctx context.Context, docID string, channels base.Set, accessGrants channels.AccessMap, roleGrants channels.AccessMap) {
	if db.unsupportedOptions() == nil || db.unsupportedOptions().WarningThresholds == nil {
		return
	}

	// Warn when channel count is larger than a configured threshold
	if channelCountThreshold := db.unsupportedOptions().WarningThresholds.ChannelsPerDoc; channelCountThreshold != nil {
		channelCount := len(channels)
		if uint32(channelCount) >= *channelCountThreshold {
			db.dbStats().Database().WarnChannelsPerDocCount.Add(1)
			base.WarnfCtx(ctx, "Doc id: %v channel count: %d exceeds %d for channels per doc warning threshold", base.UD(docID), channelCount, *channelCountThreshold)
		}
	}

	// Warn when grants are larger than a configured threshold
	if grantThreshold := db.unsupportedOptions().WarningThresholds.GrantsPerDoc; grantThreshold != nil {
		grantCount := len(accessGrants) + len(roleGrants)
		if uint32(grantCount) >= *grantThreshold {
			db.dbStats().Database().WarnGrantsPerDocCount.Add(1)
			base.WarnfCtx(ctx, "Doc id: %v access and role grants count: %d exceeds %d for grants per doc warning threshold", base.UD(docID), grantCount, *grantThreshold)
		}
	}

	// Warn when channel names are larger than a configured threshold
	if channelNameSizeThreshold := db.unsupportedOptions().WarningThresholds.ChannelNameSize; channelNameSizeThreshold != nil {
		for c := range channels {
			if uint32(len(c)) > *channelNameSizeThreshold {
				db.dbStats().Database().WarnChannelNameSizeCount.Add(1)
				base.WarnfCtx(ctx, "Doc: %q channel %q exceeds %d characters for channel name size warning threshold", base.UD(docID), base.UD(c), *channelNameSizeThreshold)
			}
		}
	}
}

func (db *DatabaseCollectionWithUser) MarkPrincipalsChanged(ctx context.Context, docid string, newRevID string, changedPrincipals, changedRoleUsers []string, invalSeq uint64) {

	reloadActiveUser := false

	// Mark affected users/roles as needing to recompute their channel access:
	if len(changedPrincipals) > 0 {
		base.InfofCtx(ctx, base.KeyAccess, "Rev %q / %q invalidates channels of %s", base.UD(docid), newRevID, changedPrincipals)
		for _, changedAccessPrincipalName := range changedPrincipals {
			db.invalUserOrRoleChannels(ctx, changedAccessPrincipalName, invalSeq)
			// Check whether the active user needs to be recalculated.  Skip check if reload has already been identified
			// as required for a previous changedPrincipal
			if db.user != nil && reloadActiveUser == false {
				// If role changed, check if active user has been granted the role
				changedPrincipalName, isRole := channels.AccessNameToPrincipalName(changedAccessPrincipalName)
				if isRole {
					for roleName := range db.user.RoleNames() {
						if roleName == changedPrincipalName {
							base.DebugfCtx(ctx, base.KeyAccess, "Active user belongs to role %q with modified channel access - user %q will be reloaded.", base.UD(roleName), base.UD(db.user.Name()))
							reloadActiveUser = true
							break
						}
					}
				} else if db.user.Name() == changedPrincipalName {
					// User matches
					base.DebugfCtx(ctx, base.KeyAccess, "Channel set for active user has been modified - user %q will be reloaded.", base.UD(db.user.Name()))
					reloadActiveUser = true
				}

			}
		}
	}

	if len(changedRoleUsers) > 0 {
		base.InfofCtx(ctx, base.KeyAccess, "Rev %q / %q invalidates roles of %s", base.UD(docid), newRevID, base.UD(changedRoleUsers))
		for _, name := range changedRoleUsers {
			db.dbCtx.invalUserRoles(ctx, name, invalSeq)
			// If this is the current in memory db.user, reload to generate updated roles
			if db.user != nil && db.user.Name() == name {
				base.DebugfCtx(ctx, base.KeyAccess, "Role set for active user has been modified - user %q will be reloaded.", base.UD(db.user.Name()))
				reloadActiveUser = true

			}
		}
	}

	if reloadActiveUser {
		user, err := db.Authenticator(ctx).GetUser(db.user.Name())
		if err != nil {
			base.WarnfCtx(ctx, "Error reloading active db.user[%s], security information will not be recalculated until next authentication --> %+v", base.UD(db.user.Name()), err)
		} else {
			db.user = user
		}
	}

}

// Creates a new document, assigning it a random doc ID.
func (db *DatabaseCollectionWithUser) Post(ctx context.Context, body Body) (docid string, rev string, doc *Document, err error) {
	if body[BodyRev] != nil {
		return "", "", nil, base.HTTPErrorf(http.StatusNotFound, "No previous revision to replace")
	}

	// If there's an incoming _id property, use that as the doc ID.
	docid, idFound := body[BodyId].(string)
	if !idFound {
		docid, err = base.GenerateRandomID()
		if err != nil {
			return "", "", nil, err
		}
	}

	rev, doc, err = db.Put(ctx, docid, body)
	if err != nil {
		docid = ""
	}
	return docid, rev, doc, err
}

// Deletes a document, by adding a new revision whose _deleted property is true.
func (db *DatabaseCollectionWithUser) DeleteDoc(ctx context.Context, docid string, revid string) (string, *Document, error) {
	body := Body{BodyDeleted: true, BodyRev: revid}
	newRevID, doc, err := db.Put(ctx, docid, body)
	return newRevID, doc, err
}

// Purges a document from the bucket (no tombstone)
func (db *DatabaseCollectionWithUser) Purge(ctx context.Context, key string, needsAudit bool) error {
	doc, err := db.GetDocument(ctx, key, DocUnmarshalAll)
	if err != nil {
		return err
	}

	attachments, err := getAttachmentIDsForLeafRevisions(ctx, db, doc, "")
	if err != nil {
		return err
	}

	for attachmentID, attachmentNames := range attachments {
		err = db.dataStore.Delete(attachmentID)
		if err != nil {
			base.WarnfCtx(ctx, "Unable to delete attachment %q. Error: %v", attachmentID, err)
		}
		for _, attachmentName := range attachmentNames {
			base.Audit(ctx, base.AuditIDAttachmentDelete, base.AuditFields{
				base.AuditFieldDocID:        doc.ID,
				base.AuditFieldAttachmentID: attachmentName,
			})
		}

	}

	if db.UseXattrs() {
		err := db.dataStore.DeleteWithXattrs(ctx, key, []string{base.SyncXattrName})
		if err != nil {
			return err
		}
	} else {
		err := db.dataStore.Delete(key)
		if err != nil {
			return err
		}
	}
	if needsAudit {
		base.Audit(ctx, base.AuditIDDocumentDelete, base.AuditFields{
			base.AuditFieldDocID:  key,
			base.AuditFieldPurged: true,
		})
	}
	return nil
}

// ////// CHANNELS:

// Calls the JS sync function to assign the doc to channels, grant users
// access to channels, and reject invalid documents.
func (col *DatabaseCollectionWithUser) getChannelsAndAccess(ctx context.Context, doc *Document, body Body, metaMap map[string]interface{}, revID string) (
	result base.Set,
	access channels.AccessMap,
	roles channels.AccessMap,
	expiry *uint32,
	oldJson string,
	err error) {
	base.DebugfCtx(ctx, base.KeyCRUD, "Invoking sync on doc %q rev %s", base.UD(doc.ID), body[BodyRev])

	// Low-level protection against writes for read-only guest.  Handles write pathways that don't fail-fast
	if col.user != nil && col.user.Name() == "" && col.isGuestReadOnly() {
		return result, access, roles, expiry, oldJson, base.HTTPErrorf(403, auth.GuestUserReadOnly)
	}

	// Get the parent revision, to pass to the sync function:
	var oldJsonBytes []byte
	if oldJsonBytes, err = col.getAncestorJSON(ctx, doc, revID); err != nil {
		return
	}
	oldJson = string(oldJsonBytes)

	if col.ChannelMapper != nil {
		// Call the ChannelMapper:
		col.dbStats().Database().SyncFunctionCount.Add(1)
		col.collectionStats.SyncFunctionCount.Add(1)

		var output *channels.ChannelMapperOutput

		startTime := time.Now()
		output, err = col.ChannelMapper.MapToChannelsAndAccess(ctx, body, oldJson, metaMap,
			MakeUserCtx(col.user, col.ScopeName, col.Name))
		syncFunctionTimeNano := time.Since(startTime).Nanoseconds()

		col.dbStats().Database().SyncFunctionTime.Add(syncFunctionTimeNano)
		col.collectionStats.SyncFunctionTime.Add(syncFunctionTimeNano)

		if err == nil {
			result = output.Channels
			access = output.Access
			roles = output.Roles
			expiry = output.Expiry
			err = output.Rejection
			if err != nil {
				base.InfofCtx(ctx, base.KeyAll, "Sync fn rejected doc %q / %q --> %s", base.UD(doc.ID), base.UD(doc.NewestRev), err)
				base.DebugfCtx(ctx, base.KeyAll, "    rejected doc %q / %q : new=%+v  old=%s", base.UD(doc.ID), base.UD(doc.NewestRev), base.UD(body), base.UD(oldJson))
				col.dbStats().Security().NumDocsRejected.Add(1)
				col.collectionStats.SyncFunctionRejectCount.Add(1)
				if isAccessError(err) {
					col.dbStats().Security().NumAccessErrors.Add(1)
					col.collectionStats.SyncFunctionRejectAccessCount.Add(1)
				}
			} else if !validateAccessMap(ctx, access) || !validateRoleAccessMap(ctx, roles) {
				err = base.HTTPErrorf(500, "Error in JS sync function")
			}

		} else {
			base.WarnfCtx(ctx, "Sync fn exception: %+v; doc %q / %q", err, base.UD(doc.ID), base.MD(doc.CurrentRev))
			if errors.Is(err, sgbucket.ErrJSTimeout) {
				err = base.HTTPErrorf(500, "JS sync function timed out")
			} else {
				err = base.HTTPErrorf(500, "Exception in JS sync function")
				col.collectionStats.SyncFunctionExceptionCount.Add(1)
				col.dbStats().Database().SyncFunctionExceptionCount.Add(1)
			}
		}

	} else {
		if base.IsDefaultCollection(col.ScopeName, col.Name) {
			// No ChannelMapper so by default use the "channels" property:
			value := body["channels"]
			if value != nil {
				array, nonStrings := base.ValueToStringArray(value)
				if nonStrings != nil {
					base.WarnfCtx(ctx, "Channel names must be string values only. Ignoring non-string channels: %s", base.UD(nonStrings))
				}
				result, err = channels.SetFromArray(array, channels.KeepStar)
			}
		} else {
			result = base.SetOf(col.Name)
		}
	}
	return result, access, roles, expiry, oldJson, err
}

// Creates a userCtx object to be passed to the sync function
func MakeUserCtx(user auth.User, scopeName string, collectionName string) map[string]interface{} {
	if user == nil {
		return nil
	}
	return map[string]interface{}{
		"name":     user.Name(),
		"roles":    user.RoleNames(),
		"channels": user.InheritedCollectionChannels(scopeName, collectionName).AllKeys(),
	}
}

// Are the principal and role names in an AccessMap all valid?
func validateAccessMap(ctx context.Context, access channels.AccessMap) bool {
	for name := range access {
		principalName, _ := channels.AccessNameToPrincipalName(name)
		if !auth.IsValidPrincipalName(principalName) {
			base.WarnfCtx(ctx, "Invalid principal name %q in access() or role() call", base.UD(principalName))
			return false
		}
	}
	return true
}

func validateRoleAccessMap(ctx context.Context, roleAccess channels.AccessMap) bool {
	if !validateAccessMap(ctx, roleAccess) {
		return false
	}
	for _, roles := range roleAccess {
		for rolename := range roles {
			if !auth.IsValidPrincipalName(rolename) {
				base.WarnfCtx(ctx, "Invalid role name %q in role() call", base.UD(rolename))
				return false
			}
		}
	}
	return true
}

func isAccessError(err error) bool {
	return base.ContainsString(base.SyncFnAccessErrors, err.Error())
}

// Recomputes the set of channels a User/Role has been granted access to by sync() functions for the default collection
// This is part of the ChannelComputer interface defined by the Authenticator.
func (context *DatabaseContext) ComputeChannelsForPrincipal(ctx context.Context, princ auth.Principal, scope string, collection string) (channels.TimedSet, error) {
	key := princ.Name()
	if _, ok := princ.(auth.User); !ok {
		key = channels.RoleAccessPrefix + key // Roles are identified in access view by a "role:" prefix
	}

	dbCollection, err := context.GetDatabaseCollection(scope, collection)
	if err != nil {
		return nil, err
	}

	results, err := dbCollection.QueryAccess(ctx, key)
	if err != nil {
		base.WarnfCtx(ctx, "QueryAccess returned error: %v", err)
		return nil, err
	}

	var accessRow QueryAccessRow
	channelSet := channels.TimedSet{}
	for results.Next(ctx, &accessRow) {
		channelSet.Add(accessRow.Value)
	}

	closeErr := results.Close()
	if closeErr != nil {
		return nil, closeErr
	}

	return channelSet, nil
}

// Recomputes the set of channels a User/Role has been granted access to by sync() function for all collections.
// This is part of the ChannelComputer interface defined by the Authenticator.
func (context *DatabaseContext) ComputeRolesForUser(ctx context.Context, user auth.User) (channels.TimedSet, error) {

	roles := channels.TimedSet{}

	for _, collection := range context.CollectionByID {
		collectionRoles, err := collection.ComputeRolesForUser(ctx, user)
		if err != nil {
			return nil, err
		}
		roles.Add(collectionRoles)
	}
	return roles, nil
}

// Recomputes the set of channels a User/Role has been granted access to by sync() functions for a single collection.
func (c *DatabaseCollection) ComputeRolesForUser(ctx context.Context, user auth.User) (channels.TimedSet, error) {
	results, err := c.QueryRoleAccess(ctx, user.Name())
	if err != nil {
		return nil, err
	}

	// Merge the TimedSets from the view result:
	roleChannelSet := channels.TimedSet{}
	var roleAccessRow QueryAccessRow
	for results.Next(ctx, &roleAccessRow) {
		roleChannelSet.Add(roleAccessRow.Value)
	}
	closeErr := results.Close()
	if closeErr != nil {
		return nil, closeErr
	}

	return roleChannelSet, nil
}

// Checks whether a document has a mobile xattr.  Used when running in non-xattr mode to support no downtime upgrade.
func (c *DatabaseCollection) checkForUpgrade(ctx context.Context, key string, unmarshalLevel DocumentUnmarshalLevel) (*Document, *sgbucket.BucketDocument) {
	// If we are using xattrs or Couchbase Server doesn't support them, an upgrade isn't going to be in progress
	if c.UseXattrs() || !c.dataStore.IsSupported(sgbucket.BucketStoreFeatureXattrs) {
		return nil, nil
	}

	doc, rawDocument, err := c.GetDocWithXattrs(ctx, key, unmarshalLevel)
	if err != nil || doc == nil || !doc.HasValidSyncData() {
		return nil, nil
	}
	return doc, rawDocument
}

// ////// REVS_DIFF:

// Given a document ID and a set of revision IDs, looks up which ones are not known. Returns an
// array of the unknown revisions, and an array of known revisions that might be recent ancestors.
func (db *DatabaseCollectionWithUser) RevDiff(ctx context.Context, docid string, revids []string) (missing, possible []string) {
	if strings.HasPrefix(docid, "_design/") && db.user != nil {
		return // Users can't upload design docs, so ignore them
	}

	doc, err := db.GetDocSyncDataNoImport(ctx, docid, DocUnmarshalHistory)
	if err != nil {
		if !base.IsDocNotFoundError(err) && !base.IsXattrNotFoundError(err) {
			base.WarnfCtx(ctx, "RevDiff(%q) --> %T %v", base.UD(docid), err, err)
		}
		missing = revids
		return
	}
	// Check each revid to see if it's in the doc's rev tree:
	revidsSet := base.SetFromArray(revids)
	possibleSet := make(map[string]bool)
	for _, revid := range revids {
		if !doc.History.contains(revid) {
			missing = append(missing, revid)
			// Look at the doc's leaves for a known possible ancestor:
			if gen, _ := ParseRevID(ctx, revid); gen > 1 {
				doc.History.forEachLeaf(func(possible *RevInfo) {
					if !revidsSet.Contains(possible.ID) {
						possibleGen, _ := ParseRevID(ctx, possible.ID)
						if possibleGen < gen && possibleGen >= gen-100 {
							possibleSet[possible.ID] = true
						} else if possibleGen == gen && possible.Parent != "" {
							possibleSet[possible.Parent] = true // since parent is < gen
						}
					}
				})
			}
		}
	}

	// Convert possibleSet to an array (possible)
	if len(possibleSet) > 0 {
		possible = make([]string, 0, len(possibleSet))
		for revid, _ := range possibleSet {
			possible = append(possible, revid)
		}
	}
	return
}

// Status code returned by CheckProposedRev
type ProposedRevStatus int

const (
	ProposedRev_OK_IsNew ProposedRevStatus = 201 // Rev can be added, doc does not exist locally
	ProposedRev_OK       ProposedRevStatus = 0   // Rev can be added without conflict
	ProposedRev_Exists   ProposedRevStatus = 304 // Rev already exists locally
	ProposedRev_Conflict ProposedRevStatus = 409 // Rev would cause conflict
	ProposedRev_Error    ProposedRevStatus = 500 // Error occurred reading local doc
)

// Given a docID/revID to be pushed by a client, check whether it can be added _without conflict_.
// This is used by the BLIP replication code in "allow_conflicts=false" mode.
func (db *DatabaseCollectionWithUser) CheckProposedRev(ctx context.Context, docid string, revid string, parentRevID string) (status ProposedRevStatus, currentRev string) {
	if strings.HasPrefix(docid, "_design/") && db.user != nil {
		return ProposedRev_OK, "" // Users can't upload design docs, so ignore them
	}

	level := DocUnmarshalRev
	if parentRevID == "" {
		level = DocUnmarshalHistory // doc.History only needed in this case (see below)
	}
	doc, err := db.GetDocSyncDataNoImport(ctx, docid, level)
	if err != nil {
		if !base.IsDocNotFoundError(err) && !base.IsXattrNotFoundError(err) {
			base.WarnfCtx(ctx, "CheckProposedRev(%q) --> %T %v", base.UD(docid), err, err)
			return ProposedRev_Error, ""
		}
		// Doc doesn't exist locally; adding it is OK (even if it has a history)
		return ProposedRev_OK_IsNew, ""
	} else if doc.CurrentRev == revid {
		// Proposed rev already exists here:
		return ProposedRev_Exists, ""
	} else if doc.CurrentRev == parentRevID {
		// Proposed rev's parent is my current revision; OK to add:
		return ProposedRev_OK, ""
	} else if parentRevID == "" && doc.History[doc.CurrentRev].Deleted {
		// Proposed rev has no parent and doc is currently deleted; OK to add:
		return ProposedRev_OK, ""
	} else {
		// Parent revision mismatch, so this is a conflict:
		return ProposedRev_Conflict, doc.CurrentRev
	}
}

// CheckProposedVersion - given DocID and a version in string form, check whether it can be added without conflict.
// proposedVersionStr is the string representation of the proposed version's CV.
// previousRev is the string representation of the CV of the last known parent of the proposed version.
// proposedHLVString is the string representation of the proposed version's full HLV.
func (db *DatabaseCollectionWithUser) CheckProposedVersion(ctx context.Context, docid, proposedVersionStr string, previousRev string, proposedHLVString string) (status ProposedRevStatus, currentVersion string) {

	proposedVersion, err := ParseVersion(proposedVersionStr)
	if err != nil {
		base.WarnfCtx(ctx, "Couldn't parse proposed version for doc %q / %q: %v", base.UD(docid), proposedVersionStr, err)
		return ProposedRev_Error, ""
	}

	// previousRev may be revTreeID or version
	var previousVersion Version
	previousRevFormat := "version"
	if !strings.Contains(previousRev, "@") {
		previousRevFormat = "revTreeID"
	}
	if previousRev != "" && previousRevFormat == "version" {
		var err error
		previousVersion, err = ParseVersion(previousRev)
		if err != nil {
			base.WarnfCtx(ctx, "Couldn't parse previous version for doc %q / %q: %v", base.UD(docid), previousRev, err)
			return ProposedRev_Error, ""
		}
	}

	localDocCV := Version{}
	doc, err := db.GetDocSyncDataNoImport(ctx, docid, DocUnmarshalNoHistory)
	if doc.HLV != nil {
		localDocCV.SourceID, localDocCV.Value = doc.HLV.GetCurrentVersion()
	}
	if err != nil {
		if !base.IsDocNotFoundError(err) && !errors.Is(err, base.ErrXattrNotFound) {
			base.WarnfCtx(ctx, "CheckProposedRev(%q) --> %T %v", base.UD(docid), err, err)
			return ProposedRev_Error, ""
		}
		// New document not found on server
		return ProposedRev_OK_IsNew, ""
	} else if previousRevFormat == "revTreeID" && doc.CurrentRev == previousRev {
		// Non-conflicting update, client's previous legacy revTreeID is server's currentRev
		return ProposedRev_OK, ""
	} else if previousRevFormat == "version" && localDocCV == previousVersion {
		// Non-conflicting update, client's previous version is server's CV
		return ProposedRev_OK, ""
	} else if doc.HLV.DominatesSource(proposedVersion) {
		// SGW already has this version
		return ProposedRev_Exists, ""
	} else if localDocCV.SourceID == proposedVersion.SourceID && localDocCV.Value < proposedVersion.Value {
		// previousVersion didn't match, but proposed version and server CV have matching source, and proposed version is newer
		return ProposedRev_OK, ""
	} else {
		// Temporary (CBG-4466): check the full HLV that's being sent by CBL with proposeChanges messages.
		// If the current server cv is dominated by the incoming HLV (i.e. the incoming HLV has an entry for the same source
		// with a version that's greater than or equal to the server's cv), then we can accept the proposed version.
		proposedHLV, _, err := ExtractHLVFromBlipMessage(proposedHLVString)
		if err != nil {
			base.InfofCtx(ctx, base.KeyCRUD, "CheckProposedVersion for doc %s unable to extract proposedHLV from rev message, will be treated as conflict: %v", base.UD(docid), err)
		} else if proposedHLV.DominatesSource(localDocCV) {
			base.DebugfCtx(ctx, base.KeyCRUD, "CheckProposedVersion returning OK for doc %s because incoming HLV dominates cv", base.UD(docid))
			return ProposedRev_OK, ""
		}

		// In conflict cases, return the current cv.  This may be a false positive conflict if the client has replicated
		// the server cv via a different peer and so is not sending previousRev.  The client is responsible for performing this check based on the
		// returned localDocCV
		return ProposedRev_Conflict, localDocCV.String()
	}
}

const (
	xattrMacroCas               = "cas"          // SyncData.Cas
	xattrMacroValueCrc32c       = "value_crc32c" // SyncData.Crc32c
	xattrMacroCurrentRevVersion = "rev.ver"      // SyncDataJSON.RevAndVersion.CurrentVersion
	versionVectorVrsMacro       = "ver"          // PersistedHybridLogicalVector.Version
	versionVectorCVCASMacro     = "cvCas"        // PersistedHybridLogicalVector.CurrentVersionCAS

	expandMacroCASValueUint64 = math.MaxUint64 // static value that indicates that a CAS macro expansion should be applied to a property
	expandMacroCASValueString = "expand"
)

func macroExpandSpec(xattrName string) []sgbucket.MacroExpansionSpec {
	macroExpansion := []sgbucket.MacroExpansionSpec{
		sgbucket.NewMacroExpansionSpec(xattrCasPath(xattrName), sgbucket.MacroCas),
		sgbucket.NewMacroExpansionSpec(xattrCrc32cPath(xattrName), sgbucket.MacroCrc32c),
	}

	return macroExpansion
}

func xattrCasPath(xattrKey string) string {
	return xattrKey + "." + xattrMacroCas
}

func xattrCrc32cPath(xattrKey string) string {
	return xattrKey + "." + xattrMacroValueCrc32c
}

// XattrMouCasPath returns the xattr path for the CAS value for expansion, _mou.cas
func XattrMouCasPath() string {
	return base.MouXattrName + "." + xattrMacroCas
}

func xattrCurrentRevVersionPath(xattrKey string) string {
	return xattrKey + "." + xattrMacroCurrentRevVersion
}

func xattrCurrentVersionPath(xattrKey string) string {
	return xattrKey + "." + versionVectorVrsMacro
}

func xattrCurrentVersionCASPath(xattrKey string) string {
	return xattrKey + "." + versionVectorCVCASMacro
}

func xattrRevokedChannelVersionPath(xattrKey string, channelName string) string {
	return xattrKey + ".channels." + channelName + "." + xattrMacroCurrentRevVersion
}<|MERGE_RESOLUTION|>--- conflicted
+++ resolved
@@ -49,9 +49,6 @@
 	return docid
 }
 
-<<<<<<< HEAD
-// GetDocument with raw returns the document from the bucket. This may perform an on-demand import.
-=======
 // getRevSeqNo fetches the revSeqNo for a document, using the virtual xattr if available. Returns the cas from this fetch.
 func (c *DatabaseCollection) getRevSeqNo(ctx context.Context, docID string) (revSeqNo, cas uint64, err error) {
 	xattrs, cas, err := c.dataStore.GetXattrs(ctx, docID, []string{base.VirtualXattrRevSeqNo})
@@ -62,7 +59,7 @@
 	return revSeqNo, cas, err
 }
 
->>>>>>> 8acc6c28
+// GetDocument with raw returns the document from the bucket. This may perform an on-demand import.
 func (c *DatabaseCollection) GetDocument(ctx context.Context, docid string, unmarshalLevel DocumentUnmarshalLevel) (doc *Document, err error) {
 	doc, _, err = c.GetDocumentWithRaw(ctx, docid, unmarshalLevel)
 	return doc, err
@@ -86,16 +83,6 @@
 
 		// If existing doc wasn't an SG Write, import the doc.
 		if !isSgWrite {
-<<<<<<< HEAD
-			var importErr error
-			doc, importErr = c.OnDemandImportForGet(ctx, docid, doc, rawBucketDoc.Body, rawBucketDoc.Xattrs, rawBucketDoc.Cas)
-			if importErr != nil {
-				return nil, nil, importErr
-			}
-			// nil, nil returned when ErrImportCancelled is swallowed by importDoc switch
-			if doc == nil {
-				return nil, nil, base.ErrNotFound
-=======
 			// reload to get revseqno for on-demand import
 			doc, rawBucketDoc, err = c.getDocWithXattrs(ctx, key, append(c.syncGlobalSyncAndUserXattrKeys(), base.VirtualXattrRevSeqNo), unmarshalLevel)
 			if err != nil {
@@ -104,7 +91,7 @@
 			isSgWrite, _, _ := doc.IsSGWrite(ctx, rawBucketDoc.Body)
 			if !isSgWrite {
 				var importErr error
-				doc, importErr = c.OnDemandImportForGet(ctx, docid, rawBucketDoc.Body, doc.RevSeqNo, rawBucketDoc.Xattrs, rawBucketDoc.Cas)
+				doc, importErr = c.OnDemandImportForGet(ctx, docid, doc, rawBucketDoc.Body, rawBucketDoc.Xattrs, rawBucketDoc.Cas)
 				if importErr != nil {
 					return nil, nil, importErr
 				}
@@ -112,7 +99,6 @@
 				if doc == nil {
 					return nil, nil, base.ErrNotFound
 				}
->>>>>>> 8acc6c28
 			}
 		}
 		if !doc.HasValidSyncData() {
@@ -201,12 +187,8 @@
 		// If existing doc wasn't an SG Write, import the doc.
 		if !isSgWrite {
 			var importErr error
-<<<<<<< HEAD
+
 			doc, importErr = c.OnDemandImportForGet(ctx, docid, doc, rawDoc, xattrs, cas)
-=======
-
-			doc, importErr = c.OnDemandImportForGet(ctx, docid, rawDoc, doc.RevSeqNo, xattrs, cas)
->>>>>>> 8acc6c28
 			if importErr != nil {
 				return emptySyncData, importErr
 			}
@@ -283,31 +265,23 @@
 
 // OnDemandImportForGet. Attempts to import the doc based on the provided id, contents and cas. ImportDocRaw does cas retry handling
 // if the document gets updated after the initial retrieval attempt that triggered this.
-<<<<<<< HEAD
 func (c *DatabaseCollection) OnDemandImportForGet(ctx context.Context, docid string, doc *Document, rawDoc []byte, xattrs map[string][]byte, cas uint64) (docOut *Document, err error) {
-=======
-func (c *DatabaseCollection) OnDemandImportForGet(ctx context.Context, docid string, rawDoc []byte, revSeqNo uint64, xattrs map[string][]byte, cas uint64) (docOut *Document, err error) {
->>>>>>> 8acc6c28
 	isDelete := rawDoc == nil
 	importDb := DatabaseCollectionWithUser{DatabaseCollection: c, user: nil}
 	var importErr error
 
-<<<<<<< HEAD
 	if syncDataErr := doc.validateSyncDataForImport(ctx, c.dbCtx, docid); syncDataErr != nil {
 		return nil, syncDataErr
 	}
 
-	docOut, importErr = importDb.ImportDocRaw(ctx, docid, rawDoc, xattrs, isDelete, cas, nil, ImportOnDemand)
-=======
 	importOpts := importDocOptions{
 		isDelete: isDelete,
 		mode:     ImportOnDemand,
-		revSeqNo: revSeqNo,
+		revSeqNo: doc.RevSeqNo,
 		expiry:   nil,
 	}
 
 	docOut, importErr = importDb.ImportDocRaw(ctx, docid, rawDoc, xattrs, importOpts, cas)
->>>>>>> 8acc6c28
 
 	if importErr == base.ErrImportCancelledFilter {
 		// If the import was cancelled due to filter, treat as 404 not imported
@@ -1133,11 +1107,7 @@
 	docUpdateEvent := NewVersion
 	allowImport := db.UseXattrs()
 	updateRevCache := true
-<<<<<<< HEAD
-	doc, newRevID, err = db.updateAndReturnDoc(ctx, newDoc.ID, allowImport, &expiry, nil, nil, false, updateRevCache, func(doc *Document) (resultDoc *Document, resultAttachmentData updatedAttachments, createNewRevIDSkipped bool, updatedExpiry *uint32, resultErr error) {
-=======
 	doc, newRevID, err = db.updateAndReturnDoc(ctx, newDoc.ID, allowImport, &expiry, nil, docUpdateEvent, nil, false, updateRevCache, func(doc *Document) (resultDoc *Document, resultAttachmentData updatedAttachments, createNewRevIDSkipped bool, updatedExpiry *uint32, resultErr error) {
->>>>>>> 8acc6c28
 		var isSgWrite bool
 		var crc32Match bool
 
@@ -1425,11 +1395,7 @@
 
 	allowImport := db.UseXattrs()
 	updateRevCache := true
-<<<<<<< HEAD
-	doc, _, err = db.updateAndReturnDoc(ctx, newDoc.ID, allowImport, &newDoc.DocExpiry, nil, existingDoc, false, updateRevCache, func(doc *Document) (resultDoc *Document, resultAttachmentData updatedAttachments, createNewRevIDSkipped bool, updatedExpiry *uint32, resultErr error) {
-=======
 	doc, _, err = db.updateAndReturnDoc(ctx, newDoc.ID, allowImport, &newDoc.DocExpiry, nil, docUpdateEvent, existingDoc, false, updateRevCache, func(doc *Document) (resultDoc *Document, resultAttachmentData updatedAttachments, createNewRevIDSkipped bool, updatedExpiry *uint32, resultErr error) {
->>>>>>> 8acc6c28
 		// (Be careful: this block can be invoked multiple times if there are races!)
 
 		var isSgWrite bool
@@ -2407,12 +2373,8 @@
 //  2. Specify the existing document body/xattr/cas, to avoid initial retrieval of the doc in cases that the current contents are already known (e.g. import).
 //     On cas failure, the document will still be reloaded from the bucket as usual.
 //  3. If isImport=true, document body will not be updated - only metadata xattr(s)
-<<<<<<< HEAD
-func (db *DatabaseCollectionWithUser) updateAndReturnDoc(ctx context.Context, docid string, allowImport bool, expiry *uint32, opts *sgbucket.MutateInOptions, existingDoc *sgbucket.BucketDocument, isImport bool, updateRevCache bool, callback updateAndReturnDocCallback) (doc *Document, newRevID string, err error) {
-=======
 
 func (db *DatabaseCollectionWithUser) updateAndReturnDoc(ctx context.Context, docid string, allowImport bool, expiry *uint32, opts *sgbucket.MutateInOptions, docUpdateEvent DocUpdateType, existingDoc *sgbucket.BucketDocument, isImport bool, updateRevCache bool, callback updateAndReturnDocCallback) (doc *Document, newRevID string, err error) {
->>>>>>> 8acc6c28
 	key := realDocID(docid)
 	if key == "" {
 		return nil, "", base.HTTPErrorf(400, "Invalid doc ID")
@@ -2545,13 +2507,6 @@
 
 			// Return the new raw document value for the bucket to store.
 			doc.SetCrc32cUserXattrHash()
-<<<<<<< HEAD
-			var rawSyncXattr, rawMouXattr, rawDocBody []byte
-			rawDocBody, rawSyncXattr, rawMouXattr, err = doc.MarshalWithXattrs()
-			// If isImport is true, we don't generally want to update the document body, only the xattrs. One exception
-			// being when a import is resurrecting a document then we need a body to write back
-			if (!isImport && len(rawDocBody) > 0) || (isImport && doc.Deleted) {
-=======
 
 			var rawSyncXattr, rawMouXattr, rawVvXattr, rawGlobalSync, rawDocBody []byte
 			rawDocBody, rawSyncXattr, rawVvXattr, rawMouXattr, rawGlobalSync, err = doc.MarshalWithXattrs()
@@ -2559,8 +2514,9 @@
 				return updatedDoc, err
 			}
 
-			if len(rawDocBody) > 0 {
->>>>>>> 8acc6c28
+			// If isImport is true, we don't generally want to update the document body, only the xattrs. One exception
+			// being when a import is resurrecting a document then we need a body to write back
+			if (!isImport && len(rawDocBody) > 0) || (isImport && doc.Deleted) {
 				updatedDoc.Doc = rawDocBody
 				docBytes = len(updatedDoc.Doc)
 			}
@@ -2590,11 +2546,7 @@
 
 			// Prior to saving doc, remove the revision in cache
 			if createNewRevIDSkipped {
-<<<<<<< HEAD
-				db.revisionCache.Remove(ctx, doc.ID, doc.CurrentRev)
-=======
 				db.revisionCache.RemoveWithRev(ctx, doc.ID, doc.CurrentRev)
->>>>>>> 8acc6c28
 			}
 
 			base.DebugfCtx(ctx, base.KeyCRUD, "Saving doc (seq: #%d, id: %v rev: %v)", doc.Sequence, base.UD(doc.ID), doc.CurrentRev)
