//  Copyright 2012-Present Couchbase, Inc.
//
//  Use of this software is governed by the Business Source License included
//  in the file licenses/BSL-Couchbase.txt.  As of the Change Date specified
//  in that file, in accordance with the Business Source License, use of this
//  software will be governed by the Apache License, Version 2.0, included in
//  the file licenses/APL2.txt.

package db

import (
	"context"
	"encoding/json"
	"fmt"
	"log"
	"runtime/debug"
	"sort"
	"strconv"
	"strings"
	"sync"
	"sync/atomic"
	"testing"
	"time"

	"github.com/google/uuid"
	"github.com/stretchr/testify/require"

	sgbucket "github.com/couchbase/sg-bucket"
	"github.com/couchbase/sync_gateway/auth"
	"github.com/couchbase/sync_gateway/base"
	"github.com/couchbase/sync_gateway/channels"
	"github.com/robertkrimen/otto/underscore"
	"github.com/stretchr/testify/assert"
)

func init() {
	underscore.Disable() // It really slows down unit tests (by making otto.New take a lot longer)
}

// Note: It is important to call db.Close() on the returned database.
func setupTestDB(t testing.TB) (*Database, context.Context) {
	return setupTestDBWithCacheOptions(t, DefaultCacheOptions())
}

func setupTestDBForBucket(t testing.TB, bucket *base.TestBucket) (*Database, context.Context) {
	cacheOptions := DefaultCacheOptions()
	dbcOptions := DatabaseContextOptions{
		CacheOptions: &cacheOptions,
	}
	return SetupTestDBForDataStoreWithOptions(t, bucket, dbcOptions)
}

func setupTestDBForBucketDefaultCollection(t testing.TB, bucket *base.TestBucket) (*Database, context.Context) {
	cacheOptions := DefaultCacheOptions()
	dbcOptions := DatabaseContextOptions{
		CacheOptions: &cacheOptions,
		Scopes:       GetScopesOptionsDefaultCollectionOnly(t),
	}
	return SetupTestDBForDataStoreWithOptions(t, bucket, dbcOptions)
}

func setupTestDBWithOptionsAndImport(t testing.TB, tBucket *base.TestBucket, dbcOptions DatabaseContextOptions) (*Database, context.Context) {
	ctx := base.TestCtx(t)
	AddOptionsFromEnvironmentVariables(&dbcOptions)
	if tBucket == nil {
		tBucket = base.GetTestBucket(t)
	}
	if dbcOptions.Scopes == nil {
		dbcOptions.Scopes = GetScopesOptions(t, tBucket, 1)
	}
	if dbcOptions.GroupID == "" && base.IsEnterpriseEdition() {
		dbcOptions.GroupID = t.Name()
	}
	dbCtx, err := NewDatabaseContext(ctx, "db", tBucket, true, dbcOptions)
	require.NoError(t, err, "Couldn't create context for database 'db'")

	ctx = dbCtx.AddDatabaseLogContext(ctx)
	err = dbCtx.StartOnlineProcesses(ctx)
	require.NoError(t, err)

	db, err := CreateDatabase(dbCtx)
	require.NoError(t, err, "Couldn't create database 'db'")
	return db, addDatabaseAndTestUserContext(ctx, db)
}

func setupTestDBWithCacheOptions(t testing.TB, options CacheOptions) (*Database, context.Context) {

	dbcOptions := DatabaseContextOptions{
		CacheOptions: &options,
	}
	return SetupTestDBWithOptions(t, dbcOptions)
}

// Forces UseViews:true in the database context.  Useful for testing w/ views while running
// tests against Couchbase Server
func setupTestDBWithViewsEnabled(t testing.TB) (*Database, context.Context) {
	if !base.TestsDisableGSI() {
		t.Skip("GSI is not compatible with views")
	}
	dbcOptions := DatabaseContextOptions{
		UseViews: true,
		Scopes:   GetScopesOptionsDefaultCollectionOnly(t),
	}
	return SetupTestDBWithOptions(t, dbcOptions)
}

// Sets up a test bucket with _sync:seq initialized to a high value prior to database creation.  Used to test
// issues with custom _sync:seq values without triggering skipped sequences between 0 and customSeq
func setupTestDBWithCustomSyncSeq(t testing.TB, customSeq uint64) (*Database, context.Context) {

	ctx := base.TestCtx(t)
	tBucket := base.GetTestBucket(t)
	dbcOptions := DatabaseContextOptions{
		Scopes: GetScopesOptions(t, tBucket, 1),
	}

	AddOptionsFromEnvironmentVariables(&dbcOptions)

	// This may need to change when we move to a non-default metadata collection...
	metadataStore := tBucket.GetMetadataStore()

	log.Printf("Initializing test %s to %d", base.DefaultMetadataKeys.SyncSeqKey(), customSeq)
	_, incrErr := metadataStore.Incr(base.DefaultMetadataKeys.SyncSeqKey(), customSeq, customSeq, 0)
	assert.NoError(t, incrErr, fmt.Sprintf("Couldn't increment %s by %d", base.DefaultMetadataKeys.SyncSeqKey(), customSeq))

	dbCtx, err := NewDatabaseContext(ctx, "db", tBucket, false, dbcOptions)
	assert.NoError(t, err, "Couldn't create context for database 'db'")

	ctx = dbCtx.AddDatabaseLogContext(ctx)
	err = dbCtx.StartOnlineProcesses(ctx)
	require.NoError(t, err)

	db, err := CreateDatabase(dbCtx)
	assert.NoError(t, err, "Couldn't create database 'db'")

	atomic.StoreUint32(&dbCtx.State, DBOnline)

	return db, addDatabaseAndTestUserContext(ctx, db)
}

func setupTestLeakyDBWithCacheOptions(t *testing.T, options CacheOptions, leakyOptions base.LeakyBucketConfig) (*Database, context.Context) {
	ctx := base.TestCtx(t)
	testBucket := base.GetTestBucket(t)
	dbcOptions := DatabaseContextOptions{
		CacheOptions: &options,
		Scopes:       GetScopesOptions(t, testBucket, 1),
	}
	AddOptionsFromEnvironmentVariables(&dbcOptions)
	leakyBucket := base.NewLeakyBucket(testBucket, leakyOptions)
	dbCtx, err := NewDatabaseContext(ctx, "db", leakyBucket, false, dbcOptions)
	if err != nil {
		testBucket.Close(ctx)
		t.Fatalf("Unable to create database context: %v", err)
	}
	ctx = dbCtx.AddDatabaseLogContext(ctx)
	err = dbCtx.StartOnlineProcesses(ctx)
	if err != nil {
		dbCtx.Close(ctx)
		t.Fatalf("Unable to start online processes: %v", err)
	}
	db, err := CreateDatabase(dbCtx)
	if err != nil {
		dbCtx.Close(ctx)
		t.Fatalf("Unable to create database: %v", err)
	}
<<<<<<< HEAD
	return db, addDatabaseAndTestUserContext(ctx, db)
=======
	return db, ctx
>>>>>>> c6c1c237
}

func setupTestDBDefaultCollection(t testing.TB) (*Database, context.Context) {
	cacheOptions := DefaultCacheOptions()
	dbcOptions := DatabaseContextOptions{
		Scopes:       GetScopesOptionsDefaultCollectionOnly(t),
		CacheOptions: &cacheOptions,
	}
	return SetupTestDBWithOptions(t, dbcOptions)
}

func assertHTTPError(t *testing.T, err error, status int) bool {
	var httpErr *base.HTTPError
	return assert.Error(t, err) &&
		assert.ErrorAs(t, err, &httpErr) &&
		assert.Equal(t, status, httpErr.Status)
}

func TestDatabase(t *testing.T) {

	base.SetUpTestLogging(t, base.LevelDebug, base.KeyAll)

	db, ctx := setupTestDB(t)
	defer db.Close(ctx)
	collection, ctx := GetSingleDatabaseCollectionWithUser(ctx, t, db)

	// Test creating & updating a document:
	log.Printf("Create rev 1...")
	body := Body{"key1": "value1", "key2": 1234}
	rev1id, doc, err := collection.Put(ctx, "doc1", body)
	body[BodyId] = doc.ID
	body[BodyRev] = rev1id
	assert.NoError(t, err, "Couldn't create document")
	assert.Equal(t, "1-cb0c9a22be0e5a1b01084ec019defa81", rev1id)

	log.Printf("Create rev 2...")
	body["key1"] = "new value"
	body["key2"] = int64(4321)
	rev2id, _, err := collection.Put(ctx, "doc1", body)
	body[BodyId] = "doc1"
	body[BodyRev] = rev2id
	assert.NoError(t, err, "Couldn't update document")
	assert.Equal(t, "2-488724414d0ed6b398d6d2aeb228d797", rev2id)

	// Retrieve the document:
	log.Printf("Retrieve doc...")
	gotbody, err := collection.Get1xBody(ctx, "doc1")
	assert.NoError(t, err, "Couldn't get document")
	AssertEqualBodies(t, body, gotbody)

	log.Printf("Retrieve rev 1...")
	gotbody, err = collection.Get1xRevBody(ctx, "doc1", rev1id, false, nil)
	assert.NoError(t, err, "Couldn't get document with rev 1")
	expectedResult := Body{"key1": "value1", "key2": 1234, BodyId: "doc1", BodyRev: rev1id}
	AssertEqualBodies(t, expectedResult, gotbody)

	log.Printf("Retrieve rev 2...")
	gotbody, err = collection.Get1xRevBody(ctx, "doc1", rev2id, false, nil)
	assert.NoError(t, err, "Couldn't get document with rev")
	AssertEqualBodies(t, body, gotbody)

	gotbody, err = collection.Get1xRevBody(ctx, "doc1", "bogusrev", false, nil)
	status, _ := base.ErrorAsHTTPStatus(err)
	assert.Equal(t, 404, status)
	require.Nil(t, gotbody)

	// Test the _revisions property:
	log.Printf("Check _revisions...")
	gotbody, err = collection.Get1xRevBody(ctx, "doc1", rev2id, true, nil)
	require.NoError(t, err)
	revisions := gotbody[BodyRevisions].(Revisions)
	assert.Equal(t, 2, revisions[RevisionsStart])
	assert.Equal(t, []string{"488724414d0ed6b398d6d2aeb228d797",
		"cb0c9a22be0e5a1b01084ec019defa81"}, revisions[RevisionsIds])

	// Test RevDiff:
	log.Printf("Check RevDiff...")
	missing, possible := collection.RevDiff(ctx, "doc1",
		[]string{"1-cb0c9a22be0e5a1b01084ec019defa81",
			"2-488724414d0ed6b398d6d2aeb228d797"})
	assert.True(t, missing == nil)
	assert.True(t, possible == nil)

	missing, possible = collection.RevDiff(ctx, "doc1",
		[]string{"1-cb0c9a22be0e5a1b01084ec019defa81",
			"3-foo"})
	assert.Equal(t, []string{"3-foo"}, missing)
	assert.Equal(t, []string{"2-488724414d0ed6b398d6d2aeb228d797"}, possible)

	missing, possible = collection.RevDiff(ctx, "nosuchdoc",
		[]string{"1-cb0c9a22be0e5a1b01084ec019defa81",
			"3-foo"})
	assert.Equal(t, []string{"1-cb0c9a22be0e5a1b01084ec019defa81",
		"3-foo"}, missing)

	assert.True(t, possible == nil)

	// Test CheckProposedRev:
	log.Printf("Check CheckProposedRev...")
	proposedStatus, current := collection.CheckProposedRev(ctx, "doc1", "3-foo",
		"2-488724414d0ed6b398d6d2aeb228d797")
	assert.Equal(t, ProposedRev_OK, proposedStatus)
	assert.Equal(t, "", current)

	proposedStatus, current = collection.CheckProposedRev(ctx, "doc1",
		"2-488724414d0ed6b398d6d2aeb228d797",
		"1-xxx")
	assert.Equal(t, ProposedRev_Exists, proposedStatus)
	assert.Equal(t, "", current)

	proposedStatus, current = collection.CheckProposedRev(ctx, "doc1",
		"3-foo",
		"2-bogus")
	assert.Equal(t, ProposedRev_Conflict, proposedStatus)
	assert.Equal(t, "2-488724414d0ed6b398d6d2aeb228d797", current)

	proposedStatus, current = collection.CheckProposedRev(ctx, "doc1",
		"3-foo",
		"")
	assert.Equal(t, ProposedRev_Conflict, proposedStatus)
	assert.Equal(t, "2-488724414d0ed6b398d6d2aeb228d797", current)

	proposedStatus, current = collection.CheckProposedRev(ctx, "nosuchdoc", "3-foo", "")
	assert.Equal(t, ProposedRev_OK_IsNew, proposedStatus)
	assert.Equal(t, "", current)

	// Test PutExistingRev:
	log.Printf("Check PutExistingRev...")
	body[BodyRev] = "4-four"
	body["key1"] = "fourth value"
	body["key2"] = int64(4444)
	history := []string{"4-four", "3-three", "2-488724414d0ed6b398d6d2aeb228d797",
		"1-cb0c9a22be0e5a1b01084ec019defa81"}
	doc, newRev, err := collection.PutExistingRevWithBody(ctx, "doc1", body, history, false)
	body[BodyId] = doc.ID
	body[BodyRev] = newRev
	assert.NoError(t, err, "PutExistingRev failed")

	// Retrieve the document:
	log.Printf("Check Get...")
	gotbody, err = collection.Get1xBody(ctx, "doc1")
	assert.NoError(t, err, "Couldn't get document")
	AssertEqualBodies(t, body, gotbody)

}

func TestGetDeleted(t *testing.T) {

	db, ctx := setupTestDB(t)
	defer db.Close(ctx)
	collection, ctx := GetSingleDatabaseCollectionWithUser(ctx, t, db)

	body := Body{"key1": 1234}
	rev1id, _, err := collection.Put(ctx, "doc1", body)
	assert.NoError(t, err, "Put")

	rev2id, err := collection.DeleteDoc(ctx, "doc1", rev1id)
	assert.NoError(t, err, "DeleteDoc")

	// Get the deleted doc with its history; equivalent to GET with ?revs=true
	body, err = collection.Get1xRevBody(ctx, "doc1", rev2id, true, nil)
	assert.NoError(t, err, "Get1xRevBody")
	expectedResult := Body{
		BodyId:        "doc1",
		BodyRev:       rev2id,
		BodyDeleted:   true,
		BodyRevisions: Revisions{RevisionsStart: 2, RevisionsIds: []string{"bc6d97f6e97c0d034a34f8aac2bf8b44", "dfd5e19813767eeddd08270fc5f385cd"}},
	}
	AssertEqualBodies(t, expectedResult, body)

	// Get the raw doc and make sure the sync data has the current revision
	doc, err := collection.GetDocument(ctx, "doc1", DocUnmarshalAll)
	assert.NoError(t, err, "Err getting doc")
	assert.Equal(t, rev2id, doc.SyncData.CurrentRev)

	// Try again but with a user who doesn't have access to this revision (see #179)
	authenticator := auth.NewAuthenticator(db.MetadataStore, db, db.AuthenticatorOptions(ctx))
	collection.user, err = authenticator.GetUser("")
	assert.NoError(t, err, "GetUser")
	collection.user.SetExplicitChannels(nil, 1)

	body, err = collection.Get1xRevBody(ctx, "doc1", rev2id, true, nil)
	assert.NoError(t, err, "Get1xRevBody")
	AssertEqualBodies(t, expectedResult, body)
}

// Test retrieval of a channel removal revision, when the revision is not otherwise available
func TestGetRemovedAsUser(t *testing.T) {

	db, ctx := setupTestDB(t)
	defer db.Close(ctx)
	collection, ctx := GetSingleDatabaseCollectionWithUser(ctx, t, db)
	collection.ChannelMapper = channels.NewChannelMapper(ctx, channels.DocChannelsSyncFunction, db.Options.JavascriptTimeout)
	backingStoreMap := CreateTestSingleBackingStoreMap(collection, collection.GetCollectionID())

	rev1body := Body{
		"key1":     1234,
		"channels": []string{"ABC"},
	}
	rev1id, _, err := collection.Put(ctx, "doc1", rev1body)
	assert.NoError(t, err, "Put")

	rev2body := Body{
		"key1":     1234,
		"channels": []string{"NBC"},
		BodyRev:    rev1id,
	}
	rev2id, _, err := collection.Put(ctx, "doc1", rev2body)
	assert.NoError(t, err, "Put Rev 2")

	// Add another revision, so that rev 2 is obsolete
	rev3body := Body{
		"key1":     12345,
		"channels": []string{"NBC"},
		BodyRev:    rev2id,
	}
	_, _, err = collection.Put(ctx, "doc1", rev3body)
	assert.NoError(t, err, "Put Rev 3")

	// Get the deleted doc with its history; equivalent to GET with ?revs=true, while still resident in the rev cache
	body, err := collection.Get1xRevBody(ctx, "doc1", rev2id, true, nil)
	assert.NoError(t, err, "Get1xRevBody")
	rev2digest := rev2id[2:]
	rev1digest := rev1id[2:]
	expectedResult := Body{
		"key1":     1234,
		"channels": []string{"NBC"},
		BodyRevisions: Revisions{
			RevisionsStart: 2,
			RevisionsIds:   []string{rev2digest, rev1digest}},
		BodyId:  "doc1",
		BodyRev: rev2id,
	}
	AssertEqualBodies(t, expectedResult, body)

	// Manually remove the temporary backup doc from the bucket
	// Manually flush the rev cache
	// After expiry from the rev cache and removal of doc backup, try again
	cacheHitCounter, cacheMissCounter := db.DatabaseContext.DbStats.Cache().RevisionCacheHits, db.DatabaseContext.DbStats.Cache().RevisionCacheMisses
	collection.dbCtx.revisionCache = NewShardedLRURevisionCache(DefaultRevisionCacheShardCount, DefaultRevisionCacheSize, backingStoreMap, cacheHitCounter, cacheMissCounter)
	err = collection.PurgeOldRevisionJSON(ctx, "doc1", rev2id)
	assert.NoError(t, err, "Purge old revision JSON")

	// Try again with a user who doesn't have access to this revision
	authenticator := auth.NewAuthenticator(db.MetadataStore, db, db.AuthenticatorOptions(ctx))
	collection.user, err = authenticator.GetUser("")
	assert.NoError(t, err, "GetUser")

	var chans channels.TimedSet
	chans = channels.AtSequence(base.SetOf("ABC"), 1)
	collection.user.SetExplicitChannels(chans, 1)

	// Get the removal revision with its history; equivalent to GET with ?revs=true
	body, err = collection.Get1xRevBody(ctx, "doc1", rev2id, true, nil)
	require.NoError(t, err, "Get1xRevBody")
	expectedResult = Body{
		BodyId:      "doc1",
		BodyRev:     rev2id,
		BodyRemoved: true,
		BodyRevisions: Revisions{
			RevisionsStart: 2,
			RevisionsIds:   []string{rev2digest, rev1digest}},
	}
	assert.Equal(t, expectedResult, body)

	// Ensure revision is unavailable for a non-leaf revision that isn't available via the rev cache, and wasn't a channel removal
	err = collection.PurgeOldRevisionJSON(ctx, "doc1", rev1id)
	assert.NoError(t, err, "Purge old revision JSON")

	_, err = collection.Get1xRevBody(ctx, "doc1", rev1id, true, nil)
	assertHTTPError(t, err, 404)
}

func TestIsServerless(t *testing.T) {
	testCases := []struct {
		title      string
		serverless bool
	}{
		{
			serverless: true,
		},
		{
			serverless: false,
		},
	}

	for _, testCase := range testCases {
		t.Run(fmt.Sprintf("TestIsServerless with Serverless=%t", testCase.serverless), func(t *testing.T) {
			db, ctx := setupTestDB(t)
			defer db.Close(ctx)

			db.Options.Serverless = testCase.serverless
			assert.Equal(t, testCase.serverless, db.IsServerless())
		})
	}
}

// Test removal handling for unavailable multi-channel revisions.
func TestGetRemovalMultiChannel(t *testing.T) {
	db, ctx := setupTestDB(t)
	defer db.Close(ctx)

	auth := db.Authenticator(ctx)

	// Create a user who have access to both channel ABC and NBC.
	userAlice, err := auth.NewUser("alice", "pass", base.SetOf("ABC", "NBC"))
	require.NoError(t, err, "Error creating user")

	// Create a user who have access to channel NBC.
	userBob, err := auth.NewUser("bob", "pass", base.SetOf("NBC"))
	require.NoError(t, err, "Error creating user")

	collection, ctx := GetSingleDatabaseCollectionWithUser(ctx, t, db)
	collection.ChannelMapper = channels.NewChannelMapper(ctx, channels.DocChannelsSyncFunction, db.Options.JavascriptTimeout)

	// Create the first revision of doc1.
	rev1Body := Body{
		"k1":       "v1",
		"channels": []string{"ABC", "NBC"},
	}
	rev1ID, _, err := collection.Put(ctx, "doc1", rev1Body)
	require.NoError(t, err, "Error creating doc")

	// Create the second revision of doc1 on channel ABC as removal from channel NBC.
	rev2Body := Body{
		"k2":       "v2",
		"channels": []string{"ABC"},
		BodyRev:    rev1ID,
	}
	rev2ID, _, err := collection.Put(ctx, "doc1", rev2Body)
	require.NoError(t, err, "Error creating doc")

	// Create the third revision of doc1 on channel ABC.
	rev3Body := Body{
		"k3":       "v3",
		"channels": []string{"ABC"},
		BodyRev:    rev2ID,
	}
	rev3ID, _, err := collection.Put(ctx, "doc1", rev3Body)
	require.NoError(t, err, "Error creating doc")
	require.NotEmpty(t, rev3ID, "Error creating doc")

	// Get rev2 of the doc as a user who have access to this revision.
	collection.user = userAlice
	body, err := collection.Get1xRevBody(ctx, "doc1", rev2ID, true, nil)
	require.NoError(t, err, "Error getting 1x rev body")

	_, rev1Digest := ParseRevID(ctx, rev1ID)
	_, rev2Digest := ParseRevID(ctx, rev2ID)

	bodyExpected := Body{
		"k2":       "v2",
		"channels": []string{"ABC"},
		BodyRevisions: Revisions{
			RevisionsStart: 2,
			RevisionsIds:   []string{rev2Digest, rev1Digest},
		},
		BodyId:  "doc1",
		BodyRev: rev2ID,
	}
	require.Equal(t, bodyExpected, body)

	// Get rev2 of the doc as a user who doesn't have access to this revision.
	collection.user = userBob
	body, err = collection.Get1xRevBody(ctx, "doc1", rev2ID, true, nil)
	require.NoError(t, err, "Error getting 1x rev body")
	bodyExpected = Body{
		BodyRemoved: true,
		BodyRevisions: Revisions{
			RevisionsStart: 2,
			RevisionsIds:   []string{rev2Digest, rev1Digest},
		},
		BodyId:  "doc1",
		BodyRev: rev2ID,
	}
	require.Equal(t, bodyExpected, body)

	// Flush the revision cache and purge the old revision backup.
	db.FlushRevisionCacheForTest()
	err = collection.PurgeOldRevisionJSON(ctx, "doc1", rev2ID)
	require.NoError(t, err, "Error purging old revision JSON")

	// Try with a user who has access to this revision.
	collection.user = userAlice
	body, err = collection.Get1xRevBody(ctx, "doc1", rev2ID, true, nil)
	assertHTTPError(t, err, 404)
	require.Nil(t, body)

	// Get rev2 of the doc as a user who doesn't have access to this revision.
	collection.user = userBob
	body, err = collection.Get1xRevBody(ctx, "doc1", rev2ID, true, nil)
	require.NoError(t, err, "Error getting 1x rev body")
	bodyExpected = Body{
		BodyRemoved: true,
		BodyRevisions: Revisions{
			RevisionsStart: 2,
			RevisionsIds:   []string{rev2Digest, rev1Digest},
		},
		BodyId:  "doc1",
		BodyRev: rev2ID,
	}
	require.Equal(t, bodyExpected, body)
}

// Test delta sync behavior when the fromRevision is a channel removal.
func TestDeltaSyncWhenFromRevIsChannelRemoval(t *testing.T) {
	db, ctx := setupTestDB(t)
	defer db.Close(ctx)
	collection, ctx := GetSingleDatabaseCollectionWithUser(ctx, t, db)

	// Create the first revision of doc1.
	rev1Body := Body{
		"k1":       "v1",
		"channels": []string{"ABC", "NBC"},
	}
	rev1ID, _, err := collection.Put(ctx, "doc1", rev1Body)
	require.NoError(t, err, "Error creating doc")

	// Create the second revision of doc1 on channel ABC as removal from channel NBC.
	rev2Body := Body{
		"k2":       "v2",
		"channels": []string{"ABC"},
		BodyRev:    rev1ID,
	}
	rev2ID, _, err := collection.Put(ctx, "doc1", rev2Body)
	require.NoError(t, err, "Error creating doc")

	// Create the third revision of doc1 on channel ABC.
	rev3Body := Body{
		"k3":       "v3",
		"channels": []string{"ABC"},
		BodyRev:    rev2ID,
	}
	rev3ID, _, err := collection.Put(ctx, "doc1", rev3Body)
	require.NoError(t, err, "Error creating doc")
	require.NotEmpty(t, rev3ID, "Error creating doc")

	// Flush the revision cache and purge the old revision backup.
	db.FlushRevisionCacheForTest()
	err = collection.PurgeOldRevisionJSON(ctx, "doc1", rev2ID)
	require.NoError(t, err, "Error purging old revision JSON")

	// Request delta between rev2ID and rev3ID (toRevision "rev2ID" is channel removal)
	// as a user who doesn't have access to the removed revision via any other channel.
	authenticator := db.Authenticator(ctx)
	user, err := authenticator.NewUser("alice", "pass", base.SetOf("NBC"))
	require.NoError(t, err, "Error creating user")

	collection.user = user
	require.NoError(t, db.DbStats.InitDeltaSyncStats())

	delta, redactedRev, err := collection.GetDelta(ctx, "doc1", rev2ID, rev3ID)
	require.Equal(t, base.HTTPErrorf(404, "missing"), err)
	assert.Nil(t, delta)
	assert.Nil(t, redactedRev)

	// Request delta between rev2ID and rev3ID (toRevision "rev2ID" is channel removal)
	// as a user who has access to the removed revision via another channel.
	user, err = authenticator.NewUser("bob", "pass", base.SetOf("ABC"))
	require.NoError(t, err, "Error creating user")

	collection.user = user
	require.NoError(t, db.DbStats.InitDeltaSyncStats())

	delta, redactedRev, err = collection.GetDelta(ctx, "doc1", rev2ID, rev3ID)
	require.Equal(t, base.HTTPErrorf(404, "missing"), err)
	assert.Nil(t, delta)
	assert.Nil(t, redactedRev)
}

// Test delta sync behavior when the toRevision is a channel removal.
func TestDeltaSyncWhenToRevIsChannelRemoval(t *testing.T) {
	db, ctx := setupTestDB(t)
	defer db.Close(ctx)
	collection, ctx := GetSingleDatabaseCollectionWithUser(ctx, t, db)
	collection.ChannelMapper = channels.NewChannelMapper(ctx, channels.DocChannelsSyncFunction, db.Options.JavascriptTimeout)

	// Create the first revision of doc1.
	rev1Body := Body{
		"k1":       "v1",
		"channels": []string{"ABC", "NBC"},
	}
	rev1ID, _, err := collection.Put(ctx, "doc1", rev1Body)
	require.NoError(t, err, "Error creating doc")

	// Create the second revision of doc1 on channel ABC as removal from channel NBC.
	rev2Body := Body{
		"k2":       "v2",
		"channels": []string{"ABC"},
		BodyRev:    rev1ID,
	}
	rev2ID, _, err := collection.Put(ctx, "doc1", rev2Body)
	require.NoError(t, err, "Error creating doc")

	// Create the third revision of doc1 on channel ABC.
	rev3Body := Body{
		"k3":       "v3",
		"channels": []string{"ABC"},
		BodyRev:    rev2ID,
	}
	rev3ID, _, err := collection.Put(ctx, "doc1", rev3Body)
	require.NoError(t, err, "Error creating doc")
	require.NotEmpty(t, rev3ID, "Error creating doc")

	// Flush the revision cache and purge the old revision backup.
	db.FlushRevisionCacheForTest()
	err = collection.PurgeOldRevisionJSON(ctx, "doc1", rev2ID)
	require.NoError(t, err, "Error purging old revision JSON")

	// Request delta between rev1ID and rev2ID (toRevision "rev2ID" is channel removal)
	// as a user who doesn't have access to the removed revision via any other channel.
	authenticator := db.Authenticator(ctx)
	user, err := authenticator.NewUser("alice", "pass", base.SetOf("NBC"))
	require.NoError(t, err, "Error creating user")

	collection.user = user
	require.NoError(t, db.DbStats.InitDeltaSyncStats())

	delta, redactedRev, err := collection.GetDelta(ctx, "doc1", rev1ID, rev2ID)
	require.NoError(t, err)
	assert.Nil(t, delta)
	assert.Equal(t, `{"_removed":true}`, string(redactedRev.BodyBytes))

	// Request delta between rev1ID and rev2ID (toRevision "rev2ID" is channel removal)
	// as a user who has access to the removed revision via another channel.
	user, err = authenticator.NewUser("bob", "pass", base.SetOf("ABC"))
	require.NoError(t, err, "Error creating user")

	collection.user = user
	require.NoError(t, db.DbStats.InitDeltaSyncStats())

	delta, redactedRev, err = collection.GetDelta(ctx, "doc1", rev1ID, rev2ID)
	require.Equal(t, base.HTTPErrorf(404, "missing"), err)
	assert.Nil(t, delta)
	assert.Nil(t, redactedRev)
}

// Test retrieval of a channel removal revision, when the revision is not otherwise available
func TestGetRemoved(t *testing.T) {

	db, ctx := setupTestDB(t)
	defer db.Close(ctx)
	collection, ctx := GetSingleDatabaseCollectionWithUser(ctx, t, db)
	backingStoreMap := CreateTestSingleBackingStoreMap(collection, collection.GetCollectionID())

	rev1body := Body{
		"key1":     1234,
		"channels": []string{"ABC"},
	}
	rev1id, _, err := collection.Put(ctx, "doc1", rev1body)
	assert.NoError(t, err, "Put")

	rev2body := Body{
		"key1":     1234,
		"channels": []string{"NBC"},
		BodyRev:    rev1id,
	}
	rev2id, _, err := collection.Put(ctx, "doc1", rev2body)
	assert.NoError(t, err, "Put Rev 2")

	// Add another revision, so that rev 2 is obsolete
	rev3body := Body{
		"key1":     12345,
		"channels": []string{"NBC"},
		BodyRev:    rev2id,
	}
	_, _, err = collection.Put(ctx, "doc1", rev3body)
	assert.NoError(t, err, "Put Rev 3")

	// Get the deleted doc with its history; equivalent to GET with ?revs=true, while still resident in the rev cache
	body, err := collection.Get1xRevBody(ctx, "doc1", rev2id, true, nil)
	assert.NoError(t, err, "Get1xRevBody")
	rev2digest := rev2id[2:]
	rev1digest := rev1id[2:]
	expectedResult := Body{
		"key1":     1234,
		"channels": []string{"NBC"},
		BodyRevisions: Revisions{
			RevisionsStart: 2,
			RevisionsIds:   []string{rev2digest, rev1digest}},
		BodyId:  "doc1",
		BodyRev: rev2id,
	}
	AssertEqualBodies(t, expectedResult, body)

	// Manually remove the temporary backup doc from the bucket
	// Manually flush the rev cache
	// After expiry from the rev cache and removal of doc backup, try again
	cacheHitCounter, cacheMissCounter := db.DatabaseContext.DbStats.Cache().RevisionCacheHits, db.DatabaseContext.DbStats.Cache().RevisionCacheMisses
	collection.dbCtx.revisionCache = NewShardedLRURevisionCache(DefaultRevisionCacheShardCount, DefaultRevisionCacheSize, backingStoreMap, cacheHitCounter, cacheMissCounter)
	err = collection.PurgeOldRevisionJSON(ctx, "doc1", rev2id)
	assert.NoError(t, err, "Purge old revision JSON")

	// Get the removal revision with its history; equivalent to GET with ?revs=true
	body, err = collection.Get1xRevBody(ctx, "doc1", rev2id, true, nil)
	assertHTTPError(t, err, 404)
	require.Nil(t, body)

	// Ensure revision is unavailable for a non-leaf revision that isn't available via the rev cache, and wasn't a channel removal
	err = collection.PurgeOldRevisionJSON(ctx, "doc1", rev1id)
	assert.NoError(t, err, "Purge old revision JSON")

	_, err = collection.Get1xRevBody(ctx, "doc1", rev1id, true, nil)
	assertHTTPError(t, err, 404)
}

// Test retrieval of a channel removal revision, when the revision is not otherwise available
func TestGetRemovedAndDeleted(t *testing.T) {

	db, ctx := setupTestDB(t)
	defer db.Close(ctx)
	collection, ctx := GetSingleDatabaseCollectionWithUser(ctx, t, db)
	backingStoreMap := CreateTestSingleBackingStoreMap(collection, collection.GetCollectionID())

	rev1body := Body{
		"key1":     1234,
		"channels": []string{"ABC"},
	}
	rev1id, _, err := collection.Put(ctx, "doc1", rev1body)
	assert.NoError(t, err, "Put")

	rev2body := Body{
		"key1":      1234,
		BodyDeleted: true,
		BodyRev:     rev1id,
	}
	rev2id, _, err := collection.Put(ctx, "doc1", rev2body)
	assert.NoError(t, err, "Put Rev 2")

	// Add another revision, so that rev 2 is obsolete
	rev3body := Body{
		"key1":     12345,
		"channels": []string{"NBC"},
		BodyRev:    rev2id,
	}
	_, _, err = collection.Put(ctx, "doc1", rev3body)
	assert.NoError(t, err, "Put Rev 3")

	// Get the deleted doc with its history; equivalent to GET with ?revs=true, while still resident in the rev cache
	body, err := collection.Get1xRevBody(ctx, "doc1", rev2id, true, nil)
	assert.NoError(t, err, "Get1xRevBody")
	rev2digest := rev2id[2:]
	rev1digest := rev1id[2:]
	expectedResult := Body{
		"key1":      1234,
		BodyDeleted: true,
		BodyRevisions: Revisions{
			RevisionsStart: 2,
			RevisionsIds:   []string{rev2digest, rev1digest}},
		BodyId:  "doc1",
		BodyRev: rev2id,
	}
	AssertEqualBodies(t, expectedResult, body)

	// Manually remove the temporary backup doc from the bucket
	// Manually flush the rev cache
	// After expiry from the rev cache and removal of doc backup, try again
	cacheHitCounter, cacheMissCounter := db.DatabaseContext.DbStats.Cache().RevisionCacheHits, db.DatabaseContext.DbStats.Cache().RevisionCacheMisses
	collection.dbCtx.revisionCache = NewShardedLRURevisionCache(DefaultRevisionCacheShardCount, DefaultRevisionCacheSize, backingStoreMap, cacheHitCounter, cacheMissCounter)
	err = collection.PurgeOldRevisionJSON(ctx, "doc1", rev2id)
	assert.NoError(t, err, "Purge old revision JSON")

	// Get the deleted doc with its history; equivalent to GET with ?revs=true
	body, err = collection.Get1xRevBody(ctx, "doc1", rev2id, true, nil)
	assertHTTPError(t, err, 404)
	require.Nil(t, body)

	// Ensure revision is unavailable for a non-leaf revision that isn't available via the rev cache, and wasn't a channel removal
	err = collection.PurgeOldRevisionJSON(ctx, "doc1", rev1id)
	assert.NoError(t, err, "Purge old revision JSON")

	_, err = collection.Get1xRevBody(ctx, "doc1", rev1id, true, nil)
	assertHTTPError(t, err, 404)
}

type AllDocsEntry struct {
	IDRevAndSequence
	Channels []string
}

func (e AllDocsEntry) Equal(e2 AllDocsEntry) bool {
	return e.DocID == e2.DocID && e.RevID == e2.RevID && e.Sequence == e2.Sequence &&
		base.SetFromArray(e.Channels).Equals(base.SetFromArray(e2.Channels))
}

var options ForEachDocIDOptions

func allDocIDs(ctx context.Context, collection *DatabaseCollection) (docs []AllDocsEntry, err error) {
	err = collection.ForEachDocID(ctx, func(doc IDRevAndSequence, channels []string) (bool, error) {
		docs = append(docs, AllDocsEntry{
			IDRevAndSequence: doc,
			Channels:         channels,
		})
		return true, nil
	}, options)
	return
}

func TestAllDocsOnly(t *testing.T) {

	base.SetUpTestLogging(t, base.LevelInfo, base.KeyCache)

	// Lower the log max length so no more than 50 items will be kept.
	cacheOptions := DefaultCacheOptions()
	cacheOptions.ChannelCacheMaxLength = 50

	db, ctx := setupTestDBWithCacheOptions(t, cacheOptions)
	defer db.Close(ctx)
	collection, ctx := GetSingleDatabaseCollectionWithUser(ctx, t, db)

	collection.ChannelMapper = channels.NewChannelMapper(ctx, channels.DocChannelsSyncFunction, db.Options.JavascriptTimeout)

	collectionID := collection.GetCollectionID()

	// Trigger creation of the channel cache for channel "all"
	_, err := db.changeCache.getChannelCache().getSingleChannelCache(ctx, channels.NewID("all", collectionID))
	require.NoError(t, err)

	ids := make([]AllDocsEntry, 100)
	for i := 0; i < 100; i++ {
		channels := []string{"all"}
		if i%10 == 0 {
			channels = append(channels, "KFJC")
		}
		body := Body{"serialnumber": int64(i), "channels": channels}
		ids[i].DocID = fmt.Sprintf("alldoc-%02d", i)
		revid, _, err := collection.Put(ctx, ids[i].DocID, body)
		ids[i].RevID = revid
		ids[i].Sequence = uint64(i + 1)
		ids[i].Channels = channels
		assert.NoError(t, err, "Couldn't create document")
	}

	alldocs, err := allDocIDs(ctx, collection.DatabaseCollection)
	assert.NoError(t, err, "AllDocIDs failed")
	require.Len(t, alldocs, 100)
	for i, entry := range alldocs {
		assert.True(t, entry.Equal(ids[i]))
	}

	// Now delete one document and try again:
	_, err = collection.DeleteDoc(ctx, ids[23].DocID, ids[23].RevID)
	assert.NoError(t, err, "Couldn't delete doc 23")

	alldocs, err = allDocIDs(ctx, collection.DatabaseCollection)
	assert.NoError(t, err, "AllDocIDs failed")
	require.Len(t, alldocs, 99)
	for i, entry := range alldocs {
		j := i
		if i >= 23 {
			j++
		}
		assert.True(t, entry.Equal(ids[j]))
	}

	// Inspect the channel log to confirm that it's only got the last 50 sequences.
	// There are 101 sequences overall, so the 1st one it has should be #52.
	err = db.changeCache.waitForSequence(ctx, 101, base.DefaultWaitForSequence)
	require.NoError(t, err)

	changeLog, err := collection.GetChangeLog(ctx, channels.NewID("all", collectionID), 0)
	require.NoError(t, err)
	require.Len(t, changeLog, 50)
	assert.Equal(t, "alldoc-51", changeLog[0].DocID)

	// Now check the changes feed:
	var options ChangesOptions
	changesCtx, changesCtxCancel := context.WithCancel(base.TestCtx(t))
	options.ChangesCtx = changesCtx
	defer changesCtxCancel()
	changes, err := collection.GetChanges(ctx, channels.BaseSetOf(t, "all"), options)
	assert.NoError(t, err, "Couldn't GetChanges")
	require.Len(t, changes, 100)

	for i, change := range changes {
		docIndex := i
		if i >= 23 {
			docIndex++
		}
		if i == len(changes)-1 {
			// The last entry in the changes response should be the deleted document
			assert.True(t, change.Deleted)
			assert.Equal(t, "alldoc-23", change.ID)
			assert.Equal(t, channels.BaseSetOf(t, "all"), change.Removed)
		} else {
			// Verify correct ordering for all other documents
			assert.Equal(t, fmt.Sprintf("alldoc-%02d", docIndex), change.ID)
		}
	}
	// Check whether sequences are ascending for all entries in the changes response
	sortedSeqAsc := func(changes []*ChangeEntry) bool {
		return sort.SliceIsSorted(changes, func(i, j int) bool {
			return changes[i].Seq.Seq < changes[j].Seq.Seq
		})
	}
	assert.True(t, sortedSeqAsc(changes), "Sequences should be ascending for all entries in the changes response")

	options.IncludeDocs = true
	changes, err = collection.GetChanges(ctx, channels.BaseSetOf(t, "KFJC"), options)
	assert.NoError(t, err, "Couldn't GetChanges")
	assert.Len(t, changes, 10)
	for i, change := range changes {
		assert.Equal(t, ids[10*i].DocID, change.ID)
		assert.False(t, change.Deleted)
		assert.Equal(t, base.Set(nil), change.Removed)
		var changeBody Body
		require.NoError(t, changeBody.Unmarshal(change.Doc))
		// unmarshalled as json.Number, so just compare the strings
		assert.Equal(t, strconv.FormatInt(int64(10*i), 10), changeBody["serialnumber"].(json.Number).String())
	}
	assert.True(t, sortedSeqAsc(changes), "Sequences should be ascending for all entries in the changes response")
}

// Unit test for bug #673
func TestUpdatePrincipal(t *testing.T) {
	base.SetUpTestLogging(t, base.LevelDebug, base.KeyCache, base.KeyChanges)

	// use default collection based on use of GetPrincipalForTest
	db, ctx := setupTestDBDefaultCollection(t)
	defer db.Close(ctx)

	// Create a user with access to channel ABC
	authenticator := db.Authenticator(ctx)
	user, err := authenticator.NewUser("naomi", "letmein", channels.BaseSetOf(t, "ABC"))
	require.NoError(t, err)
	assert.NoError(t, authenticator.Save(user))

	// Validate that a call to UpdatePrincipals with no changes to the user doesn't allocate a sequence
	userInfo, err := db.GetPrincipalForTest(t, "naomi", true)
	require.NoError(t, err)
	userInfo.ExplicitChannels = base.SetOf("ABC")
	_, _, err = db.UpdatePrincipal(ctx, userInfo, true, true)
	assert.NoError(t, err, "Unable to update principal")

	nextSeq, err := db.sequences.nextSequence(ctx)
	require.NoError(t, err)
	assert.Equal(t, uint64(1), nextSeq)

	// Validate that a call to UpdatePrincipals with changes to the user does allocate a sequence
	userInfo, err = db.GetPrincipalForTest(t, "naomi", true)
	require.NoError(t, err)
	userInfo.ExplicitChannels = base.SetOf("ABC", "PBS")
	_, _, err = db.UpdatePrincipal(ctx, userInfo, true, true)
	assert.NoError(t, err, "Unable to update principal")

	nextSeq, err = db.sequences.nextSequence(ctx)
	require.NoError(t, err)
	assert.Equal(t, uint64(3), nextSeq)
}

// Re-apply one of the conflicting changes to make sure that PutExistingRevWithBody() treats it as a no-op (SG Issue #3048)
func TestRepeatedConflict(t *testing.T) {

	db, ctx := setupTestDB(t)
	defer db.Close(ctx)
	collection, ctx := GetSingleDatabaseCollectionWithUser(ctx, t, db)

	// Create rev 1 of "doc":
	body := Body{"n": 1, "channels": []string{"all", "1"}}
	_, _, err := collection.PutExistingRevWithBody(ctx, "doc", body, []string{"1-a"}, false)
	assert.NoError(t, err, "add 1-a")

	// Create two conflicting changes:
	body["n"] = 2
	body["channels"] = []string{"all", "2b"}
	_, _, err = collection.PutExistingRevWithBody(ctx, "doc", body, []string{"2-b", "1-a"}, false)
	assert.NoError(t, err, "add 2-b")

	body["n"] = 3
	body["channels"] = []string{"all", "2a"}
	_, newRev, err := collection.PutExistingRevWithBody(ctx, "doc", body, []string{"2-a", "1-a"}, false)
	assert.NoError(t, err, "add 2-a")

	// Get the _rev that was set in the body by PutExistingRevWithBody() and make assertions on it
	revGen, _ := ParseRevID(ctx, newRev)
	assert.Equal(t, 2, revGen)

	// Remove the _rev key from the body, and call PutExistingRevWithBody() again, which should re-add it
	delete(body, BodyRev)
	_, newRev, err = collection.PutExistingRevWithBody(ctx, "doc", body, []string{"2-a", "1-a"}, false)
	assert.NoError(t, err)

	// The _rev should pass the same assertions as before, since PutExistingRevWithBody() should re-add it
	revGen, _ = ParseRevID(ctx, newRev)
	assert.Equal(t, 2, revGen)

}

func TestConflicts(t *testing.T) {

	db, ctx := setupTestDB(t)
	defer db.Close(ctx)
	collection, ctx := GetSingleDatabaseCollectionWithUser(ctx, t, db)

	collection.ChannelMapper = channels.NewChannelMapper(ctx, channels.DocChannelsSyncFunction, db.Options.JavascriptTimeout)

	// Instantiate channel cache for channel 'all'
	collectionID := collection.GetCollectionID()

	allChannel := channels.NewID("all", collectionID)
	_, err := db.changeCache.getChannelCache().getSingleChannelCache(ctx, allChannel)
	require.NoError(t, err)

	cacheWaiter := db.NewDCPCachingCountWaiter(t)

	// Create rev 1 of "doc":
	body := Body{"n": 1, "channels": []string{"all", "1"}}
	_, _, err = collection.PutExistingRevWithBody(ctx, "doc", body, []string{"1-a"}, false)
	assert.NoError(t, err, "add 1-a")

	// Wait for rev to be cached
	cacheWaiter.AddAndWait(1)

	changeLog, err := collection.GetChangeLog(ctx, channels.NewID("all", collectionID), 0)
	require.NoError(t, err)
	assert.Len(t, changeLog, 1)

	// Create two conflicting changes:
	body["n"] = 2
	body["channels"] = []string{"all", "2b"}
	_, _, err = collection.PutExistingRevWithBody(ctx, "doc", body, []string{"2-b", "1-a"}, false)
	assert.NoError(t, err, "add 2-b")
	body["n"] = 3
	body["channels"] = []string{"all", "2a"}
	_, _, err = collection.PutExistingRevWithBody(ctx, "doc", body, []string{"2-a", "1-a"}, false)
	assert.NoError(t, err, "add 2-a")

	cacheWaiter.Add(2)

	rawBody, _, _ := collection.dataStore.GetRaw("doc")

	log.Printf("got raw body: %s", rawBody)

	// Verify the change with the higher revid won:
	gotBody, err := collection.Get1xBody(ctx, "doc")
	require.NoError(t, err)
	expectedResult := Body{BodyId: "doc", BodyRev: "2-b", "n": 2, "channels": []string{"all", "2b"}}
	AssertEqualBodies(t, expectedResult, gotBody)

	// Verify we can still get the other two revisions:
	gotBody, err = collection.Get1xRevBody(ctx, "doc", "1-a", false, nil)
	require.NoError(t, err)
	expectedResult = Body{BodyId: "doc", BodyRev: "1-a", "n": 1, "channels": []string{"all", "1"}}
	AssertEqualBodies(t, expectedResult, gotBody)
	gotBody, err = collection.Get1xRevBody(ctx, "doc", "2-a", false, nil)
	require.NoError(t, err)
	expectedResult = Body{BodyId: "doc", BodyRev: "2-a", "n": 3, "channels": []string{"all", "2a"}}
	AssertEqualBodies(t, expectedResult, gotBody)

	// Verify the change-log of the "all" channel:
	cacheWaiter.Wait()
	changeLog, err = collection.GetChangeLog(ctx, allChannel, 0)
	require.NoError(t, err)
	assert.Len(t, changeLog, 1)
	assert.Equal(t, uint64(3), changeLog[0].Sequence)
	assert.Equal(t, "doc", changeLog[0].DocID)
	assert.Equal(t, "2-b", changeLog[0].RevID)
	assert.Equal(t, uint8(channels.Hidden|channels.Branched|channels.Conflict), changeLog[0].Flags)

	// Verify the _changes feed:
	options := ChangesOptions{
		Conflicts:  true,
		ChangesCtx: base.TestCtx(t),
	}
	changes, err := collection.GetChanges(ctx, channels.BaseSetOf(t, "all"), options)
	assert.NoError(t, err, "Couldn't GetChanges")
	assert.Len(t, changes, 1)
	assert.Equal(t, &ChangeEntry{
		Seq:          SequenceID{Seq: 3},
		ID:           "doc",
		Changes:      []ChangeRev{{"rev": "2-b"}, {"rev": "2-a"}},
		branched:     true,
		collectionID: collectionID,
	}, changes[0],
	)

	// Delete 2-b; verify this makes 2-a current:
	rev3, err := collection.DeleteDoc(ctx, "doc", "2-b")
	assert.NoError(t, err, "delete 2-b")

	rawBody, _, _ = collection.dataStore.GetRaw("doc")
	log.Printf("post-delete, got raw body: %s", rawBody)

	gotBody, err = collection.Get1xBody(ctx, "doc")
	require.NoError(t, err)
	expectedResult = Body{BodyId: "doc", BodyRev: "2-a", "n": 3, "channels": []string{"all", "2a"}}
	AssertEqualBodies(t, expectedResult, gotBody)

	// Verify channel assignments are correct for channels defined by 2-a:
	doc, _ := collection.GetDocument(ctx, "doc", DocUnmarshalAll)
	chan2a, found := doc.Channels["2a"]
	assert.True(t, found)
	assert.True(t, chan2a == nil)             // currently in 2a
	assert.True(t, doc.Channels["2b"] != nil) // has been removed from 2b

	// Wait for delete mutation to arrive over feed
	cacheWaiter.AddAndWait(1)

	// Verify the _changes feed:
	changes, err = collection.GetChanges(ctx, channels.BaseSetOf(t, "all"), options)
	assert.NoError(t, err, "Couldn't GetChanges")
	assert.Len(t, changes, 1)
	assert.Equal(t, &ChangeEntry{
		Seq:          SequenceID{Seq: 4},
		ID:           "doc",
		Changes:      []ChangeRev{{"rev": "2-a"}, {"rev": rev3}},
		branched:     true,
		collectionID: collectionID,
	}, changes[0])

}

func TestConflictRevLimitDefault(t *testing.T) {

	// Test Default Is the higher of the two
	db, ctx := setupTestDB(t)
	defer db.Close(ctx)
	assert.Equal(t, uint32(DefaultRevsLimitConflicts), db.RevsLimit)
}

func TestConflictRevLimitAllowConflictsTrue(t *testing.T) {
	// Test AllowConflicts
	dbOptions := DatabaseContextOptions{
		AllowConflicts: base.BoolPtr(true),
	}

	db, ctx := SetupTestDBWithOptions(t, dbOptions)
	defer db.Close(ctx)
	assert.Equal(t, uint32(DefaultRevsLimitConflicts), db.RevsLimit)
}

func TestConflictRevLimitAllowConflictsFalse(t *testing.T) {
	dbOptions := DatabaseContextOptions{
		AllowConflicts: base.BoolPtr(false),
	}

	db, ctx := SetupTestDBWithOptions(t, dbOptions)
	defer db.Close(ctx)
	assert.Equal(t, uint32(DefaultRevsLimitNoConflicts), db.RevsLimit)
}

func TestNoConflictsMode(t *testing.T) {

	db, ctx := setupTestDB(t)
	defer db.Close(ctx)
	collection, ctx := GetSingleDatabaseCollectionWithUser(ctx, t, db)
	// Strictly speaking, this flag should be set before opening the database, but it only affects
	// Put operations and replication, so it doesn't make a difference if we do it afterwards.
	db.Options.AllowConflicts = base.BoolPtr(false)

	// Create revs 1 and 2 of "doc":
	body := Body{"n": 1, "channels": []string{"all", "1"}}
	_, _, err := collection.PutExistingRevWithBody(ctx, "doc", body, []string{"1-a"}, false)
	assert.NoError(t, err, "add 1-a")
	body["n"] = 2
	_, _, err = collection.PutExistingRevWithBody(ctx, "doc", body, []string{"2-a", "1-a"}, false)
	assert.NoError(t, err, "add 2-a")

	// Try to create a conflict branching from rev 1:
	_, _, err = collection.PutExistingRevWithBody(ctx, "doc", body, []string{"2-b", "1-a"}, false)
	assertHTTPError(t, err, 409)

	// Try to create a conflict with no common ancestor:
	_, _, err = collection.PutExistingRevWithBody(ctx, "doc", body, []string{"2-c", "1-c"}, false)
	assertHTTPError(t, err, 409)

	// Try to create a conflict with a longer history:
	_, _, err = collection.PutExistingRevWithBody(ctx, "doc", body, []string{"4-d", "3-d", "2-d", "1-a"}, false)
	assertHTTPError(t, err, 409)

	// Try to create a conflict with no history:
	_, _, err = collection.PutExistingRevWithBody(ctx, "doc", body, []string{"1-e"}, false)
	assertHTTPError(t, err, 409)

	// Create a non-conflict with a longer history, ending in a deletion:
	body[BodyDeleted] = true
	_, _, err = collection.PutExistingRevWithBody(ctx, "doc", body, []string{"4-a", "3-a", "2-a", "1-a"}, false)
	assert.NoError(t, err, "add 4-a")
	delete(body, BodyDeleted)

	// Try to resurrect the document with a conflicting branch
	_, _, err = collection.PutExistingRevWithBody(ctx, "doc", body, []string{"4-f", "3-a"}, false)
	assertHTTPError(t, err, 409)

	// Resurrect the tombstoned document with a disconnected branch):
	_, _, err = collection.PutExistingRevWithBody(ctx, "doc", body, []string{"1-f"}, false)
	assert.NoError(t, err, "add 1-f")

	// Tombstone the resurrected branch
	body[BodyDeleted] = true
	_, _, err = collection.PutExistingRevWithBody(ctx, "doc", body, []string{"2-f", "1-f"}, false)
	assert.NoError(t, err, "add 2-f")
	delete(body, BodyDeleted)

	// Resurrect the tombstoned document with a valid history (descendents of leaf)
	_, _, err = collection.PutExistingRevWithBody(ctx, "doc", body, []string{"5-f", "4-a"}, false)
	assert.NoError(t, err, "add 5-f")
	delete(body, BodyDeleted)

	// Create a new document with a longer history:
	_, _, err = collection.PutExistingRevWithBody(ctx, "COD", body, []string{"4-a", "3-a", "2-a", "1-a"}, false)
	assert.NoError(t, err, "add COD")
	delete(body, BodyDeleted)

	// Now use Put instead of PutExistingRev:

	// Successfully add a new revision:
	_, _, err = collection.Put(ctx, "doc", Body{BodyRev: "5-f", "foo": -1})
	assert.NoError(t, err, "Put rev after 1-f")

	// Try to create a conflict:
	_, _, err = collection.Put(ctx, "doc", Body{BodyRev: "3-a", "foo": 7})
	assertHTTPError(t, err, 409)

	// Conflict with no ancestry:
	_, _, err = collection.Put(ctx, "doc", Body{"foo": 7})
	assertHTTPError(t, err, 409)
}

// Test tombstoning of existing conflicts after AllowConflicts is set to false via Put
func TestAllowConflictsFalseTombstoneExistingConflict(t *testing.T) {
	db, ctx := setupTestDB(t)
	defer db.Close(ctx)
	collection, ctx := GetSingleDatabaseCollectionWithUser(ctx, t, db)

	// Create documents with multiple non-deleted branches
	log.Printf("Creating docs")
	body := Body{"n": 1}
	_, _, err := collection.PutExistingRevWithBody(ctx, "doc1", body, []string{"1-a"}, false)
	assert.NoError(t, err, "add 1-a")
	_, _, err = collection.PutExistingRevWithBody(ctx, "doc2", body, []string{"1-a"}, false)
	assert.NoError(t, err, "add 1-a")
	_, _, err = collection.PutExistingRevWithBody(ctx, "doc3", body, []string{"1-a"}, false)
	assert.NoError(t, err, "add 1-a")

	// Create two conflicting changes:
	body["n"] = 2
	_, _, err = collection.PutExistingRevWithBody(ctx, "doc1", body, []string{"2-b", "1-a"}, false)
	assert.NoError(t, err, "add 2-b")
	_, _, err = collection.PutExistingRevWithBody(ctx, "doc2", body, []string{"2-b", "1-a"}, false)
	assert.NoError(t, err, "add 2-b")
	_, _, err = collection.PutExistingRevWithBody(ctx, "doc3", body, []string{"2-b", "1-a"}, false)
	assert.NoError(t, err, "add 2-b")
	body["n"] = 3
	_, _, err = collection.PutExistingRevWithBody(ctx, "doc1", body, []string{"2-a", "1-a"}, false)
	assert.NoError(t, err, "add 2-a")
	_, _, err = collection.PutExistingRevWithBody(ctx, "doc2", body, []string{"2-a", "1-a"}, false)
	assert.NoError(t, err, "add 2-a")
	_, _, err = collection.PutExistingRevWithBody(ctx, "doc3", body, []string{"2-a", "1-a"}, false)
	assert.NoError(t, err, "add 2-a")

	// Set AllowConflicts to false
	db.Options.AllowConflicts = base.BoolPtr(false)

	// Attempt to tombstone a non-leaf node of a conflicted document
	_, _, err = collection.PutExistingRevWithBody(ctx, "doc1", body, []string{"2-c", "1-a"}, false)
	assert.True(t, err != nil, "expected error tombstoning non-leaf")

	// Tombstone the non-winning branch of a conflicted document
	body[BodyRev] = "2-a"
	body[BodyDeleted] = true
	tombstoneRev, _, putErr := collection.Put(ctx, "doc1", body)
	assert.NoError(t, putErr, "tombstone 2-a")
	doc, err := collection.GetDocument(ctx, "doc1", DocUnmarshalAll)
	assert.NoError(t, err, "Retrieve doc post-tombstone")
	assert.Equal(t, "2-b", doc.CurrentRev)

	// Attempt to add a tombstone rev w/ the previous tombstone as parent
	body[BodyRev] = tombstoneRev
	body[BodyDeleted] = true
	_, _, putErr = collection.Put(ctx, "doc1", body)
	assert.True(t, putErr != nil, "Expect error tombstoning a tombstone")

	// Tombstone the winning branch of a conflicted document
	body[BodyRev] = "2-b"
	body[BodyDeleted] = true
	_, _, putErr = collection.Put(ctx, "doc2", body)
	assert.NoError(t, putErr, "tombstone 2-b")
	doc, err = collection.GetDocument(ctx, "doc2", DocUnmarshalAll)
	assert.NoError(t, err, "Retrieve doc post-tombstone")
	assert.Equal(t, "2-a", doc.CurrentRev)

	// Set revs_limit=1, then tombstone non-winning branch of a conflicted document.  Validate retrieval still works.
	db.RevsLimit = uint32(1)
	body[BodyRev] = "2-a"
	body[BodyDeleted] = true
	_, _, putErr = collection.Put(ctx, "doc3", body)
	assert.NoError(t, putErr, "tombstone 2-a w/ revslimit=1")
	doc, err = collection.GetDocument(ctx, "doc3", DocUnmarshalAll)
	assert.NoError(t, err, "Retrieve doc post-tombstone")
	assert.Equal(t, "2-b", doc.CurrentRev)

	log.Printf("tombstoned conflicts: %+v", doc)

}

// Test tombstoning of existing conflicts after AllowConflicts is set to false via PutExistingRev
func TestAllowConflictsFalseTombstoneExistingConflictNewEditsFalse(t *testing.T) {
	db, ctx := setupTestDB(t)
	defer db.Close(ctx)
	collection, ctx := GetSingleDatabaseCollectionWithUser(ctx, t, db)

	// Create documents with multiple non-deleted branches
	log.Printf("Creating docs")
	body := Body{"n": 1}
	_, _, err := collection.PutExistingRevWithBody(ctx, "doc1", body, []string{"1-a"}, false)
	assert.NoError(t, err, "add 1-a")
	_, _, err = collection.PutExistingRevWithBody(ctx, "doc2", body, []string{"1-a"}, false)
	assert.NoError(t, err, "add 1-a")
	_, _, err = collection.PutExistingRevWithBody(ctx, "doc3", body, []string{"1-a"}, false)
	assert.NoError(t, err, "add 1-a")

	// Create two conflicting changes:
	body["n"] = 2
	_, _, err = collection.PutExistingRevWithBody(ctx, "doc1", body, []string{"2-b", "1-a"}, false)
	assert.NoError(t, err, "add 2-b")
	_, _, err = collection.PutExistingRevWithBody(ctx, "doc2", body, []string{"2-b", "1-a"}, false)
	assert.NoError(t, err, "add 2-b")
	_, _, err = collection.PutExistingRevWithBody(ctx, "doc3", body, []string{"2-b", "1-a"}, false)
	assert.NoError(t, err, "add 2-b")
	body["n"] = 3
	_, _, err = collection.PutExistingRevWithBody(ctx, "doc1", body, []string{"2-a", "1-a"}, false)
	assert.NoError(t, err, "add 2-a")
	_, _, err = collection.PutExistingRevWithBody(ctx, "doc2", body, []string{"2-a", "1-a"}, false)
	assert.NoError(t, err, "add 2-a")
	_, _, err = collection.PutExistingRevWithBody(ctx, "doc3", body, []string{"2-a", "1-a"}, false)
	assert.NoError(t, err, "add 2-a")

	// Set AllowConflicts to false
	db.Options.AllowConflicts = base.BoolPtr(false)
	delete(body, "n")

	// Attempt to tombstone a non-leaf node of a conflicted document
	body[BodyDeleted] = true
	_, _, err = collection.PutExistingRevWithBody(ctx, "doc1", body, []string{"2-c", "1-a"}, false)
	assert.True(t, err != nil, "expected error tombstoning non-leaf")

	// Tombstone the non-winning branch of a conflicted document
	body[BodyDeleted] = true
	_, _, err = collection.PutExistingRevWithBody(ctx, "doc1", body, []string{"3-a", "2-a"}, false)
	assert.NoError(t, err, "add 3-a (tombstone)")
	doc, err := collection.GetDocument(ctx, "doc1", DocUnmarshalAll)
	assert.NoError(t, err, "Retrieve doc post-tombstone")
	assert.Equal(t, "2-b", doc.CurrentRev)

	// Tombstone the winning branch of a conflicted document
	body[BodyDeleted] = true
	_, _, err = collection.PutExistingRevWithBody(ctx, "doc2", body, []string{"3-b", "2-b"}, false)
	assert.NoError(t, err, "add 3-b (tombstone)")
	doc, err = collection.GetDocument(ctx, "doc2", DocUnmarshalAll)
	assert.NoError(t, err, "Retrieve doc post-tombstone")
	assert.Equal(t, "2-a", doc.CurrentRev)

	// Set revs_limit=1, then tombstone non-winning branch of a conflicted document.  Validate retrieval still works.
	body[BodyDeleted] = true
	db.RevsLimit = uint32(1)
	_, _, err = collection.PutExistingRevWithBody(ctx, "doc3", body, []string{"3-a", "2-a"}, false)
	assert.NoError(t, err, "add 3-a (tombstone)")
	doc, err = collection.GetDocument(ctx, "doc3", DocUnmarshalAll)
	assert.NoError(t, err, "Retrieve doc post-tombstone")
	assert.Equal(t, "2-b", doc.CurrentRev)

	log.Printf("tombstoned conflicts: %+v", doc)
}

func TestSyncFnOnPush(t *testing.T) {

	db, ctx := setupTestDB(t)
	defer db.Close(ctx)
	collection, ctx := GetSingleDatabaseCollectionWithUser(ctx, t, db)

	_, err := collection.UpdateSyncFun(ctx, `function(doc, oldDoc) {
		log("doc _id = "+doc._id+", _rev = "+doc._rev);
		if (oldDoc)
			log("oldDoc _id = "+oldDoc._id+", _rev = "+oldDoc._rev);
		channel(doc.channels);
	}`)
	require.NoError(t, err)

	// Create first revision:
	body := Body{"key1": "value1", "key2": 1234, "channels": []string{"public"}}
	rev1id, _, err := collection.Put(ctx, "doc1", body)
	assert.NoError(t, err, "Couldn't create document")

	// Add several revisions at once to a doc, as on a push:
	log.Printf("Check PutExistingRev...")
	body[BodyRev] = "4-four"
	body["key1"] = "fourth value"
	body["key2"] = int64(4444)
	body["channels"] = "clibup"
	history := []string{"4-four", "3-three", "2-488724414d0ed6b398d6d2aeb228d797",
		rev1id}
	_, _, err = collection.PutExistingRevWithBody(ctx, "doc1", body, history, false)
	assert.NoError(t, err, "PutExistingRev failed")

	// Check that the doc has the correct channel (test for issue #300)
	doc, err := collection.GetDocument(ctx, "doc1", DocUnmarshalAll)
	require.NoError(t, err)
	assert.Equal(t, channels.ChannelMap{
		"clibup": nil,
		"public": &channels.ChannelRemoval{Seq: 2, RevID: "4-four"},
	}, doc.Channels)

	assert.Equal(t, base.SetOf("clibup"), doc.History["4-four"].Channels)
}

func TestInvalidChannel(t *testing.T) {

	db, ctx := setupTestDB(t)
	defer db.Close(ctx)
	collection, ctx := GetSingleDatabaseCollectionWithUser(ctx, t, db)

	collection.ChannelMapper = channels.NewChannelMapper(ctx, channels.DocChannelsSyncFunction, db.Options.JavascriptTimeout)

	body := Body{"channels": []string{"bad,name"}}
	_, _, err := collection.Put(ctx, "doc", body)
	assertHTTPError(t, err, 500)
}

func TestAccessFunctionValidation(t *testing.T) {

	db, ctx := setupTestDB(t)
	defer db.Close(ctx)
	collection, ctx := GetSingleDatabaseCollectionWithUser(ctx, t, db)

	_, err := collection.UpdateSyncFun(ctx, `function(doc){access(doc.users,doc.userChannels);}`)
	require.NoError(t, err)

	body := Body{"users": []string{"username"}, "userChannels": []string{"BBC1"}}
	_, _, err = collection.Put(ctx, "doc1", body)
	assert.NoError(t, err, "")

	body = Body{"users": []string{"role:rolename"}, "userChannels": []string{"BBC1"}}
	_, _, err = collection.Put(ctx, "doc2", body)
	assert.NoError(t, err, "")

	body = Body{"users": []string{"bad,username"}, "userChannels": []string{"BBC1"}}
	_, _, err = collection.Put(ctx, "doc3", body)
	assertHTTPError(t, err, 500)

	body = Body{"users": []string{"role:bad:rolename"}, "userChannels": []string{"BBC1"}}
	_, _, err = collection.Put(ctx, "doc4", body)
	assertHTTPError(t, err, 500)

	body = Body{"users": []string{",.,.,.,.,."}, "userChannels": []string{"BBC1"}}
	_, _, err = collection.Put(ctx, "doc5", body)
	assertHTTPError(t, err, 500)

	body = Body{"users": []string{"username"}, "userChannels": []string{"bad,name"}}
	_, _, err = collection.Put(ctx, "doc6", body)
	assertHTTPError(t, err, 500)
}

func TestAccessFunctionDb(t *testing.T) {

	db, ctx := setupTestDB(t)
	defer db.Close(ctx)

	authenticator := db.Authenticator(ctx)
	user, err := authenticator.NewUser("naomi", "letmein", channels.BaseSetOf(t, "Netflix"))
	require.NoError(t, err)
	user.SetExplicitRoles(channels.TimedSet{"animefan": channels.NewVbSimpleSequence(1), "tumblr": channels.NewVbSimpleSequence(1)}, 1)
	assert.NoError(t, authenticator.Save(user), "Save")

	collection, ctx := GetSingleDatabaseCollectionWithUser(ctx, t, db)

	_, err = collection.UpdateSyncFun(ctx, `function(doc){access(doc.users,doc.userChannels);}`)
	require.NoError(t, err)

	body := Body{"users": []string{"naomi"}, "userChannels": []string{"Hulu"}}
	_, _, err = collection.Put(ctx, "doc1", body)
	assert.NoError(t, err, "")

	body = Body{"users": []string{"role:animefan"}, "userChannels": []string{"CrunchyRoll"}}
	_, _, err = collection.Put(ctx, "doc2", body)
	assert.NoError(t, err, "")

	// Create the role _after_ creating the documents, to make sure the previously-indexed access
	// privileges are applied.
	role, _ := authenticator.NewRole("animefan", nil)
	assert.NoError(t, authenticator.Save(role))

	user, err = authenticator.GetUser("naomi")
	assert.NoError(t, err, "GetUser")
	expected := channels.AtSequence(channels.BaseSetOf(t, "Hulu", "Netflix", "!"), 1)
	assert.Equal(t, expected, user.CollectionChannels(collection.ScopeName, collection.Name))

	expected.AddChannel("CrunchyRoll", 2)
	assert.Equal(t, expected, user.InheritedCollectionChannels(collection.ScopeName, collection.Name))
}

func TestDocIDs(t *testing.T) {
	tests := []struct {
		name  string
		docID string
		valid bool
	}{
		{name: "normal doc ID", docID: "foo", valid: true},
		{name: "non-prefix underscore", docID: "foo_", valid: true},

		{name: "spaces", docID: "foo bar", valid: true},
		{name: "symbols", docID: "foo!", valid: true},

		{name: "symbols (ASCII hex)", docID: "foo\x21", valid: true},
		{name: "control chars (NUL)", docID: "\x00foo", valid: true},
		{name: "control chars (BEL)", docID: "foo\x07", valid: true},

		{name: "empty", docID: ""}, // disallow empty doc IDs

		// disallow underscore prefixes
		{name: "underscore prefix", docID: "_"},
		{name: "underscore prefix", docID: "_foo"},
		{name: "underscore prefix", docID: "_design/foo"},
		{name: "underscore prefix", docID: base.RevPrefix + "x"},
	}

	for _, test := range tests {
		t.Run(test.name, func(t *testing.T) {
			expected := ""
			if test.valid {
				expected = test.docID
			}
			assert.Equal(t, expected, realDocID(test.docID))
		})
	}
}

func TestUpdateDesignDoc(t *testing.T) {

	db, ctx := setupTestDBWithViewsEnabled(t)
	defer db.Close(ctx)

	mapFunction := `function (doc, meta) { emit(); }`
	err := db.PutDesignDoc(ctx, "official", sgbucket.DesignDoc{
		Views: sgbucket.ViewMap{
			"TestView": sgbucket.ViewDef{Map: mapFunction},
		},
	})
	assert.NoError(t, err, "add design doc as admin")

	// Validate retrieval of the design doc by admin
	var result sgbucket.DesignDoc
	result, err = db.GetDesignDoc("official")
	log.Printf("design doc: %+v", result)

	assert.NoError(t, err, "retrieve design doc as admin")
	retrievedView, ok := result.Views["TestView"]
	assert.True(t, ok)
	assert.True(t, strings.Contains(retrievedView.Map, "emit()"))
	assert.NotEqual(t, mapFunction, retrievedView.Map) // SG should wrap the map function, so they shouldn't be equal

	authenticator := auth.NewAuthenticator(db.MetadataStore, db, db.AuthenticatorOptions(ctx))
	db.user, _ = authenticator.NewUser("naomi", "letmein", channels.BaseSetOf(t, "Netflix"))
	err = db.PutDesignDoc(ctx, "_design/pwn3d", sgbucket.DesignDoc{})
	assertHTTPError(t, err, 403)
}

func TestPostWithExistingId(t *testing.T) {

	db, ctx := setupTestDB(t)
	defer db.Close(ctx)
	collection, ctx := GetSingleDatabaseCollectionWithUser(ctx, t, db)

	// Test creating a document with existing id property:
	customDocId := "customIdValue"
	log.Printf("Create document with existing id...")
	body := Body{BodyId: customDocId, "key1": "value1", "key2": "existing"}
	docid, rev1id, _, err := collection.Post(ctx, body)
	require.NoError(t, err, "Couldn't create document")
	assert.True(t, rev1id != "")
	assert.True(t, docid == customDocId)

	// Test retrieval
	doc, err := collection.GetDocument(ctx, customDocId, DocUnmarshalAll)
	assert.True(t, doc != nil)
	assert.NoError(t, err, "Unable to retrieve doc using custom id")

	// Test that standard UUID creation still works:
	log.Printf("Create document with existing id...")
	body = Body{"notAnId": customDocId, "key1": "value1", "key2": "existing"}
	docid, rev1id, _, err = collection.Post(ctx, body)
	require.NoError(t, err, "Couldn't create document")
	assert.True(t, rev1id != "")
	assert.True(t, docid != customDocId)

	// Test retrieval
	doc, err = collection.GetDocument(ctx, docid, DocUnmarshalAll)
	assert.True(t, doc != nil)
	assert.NoError(t, err, "Unable to retrieve doc using generated uuid")

}

// Unit test for issue #976
func TestWithNullPropertyKey(t *testing.T) {

	db, ctx := setupTestDB(t)
	defer db.Close(ctx)
	collection, ctx := GetSingleDatabaseCollectionWithUser(ctx, t, db)

	// Test creating a document with null property key
	customDocId := "customIdValue"
	log.Printf("Create document with empty property key")
	body := Body{BodyId: customDocId, "": "value1"}
	docid, rev1id, _, err := collection.Post(ctx, body)
	require.NoError(t, err)
	assert.True(t, rev1id != "")
	assert.True(t, docid != "")
}

// Unit test for issue #507, modified for CBG-1995 (allowing special properties)
func TestPostWithUserSpecialProperty(t *testing.T) {
	db, ctx := setupTestDB(t)
	defer db.Close(ctx)
	collection, ctx := GetSingleDatabaseCollectionWithUser(ctx, t, db)

	// Test creating a document with existing id property:
	customDocId := "customIdValue"
	log.Printf("Create document with existing id...")
	body := Body{BodyId: customDocId, "key1": "value1", "key2": "existing"}
	docid, rev1id, _, err := collection.Post(ctx, body)
	require.NoError(t, err, "Couldn't create document")
	require.NotEqual(t, "", rev1id)
	require.Equal(t, customDocId, docid)

	// Test retrieval
	doc, err := collection.GetDocument(ctx, customDocId, DocUnmarshalAll)
	require.NotNil(t, doc)
	assert.NoError(t, err, "Unable to retrieve doc using custom id")

	// Test that posting an update with a user special property does update the document
	log.Printf("Update document with existing id...")
	body = Body{BodyId: customDocId, BodyRev: rev1id, "_special": "value", "key1": "value1", "key2": "existing"}
	rev2id, _, err := collection.Put(ctx, docid, body)
	assert.NoError(t, err)

	// Test retrieval gets rev2
	doc, err = collection.GetDocument(ctx, docid, DocUnmarshalAll)
	require.NotNil(t, doc)
	assert.Equal(t, rev2id, doc.CurrentRev)
	assert.Equal(t, "value", doc.Body(ctx)["_special"])
	assert.NoError(t, err, "Unable to retrieve doc using generated uuid")
}

func TestRecentSequenceHistory(t *testing.T) {

	db, ctx := setupTestDB(t)
	defer db.Close(ctx)
	collection, ctx := GetSingleDatabaseCollectionWithUser(ctx, t, db)

	seqTracker := uint64(0)

	// Validate recent sequence is written
	body := Body{"val": "one"}
	revid, doc, err := collection.Put(ctx, "doc1", body)
	require.NoError(t, err)
	body[BodyId] = doc.ID
	body[BodyRev] = revid
	seqTracker++

	expectedRecent := make([]uint64, 0)
	assert.True(t, revid != "")
	doc, err = collection.GetDocument(ctx, "doc1", DocUnmarshalAll)
	expectedRecent = append(expectedRecent, seqTracker)
	assert.True(t, err == nil)
	assert.Equal(t, expectedRecent, doc.RecentSequences)

	// Add up to kMaxRecentSequences revisions - validate they are retained when total is less than max
	for i := 1; i < kMaxRecentSequences; i++ {
		revid, doc, err = collection.Put(ctx, "doc1", body)
		require.NoError(t, err)
		body[BodyId] = doc.ID
		body[BodyRev] = revid
		seqTracker++
		expectedRecent = append(expectedRecent, seqTracker)
	}

	doc, err = collection.GetDocument(ctx, "doc1", DocUnmarshalAll)
	assert.True(t, err == nil)
	assert.Equal(t, expectedRecent, doc.RecentSequences)

	// Recent sequence pruning only prunes entries older than what's been seen over DCP
	// (to ensure it's not pruning something that may still be coalesced).  Because of this, test waits
	// for caching before attempting to trigger pruning.
	err = db.changeCache.waitForSequence(ctx, seqTracker, base.DefaultWaitForSequence)
	require.NoError(t, err)

	// Add another sequence to validate pruning when past max (20)
	revid, doc, err = collection.Put(ctx, "doc1", body)
	require.NoError(t, err)
	body[BodyId] = doc.ID
	body[BodyRev] = revid
	seqTracker++
	doc, err = collection.GetDocument(ctx, "doc1", DocUnmarshalAll)
	assert.True(t, err == nil)
	log.Printf("recent:%d, max:%d", len(doc.RecentSequences), kMaxRecentSequences)
	assert.True(t, len(doc.RecentSequences) <= kMaxRecentSequences)

	// Ensure pruning works when sequences aren't sequential
	doc2Body := Body{"val": "two"}
	for i := 0; i < kMaxRecentSequences; i++ {
		revid, doc, err = collection.Put(ctx, "doc1", body)
		require.NoError(t, err)
		body[BodyId] = doc.ID
		body[BodyRev] = revid
		seqTracker++
		revid, doc, err = collection.Put(ctx, "doc2", doc2Body)
		require.NoError(t, err)
		doc2Body[BodyId] = doc.ID
		doc2Body[BodyRev] = revid
		seqTracker++
	}

	err = db.changeCache.waitForSequence(ctx, seqTracker, base.DefaultWaitForSequence) //
	require.NoError(t, err)
	revid, doc, err = collection.Put(ctx, "doc1", body)
	require.NoError(t, err)
	body[BodyId] = doc.ID
	body[BodyRev] = revid
	doc, err = collection.GetDocument(ctx, "doc1", DocUnmarshalAll)
	assert.True(t, err == nil)
	log.Printf("Recent sequences: %v (shouldn't exceed %v)", len(doc.RecentSequences), kMaxRecentSequences)
	assert.True(t, len(doc.RecentSequences) <= kMaxRecentSequences)

}

func TestChannelView(t *testing.T) {

	db, ctx := setupTestDBWithViewsEnabled(t)
	defer db.Close(ctx)
	collection, err := db.GetDefaultDatabaseCollectionWithUser()
	require.NoError(t, err)
	ctx = collection.AddCollectionContext(ctx)

	// Create doc
	log.Printf("Create doc 1...")
	body := Body{"key1": "value1", "key2": 1234}
	rev1id, _, err := collection.Put(ctx, "doc1", body)
	assert.NoError(t, err, "Couldn't create document")
	assert.Equal(t, "1-cb0c9a22be0e5a1b01084ec019defa81", rev1id)

	var entries LogEntries
	// Query view (retry loop to wait for indexing)
	for i := 0; i < 10; i++ {
		var err error
		entries, err = collection.getChangesInChannelFromQuery(ctx, "*", 0, 100, 0, false)

		assert.NoError(t, err, "Couldn't create document")
		if len(entries) >= 1 {
			break
		}
		log.Printf("No entries found - retrying (%d/10)", i+1)
		time.Sleep(500 * time.Millisecond)
	}

	for i, entry := range entries {
		log.Printf("View Query returned entry (%d): %v", i, entry)
	}
	assert.Len(t, entries, 1)

}

// ////// XATTR specific tests.  These tests current require setting DefaultUseXattrs=true, and must be run against a Couchbase bucket

func TestConcurrentImport(t *testing.T) {

	if !base.TestUseXattrs() {
		t.Skip("Test only works with XATTRS")
	}

	db, ctx := setupTestDB(t)
	defer db.Close(ctx)
	collection, ctx := GetSingleDatabaseCollectionWithUser(ctx, t, db)

	base.SetUpTestLogging(t, base.LevelInfo, base.KeyImport)

	// Add doc to the underlying bucket:
	_, err := collection.dataStore.Add("directWrite", 0, Body{"value": "hi"})
	require.NoError(t, err)

	// Attempt concurrent retrieval of the docs, and validate that they are only imported once (based on revid)
	var wg sync.WaitGroup
	for i := 0; i < 10; i++ {
		wg.Add(1)
		go func() {
			defer wg.Done()
			doc, err := collection.GetDocument(ctx, "directWrite", DocUnmarshalAll)
			assert.True(t, doc != nil)
			assert.NoError(t, err, "Document retrieval error")
			assert.Equal(t, "1-36fa688dc2a2c39a952ddce46ab53d12", doc.SyncData.CurrentRev)
		}()
	}
	wg.Wait()
}

// ////// BENCHMARKS

func BenchmarkDatabase(b *testing.B) {
	base.DisableTestLogging(b)

	for i := 0; i < b.N; i++ {
		ctx := base.TestCtx(b)
		bucket, _ := ConnectToBucket(ctx, base.BucketSpec{
			Server:     base.UnitTestUrl(),
			BucketName: fmt.Sprintf("b-%d", i)},
			true)
		dbCtx, _ := NewDatabaseContext(ctx, "db", bucket, false, DatabaseContextOptions{})
		db, _ := CreateDatabase(dbCtx)
		collection, ctx := GetSingleDatabaseCollectionWithUser(ctx, b, db)

		body := Body{"key1": "value1", "key2": 1234}
		_, _, _ = collection.Put(ctx, fmt.Sprintf("doc%d", i), body)

		db.Close(ctx)
	}
}

func BenchmarkPut(b *testing.B) {
	base.DisableTestLogging(b)

	ctx := base.TestCtx(b)
	bucket, _ := ConnectToBucket(ctx, base.BucketSpec{
		Server:     base.UnitTestUrl(),
		BucketName: "Bucket"},
		true)
	context, _ := NewDatabaseContext(ctx, "db", bucket, false, DatabaseContextOptions{})
	db, _ := CreateDatabase(context)
	collection, ctx := GetSingleDatabaseCollectionWithUser(ctx, b, db)

	body := Body{"key1": "value1", "key2": 1234}
	b.ResetTimer()

	for i := 0; i < b.N; i++ {
		_, _, _ = collection.Put(ctx, fmt.Sprintf("doc%d", i), body)
	}

	db.Close(ctx)
}

var (
	defaultProvider      = "Google"
	clientID             = "CouchbaseSynGatewayDev"
	callbackURL          = "https://127.0.0.1:4985/_callback"
	callbackURLWithQuery = "https://127.0.0.1:4985/_callback?"
	validationKey        = "some.validation.key"
)

func mockOIDCProvider() auth.OIDCProvider {
	return auth.OIDCProvider{
		JWTConfigCommon: auth.JWTConfigCommon{
			Issuer:   "https://accounts.google.com",
			ClientID: base.StringPtr(clientID),
		},
		Name:          "Google",
		CallbackURL:   &callbackURL,
		ValidationKey: &validationKey,
	}
}

func mockOIDCProviderWithCallbackURLQuery() auth.OIDCProvider {
	return auth.OIDCProvider{
		JWTConfigCommon: auth.JWTConfigCommon{
			Issuer:   "https://accounts.google.com",
			ClientID: base.StringPtr(clientID),
		},
		Name:          "Google",
		CallbackURL:   &callbackURLWithQuery,
		ValidationKey: &validationKey,
	}
}

func mockOIDCProviderWithNoValidationKey() auth.OIDCProvider {
	return auth.OIDCProvider{
		Name:        "Yahoo",
		CallbackURL: &callbackURL,
		JWTConfigCommon: auth.JWTConfigCommon{
			Issuer:   "https://accounts.yahoo.com",
			ClientID: base.StringPtr(clientID),
		},
	}
}

func mockOIDCOptions() *auth.OIDCOptions {
	provider := mockOIDCProvider()
	providers := auth.OIDCProviderMap{provider.Name: &provider}
	return &auth.OIDCOptions{DefaultProvider: &defaultProvider, Providers: providers}
}

func mockOIDCOptionsWithMultipleProviders() *auth.OIDCOptions {
	differentProvider := "Couchbase"
	provider1 := mockOIDCProvider()
	provider2 := mockOIDCProvider()
	providers := auth.OIDCProviderMap{provider1.Name: &provider1}
	provider2.Name = "Youtube"
	providers[provider2.Name] = &provider2
	return &auth.OIDCOptions{DefaultProvider: &differentProvider, Providers: providers}
}

func mockOIDCOptionsWithMultipleProvidersCBQ() *auth.OIDCOptions {
	differentProvider := "SalesForce"
	provider1 := mockOIDCProvider()
	provider2 := mockOIDCProviderWithCallbackURLQuery()
	providers := auth.OIDCProviderMap{provider1.Name: &provider1}
	provider2.Name = "Youtube"
	providers[provider2.Name] = &provider2
	return &auth.OIDCOptions{DefaultProvider: &differentProvider, Providers: providers}
}

func mockOIDCOptionsWithNoValidationKey() *auth.OIDCOptions {
	provider := mockOIDCProviderWithNoValidationKey()
	providers := auth.OIDCProviderMap{provider.Name: &provider}
	return &auth.OIDCOptions{DefaultProvider: &defaultProvider, Providers: providers}
}

func TestNewDatabaseContextWithOIDCProviderOptions(t *testing.T) {
	tests := []struct {
		name          string
		inputOptions  *auth.OIDCOptions
		expectedError string
	}{
		// Mock valid OIDCOptions
		{
			name:          "TestWithValidOptions",
			inputOptions:  mockOIDCOptions(),
			expectedError: "",
		},
		// If Validation Key not defined in config for provider, it should warn auth code flow will not be
		// supported for this provider.
		{
			name:          "TestWithNoValidationKey",
			inputOptions:  mockOIDCOptionsWithNoValidationKey(),
			expectedError: "",
		},

		// Input to simulate the scenario where the current provider is the default provider, or there's are
		// providers defined, don't set IsDefault.
		{
			name:          "TestWithMultipleProviders",
			inputOptions:  mockOIDCOptionsWithMultipleProviders(),
			expectedError: "",
		},
		// Input to simulate the scenario where the current provider isn't the default provider, add the provider
		// to the callback URL (needed to identify provider to _oidc_callback)
		{
			name:          "TestWithMultipleProvidersAndCustomCallbackURL",
			inputOptions:  mockOIDCOptionsWithMultipleProvidersCBQ(),
			expectedError: "",
		},
	}

	for _, tc := range tests {
		t.Run(tc.name, func(t *testing.T) {
			tBucket := base.GetTestBucket(t)
			options := DatabaseContextOptions{
				OIDCOptions: tc.inputOptions,
				Scopes:      GetScopesOptions(t, tBucket, 1),
			}
			AddOptionsFromEnvironmentVariables(&options)

			ctx := base.TestCtx(t)
			dbCtx, err := NewDatabaseContext(ctx, "db", tBucket, false, options)
			assert.NoError(t, err, "Couldn't create context for database 'db'")
			defer dbCtx.Close(ctx)
			assert.NotNil(t, dbCtx, "Database context should be created")

			database, err := CreateDatabase(dbCtx)
			assert.NotNil(t, database, "Database should be created with context options")
			assert.NoError(t, err, "Couldn't create database 'db'")
		})
	}
}

func TestGetOIDCProvider(t *testing.T) {
	options := DatabaseContextOptions{OIDCOptions: mockOIDCOptions()}
	context, ctx := SetupTestDBWithOptions(t, options)
	defer context.Close(ctx)

	// Lookup default provider by empty name, which exists in database context
	provider, err := context.GetOIDCProvider("")
	require.NoError(t, err)
	assert.Equal(t, defaultProvider, provider.Name)
	assert.Equal(t, defaultProvider, *options.OIDCOptions.DefaultProvider)
	log.Printf("%v", provider)

	// Lookup a provider by name which exists in database context.
	provider, err = context.GetOIDCProvider(defaultProvider)
	require.NoError(t, err)
	assert.Equal(t, defaultProvider, provider.Name)
	assert.Equal(t, defaultProvider, *options.OIDCOptions.DefaultProvider)
	log.Printf("%v", provider)

	// Lookup a provider which doesn't exists in database context
	provider, err = context.GetOIDCProvider("Unknown")
	assert.Nil(t, provider, "Provider doesn't exists in database context")
	assert.Contains(t, err.Error(), `No provider found for provider name "Unknown"`)
}

// TestSyncFnMutateBody ensures that any mutations made to the body by the sync function aren't persisted
func TestSyncFnMutateBody(t *testing.T) {

	db, ctx := setupTestDB(t)
	defer db.Close(ctx)
	collection, ctx := GetSingleDatabaseCollectionWithUser(ctx, t, db)

	_, err := collection.UpdateSyncFun(ctx, `function(doc, oldDoc) {
		doc.key1 = "mutatedValue"
		doc.key2.subkey1 = "mutatedSubValue"
		channel(doc.channels);
	}`)
	require.NoError(t, err)

	// Create first revision:
	body := Body{"key1": "value1", "key2": Body{"subkey1": "subvalue1"}, "channels": []string{"public"}}
	rev1id, _, err := collection.Put(ctx, "doc1", body)
	assert.NoError(t, err, "Couldn't create document")

	rev, err := collection.GetRev(ctx, "doc1", rev1id, false, nil)
	require.NoError(t, err)
	revBody, err := rev.Body()
	require.NoError(t, err, "Couldn't get mutable body")
	assert.Equal(t, "value1", revBody["key1"])
	assert.Equal(t, map[string]interface{}{"subkey1": "subvalue1"}, revBody["key2"])
	log.Printf("rev: %s", rev.BodyBytes)

}

// Multiple clients are attempting to push the same new revision concurrently; first writer should be successful,
// subsequent writers should fail on CAS, and then identify that revision already exists on retry.
func TestConcurrentPushSameNewRevision(t *testing.T) {
	base.SetUpTestLogging(t, base.LevelDebug, base.KeyCRUD)
	var db *Database
	var enableCallback bool
	var revId string
	var ctx context.Context

	writeUpdateCallback := func(key string) {
		if enableCallback {
			enableCallback = false
			body := Body{"name": "Bob", "age": 52}
			collection, ctx := GetSingleDatabaseCollectionWithUser(ctx, t, db)
			revId, _, err := collection.Put(ctx, "doc1", body)
			assert.NoError(t, err, "Couldn't create document")
			assert.NotEmpty(t, revId)
		}
	}

	// Use leaky bucket to inject callback in query invocation
	queryCallbackConfig := base.LeakyBucketConfig{
		UpdateCallback: writeUpdateCallback,
	}

	db, ctx = setupTestLeakyDBWithCacheOptions(t, DefaultCacheOptions(), queryCallbackConfig)
	defer db.Close(ctx)
	collection, ctx := GetSingleDatabaseCollectionWithUser(ctx, t, db)

	enableCallback = true

	body := Body{"name": "Bob", "age": 52}
	_, _, err := collection.Put(ctx, "doc1", body)
	require.Error(t, err)
	assert.Equal(t, "409 Document exists", err.Error())

	doc, err := collection.GetDocument(ctx, "doc1", DocUnmarshalAll)
	assert.Equal(t, revId, doc.RevID)
	assert.NoError(t, err, "Couldn't retrieve document")
	assert.Equal(t, "Bob", doc.Body(ctx)["name"])
	assert.Equal(t, json.Number("52"), doc.Body(ctx)["age"])
}

// Multiple clients are attempting to push the same new, non-winning revision concurrently; non-winning is an
// update to a non-winning branch that leaves the branch still non-winning (i.e. shorter) than the active branch
func TestConcurrentPushSameNewNonWinningRevision(t *testing.T) {
	base.SetUpTestLogging(t, base.LevelDebug, base.KeyCRUD)
	var db *Database
	var enableCallback bool
	var ctx context.Context

	writeUpdateCallback := func(key string) {
		if enableCallback {
			enableCallback = false
			body := Body{"name": "Emily", "age": 20}
			collection, ctx := GetSingleDatabaseCollectionWithUser(ctx, t, db)
			_, _, err := collection.PutExistingRevWithBody(ctx, "doc1", body, []string{"3-b", "2-b", "1-a"}, false)
			assert.NoError(t, err, "Adding revision 3-b")
		}
	}

	// Use leaky bucket to inject callback in query invocation
	queryCallbackConfig := base.LeakyBucketConfig{
		UpdateCallback: writeUpdateCallback,
	}

	db, ctx = setupTestLeakyDBWithCacheOptions(t, DefaultCacheOptions(), queryCallbackConfig)
	defer db.Close(ctx)
	collection, ctx := GetSingleDatabaseCollectionWithUser(ctx, t, db)

	body := Body{"name": "Olivia", "age": 80}
	_, _, err := collection.PutExistingRevWithBody(ctx, "doc1", body, []string{"1-a"}, false)
	assert.NoError(t, err, "Adding revision 1-a")

	body = Body{"name": "Harry", "age": 40}
	_, _, err = collection.PutExistingRevWithBody(ctx, "doc1", body, []string{"2-a", "1-a"}, false)
	assert.NoError(t, err, "Adding revision 2-a")

	body = Body{"name": "Amelia", "age": 20}
	_, _, err = collection.PutExistingRevWithBody(ctx, "doc1", body, []string{"3-a", "2-a", "1-a"}, false)
	assert.NoError(t, err, "Adding revision 3-a")

	body = Body{"name": "Charlie", "age": 10}
	_, _, err = collection.PutExistingRevWithBody(ctx, "doc1", body, []string{"4-a", "3-a", "2-a", "1-a"}, false)
	assert.NoError(t, err, "Adding revision 4-a")

	body = Body{"name": "Noah", "age": 40}
	_, _, err = collection.PutExistingRevWithBody(ctx, "doc1", body, []string{"2-b", "1-a"}, false)
	assert.NoError(t, err, "Adding revision 2-b")

	enableCallback = true

	body = Body{"name": "Emily", "age": 20}
	_, _, err = collection.PutExistingRevWithBody(ctx, "doc1", body, []string{"3-b", "2-b", "1-a"}, false)
	assert.NoError(t, err, "Adding revision 3-b")

	doc, err := collection.GetDocument(ctx, "doc1", DocUnmarshalAll)
	assert.NoError(t, err, "Retrieve doc after adding 3-b")
	assert.Equal(t, "4-a", doc.CurrentRev)
}

// Multiple clients are attempting to push the same tombstone of the winning revision for a branched document
// First writer should be successful, subsequent writers should fail on CAS, then identify rev already exists
func TestConcurrentPushSameTombstoneWinningRevision(t *testing.T) {
	base.SetUpTestLogging(t, base.LevelDebug, base.KeyCRUD)
	var db *Database
	var enableCallback bool
	var ctx context.Context

	writeUpdateCallback := func(key string) {
		if enableCallback {
			enableCallback = false
			body := Body{"name": "Charlie", "age": 10, BodyDeleted: true}
			collection, ctx := GetSingleDatabaseCollectionWithUser(ctx, t, db)
			_, _, err := collection.PutExistingRevWithBody(ctx, "doc1", body, []string{"4-a", "3-a", "2-a", "1-a"}, false)
			assert.NoError(t, err, "Couldn't add revision 4-a (tombstone)")
		}
	}

	// Use leaky bucket to inject callback in query invocation
	queryCallbackConfig := base.LeakyBucketConfig{
		UpdateCallback: writeUpdateCallback,
	}

	db, ctx = setupTestLeakyDBWithCacheOptions(t, DefaultCacheOptions(), queryCallbackConfig)
	defer db.Close(ctx)
	collection, ctx := GetSingleDatabaseCollectionWithUser(ctx, t, db)

	body := Body{"name": "Olivia", "age": 80}
	_, _, err := collection.PutExistingRevWithBody(ctx, "doc1", body, []string{"1-a"}, false)
	assert.NoError(t, err, "Adding revision 1-a")

	body = Body{"name": "Harry", "age": 40}
	_, _, err = collection.PutExistingRevWithBody(ctx, "doc1", body, []string{"2-a", "1-a"}, false)
	assert.NoError(t, err, "Adding revision 2-a")

	body = Body{"name": "Amelia", "age": 20}
	_, _, err = collection.PutExistingRevWithBody(ctx, "doc1", body, []string{"3-a", "2-a", "1-a"}, false)
	assert.NoError(t, err, "Adding revision 3-a")

	body = Body{"name": "Noah", "age": 40}
	_, _, err = collection.PutExistingRevWithBody(ctx, "doc1", body, []string{"2-b", "1-a"}, false)
	assert.NoError(t, err, "Adding revision 2-b")

	doc, err := collection.GetDocument(ctx, "doc1", DocUnmarshalAll)
	assert.NoError(t, err, "Retrieve doc before tombstone")
	assert.Equal(t, "3-a", doc.CurrentRev)

	enableCallback = true

	body = Body{"name": "Charlie", "age": 10, BodyDeleted: true}
	_, _, err = collection.PutExistingRevWithBody(ctx, "doc1", body, []string{"4-a", "3-a", "2-a", "1-a"}, false)
	assert.NoError(t, err, "Couldn't add revision 4-a (tombstone)")

	doc, err = collection.GetDocument(ctx, "doc1", DocUnmarshalAll)
	assert.NoError(t, err, "Retrieve doc post-tombstone")
	assert.Equal(t, "2-b", doc.CurrentRev)
}

// Multiple clients are attempting to push conflicting non-winning revisions; multiple clients pushing different
// updates to non-winning branches that leave the branch(es) non-winning.
func TestConcurrentPushDifferentUpdateNonWinningRevision(t *testing.T) {
	base.SetUpTestLogging(t, base.LevelDebug, base.KeyCRUD)
	var db *Database
	var enableCallback bool
	var ctx context.Context

	writeUpdateCallback := func(key string) {
		if enableCallback {
			enableCallback = false
			body := Body{"name": "Joshua", "age": 11}
			collection, ctx := GetSingleDatabaseCollectionWithUser(ctx, t, db)
			_, _, err := collection.PutExistingRevWithBody(ctx, "doc1", body, []string{"3-b1", "2-b", "1-a"}, false)
			assert.NoError(t, err, "Couldn't add revision 3-b1")
		}
	}

	// Use leaky bucket to inject callback in query invocation
	queryCallbackConfig := base.LeakyBucketConfig{
		UpdateCallback: writeUpdateCallback,
	}

	db, ctx = setupTestLeakyDBWithCacheOptions(t, DefaultCacheOptions(), queryCallbackConfig)
	defer db.Close(ctx)
	collection, ctx := GetSingleDatabaseCollectionWithUser(ctx, t, db)

	body := Body{"name": "Olivia", "age": 80}
	_, _, err := collection.PutExistingRevWithBody(ctx, "doc1", body, []string{"1-a"}, false)
	assert.NoError(t, err, "Adding revision 1-a")

	body = Body{"name": "Harry", "age": 40}
	_, _, err = collection.PutExistingRevWithBody(ctx, "doc1", body, []string{"2-a", "1-a"}, false)
	assert.NoError(t, err, "Adding revision 2-a")

	body = Body{"name": "Amelia", "age": 20}
	_, _, err = collection.PutExistingRevWithBody(ctx, "doc1", body, []string{"3-a", "2-a", "1-a"}, false)
	assert.NoError(t, err, "Adding revision 3-a")

	body = Body{"name": "Charlie", "age": 10}
	_, _, err = collection.PutExistingRevWithBody(ctx, "doc1", body, []string{"4-a", "3-a", "2-a", "1-a"}, false)
	assert.NoError(t, err, "Adding revision 4-a")

	body = Body{"name": "Noah", "age": 40}
	_, _, err = collection.PutExistingRevWithBody(ctx, "doc1", body, []string{"2-b", "1-a"}, false)
	assert.NoError(t, err, "Adding revision 2-b")

	enableCallback = true

	body = Body{"name": "Liam", "age": 12}
	_, _, err = collection.PutExistingRevWithBody(ctx, "doc1", body, []string{"3-b2", "2-b", "1-a"}, false)
	assert.NoError(t, err, "Couldn't add revision 3-b2")

	doc, err := collection.GetDocument(ctx, "doc1", DocUnmarshalAll)
	assert.NoError(t, err, "Retrieve doc after adding 3-b")
	assert.Equal(t, "4-a", doc.CurrentRev)

	rev, err := collection.GetRev(ctx, "doc1", "3-b1", false, nil)
	assert.NoError(t, err, "Retrieve revision 3-b1")
	revBody, err := rev.Body()
	assert.NoError(t, err, "Retrieve body of revision 3-b1")
	assert.Equal(t, "Joshua", revBody["name"])
	assert.Equal(t, json.Number("11"), revBody["age"])

	rev, err = collection.GetRev(ctx, "doc1", "3-b2", false, nil)
	assert.NoError(t, err, "Retrieve revision 3-b2")
	revBody, err = rev.Body()
	assert.NoError(t, err, "Retrieve body of revision 3-b2")
	assert.Equal(t, "Liam", revBody["name"])
	assert.Equal(t, json.Number("12"), revBody["age"])
}

func TestIncreasingRecentSequences(t *testing.T) {
	var db *Database
	var enableCallback bool
	var body Body
	var revid string
	var ctx context.Context

	writeUpdateCallback := func(key string) {
		if enableCallback {
			enableCallback = false
			// Write a doc
			collection, ctx := GetSingleDatabaseCollectionWithUser(ctx, t, db)
			_, _, err := collection.PutExistingRevWithBody(ctx, "doc1", body, []string{"2-abc", revid}, true)
			assert.NoError(t, err)
		}
	}

	db, ctx = setupTestLeakyDBWithCacheOptions(t, DefaultCacheOptions(), base.LeakyBucketConfig{UpdateCallback: writeUpdateCallback})
	defer db.Close(ctx)
	collection, ctx := GetSingleDatabaseCollectionWithUser(ctx, t, db)

	err := json.Unmarshal([]byte(`{"prop": "value"}`), &body)
	assert.NoError(t, err)

	// Create a doc
	revid, _, err = collection.Put(ctx, "doc1", body)
	assert.NoError(t, err)

	enableCallback = true
	doc, _, err := collection.PutExistingRevWithBody(ctx, "doc1", body, []string{"3-abc", "2-abc", revid}, true)
	assert.NoError(t, err)

	assert.True(t, sort.IsSorted(base.SortedUint64Slice(doc.SyncData.RecentSequences)))
}

func TestRepairUnorderedRecentSequences(t *testing.T) {
	if base.TestUseXattrs() {
		t.Skip("xattr=false only - test modifies doc _sync property")
	}

	var db *Database
	var body Body
	var revid string
	var ctx context.Context

	db, ctx = setupTestDB(t)
	defer db.Close(ctx)
	collection, ctx := GetSingleDatabaseCollectionWithUser(ctx, t, db)

	err := json.Unmarshal([]byte(`{"prop": "value"}`), &body)
	require.NoError(t, err)

	// Create a doc
	revid, _, err = collection.Put(ctx, "doc1", body)
	require.NoError(t, err)

	// Update the doc a few times to populate recent sequences
	for i := 0; i < 10; i++ {
		updateBody := make(map[string]interface{})
		updateBody["prop"] = i
		updateBody["_rev"] = revid
		revid, _, err = collection.Put(ctx, "doc1", updateBody)
		require.NoError(t, err)
	}

	syncData, err := collection.GetDocSyncData(ctx, "doc1")
	require.NoError(t, err)
	assert.True(t, sort.IsSorted(base.SortedUint64Slice(syncData.RecentSequences)))

	// Update document directly in the bucket to scramble recent sequences
	var rawBody Body
	_, err = collection.dataStore.Get("doc1", &rawBody)
	require.NoError(t, err)
	rawSyncData, ok := rawBody["_sync"].(map[string]interface{})
	require.True(t, ok)
	rawSyncData["recent_sequences"] = []uint64{3, 5, 9, 11, 1, 2, 4, 8, 7, 10, 5}
	assert.NoError(t, collection.dataStore.Set("doc1", 0, nil, rawBody))

	// Validate non-ordered
	var rawBodyCheck Body
	_, err = collection.dataStore.Get("doc1", &rawBodyCheck)
	require.NoError(t, err)
	log.Printf("raw body check %v", rawBodyCheck)
	rawSyncDataCheck, ok := rawBody["_sync"].(map[string]interface{})
	require.True(t, ok)
	recentSequences, ok := rawSyncDataCheck["recent_sequences"].([]uint64)
	require.True(t, ok)
	assert.False(t, sort.IsSorted(base.SortedUint64Slice(recentSequences)))

	// Update the doc again. expect sequences to now be ordered
	updateBody := make(map[string]interface{})
	updateBody["prop"] = 12
	updateBody["_rev"] = revid
	_, _, err = collection.Put(ctx, "doc1", updateBody)
	require.NoError(t, err)

	syncData, err = collection.GetDocSyncData(ctx, "doc1")
	require.NoError(t, err)
	assert.True(t, sort.IsSorted(base.SortedUint64Slice(syncData.RecentSequences)))
}

func TestDeleteWithNoTombstoneCreationSupport(t *testing.T) {
	if !base.TestUseXattrs() {
		t.Skip("Xattrs required")
	}

	db, ctx := setupTestDBWithOptionsAndImport(t, nil, DatabaseContextOptions{})
	defer db.Close(ctx)
	collection, ctx := GetSingleDatabaseCollectionWithUser(ctx, t, db)

	// Ensure empty doc is imported correctly
	added, err := collection.dataStore.Add("doc1", 0, map[string]interface{}{})
	assert.NoError(t, err)
	assert.True(t, added)

	waitAndAssertCondition(t, func() bool {
		return db.DbStats.SharedBucketImport().ImportCount.Value() == 1
	})

	// Ensure deleted doc with double operation isn't treated as import
	_, _, err = collection.Put(ctx, "doc", map[string]interface{}{"_deleted": true})
	assert.NoError(t, err)

	var doc Body
	var xattr Body

	var xattrs map[string][]byte
	// Ensure document has been added
	assert.EventuallyWithT(t, func(c *assert.CollectT) {
		_, xattrs, _, err = collection.dataStore.GetWithXattrs(ctx, "doc", []string{base.SyncXattrName})
		assert.NoError(c, err)
	}, time.Second*5, time.Millisecond*100)

	require.Contains(t, xattrs, base.SyncXattrName)
	require.NoError(t, base.JSONUnmarshal(xattrs[base.SyncXattrName], &xattr))
	assert.Equal(t, int64(1), db.DbStats.SharedBucketImport().ImportCount.Value())

	assert.Nil(t, doc)
	assert.Equal(t, "1-2cac91faf7b3f5e5fd56ff377bdb5466", xattr["rev"])
	assert.Equal(t, float64(2), xattr["sequence"])
}

func TestResyncUpdateAllDocChannels(t *testing.T) {
	syncFn := `
	function(doc) {
		channel("x")
	}`

	db, ctx := SetupTestDBWithOptions(t, DatabaseContextOptions{QueryPaginationLimit: 5000})
	collection, ctx := GetSingleDatabaseCollectionWithUser(ctx, t, db)

	_, err := collection.UpdateSyncFun(ctx, syncFn)
	require.NoError(t, err)

	defer db.Close(ctx)

	for i := 0; i < 10; i++ {
		updateBody := make(map[string]interface{})
		updateBody["val"] = i
		_, _, err := collection.Put(ctx, fmt.Sprintf("doc%d", i), updateBody)
		require.NoError(t, err)
	}

	err = db.TakeDbOffline(base.NewNonCancelCtx(), "")
	assert.NoError(t, err)

	waitAndAssertCondition(t, func() bool {
		state := atomic.LoadUint32(&db.State)
		return state == DBOffline
	})

	_, err = collection.UpdateAllDocChannels(ctx, false, func(docsProcessed, docsChanged *int) {}, base.NewSafeTerminator())
	assert.NoError(t, err)

	syncFnCount := int(db.DbStats.Database().SyncFunctionCount.Value())
	assert.Equal(t, 20, syncFnCount)
}

func TestTombstoneCompactionStopWithManager(t *testing.T) {

	if !base.TestUseXattrs() {
		t.Skip("Compaction requires xattrs")
	}

	bucket := base.GetTestBucket(t).LeakyBucketClone(base.LeakyBucketConfig{})
	zero := time.Duration(0)
	db, ctx := SetupTestDBForDataStoreWithOptions(t, bucket, DatabaseContextOptions{
		PurgeInterval: &zero,
	})
	defer db.Close(ctx)
	collection, ctx := GetSingleDatabaseCollectionWithUser(ctx, t, db)

	for i := 0; i < 300; i++ {
		docID := fmt.Sprintf("doc%d", i)
		rev, _, err := collection.Put(ctx, docID, Body{})
		assert.NoError(t, err)
		_, err = collection.DeleteDoc(ctx, docID, rev)
		assert.NoError(t, err)
	}

	require.NoError(t, collection.WaitForPendingChanges(ctx))

	leakyDataStore, ok := base.AsLeakyDataStore(collection.dataStore)
	require.True(t, ok)

	queryCount := 0
	callbackFunc := func() {
		queryCount++
		if queryCount == 2 {
			assert.NoError(t, db.TombstoneCompactionManager.Stop())
		}
	}

	// FIXME (bbrks): These callbacks are not firing due to leakyDataStore being set in test and not inside SG
	if base.TestsDisableGSI() {
		leakyDataStore.SetPostQueryCallback(func(ddoc, viewName string, params map[string]interface{}) {
			callbackFunc()
		})
	} else {
		leakyDataStore.SetPostN1QLQueryCallback(func() {
			callbackFunc()
		})
	}

	assert.NoError(t, db.TombstoneCompactionManager.Start(ctx, map[string]interface{}{"database": db}))

	waitAndAssertConditionWithOptions(t, func() bool {
		return db.TombstoneCompactionManager.GetRunState() == BackgroundProcessStateStopped
	}, 60, 1000)

	var tombstoneCompactionStatus TombstoneManagerResponse
	status, err := db.TombstoneCompactionManager.GetStatus(ctx)
	assert.NoError(t, err)
	err = base.JSONUnmarshal(status, &tombstoneCompactionStatus)
	assert.NoError(t, err)

	// Ensure only 250 docs have been purged which is one iteration of querying - Means stop did terminate the compaction
	assert.Equal(t, QueryTombstoneBatch, int(tombstoneCompactionStatus.DocsPurged))
}

func TestGetAllUsers(t *testing.T) {

	if base.TestsDisableGSI() {
		t.Skip("This test only works with Couchbase Server and UseViews=false")
	}

	base.SetUpTestLogging(t, base.LevelDebug, base.KeyCache, base.KeyChanges)

	db, ctx := setupTestDB(t)
	db.Options.QueryPaginationLimit = 100
	defer db.Close(ctx)

	log.Printf("Creating users...")
	// Create users
	authenticator := db.Authenticator(ctx)
	user, _ := authenticator.NewUser("userA", "letmein", channels.BaseSetOf(t, "ABC"))
	_ = user.SetEmail("userA@test.org")
	assert.NoError(t, authenticator.Save(user))
	user, _ = authenticator.NewUser("userB", "letmein", channels.BaseSetOf(t, "ABC"))
	_ = user.SetEmail("userB@test.org")
	assert.NoError(t, authenticator.Save(user))
	user, _ = authenticator.NewUser("userC", "letmein", channels.BaseSetOf(t, "ABC"))
	user.SetDisabled(true)
	assert.NoError(t, authenticator.Save(user))
	user, _ = authenticator.NewUser("userD", "letmein", channels.BaseSetOf(t, "ABC"))
	assert.NoError(t, authenticator.Save(user))

	log.Printf("Getting users...")
	users, err := db.GetUsers(ctx, 0)
	assert.NoError(t, err)
	assert.Len(t, users, 4)
	log.Printf("THE USERS: %+v", users)
	marshalled, err := json.Marshal(users)
	require.NoError(t, err)
	log.Printf("THE USERS MARSHALLED: %s", marshalled)

	limitedUsers, err := db.GetUsers(ctx, 2)
	assert.NoError(t, err)
	assert.Len(t, limitedUsers, 2)
}

func TestGetRoleIDs(t *testing.T) {
	base.SetUpTestLogging(t, base.LevelDebug, base.KeyCache, base.KeyChanges)

	db, ctx := setupTestDB(t)
	defer db.Close(ctx)

	db.Options.QueryPaginationLimit = 100
	authenticator := db.Authenticator(ctx)

	rolename1 := uuid.NewString()
	rolename2 := uuid.NewString()
	username := uuid.NewString()

	user1, err := authenticator.NewUser(username, "letmein", nil)
	require.NoError(t, err)
	user1.SetExplicitRoles(channels.TimedSet{rolename1: channels.NewVbSimpleSequence(1), rolename2: channels.NewVbSimpleSequence(1)}, 1)
	require.NoError(t, authenticator.Save(user1))

	role1, err := authenticator.NewRole(rolename1, nil)
	require.NoError(t, err)
	require.NoError(t, authenticator.Save(role1))

	role2, err := authenticator.NewRole(rolename2, nil)
	require.NoError(t, err)
	require.NoError(t, authenticator.Save(role2))

	err = db.DeleteRole(ctx, role2.Name(), false)
	require.NoError(t, err)
	roleGet, err := authenticator.GetRoleIncDeleted(role2.Name())
	require.NoError(t, err)
	assert.True(t, roleGet.IsDeleted())

	t.Log("user1:", user1.Name())
	t.Log("role1:", role1.Name())
	t.Log("role2:", role2.Name())

	// assert allprincipals still returns users and deleted roles
	users, roles, err := db.AllPrincipalIDs(ctx)
	require.NoError(t, err)
	assert.ElementsMatch(t, []string{user1.Name()}, users)
	assert.ElementsMatch(t, []string{role1.Name(), role2.Name()}, roles)

	roles, err = db.GetRoleIDs(ctx, db.UseViews(), false)
	require.NoError(t, err)
	assert.ElementsMatch(t, []string{role1.Name()}, roles)
}

func Test_updateAllPrincipalsSequences(t *testing.T) {
	db, ctx := setupTestDB(t)
	defer db.Close(ctx)

	db.Options.QueryPaginationLimit = 100

	auth := db.Authenticator(ctx)
	roleSequences := [5]uint64{}
	userSequences := [5]uint64{}

	collection := GetSingleDatabaseCollection(t, db.DatabaseContext)

	for i := 0; i < 5; i++ {
		role, err := auth.NewRole(fmt.Sprintf("role%d", i), base.SetOf("ABC"))
		require.NoError(t, err)
		assert.NotEmpty(t, role)
		err = auth.Save(role)
		require.NoError(t, err)
		roleSequences[i] = role.Sequence()

		user, err := auth.NewUser(fmt.Sprintf("user%d", i), "letmein", base.SetOf("ABC"))
		require.NoError(t, err)
		assert.NotEmpty(t, user)
		err = auth.Save(user)
		require.NoError(t, err)
		userSequences[i] = user.Sequence()
	}
	err := collection.updateAllPrincipalsSequences(ctx)
	require.NoError(t, err)

	for i := 0; i < 5; i++ {
		role, err := auth.GetRole(fmt.Sprintf("role%d", i))
		assert.NoError(t, err)
		assert.Greater(t, role.Sequence(), roleSequences[i])

		user, err := auth.GetUser(fmt.Sprintf("user%d", i))
		assert.NoError(t, err)
		assert.Greater(t, user.Sequence(), userSequences[i])
	}
}

func Test_invalidateAllPrincipalsCache(t *testing.T) {
	bucket := base.GetTestBucket(t)
	defer bucket.Close(base.TestCtx(t))

	db, ctx := setupTestDBForBucket(t, bucket)
	defer db.Close(ctx)
	db.Options.QueryPaginationLimit = 100

	sequenceAllocator, err := newSequenceAllocator(base.DatabaseLogCtx(base.TestCtx(t), db.Name, nil), db.MetadataStore, db.DbStats.DatabaseStats, db.MetadataKeys)
	assert.NoError(t, err)

	db.sequences = sequenceAllocator

	auth := db.Authenticator(ctx)
	collection := GetSingleDatabaseCollection(t, db.DatabaseContext)

	for i := 0; i < 5; i++ {
		role, err := auth.NewRole(fmt.Sprintf("role%d", i), base.SetOf("ABC"))
		assert.NoError(t, err)
		assert.NotEmpty(t, role)
		seq, err := db.sequences.nextSequence(ctx)
		assert.NoError(t, err)
		role.SetSequence(seq)
		err = auth.Save(role)
		assert.NoError(t, err)

		user, err := auth.NewUser(fmt.Sprintf("user%d", i), "letmein", base.SetOf("ABC"))
		assert.NoError(t, err)
		assert.NotEmpty(t, user)
		seq, err = db.sequences.nextSequence(ctx)
		assert.NoError(t, err)
		user.SetSequence(seq)
		err = auth.Save(user)
		assert.NoError(t, err)
	}
	endSeq, err := db.sequences.getSequence()
	assert.NoError(t, err)
	assert.Greater(t, endSeq, uint64(0))

	collection.invalidateAllPrincipals(ctx, endSeq)
	err = collection.WaitForPendingChanges(ctx)
	assert.NoError(t, err)

	if base.TestsUseNamedCollections() {
		dataStoreName := collection.dataStore.GetName()
		var scopeName, collectionName string
		// Format: sg_int_0_1671048846916047000.sg_test_0.sg_test_0
		dataStoreNameSlice := strings.Split(dataStoreName, ".")
		require.Len(t, dataStoreNameSlice, 3)
		scopeName, collectionName = dataStoreNameSlice[1], dataStoreNameSlice[2]

		// Example of Raw response when named collection is used
		// Role {"name":"role0","all_channels":null,"sequence":1,
		// "collection_access": {"sg_test_0": {"sg_test_2": {"admin_channels":{"ABC":1},"all_channels":{"ABC":1,"!":1},"channel_inval_seq":15}}}}
		type Collection struct {
			ChannelInvalSeq uint64 `json:"channel_inval_seq,omitempty"`
		}
		type invalPric struct {
			Name             string                           `json:"name,omitempty"`
			CollectionAccess map[string]map[string]Collection `json:"collection_access,omitempty"`
		}

		var invalPrinc invalPric
		for i := 0; i < 1; i++ {
			raw, _, err := db.MetadataStore.GetRaw(db.MetadataKeys.RoleKey(fmt.Sprintf("role%d", i)))
			assert.NoError(t, err)
			err = json.Unmarshal(raw, &invalPrinc)
			assert.NoError(t, err)
			assert.Equal(t, endSeq, invalPrinc.CollectionAccess[scopeName][collectionName].ChannelInvalSeq)
			assert.Equal(t, fmt.Sprintf("role%d", i), invalPrinc.Name)

			raw, _, err = db.MetadataStore.GetRaw(db.MetadataKeys.UserKey(fmt.Sprintf("user%d", i)))
			assert.NoError(t, err)
			err = json.Unmarshal(raw, &invalPrinc)
			assert.NoError(t, err)
			assert.Equal(t, endSeq, invalPrinc.CollectionAccess[scopeName][collectionName].ChannelInvalSeq)
			assert.Equal(t, fmt.Sprintf("user%d", i), invalPrinc.Name)
		}
	} else {
		// Example of Raw response when default collection is used
		// Role {"name":"role0","admin_channels":{"ABC":1},"all_channels":{"!":1,"ABC":1},"sequence":1,"channel_inval_seq":15}
		type invalPric struct {
			Name            string `json:"name,omitempty"`
			ChannelInvalSeq uint64 `json:"channel_inval_seq,omitempty"`
		}

		var invalPrinc invalPric
		for i := 0; i < 1; i++ {
			raw, _, err := db.MetadataStore.GetRaw(db.MetadataKeys.RoleKey(fmt.Sprintf("role%d", i)))
			assert.NoError(t, err)
			err = json.Unmarshal(raw, &invalPrinc)
			assert.NoError(t, err)
			assert.Equal(t, endSeq, invalPrinc.ChannelInvalSeq)
			assert.Equal(t, fmt.Sprintf("role%d", i), invalPrinc.Name)

			raw, _, err = db.MetadataStore.GetRaw(db.MetadataKeys.UserKey(fmt.Sprintf("user%d", i)))
			assert.NoError(t, err)
			err = json.Unmarshal(raw, &invalPrinc)
			assert.NoError(t, err)
			assert.Equal(t, endSeq, invalPrinc.ChannelInvalSeq)
			assert.Equal(t, fmt.Sprintf("user%d", i), invalPrinc.Name)
		}
	}
}

func Test_resyncDocument(t *testing.T) {
	testCases := []struct {
		useXattr bool
	}{
		{useXattr: true},
		{useXattr: false},
	}

	for _, testCase := range testCases {
		t.Run(fmt.Sprintf("Test_resyncDocument with useXattr: %t", testCase.useXattr), func(t *testing.T) {
			if !base.TestUseXattrs() && testCase.useXattr {
				t.Skip("Don't run xattr tests on non xattr tests")
			}
			db, ctx := setupTestDB(t)
			defer db.Close(ctx)

			db.Options.EnableXattr = testCase.useXattr
			db.Options.QueryPaginationLimit = 100
			collection, ctx := GetSingleDatabaseCollectionWithUser(ctx, t, db)

			syncFn := `
	function sync(doc, oldDoc){
		channel("channel." + "ABC");
	}
`
			_, err := collection.UpdateSyncFun(ctx, syncFn)
			require.NoError(t, err)

			docID := uuid.NewString()

			updateBody := make(map[string]interface{})
			updateBody["val"] = "value"
			_, doc, err := collection.Put(ctx, docID, updateBody)
			require.NoError(t, err)
			assert.NotNil(t, doc)

			syncFn = `
		function sync(doc, oldDoc){
			channel("channel." + "ABC12332423234");
		}
	`
			_, err = collection.UpdateSyncFun(ctx, syncFn)
			require.NoError(t, err)

			_, _, err = collection.resyncDocument(ctx, docID, realDocID(docID), false, []uint64{10})
			require.NoError(t, err)
			err = collection.WaitForPendingChanges(ctx)
			require.NoError(t, err)

			syncData, err := collection.GetDocSyncData(ctx, docID)
			assert.NoError(t, err)

			assert.Len(t, syncData.ChannelSet, 2)
			assert.Len(t, syncData.Channels, 2)
			found := false

			for _, chSet := range syncData.ChannelSet {
				if chSet.Name == "channel.ABC12332423234" {
					found = true
					break
				}
			}

			assert.True(t, found)
			assert.Equal(t, 2, int(db.DbStats.Database().SyncFunctionCount.Value()))
		})
	}
}

func Test_getUpdatedDocument(t *testing.T) {
	t.Run("Non Sync document is not processed", func(t *testing.T) {
		db, ctx := setupTestDB(t)
		defer db.Close(ctx)

		db.Options.QueryPaginationLimit = 100
		docID := "testDoc"

		body := `{"val": "nonsyncdoc"}`
		added, err := db.Bucket.DefaultDataStore().AddRaw(docID, 0, []byte(body))
		require.NoError(t, err)
		assert.True(t, added)

		raw, _, err := db.Bucket.DefaultDataStore().GetRaw(docID)
		require.NoError(t, err)
		doc, err := unmarshalDocument(docID, raw)
		require.NoError(t, err)

		collection, ctx := GetSingleDatabaseCollectionWithUser(ctx, t, db)
		_, _, _, _, _, err = collection.getResyncedDocument(ctx, doc, false, []uint64{})
		assert.Equal(t, base.ErrUpdateCancel, err)
	})

	t.Run("Sync Document", func(t *testing.T) {
		db, ctx := setupTestDB(t)
		defer db.Close(ctx)
		db.Options.QueryPaginationLimit = 100
		collection, ctx := GetSingleDatabaseCollectionWithUser(ctx, t, db)
		syncFn := `
	function sync(doc, oldDoc){
		channel("channel." + "ABC");
	}
`
		_, err := collection.UpdateSyncFun(ctx, syncFn)
		require.NoError(t, err)

		docID := uuid.NewString()
		updateBody := make(map[string]interface{})
		updateBody["val"] = "value"
		_, doc, err := collection.Put(ctx, docID, updateBody)
		require.NoError(t, err)
		assert.NotNil(t, doc)

		syncFn = `
		function sync(doc, oldDoc){
			channel("channel." + "ABC12332423234");
		}
	`
		_, err = collection.UpdateSyncFun(ctx, syncFn)
		require.NoError(t, err)

		updatedDoc, shouldUpdate, _, highSeq, _, err := collection.getResyncedDocument(ctx, doc, false, []uint64{})
		require.NoError(t, err)
		assert.True(t, shouldUpdate)
		assert.Equal(t, doc.Sequence, highSeq)
		assert.Equal(t, 2, int(db.DbStats.Database().SyncFunctionCount.Value()))

		// Rerunning same resync function should mark doc not to be updated
		_, shouldUpdate, _, _, _, err = collection.getResyncedDocument(ctx, updatedDoc, false, []uint64{})
		require.NoError(t, err)
		assert.False(t, shouldUpdate)
		assert.Equal(t, 3, int(db.DbStats.Database().SyncFunctionCount.Value()))
	})

}

// Regression test for CBG-2058.
func TestImportCompactPanic(t *testing.T) {
	if !base.TestUseXattrs() {
		t.Skip("requires xattrs")
	}

	zero := time.Duration(0)
	// Set the compaction and purge interval unrealistically low to reproduce faster
	db, ctx := setupTestDBWithOptionsAndImport(t, nil, DatabaseContextOptions{
		CompactInterval: 1,
		PurgeInterval:   &zero,
	})
	defer db.Close(ctx)
	collection, ctx := GetSingleDatabaseCollectionWithUser(ctx, t, db)

	// Create a document, then delete it, to create a tombstone
	rev, doc, err := collection.Put(ctx, "test", Body{})
	require.NoError(t, err)
	_, err = collection.DeleteDoc(ctx, doc.ID, rev)
	require.NoError(t, err)
	require.NoError(t, collection.WaitForPendingChanges(ctx))

	// Wait for Compact to run - in the failing case it'll panic before incrementing the stat
	base.RequireWaitForStat(t, func() int64 {
		return db.DbStats.Database().NumTombstonesCompacted.Value()
	}, 1)
}

func TestGetDatabaseCollectionWithUserScopesNil(t *testing.T) {
	testCases := []struct {
		scope      string
		collection string
	}{
		{
			scope:      "",
			collection: "",
		},
		{
			scope:      "foo",
			collection: "bar",
		},
	}

	for _, testCase := range testCases {
		t.Run(fmt.Sprintf("%s.%s", testCase.scope, testCase.collection), func(t *testing.T) {

			db := Database{DatabaseContext: &DatabaseContext{}}
			col, err := db.GetDatabaseCollectionWithUser(testCase.scope, testCase.collection)
			require.Error(t, err)
			require.Nil(t, col)
		})
	}
}

func TestGetDatabaseCollectionWithUserNoScopesConfigured(t *testing.T) {
	testCases := []struct {
		scope      string
		collection string
	}{
		{
			scope:      "",
			collection: "",
		},
		{
			scope:      "foo",
			collection: "bar",
		},
	}

	for _, testCase := range testCases {
		t.Run(fmt.Sprintf("%s.%s", testCase.scope, testCase.collection), func(t *testing.T) {

			db := Database{DatabaseContext: &DatabaseContext{}}
			col, err := db.GetDatabaseCollectionWithUser(testCase.scope, testCase.collection)
			require.Error(t, err)
			require.Nil(t, col)
		})
	}
}

func TestGetDatabaseCollectionWithUserDefaultCollection(t *testing.T) {
	base.TestRequiresCollections(t)
	base.RequireNumTestDataStores(t, 1)

	bucket := base.GetTestBucket(t)
	defer bucket.Close(base.TestCtx(t))

	ds, err := bucket.GetNamedDataStore(0)
	require.NoError(t, err)
	require.NotNil(t, ds)

	testCases := []struct {
		name       string
		scope      string
		collection string
		err        bool
		options    DatabaseContextOptions
	}{
		{
			name:       "_default._default-inconfig",
			scope:      base.DefaultScope,
			collection: base.DefaultCollection,
			err:        false,
			options: DatabaseContextOptions{
				Scopes: map[string]ScopeOptions{
					ds.ScopeName(): ScopeOptions{
						Collections: map[string]CollectionOptions{
							ds.CollectionName(): {},
						},
					},
					base.DefaultScope: ScopeOptions{
						Collections: map[string]CollectionOptions{
							base.DefaultCollection: {},
						},
					},
				},
			},
		},
	}

	for _, testCase := range testCases {
		t.Run(fmt.Sprintf(testCase.name), func(t *testing.T) {

			ctx := base.TestCtx(t)
			dbCtx, err := NewDatabaseContext(ctx, "db", bucket.NoCloseClone(), false, testCase.options)
			require.NoError(t, err)

			db, err := GetDatabase(dbCtx, nil)
			require.NoError(t, err)
			defer db.Close(ctx)
			col, err := db.GetDatabaseCollectionWithUser(testCase.scope, testCase.collection)
			if testCase.err {
				require.Error(t, err)
				require.Nil(t, col)
			} else {
				require.NoError(t, err)
				require.NotNil(t, col)
				require.Equal(t, col.ScopeName, testCase.scope)
				require.Equal(t, col.Name, testCase.collection)
			}

		})
	}

}

func TestServerUUID(t *testing.T) {
	db, ctx := setupTestDB(t)
	defer db.Close(ctx)

	if base.TestUseCouchbaseServer() {
		require.Len(t, db.ServerUUID, 32) // no dashes in UUID
	} else {
		require.Len(t, db.ServerUUID, 0) // no dashes in UUID
	}
}

func waitAndAssertConditionWithOptions(t *testing.T, fn func() bool, retryCount, msSleepTime int, failureMsgAndArgs ...interface{}) {
	for i := 0; i <= retryCount; i++ {
		if i == retryCount {
			assert.Fail(t, "Condition failed to be satisfied", failureMsgAndArgs...)
		}
		if fn() {
			break
		}
		time.Sleep(time.Millisecond * time.Duration(msSleepTime))
	}
}

func waitAndAssertCondition(t *testing.T, fn func() bool, failureMsgAndArgs ...interface{}) {
	waitAndAssertConditionWithOptions(t, fn, 20, 100, failureMsgAndArgs...)
}

func Test_stopBackgroundManagers(t *testing.T) {
	db, ctx := setupTestDB(t)
	defer db.Close(ctx)

	testCases := []struct {
		resyncManager               *BackgroundManager
		tombstoneCompactionManager  *BackgroundManager
		attachmentCompactionManager *BackgroundManager
		expected                    int
	}{
		{
			expected: 0,
		},
		{
			resyncManager: &BackgroundManager{
				name:    "test_resync",
				Process: &testBackgroundProcess{isStoppable: true},
			},
			expected: 1,
		},
		{
			resyncManager: &BackgroundManager{
				name:    "test_resync",
				Process: &testBackgroundProcess{isStoppable: true},
			},
			tombstoneCompactionManager: &BackgroundManager{
				name:    "test_tombstone",
				Process: &testBackgroundProcess{isStoppable: true},
			},
			attachmentCompactionManager: &BackgroundManager{
				name:    "test_attachment",
				Process: &testBackgroundProcess{isStoppable: true},
			},
			expected: 3,
		},
	}

	emptyOptions := map[string]interface{}{}

	for i, testCase := range testCases {
		t.Run(fmt.Sprintf("%d", i), func(t *testing.T) {
			db.ResyncManager = testCase.resyncManager
			db.AttachmentCompactionManager = testCase.attachmentCompactionManager
			db.TombstoneCompactionManager = testCase.tombstoneCompactionManager
			if db.ResyncManager != nil {
				err := db.ResyncManager.Start(ctx, emptyOptions)
				assert.NoError(t, err)
			}
			if db.AttachmentCompactionManager != nil {
				err := db.AttachmentCompactionManager.Start(ctx, emptyOptions)
				assert.NoError(t, err)
			}
			if db.TombstoneCompactionManager != nil {
				err := db.TombstoneCompactionManager.Start(ctx, emptyOptions)
				assert.NoError(t, err)
			}

			bgManagers := db.stopBackgroundManagers()
			assert.Len(t, bgManagers, testCase.expected, "Unexpected Num of BackgroundManagers returned")
		})
	}
}

func TestUpdateCalculatedStatsPanic(t *testing.T) {

	var dbc *DatabaseContext

	defer func() {
		r := recover()
		if r != nil {
			t.Errorf("UpdateCalculatedStats panic recovered, stack trace: %s", debug.Stack())
		}
	}()

	// nil DatabaseContext check
	ctx := base.TestCtx(t)
	dbc.UpdateCalculatedStats(ctx)

	// non-nil DatabaseContext, nil stats
	dbc = &DatabaseContext{}
	dbc.UpdateCalculatedStats(ctx)

	// non-nil DatabaseContext and stats, nil channel cache
	dbStats, statsError := initDatabaseStats(ctx, "db", false, DatabaseContextOptions{})
	require.NoError(t, statsError)
	dbc.DbStats = dbStats
	dbc.UpdateCalculatedStats(ctx)
}

func Test_waitForBackgroundManagersToStop(t *testing.T) {
	base.LongRunningTest(t)
	t.Run("single unstoppable process", func(t *testing.T) {
		bgMngr := &BackgroundManager{
			name:    "test_unstoppable_runner",
			Process: &testBackgroundProcess{isStoppable: false},
		}
		ctx := base.TestCtx(t)
		err := bgMngr.Start(ctx, map[string]interface{}{})
		require.NoError(t, err)
		err = bgMngr.Stop()
		require.NoError(t, err)

		startTime := time.Now()
		deadline := 10 * time.Second
		waitForBackgroundManagersToStop(ctx, deadline, []*BackgroundManager{bgMngr})
		assert.Greater(t, time.Since(startTime), deadline)
		assert.Equal(t, BackgroundProcessStateStopping, bgMngr.GetRunState())
	})

	t.Run("single stoppable process", func(t *testing.T) {
		bgMngr := &BackgroundManager{
			name:    "test_stoppable_runner",
			Process: &testBackgroundProcess{isStoppable: true},
		}
		ctx := base.TestCtx(t)
		err := bgMngr.Start(ctx, map[string]interface{}{})
		require.NoError(t, err)
		err = bgMngr.Stop()
		require.NoError(t, err)

		startTime := time.Now()
		deadline := 10 * time.Second
		waitForBackgroundManagersToStop(ctx, deadline, []*BackgroundManager{bgMngr})
		assert.Less(t, time.Since(startTime), deadline)
		assert.Equal(t, BackgroundProcessStateStopped, bgMngr.GetRunState())
	})

	t.Run("one stoppable process and one unstoppable process", func(t *testing.T) {
		stoppableBgMngr := &BackgroundManager{
			name:    "test_stoppable_runner",
			Process: &testBackgroundProcess{isStoppable: true},
		}
		ctx := base.TestCtx(t)
		err := stoppableBgMngr.Start(ctx, map[string]interface{}{})
		require.NoError(t, err)
		err = stoppableBgMngr.Stop()
		require.NoError(t, err)

		unstoppableBgMngr := &BackgroundManager{
			name:    "test_unstoppable_runner",
			Process: &testBackgroundProcess{isStoppable: false},
		}

		err = unstoppableBgMngr.Start(ctx, map[string]interface{}{})
		require.NoError(t, err)
		err = unstoppableBgMngr.Stop()
		require.NoError(t, err)

		startTime := time.Now()
		deadline := 10 * time.Second
		waitForBackgroundManagersToStop(ctx, deadline, []*BackgroundManager{stoppableBgMngr, unstoppableBgMngr})
		assert.Greater(t, time.Since(startTime), deadline)
		assert.Equal(t, BackgroundProcessStateStopped, stoppableBgMngr.GetRunState())
		assert.Equal(t, BackgroundProcessStateStopping, unstoppableBgMngr.GetRunState())
	})
}

// Test BackgroundManagerProcessI which can be configured to stop or run forever
var _ BackgroundManagerProcessI = &testBackgroundProcess{}

type testBackgroundProcess struct {
	isStoppable bool
}

func (i *testBackgroundProcess) Init(ctx context.Context, options map[string]interface{}, clusterStatus []byte) error {
	return nil
}

func (i *testBackgroundProcess) Run(ctx context.Context, options map[string]interface{}, persistClusterStatusCallback updateStatusCallbackFunc, terminator *base.SafeTerminator) error {
	<-terminator.Done()
	if i.isStoppable {
		return nil
	}
	// stimulate a process taking 30 seconds to stop
	time.Sleep(30 * time.Second)
	return nil
}

func (i *testBackgroundProcess) GetProcessStatus(status BackgroundManagerStatus) ([]byte, []byte, error) {
	statusJSON, err := base.JSONMarshal(status)
	if err != nil {
		return nil, nil, err
	}

	return statusJSON, nil, nil
}

func (i *testBackgroundProcess) ResetStatus() {
}

// Make sure that closing a database context after a mutation feed fails to start results does not panic
func TestBadDCPStart(t *testing.T) {
	ctx := base.TestCtx(t)
	bucket := base.GetTestBucket(t)
	defer bucket.Close(ctx)
	if !bucket.IsSupported(sgbucket.BucketStoreFeatureCollections) {
		t.Skip("This test requires collections support on server (7.0 or greater)")
	}
	dbcOptions := DatabaseContextOptions{
		Scopes: GetScopesOptions(t, bucket, 1),
	}
	dbCtx, err := NewDatabaseContext(ctx, "db", bucket, true, dbcOptions)
	require.NoError(t, err)

	// fake a bad DCP start by setting invalid scope. This test is fragile to the fact that DatabaseContext.mutationListener.Start is the first function to use the Scopes parameter
	dbCtx.Scopes = map[string]Scope{
		"1InvalidScope": Scope{
			Collections: map[string]*DatabaseCollection{
				"InvalidCollection": nil,
			},
		},
	}

	ctx = dbCtx.AddDatabaseLogContext(ctx)
	err = dbCtx.StartOnlineProcesses(ctx)
	require.Error(t, err)

	dbCtx.Close(ctx)
}<|MERGE_RESOLUTION|>--- conflicted
+++ resolved
@@ -163,11 +163,7 @@
 		dbCtx.Close(ctx)
 		t.Fatalf("Unable to create database: %v", err)
 	}
-<<<<<<< HEAD
 	return db, addDatabaseAndTestUserContext(ctx, db)
-=======
-	return db, ctx
->>>>>>> c6c1c237
 }
 
 func setupTestDBDefaultCollection(t testing.TB) (*Database, context.Context) {
