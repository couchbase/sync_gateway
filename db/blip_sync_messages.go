--- conflicted
+++ resolved
@@ -34,22 +34,14 @@
 	MessageGetAttachment   = "getAttachment"
 	MessageProposeChanges  = "proposeChanges"
 	MessageProveAttachment = "proveAttachment"
-<<<<<<< HEAD
-	MessageGetRev          = "getRev"         // Connected Client API
-	MessagePutRev          = "putRev"         // Connected Client API
-	MessageUnsubChanges    = "unsubChanges"   // Connected Client API
-	MessageGetCollections  = "getCollections" // Connected Client API
-	MessageQuery           = "query"          // Connected Client API
-	MessageFunction        = "function"       // Connected Client API
-	MessageGraphQL         = "graphql"        // Connected Client API
-=======
 	MessageGetCollections  = "getCollections"
 
 	MessageGetRev       = "getRev"       // Connected Client API
 	MessagePutRev       = "putRev"       // Connected Client API
 	MessageUnsubChanges = "unsubChanges" // Connected Client API
-
->>>>>>> e5ce35c6
+	MessageQuery        = "query"        // Connected Client API
+	MessageFunction     = "function"     // Connected Client API
+	MessageGraphQL      = "graphql"      // Connected Client API
 )
 
 // Message properties
