/*
Copyright 2017-Present Couchbase, Inc.

Use of this software is governed by the Business Source License included in
the file licenses/BSL-Couchbase.txt.  As of the Change Date specified in that
file, in accordance with the Business Source License, use of this software will
be governed by the Apache License, Version 2.0, included in the file
licenses/APL2.txt.
*/

package db

import (
	"context"
	"errors"
	"fmt"
	"net/http"
	"strconv"
	"time"

	sgbucket "github.com/couchbase/sg-bucket"
	"github.com/couchbase/sync_gateway/base"
	"github.com/couchbase/sync_gateway/channels"
	"github.com/robertkrimen/otto"
)

type ImportMode uint8

const (
	ImportFromFeed = ImportMode(iota) // Feed-based import.  Attempt to import once - cancels import on cas write failure of the imported doc.
	ImportOnDemand                    // On-demand import. Reattempt import on cas write failure of the imported doc until either the import succeeds, or existing doc is an SG write.
)

type importDocOptions struct {
	expiry   *uint32
	isDelete bool
	revSeqNo uint64
	mode     ImportMode
}

// Imports a document that was written by someone other than sync gateway, given the existing state of the doc in raw bytes
func (db *DatabaseCollectionWithUser) ImportDocRaw(ctx context.Context, docid string, value []byte, xattrs map[string][]byte, importOpts importDocOptions, cas uint64) (docOut *Document, err error) {

	var body Body
	if importOpts.isDelete {
		body = Body{}
	} else {
		err := body.Unmarshal(value)
		if err != nil {
			db.dbStats().SharedBucketImport().ImportErrorCount.Add(1)
			base.InfofCtx(ctx, base.KeyImport, "Unmarshal error during importDoc %v", err)
			return nil, base.HTTPErrorf(http.StatusNotFound, "Error unmarshalling %s: %s", base.UD(docid).Redact(), err)
		}

		err = validateImportBody(body)
		if err != nil {
			return nil, err
		}
		delete(body, BodyPurged)
	}

	existingBucketDoc := &sgbucket.BucketDocument{
		Body:   value,
		Xattrs: xattrs,
		Cas:    cas,
	}

	return db.importDoc(ctx, docid, body, importOpts.expiry, importOpts.isDelete, importOpts.revSeqNo, existingBucketDoc, importOpts.mode)
}

// Import a document, given the existing state of the doc in *document format.
func (db *DatabaseCollectionWithUser) ImportDoc(ctx context.Context, docid string, existingDoc *Document, importOpts importDocOptions) (docOut *Document, err error) {

	if existingDoc == nil {
		return nil, base.RedactErrorf("No existing doc present when attempting to import %s", base.UD(docid))
	}

	// TODO: We need to remarshal the existing doc into bytes.  Less performance overhead than the previous bucket op to get the value in WriteUpdateWithXattr,
	//       but should refactor import processing to support using the already-unmarshalled doc.
	existingBucketDoc := &sgbucket.BucketDocument{
		Cas:    existingDoc.Cas,
		Xattrs: make(map[string][]byte),
	}
	if db.userXattrKey() != "" {
		existingBucketDoc.Xattrs[db.userXattrKey()] = existingDoc.rawUserXattr
	}

	// If we marked this as having inline Sync Data ensure that the existingBucketDoc we pass to importDoc has syncData
	// in the body so we can detect this and perform the migrate
	if existingDoc.inlineSyncData {
		existingBucketDoc.Body, err = existingDoc.MarshalJSON()
		existingBucketDoc.Xattrs = nil
	} else {
		if existingDoc.Deleted {
			existingBucketDoc.Xattrs[base.SyncXattrName], err = base.JSONMarshal(existingDoc.SyncData)
			if err == nil && existingDoc.MetadataOnlyUpdate != nil && db.useMou() {
				existingBucketDoc.Xattrs[base.MouXattrName], err = base.JSONMarshal(existingDoc.MetadataOnlyUpdate)
			}
		} else {
			existingBucketDoc.Body, existingBucketDoc.Xattrs[base.SyncXattrName], existingBucketDoc.Xattrs[base.VvXattrName], existingBucketDoc.Xattrs[base.MouXattrName], existingBucketDoc.Xattrs[base.GlobalXattrName], err = existingDoc.MarshalWithXattrs()
		}
	}

	if err != nil {
		return nil, err
	}

	return db.importDoc(ctx, docid, existingDoc.Body(ctx), importOpts.expiry, importOpts.isDelete, importOpts.revSeqNo, existingBucketDoc, importOpts.mode)
}

// Import document
//
//	docid  - document key
//	body - marshalled body of document to be imported
//	isDelete - whether the document to be imported is a delete
//	existingDoc - bytes/cas/expiry of the  document to be imported (including xattr when available)
//	mode - ImportMode - ImportFromFeed or ImportOnDemand
func (db *DatabaseCollectionWithUser) importDoc(ctx context.Context, docid string, body Body, expiry *uint32, isDelete bool, revNo uint64, existingDoc *sgbucket.BucketDocument, mode ImportMode) (docOut *Document, err error) {

	base.DebugfCtx(ctx, base.KeyImport, "Attempting to import doc %q...", base.UD(docid))
	importStartTime := time.Now()

	if existingDoc == nil {
		return nil, base.RedactErrorf("No existing doc present when attempting to import %s", base.UD(docid))
	} else if body == nil {
		if !isDelete {
			// only deletes can have an empty (null) body and be imported
			return nil, base.ErrEmptyDocument
		}
		body = Body{}
	}

	newDoc := &Document{
		ID:      docid,
		Deleted: isDelete,
	}

	var newRev string
	var alreadyImportedDoc *Document

	mutationOptions := &sgbucket.MutateInOptions{}
	if db.dataStore.IsSupported(sgbucket.BucketStoreFeaturePreserveExpiry) {
		mutationOptions.PreserveExpiry = true
	} else {
		// Get the doc expiry if it wasn't passed in and preserve expiry is not supported
		if expiry == nil {
			getExpiry, getExpiryErr := db.dataStore.GetExpiry(ctx, docid)
			if getExpiryErr != nil {
				return nil, getExpiryErr
			}
			expiry = &getExpiry
		}
		existingDoc.Expiry = *expiry
	}

<<<<<<< HEAD
	// do not update rev cache for any imports (CBG-4494 and CBG-4550)
	const updateRevCache = false
	docOut, _, err = db.updateAndReturnDoc(ctx, newDoc.ID, true, expiry, mutationOptions, existingDoc, true, updateRevCache, func(doc *Document) (resultDocument *Document, resultAttachmentData updatedAttachments, createNewRevIDSkipped bool, updatedExpiry *uint32, resultErr error) {
=======
	docUpdateEvent := Import
	// do not update rev cache for on-demand imports
	updateRevCache := mode == ImportFromFeed
	docOut, _, err = db.updateAndReturnDoc(ctx, newDoc.ID, true, expiry, mutationOptions, docUpdateEvent, existingDoc, true, updateRevCache, func(doc *Document) (resultDocument *Document, resultAttachmentData updatedAttachments, createNewRevIDSkipped bool, updatedExpiry *uint32, resultErr error) {
>>>>>>> 8acc6c28
		// Perform cas mismatch check first, as we want to identify cas mismatch before triggering migrate handling.
		// If there's a cas mismatch, the doc has been updated since the version that triggered the import.  Handling depends on import mode.
		if doc.Cas != existingDoc.Cas {
			// If this is a feed import, cancel on cas failure (doc has been updated )
			if mode == ImportFromFeed {
				return nil, nil, false, nil, base.ErrImportCasFailure
			}

			// If this is an on-demand import, we want to continue to import the current version of the doc.  Re-initialize existing doc based on the latest doc
			if mode == ImportOnDemand {
				body = doc.Body(ctx)
				if body == nil {
					return nil, nil, false, nil, base.ErrEmptyDocument
				}

				existingDoc = &sgbucket.BucketDocument{
					Cas: doc.Cas,
				}

				if !mutationOptions.PreserveExpiry {
					// Reload the doc expiry if GoCB is not preserving expiry
					expiry, getExpiryErr := db.dataStore.GetExpiry(ctx, newDoc.ID)
					if getExpiryErr != nil {
						return nil, nil, false, nil, getExpiryErr
					}
					existingDoc.Expiry = expiry
					updatedExpiry = &expiry
				}

				if doc.inlineSyncData {
					existingDoc.Body, err = doc.MarshalBodyAndSync()
				} else {
					existingDoc.Body, err = doc.BodyBytes(ctx)
				}

				if err != nil {
					return nil, nil, false, nil, err
				}
			}
		}

		metadataOnlyUpdate := true
		// If the existing doc is a legacy SG write (_sync in body), check for migrate instead of import.
		_, ok := body[base.SyncPropertyName]
		if ok || doc.inlineSyncData {
<<<<<<< HEAD
			migratedDoc, migrateErr := db.migrateMetadata(ctx, newDoc.ID, existingDoc, mutationOptions)
=======
			migratedDoc, requiresImport, migrateErr := db.migrateMetadata(ctx, newDoc.ID, existingDoc, mutationOptions)
>>>>>>> 8acc6c28
			if migrateErr != nil {
				return nil, nil, false, updatedExpiry, migrateErr
			}
			// Migration successful, doesn't require import - return ErrDocumentMigrated to cancel import processing
			alreadyImportedDoc = migratedDoc
			return nil, nil, false, updatedExpiry, base.ErrDocumentMigrated
		}

		// Check if the doc has been deleted
		if doc.Cas == 0 {
			base.DebugfCtx(ctx, base.KeyImport, "Document has been removed from the bucket before it could be imported - cancelling import.")
			return nil, nil, false, updatedExpiry, base.ErrImportCancelled
		}

		// If this is a delete, and there is no xattr on the existing doc,
		// we shouldn't import.  (SG purge arriving over DCP feed)
		if isDelete && doc.CurrentRev == "" {
			base.DebugfCtx(ctx, base.KeyImport, "Import not required for delete mutation with no existing SG xattr (SG purge): %s", base.UD(newDoc.ID))
			return nil, nil, false, updatedExpiry, base.ErrImportCancelled
		}

		// Is this doc an SG Write?
		isSgWrite, crc32Match, bodyChanged := doc.IsSGWrite(ctx, existingDoc.Body)
		if crc32Match {
			db.dbStats().Database().Crc32MatchCount.Add(1)
		}

		// If the current version of the doc is an SG write, document has been updated by SG subsequent to the update that triggered this import.
		// Cancel import
		if isSgWrite {
			base.DebugfCtx(ctx, base.KeyImport, "During import, existing doc (%s) identified as SG write.  Canceling import.", base.UD(docid))
			alreadyImportedDoc = doc
			return nil, nil, false, updatedExpiry, base.ErrAlreadyImported
		}

		// If there's a filter function defined, evaluate to determine whether we should import this doc
		importFilter := db.importFilter()
		if importFilter != nil {
			var shouldImport bool
			var err error

			if isDelete && body == nil {
				deleteBody := Body{BodyDeleted: true}
				shouldImport, err = importFilter.EvaluateFunction(ctx, deleteBody, false)
			} else if isDelete && body != nil {
				deleteBody := body.ShallowCopy()
				deleteBody[BodyDeleted] = true
				shouldImport, err = importFilter.EvaluateFunction(ctx, deleteBody, false)
			} else {
				shouldImport, err = importFilter.EvaluateFunction(ctx, body, false)
			}

			if err != nil {
				base.InfofCtx(ctx, base.KeyImport, "Error returned for doc %s while evaluating import function - will not be imported. %s", base.UD(docid), err)
				return nil, nil, false, updatedExpiry, base.ErrImportCancelledFilter
			}
			if !shouldImport {
				base.DebugfCtx(ctx, base.KeyImport, "Doc %s excluded by document import function - will not be imported.", base.UD(docid))
				// TODO: If this document has a current revision (this is a document that was previously mobile-enabled), do additional opt-out processing
				// pending https://github.com/couchbase/sync_gateway/issues/2750
				return nil, nil, false, updatedExpiry, base.ErrImportCancelledFilter
			}
		}

		var rawBodyForRevID []byte
		var wasStripped bool
		if len(existingDoc.Body) > 0 {
			rawBodyForRevID = existingDoc.Body
		} else {
			var bodyWithoutInternalProps Body
			bodyWithoutInternalProps, wasStripped = stripInternalProperties(body)
			rawBodyForRevID, err = base.JSONMarshalCanonical(bodyWithoutInternalProps)
			if err != nil {
				return nil, nil, false, nil, err
			}
		}

		shouldGenerateNewRev := bodyChanged || len(existingDoc.Xattrs[db.userXattrKey()]) == 0

		// If the body has changed then the document has been updated and we should generate a new revision. Otherwise
		// the import was triggered by a user xattr mutation and therefore should not generate a new revision.
		if shouldGenerateNewRev {
			// The active rev is the parent for an import
			parentRev := doc.CurrentRev
			generation, _ := ParseRevID(ctx, parentRev)
			generation++
			newRev = CreateRevIDWithBytes(generation, parentRev, rawBodyForRevID)
			if err != nil {
				return nil, nil, false, updatedExpiry, err
			}
			base.DebugfCtx(ctx, base.KeyImport, "Created new rev ID for doc %q / %q", base.UD(newDoc.ID), newRev)
			// body[BodyRev] = newRev
			newDoc.RevID = newRev
			err := doc.History.addRevision(newDoc.ID, RevInfo{ID: newRev, Parent: parentRev, Deleted: isDelete})
			if err != nil {
				base.InfofCtx(ctx, base.KeyImport, "Error adding new rev ID for doc %q / %q, Error: %v", base.UD(newDoc.ID), newRev, err)
			}

			// If the previous revision body is available in the rev cache,
			// make a temporary copy in the bucket for other nodes/clusters
			if db.backupOldRev() && doc.CurrentRev != "" {
				backupErr := db.backupPreImportRevision(ctx, newDoc.ID, doc.CurrentRev)
				if backupErr != nil {
					base.InfofCtx(ctx, base.KeyImport, "Optimistic backup of previous revision failed due to %s", backupErr)
				}
			}
		} else {
			newDoc.RevID = doc.CurrentRev
		}

		// During import, oldDoc (doc.Body) is nil (since it's not guaranteed to be available)
		doc.RemoveBody()

		newDoc.UpdateBody(body)
		if !wasStripped && !isDelete {
			newDoc._rawBody = rawBodyForRevID
		}

		// Existing attachments are preserved while importing an updated body - we don't (currently) support changing
		// attachments through anything but SG. When importing a "delete" mutation, existing attachments are removed
		// to ensure obsolete attachments are removed from the bucket.
		if isDelete {
			doc.SyncData.Attachments = nil
		} else {
			newDoc.DocAttachments = doc.SyncData.Attachments
		}

		// If this is a metadata-only update, set metadataOnlyUpdate based on old doc's cas and mou
		if metadataOnlyUpdate && db.useMou() {
			newDoc.MetadataOnlyUpdate = computeMetadataOnlyUpdate(doc.Cas, revNo, doc.MetadataOnlyUpdate)
		}

		return newDoc, nil, !shouldGenerateNewRev, updatedExpiry, nil
	})

	switch err {
	case base.ErrAlreadyImported, base.ErrDocumentMigrated:
		// If the doc was already imported, we want to return the imported version
		docOut = alreadyImportedDoc
	case nil:
		db.dbStats().SharedBucketImport().ImportCount.Add(1)
		db.collectionStats.ImportCount.Add(1)
		db.dbStats().SharedBucketImport().ImportHighSeq.Set(int64(docOut.SyncData.Sequence))
		db.dbStats().SharedBucketImport().ImportProcessingTime.Add(time.Since(importStartTime).Nanoseconds())
		base.Audit(ctx, base.AuditIDDocumentImport, base.AuditFields{
			base.AuditFieldDocID:      docid,
			base.AuditFieldDocVersion: newRev,
		})
		base.DebugfCtx(ctx, base.KeyImport, "Imported %s (delete=%v) as rev %s", base.UD(newDoc.ID), isDelete, newRev)
	case base.ErrImportCancelled:
		// Import was cancelled (SG purge) - don't return error.
		base.DebugfCtx(ctx, base.KeyImport, "Import cancelled for purged doc %s\n", base.UD(newDoc.ID))
	case base.ErrImportCancelledFilter:
		// Import was cancelled based on import filter.  Return error (required for on-demand write import logic), but don't log as error/warning. Already logged above.
		return nil, err
	case base.ErrImportCasFailure:
		// Import was cancelled due to CAS failure.
		db.dbStats().SharedBucketImport().ImportCancelCAS.Add(1)
		return nil, err
	case base.ErrImportCancelledPurged:
		// Import ignored
		return nil, err
	default:
		base.InfofCtx(ctx, base.KeyImport, "Error importing doc %q: %v", base.UD(newDoc.ID), err)
		db.dbStats().SharedBucketImport().ImportErrorCount.Add(1)
		return nil, err

	}

	return docOut, nil
}

// Migrates document metadata from document body to system xattr.  On CAS failure, retrieves current doc body and retries
// migration if _sync property exists.  If _sync property is not found, returns doc and sets requiresImport to true
<<<<<<< HEAD
func (db *DatabaseCollectionWithUser) migrateMetadata(ctx context.Context, docid string, existingDoc *sgbucket.BucketDocument, opts *sgbucket.MutateInOptions) (docOut *Document, err error) {
=======
func (db *DatabaseCollectionWithUser) migrateMetadata(ctx context.Context, docid string, existingDoc *sgbucket.BucketDocument, opts *sgbucket.MutateInOptions) (docOut *Document, requiresImport bool, err error) {
>>>>>>> 8acc6c28

	// Unmarshal the existing doc in legacy SG format
	doc, unmarshalErr := unmarshalDocument(docid, existingDoc.Body)
	if unmarshalErr != nil {
		return nil, unmarshalErr
	}
	doc.Cas = existingDoc.Cas

	// If no sync metadata is present, return for import handling
	if !doc.HasValidSyncData() {
		base.InfofCtx(ctx, base.KeyMigrate, "During migrate, doc %q doesn't have valid sync data.", base.UD(docid))
		return doc, fmt.Errorf("not imported, invalid sync data found")
	}

	// Move any large revision bodies to external storage
	err = doc.migrateRevisionBodies(ctx, db.dataStore)
	if err != nil {
		base.InfofCtx(ctx, base.KeyMigrate, "Error migrating revision bodies to external storage, doc %q, (cas=%d), Error: %v", base.UD(docid), doc.Cas, err)
	}

	// Persist the document in xattr format
	value, syncXattr, vvXattr, _, globalXattr, marshalErr := doc.MarshalWithXattrs()
	if marshalErr != nil {
		return nil, marshalErr
	}

	xattrs := map[string][]byte{
		base.SyncXattrName: syncXattr,
	}
	if vvXattr != nil {
		xattrs[base.VvXattrName] = vvXattr
	}
	if globalXattr != nil {
		xattrs[base.GlobalXattrName] = globalXattr
	}

	var casOut uint64
	var writeErr error
	var xattrsToDelete []string
	if doc.hasFlag(channels.Deleted) {
		// Migration of tombstone.  Delete body, update xattrs
		casOut, writeErr = db.dataStore.WriteTombstoneWithXattrs(ctx, docid, existingDoc.Expiry, existingDoc.Cas, xattrs, xattrsToDelete, true, opts)
	} else {
		// Non-tombstone - update doc and xattrs
		casOut, writeErr = db.dataStore.WriteWithXattrs(ctx, docid, existingDoc.Expiry, existingDoc.Cas, value, xattrs, xattrsToDelete, opts)
	}
	if writeErr == nil {
		doc.Cas = casOut
		base.InfofCtx(ctx, base.KeyMigrate, "Successfully migrated doc %q", base.UD(docid))
		return doc, nil
	}

	// If it was a cas mismatch, propagate an error as far up the stack as possible to force a full refresh + retry
	if base.IsCasMismatch(writeErr) {
		return nil, base.ErrCasFailureShouldRetry
	}

	// On any other error, return it as-is since it shouldn't necessarily retry in this case
	return nil, writeErr

}

// backupPreImportRev attempts to make a temporary backup of a revision body if the
// revision is currently resident in the revision cache.  This is the import parallel for
// the temporary revision bodies made during SG writes.  Allows in-flight replications on
// other Sync Gateway nodes to serve the previous revision
// (https://github.com/couchbase/sync_gateway/issues/3740)
func (db *DatabaseCollectionWithUser) backupPreImportRevision(ctx context.Context, docid, revid string) error {

	// If Delta Sync is enabled, this will already be handled by the backup handling used for delta generation
	if db.deltaSyncEnabled() {
		return nil
	}

	previousRev, ok := db.revisionCache.Peek(ctx, docid, revid)
	if !ok {
		return nil
	}

	var kvPairs []base.KVPair
	if len(previousRev.Attachments) > 0 {
		kvPairs = append(kvPairs, base.KVPair{Key: BodyAttachments, Val: previousRev.Attachments})
	}

	if previousRev.Deleted {
		kvPairs = append(kvPairs, base.KVPair{Key: BodyDeleted, Val: true})
	}

	// Stamp _attachments and _deleted into backup
	oldRevJSON, err := base.InjectJSONProperties(previousRev.BodyBytes, kvPairs...)
	if err != nil {
		return err
	}

	setOldRevErr := db.setOldRevisionJSON(ctx, docid, revid, oldRevJSON, db.oldRevExpirySeconds())
	if setOldRevErr != nil {
		return fmt.Errorf("Persistence error: %v", setOldRevErr)
	}

	return nil
}

// ////// Import Filter Function

// Compiles a JavaScript event function to a jsImportFilterRunner object.
func newImportFilterRunner(ctx context.Context, funcSource string, timeout time.Duration) (sgbucket.JSServerTask, error) {
	importFilterRunner := &jsEventTask{}
	err := importFilterRunner.InitWithLogging(funcSource, timeout,
		func(s string) { base.ErrorfCtx(ctx, base.KeyJavascript.String()+": Import %s", base.UD(s)) },
		func(s string) { base.InfofCtx(ctx, base.KeyJavascript, "Import %s", base.UD(s)) })
	if err != nil {
		return nil, err
	}

	importFilterRunner.After = func(result otto.Value, err error) (interface{}, error) {
		nativeValue, _ := result.Export()
		return nativeValue, err
	}

	return importFilterRunner, nil
}

type ImportFilterFunction struct {
	*sgbucket.JSServer
}

func NewImportFilterFunction(ctx context.Context, fnSource string, timeout time.Duration) *ImportFilterFunction {
	return &ImportFilterFunction{
		JSServer: sgbucket.NewJSServer(ctx, fnSource, timeout, kTaskCacheSize,
			func(ctx context.Context, fnSource string, timeout time.Duration) (sgbucket.JSServerTask, error) {
				return newImportFilterRunner(ctx, fnSource, timeout)
			}),
	}
}

// Calls a jsEventFunction returning an interface{}
func (i *ImportFilterFunction) EvaluateFunction(ctx context.Context, doc Body, dryRun bool) (bool, error) {

	result, err := i.Call(ctx, doc)
	if err != nil {
		if !dryRun {
			base.WarnfCtx(ctx, "Unexpected error invoking import filter for document %s - processing aborted, document will not be imported.  Error: %v", base.UD(doc), err)
		}
		return false, err
	}
	switch result := result.(type) {
	case bool:
		return result, nil
	case string:
		boolResult, err := strconv.ParseBool(result)
		if err != nil {
			return false, err
		}
		return boolResult, nil
	default:
		if !dryRun {
			base.WarnfCtx(ctx, "Import filter function returned non-boolean result %v Type: %T", result, result)
		}
		return false, errors.New("Import filter function returned non-boolean value.")
	}
}
func (db *DatabaseCollectionWithUser) ImportFilterDryRun(ctx context.Context, doc Body, docid string) (bool, error) {

	importFilter := db.importFilter()
	if docid != "" {
		docInBucket, err := db.GetDocument(ctx, docid, DocUnmarshalAll)
		if err == nil {
			if doc == nil {
				doc = docInBucket.Body(ctx)
			}
		} else {
			return false, err
		}
	}
	shouldImport, err := importFilter.EvaluateFunction(ctx, doc, true)

	return shouldImport, err
}<|MERGE_RESOLUTION|>--- conflicted
+++ resolved
@@ -153,16 +153,10 @@
 		existingDoc.Expiry = *expiry
 	}
 
-<<<<<<< HEAD
+	docUpdateEvent := Import
 	// do not update rev cache for any imports (CBG-4494 and CBG-4550)
 	const updateRevCache = false
-	docOut, _, err = db.updateAndReturnDoc(ctx, newDoc.ID, true, expiry, mutationOptions, existingDoc, true, updateRevCache, func(doc *Document) (resultDocument *Document, resultAttachmentData updatedAttachments, createNewRevIDSkipped bool, updatedExpiry *uint32, resultErr error) {
-=======
-	docUpdateEvent := Import
-	// do not update rev cache for on-demand imports
-	updateRevCache := mode == ImportFromFeed
 	docOut, _, err = db.updateAndReturnDoc(ctx, newDoc.ID, true, expiry, mutationOptions, docUpdateEvent, existingDoc, true, updateRevCache, func(doc *Document) (resultDocument *Document, resultAttachmentData updatedAttachments, createNewRevIDSkipped bool, updatedExpiry *uint32, resultErr error) {
->>>>>>> 8acc6c28
 		// Perform cas mismatch check first, as we want to identify cas mismatch before triggering migrate handling.
 		// If there's a cas mismatch, the doc has been updated since the version that triggered the import.  Handling depends on import mode.
 		if doc.Cas != existingDoc.Cas {
@@ -208,11 +202,7 @@
 		// If the existing doc is a legacy SG write (_sync in body), check for migrate instead of import.
 		_, ok := body[base.SyncPropertyName]
 		if ok || doc.inlineSyncData {
-<<<<<<< HEAD
 			migratedDoc, migrateErr := db.migrateMetadata(ctx, newDoc.ID, existingDoc, mutationOptions)
-=======
-			migratedDoc, requiresImport, migrateErr := db.migrateMetadata(ctx, newDoc.ID, existingDoc, mutationOptions)
->>>>>>> 8acc6c28
 			if migrateErr != nil {
 				return nil, nil, false, updatedExpiry, migrateErr
 			}
@@ -387,11 +377,7 @@
 
 // Migrates document metadata from document body to system xattr.  On CAS failure, retrieves current doc body and retries
 // migration if _sync property exists.  If _sync property is not found, returns doc and sets requiresImport to true
-<<<<<<< HEAD
 func (db *DatabaseCollectionWithUser) migrateMetadata(ctx context.Context, docid string, existingDoc *sgbucket.BucketDocument, opts *sgbucket.MutateInOptions) (docOut *Document, err error) {
-=======
-func (db *DatabaseCollectionWithUser) migrateMetadata(ctx context.Context, docid string, existingDoc *sgbucket.BucketDocument, opts *sgbucket.MutateInOptions) (docOut *Document, requiresImport bool, err error) {
->>>>>>> 8acc6c28
 
 	// Unmarshal the existing doc in legacy SG format
 	doc, unmarshalErr := unmarshalDocument(docid, existingDoc.Body)
