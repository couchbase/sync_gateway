// Copyright 2024-Present Couchbase, Inc.
//
// Use of this software is governed by the Business Source License included
// in the file licenses/BSL-Couchbase.txt.  As of the Change Date specified
// in that file, in accordance with the Business Source License, use of this
// software will be governed by the Apache License, Version 2.0, included in
// the file licenses/APL2.txt.

package base

import (
	"context"
	"fmt"
	"net"
	"strings"
	"time"
)

const (
	auditLogName        = "audit"
	defaultAuditEnabled = false
)

// commonly used fields for audit events
const (
<<<<<<< HEAD
	AuditFieldID            = "id"
	AuditFieldTimestamp     = "timestamp"
	AuditFieldName          = "name"
	AuditFieldDescription   = "description"
	AuditFieldRealUserID    = "real_userid"
	AuditFieldLocal         = "local"
	AuditFieldRemote        = "remote"
	AuditFieldDatabase      = "db"
	AuditFieldCorrelationID = "cid" // FIXME: how to distinguish between this field (http) and blip id below
	AuditFieldKeyspace      = "ks"
	AuditFieldAuthMethod    = "auth_method"
=======
	AuditFieldID                 = "id"
	AuditFieldTimestamp          = "timestamp"
	AuditFieldName               = "name"
	AuditFieldDescription        = "description"
	AuditFieldRealUserID         = "real_userid"
	AuditFieldLocal              = "local"
	AuditFieldRemote             = "remote"
	AuditFieldDatabase           = "db"
	AuditFieldCorrelationID      = "cid" // FIXME: how to distinguish between this field (http) and blip id below
	AuditFieldKeyspace           = "ks"
	AuditFieldReplicationID      = "replication_id"
	AuditFieldPayload            = "payload"
	AuditFieldCompactionType     = "type"
	AuditFieldCompactionDryRun   = "dry_run"
	AuditFieldCompactionReset    = "reset"
	AuditFieldPostUpgradePreview = "preview"
	AuditFieldAuthMethod         = "auth_method"
	AuditEffectiveUserID         = "effective_userid"
>>>>>>> 0b7f4f39
)

// expandFields populates data with information from the id, context and additionalData.
func expandFields(id AuditID, ctx context.Context, globalFields AuditFields, additionalData AuditFields) AuditFields {
	var fields AuditFields
	if additionalData != nil {
		fields = additionalData
	} else {
		fields = make(AuditFields)
	}

	// static event data
	fields[AuditFieldID] = uint64(id)
	fields[AuditFieldName] = AuditEvents[id].Name
	fields[AuditFieldDescription] = AuditEvents[id].Description

	// context data
	logCtx := getLogCtx(ctx)
	if logCtx.Database != "" {
		fields[AuditFieldDatabase] = logCtx.Database
	}
	if logCtx.CorrelationID != "" {
		fields[AuditFieldCorrelationID] = logCtx.CorrelationID
	}
	if logCtx.Database != "" && logCtx.Scope != "" && logCtx.Collection != "" {
		fields[AuditFieldKeyspace] = FullyQualifiedCollectionName(logCtx.Database, logCtx.Scope, logCtx.Collection)
	}
	userDomain := logCtx.UserDomain
	userName := logCtx.Username
	if userDomain != "" || userName != "" {
		fields[AuditFieldRealUserID] = map[string]any{
			"domain": userDomain,
			"user":   userName,
		}
	}
	effectiveDomain := logCtx.EffectiveDomain
	effectiveUser := logCtx.EffectiveUserID
	if effectiveDomain != "" || effectiveUser != "" {
		fields[AuditEffectiveUserID] = map[string]any{
			"domain": effectiveDomain,
			"user":   effectiveUser,
		}
	}
	if logCtx.RequestHost != "" {
		host, port, err := net.SplitHostPort(logCtx.RequestHost)
		if err != nil {
			AssertfCtx(ctx, "couldn't parse request host %q: %v", logCtx.RequestHost, err)
		} else {
			fields[AuditFieldLocal] = map[string]any{
				"ip":   host,
				"port": port,
			}
		}
	}

	if logCtx.RequestRemoteAddr != "" {
		host, port, err := net.SplitHostPort(logCtx.RequestRemoteAddr)
		if err != nil {
			AssertfCtx(ctx, "couldn't parse request remote addr %q: %v", logCtx.RequestRemoteAddr, err)
		} else {
			fields[AuditFieldRemote] = map[string]any{
				"ip":   host,
				"port": port,
			}
		}
	}

	fields[AuditFieldTimestamp] = time.Now()

	fields.merge(ctx, globalFields)
	fields.merge(ctx, logCtx.RequestAdditionalAuditFields)

	return fields
}

// Merge will perform a shallow overwrite of the fields in the AuditFields. If there are conflicts, do not overwrite but log a warning. This will panic in dev mode.
func (f *AuditFields) merge(ctx context.Context, overwrites AuditFields) {
	var duplicateFields []string
	for k, v := range overwrites {
		_, ok := (*f)[k]
		if ok {
			duplicateFields = append(duplicateFields, fmt.Sprintf("%q=%q", k, v))
			continue
		}
		(*f)[k] = v
	}
	if duplicateFields != nil {
		WarnfCtx(ctx, "audit fields %s already exist in base audit fields %+v, will not overwrite an audit event", strings.Join(duplicateFields, ","), *f)
	}
}

// Audit creates and logs an audit event for the given ID and a set of additional data associated with the request.
func Audit(ctx context.Context, id AuditID, additionalData AuditFields) {
	var fields AuditFields

	if IsDevMode() {
		// NOTE: This check is expensive and indicates a dev-time mistake that needs addressing.
		// Don't bother in production code, but also delay expandFields until we know we will log.
		fields = expandFields(id, ctx, auditLogger.globalFields, additionalData)
		id.MustValidateFields(fields)
	}

	if !auditLogger.shouldLog(id, ctx) {
		return
	}

	// delayed expansion until after enabled checks in non-dev mode
	if fields == nil {
		fields = expandFields(id, ctx, auditLogger.globalFields, additionalData)
	}
	fieldsJSON, err := JSONMarshalCanonical(fields)
	if err != nil {
		AssertfCtx(ctx, "failed to marshal audit fields: %v", err)
		return
	}
	auditLogger.logf(string(fieldsJSON))
}

// AuditLogger is a file logger with audit-specific behaviour.
type AuditLogger struct {
	FileLogger

	// AuditLoggerConfig stores the initial config used to instantiate AuditLogger
	config       AuditLoggerConfig
	globalFields map[string]any
}

func (l *AuditLogger) getAuditLoggerConfig() *AuditLoggerConfig {
	c := AuditLoggerConfig{}
	if l != nil {
		// Copy config struct to avoid mutating running config
		c = l.config
	}

	c.FileLoggerConfig = *l.getFileLoggerConfig()

	return &c
}

// NewAuditLogger returns a new AuditLogger from a config.
func NewAuditLogger(ctx context.Context, config *AuditLoggerConfig, logFilePath string, minAge int, buffer *strings.Builder, globalFields map[string]any) (*AuditLogger, error) {
	if config == nil {
		config = &AuditLoggerConfig{}
	}

	if config.FileLoggerConfig.Enabled == nil {
		config.FileLoggerConfig.Enabled = BoolPtr(defaultAuditEnabled)
	}

	fl, err := NewFileLogger(ctx, &config.FileLoggerConfig, LevelNone, auditLogName, logFilePath, minAge, buffer)
	if err != nil {
		return nil, err
	}

	logger := &AuditLogger{
		FileLogger:   *fl,
		config:       *config,
		globalFields: globalFields,
	}

	return logger, nil
}

func (al *AuditLogger) shouldLog(id AuditID, ctx context.Context) bool {
	if !auditLogger.FileLogger.shouldLog(LevelNone) {
		return false
	}

	logCtx := getLogCtx(ctx)
	if logCtx.DbLogConfig != nil && logCtx.DbLogConfig.Audit != nil {
		if !logCtx.DbLogConfig.Audit.Enabled {
			return false
		}
		if _, ok := logCtx.DbLogConfig.Audit.EnabledEvents[id]; !ok {
			return false
		}
		if !shouldLogAuditEventForUserAndRole(&logCtx) {
			return false
		}
	}

	return true
}

// shouldLogAuditEventForUserAndRole returns true if the request should be logged
func shouldLogAuditEventForUserAndRole(logCtx *LogContext) bool {
	if logCtx.UserDomain == "" && logCtx.Username == "" ||
		len(logCtx.DbLogConfig.Audit.DisabledUsers) == 0 {
		// early return for common cases: no user on context or no disabled users or roles
		return true
	}

	if logCtx.UserDomain != "" && logCtx.Username != "" {
		if _, isDisabled := logCtx.DbLogConfig.Audit.DisabledUsers[AuditLoggingPrincipal{
			Domain: string(logCtx.UserDomain),
			Name:   logCtx.Username,
		}]; isDisabled {
			return false
		}
	}

	return true
}<|MERGE_RESOLUTION|>--- conflicted
+++ resolved
@@ -23,7 +23,6 @@
 
 // commonly used fields for audit events
 const (
-<<<<<<< HEAD
 	AuditFieldID            = "id"
 	AuditFieldTimestamp     = "timestamp"
 	AuditFieldName          = "name"
@@ -35,26 +34,6 @@
 	AuditFieldCorrelationID = "cid" // FIXME: how to distinguish between this field (http) and blip id below
 	AuditFieldKeyspace      = "ks"
 	AuditFieldAuthMethod    = "auth_method"
-=======
-	AuditFieldID                 = "id"
-	AuditFieldTimestamp          = "timestamp"
-	AuditFieldName               = "name"
-	AuditFieldDescription        = "description"
-	AuditFieldRealUserID         = "real_userid"
-	AuditFieldLocal              = "local"
-	AuditFieldRemote             = "remote"
-	AuditFieldDatabase           = "db"
-	AuditFieldCorrelationID      = "cid" // FIXME: how to distinguish between this field (http) and blip id below
-	AuditFieldKeyspace           = "ks"
-	AuditFieldReplicationID      = "replication_id"
-	AuditFieldPayload            = "payload"
-	AuditFieldCompactionType     = "type"
-	AuditFieldCompactionDryRun   = "dry_run"
-	AuditFieldCompactionReset    = "reset"
-	AuditFieldPostUpgradePreview = "preview"
-	AuditFieldAuthMethod         = "auth_method"
-	AuditEffectiveUserID         = "effective_userid"
->>>>>>> 0b7f4f39
 )
 
 // expandFields populates data with information from the id, context and additionalData.
