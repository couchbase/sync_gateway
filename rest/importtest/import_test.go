/*
Copyright 2017-Present Couchbase, Inc.

Use of this software is governed by the Business Source License included in
the file licenses/BSL-Couchbase.txt.  As of the Change Date specified in that
file, in accordance with the Business Source License, use of this software will
be governed by the Apache License, Version 2.0, included in the file
licenses/APL2.txt.
*/

package importtest

import (
	"fmt"
	"log"
	"net/http"
	"strconv"
	"strings"
	"sync"
	"testing"
	"time"

<<<<<<< HEAD
	"github.com/couchbase/clog"
=======
	sgbucket "github.com/couchbase/sg-bucket"
>>>>>>> 8acc6c28
	"github.com/couchbase/sync_gateway/base"
	"github.com/couchbase/sync_gateway/db"
	"github.com/couchbase/sync_gateway/rest"
	"github.com/stretchr/testify/assert"
	"github.com/stretchr/testify/require"
)

// gocb V2 accepts expiry as a duration and converts to a uint32 epoch time, then does the reverse on retrieval.
// Sync Gateway's bucket interface uses uint32 expiry. The net result is that expiry values written and then read via SG's
// bucket API go through a transformation based on time.Now (or time.Until) that can result in inexact matches.
// assertExpiry validates that the two expiry values are within a 10 second window
func assertExpiry(t testing.TB, expected uint32, actual uint32) {
	assert.True(t, base.DiffUint32(expected, actual) < 10, fmt.Sprintf("Unexpected difference between expected: %v actual %v", expected, actual))
}

// Test feed-based import
func TestImportFeed(t *testing.T) {

	base.SkipImportTestsIfNotEnabled(t)

	rtConfig := rest.RestTesterConfig{
		DatabaseConfig: &rest.DatabaseConfig{DbConfig: rest.DbConfig{
			AutoImport: true,
		}},
	}

	rt := rest.NewRestTester(t, &rtConfig)
	defer rt.Close()
	dataStore := rt.GetSingleDataStore()

	base.SetUpTestLogging(t, base.LevelDebug, base.KeyImport, base.KeyCRUD)

	// Create doc via the SDK
	mobileKey := t.Name()
	mobileBody := make(map[string]interface{})
	mobileBody["channels"] = "ABC"
	_, err := dataStore.Add(mobileKey, 0, mobileBody)
	assert.NoError(t, err, "Error writing SDK doc")

	// Wait for import
	err = rt.WaitForCondition(func() bool {
		return rt.GetDatabase().DbStats.SharedBucketImportStats.ImportCount.Value() == 1
	})
	require.NoError(t, err)

	xattrs, _, err := dataStore.GetXattrs(rt.Context(), mobileKey, []string{base.MouXattrName, base.VirtualXattrRevSeqNo})
	require.NoError(t, err)
	require.Equal(t, uint64(2), db.RetrieveDocRevSeqNo(t, xattrs[base.VirtualXattrRevSeqNo]))
	require.Equal(t, uint64(1), getMou(t, xattrs[base.MouXattrName]).PreviousRevSeqNo)
	// Attempt to get the document via Sync Gateway.
	response := rt.SendAdminRequest("GET", "/{{.keyspace}}/"+mobileKey, "")
	assert.Equal(t, 200, response.Code)

	// Verify this didn't trigger an on-demand import
	assert.Equal(t, int64(1), rt.GetDatabase().DbStats.SharedBucketImportStats.ImportCount.Value())
}

func TestImportFeedWithRecursiveSyncFunction(t *testing.T) {
	base.SkipImportTestsIfNotEnabled(t)

	base.SetUpTestLogging(t, base.LevelDebug, base.KeyImport, base.KeyCRUD)

	rt := rest.NewRestTester(t, &rest.RestTesterConfig{
		SyncFn:     `function access(doc) { access("foo", "bar"); }`,
		AutoImport: base.Ptr(true),
	})
	defer rt.Close()

	// Create doc via the SDK
	mobileKey := t.Name()
	mobileBody := map[string]any{"channels": "ABC"}
	added, err := rt.GetSingleDataStore().Add(mobileKey, 0, mobileBody)
	require.NoError(t, err, "Error writing SDK doc")
	require.True(t, added)

	base.RequireWaitForStat(t, rt.GetDatabase().DbStats.SharedBucketImportStats.ImportErrorCount.Value, 1)

	// Attempt to get the document via Sync Gateway.
	response := rt.SendAdminRequest("GET", "/{{.keyspace}}/"+mobileKey, "")
	assert.Equal(t, 404, response.Code)

	// Verify this didn't trigger an on-demand import
	assert.Equal(t, int64(0), rt.GetDatabase().DbStats.SharedBucketImportStats.ImportCount.Value())
	base.RequireWaitForStat(t, rt.GetDatabase().DbStats.SharedBucketImportStats.ImportErrorCount.Value, 2)
}

// Test import of an SDK delete.
func TestXattrImportOldDoc(t *testing.T) {
	rtConfig := rest.RestTesterConfig{
		SyncFn: `function(doc, oldDoc) {
			if (oldDoc == null) {
				channel("oldDocNil")
			}
			if (doc._deleted) {
				channel("docDeleted")
			}
		}`,
		DatabaseConfig: &rest.DatabaseConfig{DbConfig: rest.DbConfig{
			AutoImport: false,
		}},
	}
	rt := rest.NewRestTester(t,
		&rtConfig)
	defer rt.Close()

	dataStore := rt.GetSingleDataStore()

	base.SetUpTestLogging(t, base.LevelDebug, base.KeyImport, base.KeyCRUD)

	// 1. Test oldDoc behaviour during SDK insert
	key := "TestImportDelete"
	docBody := make(map[string]interface{})
	docBody["test"] = "TestImportDelete"
	docBody["channels"] = "ABC"

	_, err := dataStore.Add(key, 0, docBody)
	assert.NoError(t, err, "Unable to insert doc TestImportDelete")

	// Attempt to get the document via Sync Gateway, to trigger import.  On import of a create, oldDoc should be nil.
	response := rt.SendAdminRequest("GET", "/{{.keyspace}}/_raw/TestImportDelete?redact=false", "")
	assert.Equal(t, 200, response.Code)
	var rawInsertResponse rest.RawResponse
	err = base.JSONUnmarshal(response.Body.Bytes(), &rawInsertResponse)
	assert.NoError(t, err, "Unable to unmarshal raw response")
	assert.True(t, rawInsertResponse.Sync.Channels != nil, "Expected channels not returned for SDK insert")
	log.Printf("insert channels: %+v", rawInsertResponse.Sync.Channels)
	assert.True(t, rest.HasActiveChannel(rawInsertResponse.Sync.Channels, "oldDocNil"), "oldDoc was not nil during import of SDK insert")

	// 2. Test oldDoc behaviour during SDK update

	updatedBody := make(map[string]interface{})
	updatedBody["test"] = "TestImportDelete"
	updatedBody["channels"] = "HBO"

	err = rt.GetSingleDataStore().Set(key, 0, nil, updatedBody)
	assert.NoError(t, err, "Unable to update doc TestImportDelete")

	// Attempt to get the document via Sync Gateway, to trigger import.  On import of a create, oldDoc should be nil.
	response = rt.SendAdminRequest("GET", "/{{.keyspace}}/_raw/TestImportDelete?redact=false", "")
	assert.Equal(t, 200, response.Code)
	var rawUpdateResponse rest.RawResponse
	err = base.JSONUnmarshal(response.Body.Bytes(), &rawUpdateResponse)
	assert.NoError(t, err, "Unable to unmarshal raw response")

	// If delta sync is enabled, old doc may be available based on the backup used for delta generation, if it hasn't already
	// been converted to a delta
	if !rt.GetDatabase().DeltaSyncEnabled() {
		assert.True(t, rawUpdateResponse.Sync.Channels != nil, "Expected channels not returned for SDK update")
		log.Printf("update channels: %+v", rawUpdateResponse.Sync.Channels)
		assert.True(t, rest.HasActiveChannel(rawUpdateResponse.Sync.Channels, "oldDocNil"), "oldDoc was not nil during import of SDK update")
	}

	// 3. Test oldDoc behaviour during SDK delete
	err = dataStore.Delete(key)
	assert.NoError(t, err, "Unable to delete doc TestImportDelete")

	response = rt.SendAdminRequest("GET", "/{{.keyspace}}/_raw/TestImportDelete?redact=false", "")
	assert.Equal(t, 200, response.Code)
	var rawDeleteResponse rest.RawResponse
	err = base.JSONUnmarshal(response.Body.Bytes(), &rawDeleteResponse)
	log.Printf("Post-delete: %s", response.Body.Bytes())
	assert.NoError(t, err, "Unable to unmarshal raw response")
	assert.True(t, rawUpdateResponse.Sync.Channels != nil, "Expected channels not returned for SDK update")
	log.Printf("update channels: %+v", rawDeleteResponse.Sync.Channels)
	if !rt.GetDatabase().DeltaSyncEnabled() {
		assert.True(t, rest.HasActiveChannel(rawDeleteResponse.Sync.Channels, "oldDocNil"), "oldDoc was not nil during import of SDK delete")
	}
	assert.True(t, rest.HasActiveChannel(rawDeleteResponse.Sync.Channels, "docDeleted"), "doc did not set _deleted:true for SDK delete")
}

// Test import ancestor handling
func TestXattrImportOldDocRevHistory(t *testing.T) {
	rtConfig := rest.RestTesterConfig{
		SyncFn: `function(doc, oldDoc) {
			if (oldDoc == null) {
				channel("oldDocNil")
			}
		}`,
		DatabaseConfig: &rest.DatabaseConfig{DbConfig: rest.DbConfig{
			AutoImport: false,
		}},
	}
	rt := rest.NewRestTester(t, &rtConfig)
	defer rt.Close()

	dataStore := rt.GetSingleDataStore()
	base.SetUpTestLogging(t, base.LevelDebug, base.KeyImport, base.KeyCRUD)

	// 1. Create revision with history
	docID := t.Name()
	version := rt.PutDocDirectly(docID, rest.JsonToMap(t, `{"val":-1}`))
	cv := version.CV.String()
	collection, ctx := rt.GetSingleTestDatabaseCollectionWithUser()

	for i := 0; i < 10; i++ {
		version = rt.UpdateDocDirectly(docID, version, rest.JsonToMap(t, fmt.Sprintf(`{"val":%d}`, i)))
		// Purge old revision JSON to simulate expiry, and to verify import doesn't attempt multiple retrievals
		// Revs are backed up by hash of CV now, switch to fetch by this till CBG-3748 (backwards compatibility for revID)
		cvHash := base.Crc32cHashString([]byte(cv))
		purgeErr := collection.PurgeOldRevisionJSON(ctx, docID, cvHash)
		require.NoError(t, purgeErr)
		cv = version.CV.String()
	}

	// 2. Modify doc via SDK
	updatedBody := make(map[string]interface{})
	updatedBody["test"] = "TestAncestorImport"
	err := dataStore.Set(docID, 0, nil, updatedBody)
	assert.NoError(t, err)

	// Attempt to get the document via Sync Gateway, to trigger import
	response := rt.SendAdminRequest("GET", fmt.Sprintf("/{{.keyspace}}/_raw/%s?redact=false", docID), "")
	assert.Equal(t, 200, response.Code)
	var rawResponse rest.RawResponse
	require.NoError(t, base.JSONUnmarshal(response.Body.Bytes(), &rawResponse))
	log.Printf("raw response: %s", response.Body.Bytes())
	assert.Len(t, rawResponse.Sync.Channels, 1)
	_, ok := rawResponse.Sync.Channels["oldDocNil"]
	assert.True(t, ok)
}

// Validate tombstone w/ xattrs
func TestXattrSGTombstone(t *testing.T) {
	rtConfig := rest.RestTesterConfig{SyncFn: `
		function(doc, oldDoc) { channel(doc.channels) }`}
	rt := rest.NewRestTester(t, &rtConfig)
	defer rt.Close()

	dataStore := rt.GetSingleDataStore()

	base.SetUpTestLogging(t, base.LevelDebug, base.KeyImport, base.KeyCRUD)

	// 1. Create doc through SG
	key := "TestXattrSGTombstone"
	docBody := make(map[string]interface{})
	docBody["test"] = key
	docBody["channels"] = "ABC"

	response := rt.SendAdminRequest("PUT", "/{{.keyspace}}/"+key, `{"channels":"ABC"}`)
	assert.Equal(t, 201, response.Code)
	log.Printf("insert response: %s", response.Body.Bytes())
	var body db.Body
	assert.NoError(t, base.JSONUnmarshal(response.Body.Bytes(), &body))
	assert.Equal(t, true, body["ok"])
	revId := body["rev"].(string)

	// 2. Delete the doc through SG
	response = rt.SendAdminRequest("DELETE", fmt.Sprintf("/{{.keyspace}}/%s?rev=%s", key, revId), "")
	assert.Equal(t, 200, response.Code)
	log.Printf("delete response: %s", response.Body.Bytes())
	assert.NoError(t, base.JSONUnmarshal(response.Body.Bytes(), &body))
	assert.Equal(t, true, body["ok"])
	require.NotEqual(t, "", body["rev"].(string))

	// 3. Attempt to retrieve the doc through the SDK
	deletedValue := make(map[string]interface{})
	_, err := dataStore.Get(key, deletedValue)
	assert.True(t, err != nil, "Expected key not found error trying to retrieve document")

}

// Test cas failure during WriteUpdate, triggering import of SDK write.
func TestXattrImportOnCasFailure(t *testing.T) {

	// TODO: Disabled, as test depends on artificial latency in PutDoc to
	// reliably hit the CAS failure on the SG write.
	// Scenario fully covered by functional test.
	t.Skip("WARNING: TEST DISABLED")

	rt := rest.NewRestTester(t, nil)
	defer rt.Close()

	dataStore := rt.GetSingleDataStore()
	base.SetUpTestLogging(t, base.LevelDebug, base.KeyImport)

	// 1. SG Write
	key := "TestCasFailureImport"
	docBody := make(map[string]interface{})
	docBody["test"] = "TestCasFailureImport"
	docBody["SG_write_count"] = "1"

	response := rt.SendAdminRequest("PUT", "/db/TestCasFailureImport", `{"test":"TestCasFailureImport", "write_type":"SG_1"}`)
	assert.Equal(t, 201, response.Code)
	log.Printf("insert response: %s", response.Body.Bytes())
	var body db.Body
	assert.NoError(t, base.JSONUnmarshal(response.Body.Bytes(), &body))
	assert.Equal(t, "1-111c27be37c17f18ae8fe9faa3bb4e0e", body["rev"])
	revId := body["rev"].(string)

	// Attempt a second SG write, to be interrupted by an SDK update.  Should return a conflict
	var wg sync.WaitGroup
	wg.Add(1)
	go func() {
		response = rt.SendAdminRequest("PUT", fmt.Sprintf("/db/%s?rev=%s", key, revId), `{"write_type":"SG_2"}`)
		assert.Equal(t, 409, response.Code)
		log.Printf("SG CAS failure write response: %s", response.Body.Bytes())
		wg.Done()
	}()

	// Concurrent SDK writes for 10 seconds, one per second
	for i := 0; i < 10; i++ {
		time.Sleep(1 * time.Second)
		sdkBody := make(map[string]interface{})
		sdkBody["test"] = "TestCasFailureImport"
		sdkBody["SDK_write_count"] = i
		err := dataStore.Set(key, 0, nil, sdkBody)
		assert.NoError(t, err, "Unexpected error doing SDK write")
	}

	// wait for SG write to happen
	wg.Wait()

	// Get to see where we ended up
	response = rt.SendAdminRequest("GET", "/db/TestCasFailureImport", "")
	assert.Equal(t, 200, response.Code)
	log.Printf("Final get: %s", response.Body.Bytes())

	// Get raw to see where the rev tree ended up
	response = rt.SendAdminRequest("GET", "/db/_raw/TestCasFailureImport", "")
	assert.Equal(t, 200, response.Code)
	log.Printf("Final get raw: %s", response.Body.Bytes())

}

// Attempt to delete then recreate a document through SG
func TestXattrResurrectViaSG(t *testing.T) {
	rtConfig := rest.RestTesterConfig{
		SyncFn: `function(doc, oldDoc) { channel(doc.channels) }`,
	}
	rt := rest.NewRestTester(t, &rtConfig)
	defer rt.Close()

	rt.Bucket()

	base.SetUpTestLogging(t, base.LevelDebug, base.KeyImport, base.KeyCRUD)

	// 1. Create and import doc
	key := "TestResurrectViaSG"
	docBody := make(map[string]interface{})
	docBody["test"] = key
	docBody["channels"] = "ABC"

	response := rt.SendAdminRequest("PUT", "/{{.keyspace}}/"+key, `{"channels":"ABC"}`)
	assert.Equal(t, 201, response.Code)
	log.Printf("insert response: %s", response.Body.Bytes())
	var body db.Body
	assert.NoError(t, base.JSONUnmarshal(response.Body.Bytes(), &body))
	assert.Equal(t, true, body["ok"])
	revId := body["rev"].(string)

	// 2. Delete the doc through SG
	response = rt.SendAdminRequest("DELETE", fmt.Sprintf("/{{.keyspace}}/%s?rev=%s", key, revId), "")
	assert.Equal(t, 200, response.Code)
	log.Printf("delete response: %s", response.Body.Bytes())
	assert.NoError(t, base.JSONUnmarshal(response.Body.Bytes(), &body))
	assert.Equal(t, true, body["ok"])
	revId = body["rev"].(string)

	// 3. Recreate the doc through the SG (with different data)
	response = rt.SendAdminRequest("PUT", fmt.Sprintf("/{{.keyspace}}/%s?rev=%s", key, revId), `{"channels":"ABC"}`)
	assert.Equal(t, 201, response.Code)
	assert.NoError(t, base.JSONUnmarshal(response.Body.Bytes(), &body))
	assert.Equal(t, true, body["ok"])
	assert.Equal(t, "3-70c113f08c6622cd87af68f4f60d12e3", body["rev"])

}

// Attempt to delete then recreate a document through the SDK
func TestXattrResurrectViaSDK(t *testing.T) {
	rtConfig := rest.RestTesterConfig{
		SyncFn: `function(doc, oldDoc) { channel(doc.channels) }`,
		DatabaseConfig: &rest.DatabaseConfig{DbConfig: rest.DbConfig{
			AutoImport: false,
		}},
	}
	rt := rest.NewRestTester(t, &rtConfig)
	defer rt.Close()

	base.SetUpTestLogging(t, base.LevelDebug, base.KeyImport)

	// 1. Create and import doc
	key := "TestResurrectViaSDK"
	docBody := make(map[string]interface{})
	docBody["test"] = key
	docBody["channels"] = "ABC"

	dataStore := rt.GetSingleDataStore()

	_, err := dataStore.Add(key, 0, docBody)
	assert.NoError(t, err, "Unable to insert doc TestResurrectViaSDK")

	// Attempt to get the document via Sync Gateway, to trigger import.  On import of a create, oldDoc should be nil.
	rawPath := fmt.Sprintf("/{{.keyspace}}/_raw/%s?redact=false", key)
	response := rt.SendAdminRequest("GET", rawPath, "")
	assert.Equal(t, 200, response.Code)
	var rawInsertResponse rest.RawResponse
	err = base.JSONUnmarshal(response.Body.Bytes(), &rawInsertResponse)
	assert.NoError(t, err, "Unable to unmarshal raw response")

	// 2. Delete the doc through the SDK
	err = dataStore.Delete(key)
	assert.NoError(t, err, "Unable to delete doc TestResurrectViaSDK")

	response = rt.SendAdminRequest("GET", rawPath, "")
	assert.Equal(t, 200, response.Code)
	var rawDeleteResponse rest.RawResponse
	err = base.JSONUnmarshal(response.Body.Bytes(), &rawDeleteResponse)
	log.Printf("Post-delete: %s", response.Body.Bytes())
	assert.NoError(t, err, "Unable to unmarshal raw response")

	// 3. Recreate the doc through the SDK (with different data)
	updatedBody := make(map[string]interface{})
	updatedBody["test"] = key
	updatedBody["channels"] = "HBO"

	err = dataStore.Set(key, 0, nil, updatedBody)
	assert.NoError(t, err, "Unable to update doc TestResurrectViaSDK")

	// Attempt to get the document via Sync Gateway, to trigger import.
	response = rt.SendAdminRequest("GET", rawPath, "")
	assert.Equal(t, 200, response.Code)
	var rawUpdateResponse rest.RawResponse
	err = base.JSONUnmarshal(response.Body.Bytes(), &rawUpdateResponse)
	assert.NoError(t, err, "Unable to unmarshal raw response")
	_, ok := rawUpdateResponse.Sync.Channels["HBO"]
	assert.True(t, ok, "Didn't find expected channel (HBO) on resurrected doc")

}

// Attempt to delete a document that's already been deleted via the SDK
func TestXattrDoubleDelete(t *testing.T) {
	rtConfig := rest.RestTesterConfig{
		SyncFn: `function(doc, oldDoc) { channel(doc.channels) }`,
		DatabaseConfig: &rest.DatabaseConfig{DbConfig: rest.DbConfig{
			AutoImport: false,
		}},
	}
	rt := rest.NewRestTester(t, &rtConfig)
	defer rt.Close()

	base.SetUpTestLogging(t, base.LevelDebug, base.KeyImport, base.KeyCRUD)

	// 1. Create and import doc
	key := "TestDoubleDelete"
	docBody := make(map[string]interface{})
	docBody["test"] = key
	docBody["channels"] = "ABC"

	response := rt.SendAdminRequest("PUT", "/{{.keyspace}}/"+key, `{"channels":"ABC"}`)
	assert.Equal(t, 201, response.Code)
	log.Printf("insert response: %s", response.Body.Bytes())
	var body db.Body
	assert.NoError(t, base.JSONUnmarshal(response.Body.Bytes(), &body))
	assert.Equal(t, true, body["ok"])
	revId := body["rev"].(string)

	// 2. Delete the doc through the SDK
	log.Printf("...............Delete through SDK.....................................")
	deleteErr := rt.GetSingleDataStore().Delete(key)
	assert.NoError(t, deleteErr, "Couldn't delete via SDK")

	log.Printf("...............Delete through SG.......................................")

	// 3. Delete the doc through SG.  Expect a conflict, as the import of the SDK delete will create a new
	//    tombstone revision
	response = rt.SendAdminRequest("DELETE", fmt.Sprintf("/{{.keyspace}}/%s?rev=%s", key, revId), "")
	assert.Equal(t, 409, response.Code)
	log.Printf("delete response: %s", response.Body.Bytes())
	assert.NoError(t, base.JSONUnmarshal(response.Body.Bytes(), &body))
	assert.Equal(t, true, body["ok"])
	require.NotEqual(t, "", body["rev"].(string))

}

func TestViewQueryTombstoneRetrieval(t *testing.T) {
	base.SkipImportTestsIfNotEnabled(t)

	if !base.TestsDisableGSI() {
		t.Skip("views tests are not applicable under GSI")
	}

	rtConfig := rest.RestTesterConfig{
		SyncFn: `function(doc, oldDoc) { channel(doc.channels) }`,
		DatabaseConfig: &rest.DatabaseConfig{DbConfig: rest.DbConfig{
			AutoImport: false,
		}},
	}
	rt := rest.NewRestTesterDefaultCollection(t, &rtConfig)
	defer rt.Close()

	dataStore := rt.GetSingleDataStore()

	base.SetUpTestLogging(t, base.LevelDebug, base.KeyImport)

	// 1. Create and import docs
	key := "SG_delete"
	docBody := make(map[string]interface{})
	docBody["test"] = key
	docBody["channels"] = "ABC"

	response := rt.SendAdminRequest("PUT", "/{{.keyspace}}/"+key, `{"channels":"ABC"}`)
	assert.Equal(t, 201, response.Code)
	log.Printf("insert response: %s", response.Body.Bytes())
	var body db.Body
	assert.NoError(t, base.JSONUnmarshal(response.Body.Bytes(), &body))
	assert.Equal(t, true, body["ok"])
	revId := body["rev"].(string)

	sdk_key := "SDK_delete"
	docBody = make(map[string]interface{})
	docBody["test"] = sdk_key
	docBody["channels"] = "ABC"

	response = rt.SendAdminRequest("PUT", "/{{.keyspace}}/"+sdk_key, `{"channels":"ABC"}`)
	assert.Equal(t, 201, response.Code)
	log.Printf("insert response: %s", response.Body.Bytes())
	assert.NoError(t, base.JSONUnmarshal(response.Body.Bytes(), &body))
	assert.Equal(t, true, body["ok"])

	// 2. Delete SDK_delete through the SDK
	log.Printf("...............Delete through SDK.....................................")
	deleteErr := dataStore.Delete(sdk_key)
	assert.NoError(t, deleteErr, "Couldn't delete via SDK")

	// Trigger import via SG retrieval
	response = rt.SendAdminRequest("GET", "/{{.keyspace}}/"+sdk_key, "")
	assert.Equal(t, 404, response.Code) // expect 404 deleted

	// 3.  Delete SG_delete through SG.
	log.Printf("...............Delete through SG.......................................")
	response = rt.SendAdminRequest("DELETE", fmt.Sprintf("/{{.keyspace}}/%s?rev=%s", key, revId), "")
	assert.Equal(t, 200, response.Code)
	log.Printf("delete response: %s", response.Body.Bytes())
	assert.NoError(t, base.JSONUnmarshal(response.Body.Bytes(), &body))
	assert.Equal(t, true, body["ok"])
	require.NotEqual(t, "", body["rev"].(string))

	log.Printf("TestXattrDeleteDCPMutation done")

	// Attempt to retrieve via view.  Above operations were all synchronous (on-demand import of SDK delete, SG delete), so
	// stale=false view results should be immediately updated.
	collection, _ := rt.GetSingleTestDatabaseCollection()
	results, err := rt.GetDatabase().CollectionChannelViewForTest(t, collection, "ABC", 0, 1000)
	require.NoError(t, err, "Error issuing channel view query")
	for _, entry := range results {
		log.Printf("Got view result: %v", entry)
	}
	require.Len(t, results, 2)
	assert.True(t, strings.HasPrefix(results[0].RevID, "2-"), "Unexpected revisions in view results post-delete")
	assert.True(t, strings.HasPrefix(results[1].RevID, "2-"), "Unexpected revisions in view results post-delete")
}

func TestXattrImportFilterOptIn(t *testing.T) {
	importFilter := `function (doc) { return doc.type == "mobile"}`
	rtConfig := rest.RestTesterConfig{
		SyncFn: `function(doc, oldDoc) { channel(doc.channels) }`,
		DatabaseConfig: &rest.DatabaseConfig{DbConfig: rest.DbConfig{
			AutoImport:   false,
			ImportFilter: &importFilter,
		}},
	}
	rt := rest.NewRestTesterDefaultCollection(t, &rtConfig) // use default collection since we are using default sync function
	defer rt.Close()
	dataStore := rt.GetSingleDataStore()

	base.SetUpTestLogging(t, base.LevelDebug, base.KeyImport, base.KeyCRUD)

	// 1. Create two docs via the SDK, one matching filter
	mobileKey := "TestImportFilterValid"
	mobileBody := make(map[string]interface{})
	mobileBody["type"] = "mobile"
	mobileBody["channels"] = "ABC"
	_, err := dataStore.Add(mobileKey, 0, mobileBody)
	assert.NoError(t, err, "Error writing SDK doc")

	nonMobileKey := "TestImportFilterInvalid"
	nonMobileBody := make(map[string]interface{})
	nonMobileBody["type"] = "non-mobile"
	nonMobileBody["channels"] = "ABC"
	_, err = dataStore.Add(nonMobileKey, 0, nonMobileBody)
	assert.NoError(t, err, "Error writing SDK doc")

	// Attempt to get the documents via Sync Gateway.  Will trigger on-demand import.
	response := rt.SendAdminRequest("GET", "/db/"+mobileKey, "")
	assert.Equal(t, 200, response.Code)
	assertDocProperty(t, response, "type", "mobile")

	response = rt.SendAdminRequest("GET", "/db/"+nonMobileKey, "")
	assert.Equal(t, 404, response.Code)
	assertDocProperty(t, response, "reason", "Not imported")

	// PUT to existing document that hasn't been imported.
	sgWriteBody := `{"type":"whatever I want - I'm writing through SG",
	                 "channels": "ABC"}`
	response = rt.SendAdminRequest("PUT", fmt.Sprintf("/db/%s", nonMobileKey), sgWriteBody)
	assert.Equal(t, 201, response.Code)
	assertDocProperty(t, response, "id", "TestImportFilterInvalid")
	assertDocProperty(t, response, "rev", "1-25c26cdf9d7771e07f00be1d13f7fb7c")
}

// Test scenario where another actor updates a different xattr on a document.  Sync Gateway
// should detect and not import/create new revision during read-triggered import
func TestXattrImportMultipleActorOnDemandGet(t *testing.T) {
	rtConfig := rest.RestTesterConfig{
		SyncFn: `function(doc, oldDoc) { channel(doc.channels) }`,
		DatabaseConfig: &rest.DatabaseConfig{DbConfig: rest.DbConfig{
			AutoImport: false,
		}},
	}
	rt := rest.NewRestTester(t, &rtConfig)
	defer rt.Close()
	dataStore := rt.GetSingleDataStore()

	base.SetUpTestLogging(t, base.LevelDebug, base.KeyImport, base.KeyCRUD)

	// 1. Create doc via the SDK
	mobileKey := "TestImportMultiActorUpdate"
	mobileBody := make(map[string]interface{})
	mobileBody["channels"] = "ABC"
	_, err := dataStore.Add(mobileKey, 0, mobileBody)
	assert.NoError(t, err, "Error writing SDK doc")

	// Attempt to get the document via Sync Gateway.  Will trigger on-demand import.
	response := rt.SendAdminRequest("GET", "/{{.keyspace}}/"+mobileKey, "")
	assert.Equal(t, 200, response.Code)
	// Extract rev from response for comparison with second GET below
	var body db.Body
	assert.NoError(t, base.JSONUnmarshal(response.Body.Bytes(), &body))
	revId, ok := body[db.BodyRev].(string)
	assert.True(t, ok, "No rev included in response")

	_, cas, err := dataStore.GetXattrs(rt.Context(), mobileKey, []string{base.MouXattrName, base.VirtualXattrRevSeqNo})
	require.NoError(t, err)

	// Modify the document via the SDK to add a new, non-mobile xattr
	xattrVal := make(map[string]interface{})
	xattrVal["actor"] = "not mobile"

	ctx := base.TestCtx(t)
	_, mutateErr := dataStore.UpdateXattrs(ctx, mobileKey, uint32(0), cas, map[string][]byte{"_nonmobile": base.MustJSONMarshal(t, xattrVal)}, nil)

	assert.NoError(t, mutateErr, "Error updating non-mobile xattr for multi-actor document")

	// Attempt to get the document again via Sync Gateway.  Should not trigger import.
	response = rt.SendAdminRequest("GET", "/{{.keyspace}}/"+mobileKey, "")
	assert.Equal(t, 200, response.Code)
	assert.NoError(t, base.JSONUnmarshal(response.Body.Bytes(), &body))
	newRevId := body[db.BodyRev].(string)
	log.Printf("Retrieved via Sync Gateway after non-mobile update, revId:%v", newRevId)
	assert.Equal(t, revId, newRevId)
}

// Test scenario where another actor updates a different xattr on a document.  Sync Gateway
// should detect and not import/create new revision during write-triggered import
func TestXattrImportMultipleActorOnDemandPut(t *testing.T) {
	rtConfig := rest.RestTesterConfig{
		SyncFn: `function(doc, oldDoc) { channel(doc.channels) }`,
		DatabaseConfig: &rest.DatabaseConfig{DbConfig: rest.DbConfig{
			AutoImport: false,
		}},
	}
	rt := rest.NewRestTester(t, &rtConfig)
	defer rt.Close()
	dataStore := rt.GetSingleDataStore()

	base.SetUpTestLogging(t, base.LevelDebug, base.KeyImport, base.KeyCRUD)

	// 1. Create doc via the SDK
	mobileKey := "TestImportMultiActorUpdate"
	mobileBody := make(map[string]interface{})
	mobileBody["channels"] = "ABC"
	_, err := dataStore.Add(mobileKey, 0, mobileBody)
	assert.NoError(t, err, "Error writing SDK doc")

	// Attempt to get the document via Sync Gateway.  Will trigger on-demand import.
	response := rt.SendAdminRequest("GET", "/{{.keyspace}}/"+mobileKey, "")
	assert.Equal(t, 200, response.Code)
	// Extract rev from response for comparison with second GET below
	var body db.Body
	assert.NoError(t, base.JSONUnmarshal(response.Body.Bytes(), &body))
	revId, ok := body[db.BodyRev].(string)
	assert.True(t, ok, "No rev included in response")

	// Go get the cas for the doc to use for update
	_, cas, getErr := dataStore.GetRaw(mobileKey)
	assert.NoError(t, getErr, "Error retrieving cas for multi-actor document")

	ctx := base.TestCtx(t)
	// Modify the document via the SDK to add a new, non-mobile xattr
	xattrVal := make(map[string]interface{})
	xattrVal["actor"] = "not mobile"
	_, mutateErr := dataStore.UpdateXattrs(ctx, mobileKey, uint32(0), cas, map[string][]byte{"_nonmobile": base.MustJSONMarshal(t, xattrVal)}, nil)
	assert.NoError(t, mutateErr, "Error updating non-mobile xattr for multi-actor document")

	// Attempt to update the document again via Sync Gateway.  Should not trigger import, PUT should be successful,
	// rev should have generation 2.
	putResponse := rt.SendAdminRequest("PUT", fmt.Sprintf("/{{.keyspace}}/%s?rev=%s", mobileKey, revId), `{"updated":true}`)
	assert.Equal(t, 201, putResponse.Code)
	assert.NoError(t, base.JSONUnmarshal(putResponse.Body.Bytes(), &body))
	log.Printf("Put response details: %s", putResponse.Body.Bytes())
	newRevId, ok := body["rev"].(string)
	assert.True(t, ok, "Unable to cast rev to string")
	log.Printf("Retrieved via Sync Gateway PUT after non-mobile update, revId:%v", newRevId)
	assert.Equal(t, "2-04bb60e2d65acedb2a846daa0ce882ea", newRevId)
}

// Test scenario where another actor updates a different xattr on a document.  Sync Gateway
// should detect and not import/create new revision during feed-based import
func TestXattrImportMultipleActorOnDemandFeed(t *testing.T) {

	base.SkipImportTestsIfNotEnabled(t)

	rtConfig := rest.RestTesterConfig{
		SyncFn: `function(doc, oldDoc) { channel(doc.channels) }`,
		DatabaseConfig: &rest.DatabaseConfig{DbConfig: rest.DbConfig{
			AutoImport: true,
		}},
	}

	rt := rest.NewRestTester(t, &rtConfig)
	defer rt.Close()
	dataStore := rt.GetSingleDataStore()

	base.SetUpTestLogging(t, base.LevelDebug, base.KeyImport, base.KeyCRUD)

	// Create doc via the SDK
	mobileKey := "TestImportMultiActorFeed"
	mobileBody := make(map[string]interface{})
	mobileBody["channels"] = "ABC"
	_, err := dataStore.Add(mobileKey, 0, mobileBody)
	assert.NoError(t, err, "Error writing SDK doc")

	// Attempt to get the document via Sync Gateway.  Guarantees initial import is complete
	response := rt.SendAdminRequest("GET", "/{{.keyspace}}/"+mobileKey, "")
	assert.Equal(t, 200, response.Code)
	// Extract rev from response for comparison with second GET below
	var body db.Body
	assert.NoError(t, base.JSONUnmarshal(response.Body.Bytes(), &body))
	revId, ok := body[db.BodyRev].(string)
	assert.True(t, ok, "No rev included in response")

	// Go get the cas for the doc to use for update
	_, cas, getErr := dataStore.GetRaw(mobileKey)
	assert.NoError(t, getErr, "Error retrieving cas for multi-actor document")

	// Check expvars before update
	crcMatchesBefore := rt.GetDatabase().DbStats.Database().Crc32MatchCount.Value()

	ctx := base.TestCtx(t)
	// Modify the document via the SDK to add a new, non-mobile xattr
	xattrVal := make(map[string]interface{})
	xattrVal["actor"] = "not mobile"
	_, mutateErr := dataStore.UpdateXattrs(ctx, mobileKey, uint32(0), cas, map[string][]byte{"_nonmobile": base.MustJSONMarshal(t, xattrVal)}, nil)
	assert.NoError(t, mutateErr, "Error updating non-mobile xattr for multi-actor document")

	// Wait until crc match count changes
	var crcMatchesAfter int64
	for i := 0; i < 20; i++ {
		crcMatchesAfter = rt.GetDatabase().DbStats.Database().Crc32MatchCount.Value()
		// if they changed, import has been processed
		if crcMatchesAfter > crcMatchesBefore {
			break
		}
		time.Sleep(500 * time.Millisecond)
	}

	// Expect one crcMatch, no mismatches
	assert.True(t, crcMatchesAfter-crcMatchesBefore == 1)

	// Get the doc again, validate rev hasn't changed
	response = rt.SendAdminRequest("GET", "/{{.keyspace}}/"+mobileKey, "")
	assert.Equal(t, 200, response.Code)
	assert.NoError(t, base.JSONUnmarshal(response.Body.Bytes(), &body))
	newRevId := body[db.BodyRev].(string)
	log.Printf("Retrieved via Sync Gateway after non-mobile update, revId:%v", newRevId)
	assert.Equal(t, revId, newRevId)

}

// Test scenario where another actor updates a different xattr on a document.  Sync Gateway
// should detect and not import/create new revision during read-triggered import
func TestXattrImportLargeNumbers(t *testing.T) {

	base.SkipImportTestsIfNotEnabled(t)

	rtConfig := rest.RestTesterConfig{
		SyncFn: `function(doc, oldDoc) { channel(doc.channels) }`,
		DatabaseConfig: &rest.DatabaseConfig{DbConfig: rest.DbConfig{
			AutoImport: false,
		}},
	}
	rt := rest.NewRestTester(t, &rtConfig)
	defer rt.Close()

	base.SetUpTestLogging(t, base.LevelDebug, base.KeyImport, base.KeyCRUD)

	// 1. Create doc via the SDK
	mobileKey := "TestImportLargeNumbers"
	mobileBody := make(map[string]interface{})
	mobileBody["channels"] = "ABC"
	mobileBody["largeNumber"] = uint64(9223372036854775807)
	_, err := rt.GetSingleDataStore().Add(mobileKey, 0, mobileBody)
	assert.NoError(t, err, "Error writing SDK doc")

	// 2. Attempt to get the document via Sync Gateway.  Will trigger on-demand import.
	response := rt.SendAdminRequest("GET", "/{{.keyspace}}/"+mobileKey, "")
	assert.Equal(t, 200, response.Code)
	// Check the raw bytes, because unmarshalling the response would be another opportunity for the number to get modified
	responseString := string(response.Body.Bytes())
	if !strings.Contains(responseString, `9223372036854775807`) {
		t.Errorf("Response does not contain the expected number format.  Response: %s", responseString)
	}
}

// Structs for manual rev storage validation
type treeDoc struct {
	Meta treeMeta `json:"_sync"`
}
type treeMeta struct {
	RevTree    treeHistory `json:"history"`
	CurrentRev string      `json:"rev"`
	Sequence   uint64      `json:"sequence,omitempty"`
}
type treeHistory struct {
	BodyMap    map[string]string `json:"bodymap"`
	BodyKeyMap map[string]string `json:"bodyKeyMap"`
}

// Test migration of a 1.4 doc with large inline revisions.  Validate they get migrated out of the body
func TestMigrateLargeInlineRevisions(t *testing.T) {

	base.SkipImportTestsIfNotEnabled(t)

	rtConfig := rest.RestTesterConfig{
		SyncFn: `function(doc, oldDoc) { channel(doc.channels) }`,
		DatabaseConfig: &rest.DatabaseConfig{DbConfig: rest.DbConfig{
			AutoImport: false,
		}},
	}
	rt := rest.NewRestTester(t, &rtConfig)
	defer rt.Close()

	base.SetUpTestLogging(t, base.LevelDebug, base.KeyImport, base.KeyCRUD)

	// Write doc in SG format directly to the bucket
	key := "TestMigrateLargeInlineRevisions"
	bodyString := `
{
  "_sync": {
    "rev": "2-d",
    "flags": 24,
    "sequence": 8,
    "recent_sequences": [4,5,6,7,8],
    "history": {
      "revs": [
        "1-089c019bbfaba27047008599143bc66f",
        "2-b92296d32600ec90dc05ff18ae61a1e8",
        "2-b",
        "2-c",
        "2-d"
      ],
      "parents": [-1,0,0,0,0],
      "bodymap": {
        "1": "{\"value\":\"%s\"}",
        "2": "{\"value\":\"%s\"}",
        "3": "{\"value\":\"%s\"}"
      },
      "channels": [null,null,null,null,null]
    },
    "cas": "",
    "time_saved": "2017-09-14T23:54:25.975220906-07:00"
  },
  "value": "2-d"
}`
	// Inject large property values into the inline bodies
	largeProperty := base.CreateProperty(1000000)
	largeBodyString := fmt.Sprintf(bodyString, largeProperty, largeProperty, largeProperty)

	// Create via the SDK with sync metadata intact
	_, err := rt.GetSingleDataStore().Add(key, 0, []byte(largeBodyString))
	assert.NoError(t, err, "Error writing doc w/ large inline revisions")

	// Attempt to get the documents via Sync Gateway.  Will trigger on-demand migrate.
	response := rt.SendAdminRequest("GET", "/{{.keyspace}}/"+key, "")
	assert.Equal(t, 200, response.Code)

	// Get raw to retrieve metadata, and validate bodies have been moved to xattr
	rawResponse := rt.SendAdminRequest("GET", "/{{.keyspace}}/_raw/"+key, "")
	assert.Equal(t, 200, rawResponse.Code)
	var doc treeDoc
	assert.NoError(t, base.JSONUnmarshal(rawResponse.Body.Bytes(), &doc))
	assert.Len(t, doc.Meta.RevTree.BodyKeyMap, 3)
	assert.Len(t, doc.Meta.RevTree.BodyMap, 0)

}

// Test migration of a 1.4 doc that's been tombstoned
func TestMigrateTombstone(t *testing.T) {

	base.SkipImportTestsIfNotEnabled(t)

	rtConfig := rest.RestTesterConfig{
		SyncFn: `function(doc, oldDoc) { channel(doc.channels) }`,
		DatabaseConfig: &rest.DatabaseConfig{DbConfig: rest.DbConfig{
			AutoImport: false,
		}},
	}
	rt := rest.NewRestTester(t, &rtConfig)
	defer rt.Close()

	base.SetUpTestLogging(t, base.LevelDebug, base.KeyImport, base.KeyCRUD)

	// Write doc in SG format directly to the bucket
	key := "TestMigrateTombstone"
	bodyString := `
{
    "_deleted": true,
    "_sync": {
        "flags": 1,
        "history": {
            "channels": [
                null,
                null
            ],
            "deleted": [
                1
            ],
            "parents": [
                -1,
                0
            ],
            "revs": [
                "1-f6fa803508c40388de38c9f99729c835",
                "2-6b1e1af9190829c1ceab6f1c8fb9fa3f"
            ]
        },
        "recent_sequences": [
            4,
            5
        ],
        "rev": "2-6b1e1af9190829c1ceab6f1c8fb9fa3f",
        "sequence": 5,
        "time_saved": "2017-11-22T13:24:33.115313269-08:00"
    }
}`

	// Create via the SDK with sync metadata intact
	_, err := rt.GetSingleDataStore().Add(key, 0, []byte(bodyString))
	assert.NoError(t, err, "Error writing tombstoned doc")

	// Attempt to get the documents via Sync Gateway.  Will trigger on-demand migrate.
	response := rt.SendAdminRequest("GET", "/{{.keyspace}}/"+key, "")
	assert.Equal(t, 404, response.Code)

	// Get raw to retrieve metadata, and validate bodies have been moved to xattr
	rawResponse := rt.SendAdminRequest("GET", "/{{.keyspace}}/_raw/"+key, "")
	assert.Equal(t, 200, rawResponse.Code)
	var doc treeDoc
	assert.NoError(t, base.JSONUnmarshal(rawResponse.Body.Bytes(), &doc))
	assert.Equal(t, "2-6b1e1af9190829c1ceab6f1c8fb9fa3f", doc.Meta.CurrentRev)
	assert.Equal(t, uint64(5), doc.Meta.Sequence)

}

// Test migration of a 1.5 doc that already includes some external revision storage from docmeta to xattr.
func TestMigrateWithExternalRevisions(t *testing.T) {

	base.SkipImportTestsIfNotEnabled(t)

	rtConfig := rest.RestTesterConfig{
		SyncFn: `function(doc, oldDoc) { channel(doc.channels) }`,
		DatabaseConfig: &rest.DatabaseConfig{DbConfig: rest.DbConfig{
			AutoImport: false,
		}},
	}
	rt := rest.NewRestTester(t, &rtConfig)
	defer rt.Close()

	base.SetUpTestLogging(t, base.LevelDebug, base.KeyImport, base.KeyCRUD)

	// Write doc in SG format directly to the bucket
	key := "TestMigrateWithExternalRevisions"
	bodyString := `
{
  "_sync": {
    "rev": "2-d",
    "flags": 24,
    "sequence": 8,
    "recent_sequences": [4,5,6,7,8],
    "history": {
      "revs": [
        "1-089c019bbfaba27047008599143bc66f",
        "2-b92296d32600ec90dc05ff18ae61a1e8",
        "2-b",
        "2-c",
        "2-d"
      ],
      "parents": [-1,0,0,0,0],
      "bodymap": {
        "2": "{\"value\":\"%s\"}",
        "3": "{\"value\":\"%s\"}"
      },
      "bodyKeyMap": {
      	"1": "_sync:rb:test"
      },
      "channels": [null,null,null,null,null]
    },
    "cas": "",
    "time_saved": "2017-09-14T23:54:25.975220906-07:00"
  },
  "value": "2-d"
}`
	// Inject large property values into the inline bodies
	largeProperty := base.CreateProperty(100)
	largeBodyString := fmt.Sprintf(bodyString, largeProperty, largeProperty)

	// Create via the SDK with sync metadata intact
	_, err := rt.GetSingleDataStore().Add(key, 0, []byte(largeBodyString))
	assert.NoError(t, err, "Error writing doc w/ large inline revisions")

	// Attempt to get the documents via Sync Gateway.  Will trigger on-demand migrate.
	response := rt.SendAdminRequest("GET", "/{{.keyspace}}/"+key, "")
	assert.Equal(t, 200, response.Code)

	// Get raw to retrieve metadata, and validate bodies have been moved to xattr
	rawResponse := rt.SendAdminRequest("GET", fmt.Sprintf("/{{.keyspace}}/_raw/%s?redact=false", key), "")
	assert.Equal(t, 200, rawResponse.Code)
	var doc treeDoc
	assert.NoError(t, base.JSONUnmarshal(rawResponse.Body.Bytes(), &doc))
	assert.Len(t, doc.Meta.RevTree.BodyKeyMap, 1)
	assert.Len(t, doc.Meta.RevTree.BodyMap, 2)
}

// Write a doc via SDK with an expiry value.  Verify that expiry is preserved when doc is imported via DCP feed
func TestXattrFeedBasedImportPreservesExpiry(t *testing.T) {

	base.SkipImportTestsIfNotEnabled(t)

	rtConfig := rest.RestTesterConfig{
		SyncFn: `function(doc, oldDoc) { channel(doc.channels) }`,
		DatabaseConfig: &rest.DatabaseConfig{DbConfig: rest.DbConfig{
			AutoImport: true,
		}},
	}
	rt := rest.NewRestTester(t, &rtConfig)
	defer rt.Close()
	dataStore := rt.GetSingleDataStore()

	base.SetUpTestLogging(t, base.LevelDebug, base.KeyImport, base.KeyCRUD)

	// 1. Create docs via the SDK with expiry set
	mobileKey := "TestXattrImportPreservesExpiry"
	mobileKeyNoExpiry := fmt.Sprintf("%s-noexpiry", mobileKey)
	mobileBody := make(map[string]interface{})
	mobileBody["type"] = "mobile"
	mobileBody["channels"] = "ABC"

	// Write directly to bucket with an expiry
	expiryUnixEpoch := time.Now().Add(time.Second * 30).Unix()
	_, err := dataStore.Add(mobileKey, uint32(expiryUnixEpoch), mobileBody)
	assert.NoError(t, err, "Error writing SDK doc")

	// Verify the expiry is as expected
	beforeExpiry, err := dataStore.GetExpiry(rt.Context(), mobileKey)
	require.NoError(t, err, "Error calling GetExpiry()")
	assertExpiry(t, uint32(expiryUnixEpoch), beforeExpiry)

	// Negative test case -- no expiry
	_, err = dataStore.Add(mobileKeyNoExpiry, 0, mobileBody)
	assert.NoError(t, err, "Error writing SDK doc")

	// Wait until the change appears on the changes feed to ensure that it's been imported by this point
	changes := rt.WaitForChanges(2, "/{{.keyspace}}/_changes", "", true)

	log.Printf("changes: %+v", changes)
	changeEntry := changes.Results[0]
	assert.True(t, changeEntry.ID == mobileKey || changeEntry.ID == mobileKeyNoExpiry)

	// Double-check to make sure that it's been imported by checking the Sync Metadata in the xattr
	assertXattrSyncMetaRevGeneration(t, dataStore, mobileKey, 1)
	assertXattrSyncMetaRevGeneration(t, dataStore, mobileKeyNoExpiry, 1)

	// Verify the expiry has been preserved after the import
	afterExpiry, err := dataStore.GetExpiry(rt.Context(), mobileKey)
	assert.NoError(t, err, "Error calling GetExpiry()")
	assertExpiry(t, beforeExpiry, afterExpiry)

	// Negative test case -- make sure no expiry was erroneously added by the import
	expiry, err := dataStore.GetExpiry(rt.Context(), mobileKeyNoExpiry)
	assert.NoError(t, err, "Error calling GetExpiry()")
	assert.True(t, expiry == 0)
}

// Test migration of a 1.5 doc that has an expiry value.
func TestFeedBasedMigrateWithExpiry(t *testing.T) {

	base.SkipImportTestsIfNotEnabled(t)

	rtConfig := rest.RestTesterConfig{
		SyncFn: `function(doc, oldDoc) { channel(doc.channels) }`,
		DatabaseConfig: &rest.DatabaseConfig{DbConfig: rest.DbConfig{
			AutoImport: true,
		}},
	}
	rt := rest.NewRestTester(t, &rtConfig)
	defer rt.Close()
	dataStore := rt.GetSingleDataStore()

	base.SetUpTestLogging(t, base.LevelDebug, base.KeyImport, base.KeyCRUD)

	// Write doc in SG format directly to the bucket
	key := "TestFeedBasedMigrateWithExpiry"

	// Create via the SDK with sync metadata intact
	expirySeconds := time.Second * 30
	testExpiry := uint32(time.Now().Add(expirySeconds).Unix())
	bodyString := db.RawDocWithInlineSyncData(t)
	_, err := dataStore.Add(key, testExpiry, []byte(bodyString))
	assert.NoError(t, err, "Error writing doc w/ expiry")

	// Wait for doc to appear on changes feed
	// Wait until the change appears on the changes feed to ensure that it's been imported by this point
	now := time.Now()
	changes := rt.WaitForChanges(1, "/{{.keyspace}}/_changes", "", true)
	changeEntry := changes.Results[0]
	assert.Equal(t, key, changeEntry.ID)
	log.Printf("Saw doc on changes feed after %v", time.Since(now))

	// Double-check to make sure that it's been imported by checking the Sync Metadata in the xattr
	assertXattrSyncMetaRevGeneration(t, dataStore, key, 1)

	// Now get the doc expiry and validate that it has been migrated into the doc metadata
	expiry, err := dataStore.GetExpiry(rt.Context(), key)
	assert.True(t, expiry > 0)
	assert.NoError(t, err, "Error calling getExpiry()")
	log.Printf("expiry: %v", expiry)
	assertExpiry(t, testExpiry, expiry)

}

// Verify that an on-demand import of a null document during write doesn't block the incoming write
func TestOnDemandWriteImportReplacingNullDoc(t *testing.T) {

	base.SkipImportTestsIfNotEnabled(t)

	rtConfig := rest.RestTesterConfig{
		SyncFn: `function(doc, oldDoc) { channel(doc.channels) }`,
		DatabaseConfig: &rest.DatabaseConfig{DbConfig: rest.DbConfig{
			AutoImport: false,
		}},
	}
	rt := rest.NewRestTester(t, &rtConfig)
	defer rt.Close()
	dataStore := rt.GetSingleDataStore()

	base.SetUpTestLogging(t, base.LevelDebug, base.KeyImport, base.KeyCRUD)

	key := t.Name()

	// Write json doc directly to bucket with a null body
	nullBody := []byte("null")
	_, err := dataStore.AddRaw(key, 0, nullBody)
	require.NoError(t, err, "Error writing SDK doc")

	// Attempt to get the doc via Sync Gateway, triggering a cancelled on-demand import of the null document
	response := rt.SendAdminRequest(http.MethodGet, "/{{.keyspace}}/"+key, "")
	rest.RequireStatus(t, response, http.StatusNotFound) // import attempted with empty body

	// Attempt to update the doc via Sync Gateway, triggering on-demand import of the null document - should ignore empty body error and proceed with write
	mobileBody := make(map[string]interface{})
	mobileBody["type"] = "mobile"
	mobileBody["channels"] = "ABC"
	mobileBody["foo"] = "bar"
	mobileBodyMarshalled, err := base.JSONMarshal(mobileBody)
	assert.NoError(t, err, "Error marshalling body")
	response = rt.SendAdminRequest("PUT", "/{{.keyspace}}/"+key, string(mobileBodyMarshalled))
	rest.RequireStatus(t, response, 201)
}

// Verify that an on-demand import of a nil document during write doesn't block the incoming write
func TestOnDemandWriteImportReplacingNilDoc(t *testing.T) {

	base.SkipImportTestsIfNotEnabled(t)

	rtConfig := rest.RestTesterConfig{
		SyncFn: `function(doc, oldDoc) { channel(doc.channels) }`,
		DatabaseConfig: &rest.DatabaseConfig{DbConfig: rest.DbConfig{
			AutoImport: false,
		}},
	}
	rt := rest.NewRestTester(t, &rtConfig)
	defer rt.Close()
	dataStore := rt.GetSingleDataStore()

	base.SetUpTestLogging(t, base.LevelDebug, base.KeyImport, base.KeyCRUD)

	key := t.Name()

	// Write binary doc directly to bucket with a nil body
	var nilBody []byte
	_, err := dataStore.AddRaw(key, 0, nilBody)
	require.NoError(t, err, "Error writing SDK doc")

	// Attempt to get the doc via Sync Gateway, triggering a cancelled on-demand import of the null document
	response := rt.SendAdminRequest(http.MethodGet, "/{{.keyspace}}/"+key, "")
	rest.RequireStatus(t, response, 404)

	// Attempt to update the doc via Sync Gateway, triggering on-demand import of the null document
	mobileBody := make(map[string]interface{})
	mobileBody["type"] = "mobile"
	mobileBody["channels"] = "ABC"
	mobileBody["foo"] = "bar"
	mobileBodyMarshalled, err := base.JSONMarshal(mobileBody)
	assert.NoError(t, err, "Error marshalling body")
	response = rt.SendAdminRequest("PUT", "/{{.keyspace}}/"+key, string(mobileBodyMarshalled))
	rest.RequireStatus(t, response, 201)
}

// Write a doc via SDK with an expiry value.  Verify that expiry is preserved when doc is imported via on-demand
// import (GET or WRITE)
func TestXattrOnDemandImportPreservesExpiry(t *testing.T) {

	base.SkipImportTestsIfNotEnabled(t)

	mobileBody := make(map[string]interface{})
	mobileBody["type"] = "mobile"
	mobileBody["channels"] = "ABC"

	triggerOnDemandViaGet := func(rt *rest.RestTester, key string) {
		rt.SendAdminRequest("GET", "/{{.keyspace}}/"+key, "")
	}
	triggerOnDemandViaWrite := func(rt *rest.RestTester, key string) {
		mobileBody["foo"] = "bar"
		mobileBodyMarshalled, err := base.JSONMarshal(mobileBody)
		assert.NoError(t, err, "Error marshalling body")
		rt.SendAdminRequest("PUT", "/{{.keyspace}}/"+key, string(mobileBodyMarshalled))
	}

	type testcase struct {
		onDemandCallback      func(*rest.RestTester, string)
		name                  string
		expectedRevGeneration int
	}
	testCases := []testcase{
		{
			onDemandCallback:      triggerOnDemandViaGet,
			name:                  "triggerOnDemandViaGet",
			expectedRevGeneration: 1,
		},
		{
			onDemandCallback:      triggerOnDemandViaWrite,
			name:                  "triggerOnDemandViaWrite",
			expectedRevGeneration: 1,
		},
	}

	for i, testCase := range testCases {
		t.Run(fmt.Sprintf("%s", testCase.name), func(t *testing.T) {

			rtConfig := rest.RestTesterConfig{
				SyncFn: `function(doc, oldDoc) { channel(doc.channels) }`,
				DatabaseConfig: &rest.DatabaseConfig{DbConfig: rest.DbConfig{
					AutoImport: false,
				}},
			}
			rt := rest.NewRestTester(t, &rtConfig)
			defer rt.Close()
			dataStore := rt.GetSingleDataStore()

			base.SetUpTestLogging(t, base.LevelDebug, base.KeyImport, base.KeyCRUD)

			key := fmt.Sprintf("TestXattrOnDemandImportPreservesExpiry-%d", i)

			// Write directly to bucket with an expiry
			expiryUnixEpoch := time.Now().Add(time.Second * 30).Unix()
			_, err := dataStore.Add(key, uint32(expiryUnixEpoch), mobileBody)
			require.NoError(t, err, "Error writing SDK doc")

			// Verify the expiry is as expected
			beforeExpiry, err := dataStore.GetExpiry(rt.Context(), key)
			require.NoError(t, err, "Error calling GetExpiry()")
			assertExpiry(t, uint32(expiryUnixEpoch), beforeExpiry)

			testCase.onDemandCallback(rt, key)

			// Wait until the change appears on the changes feed to ensure that it's been imported by this point.
			// This is probably unnecessary in the case of on-demand imports, but it doesn't hurt to leave it in as a double check.
			changes := rt.WaitForChanges(1, "/{{.keyspace}}/_changes", "", true)
			changeEntry := changes.Results[0]
			assert.Equal(t, key, changeEntry.ID)

			// Double-check to make sure that it's been imported by checking the Sync Metadata in the xattr
			assertXattrSyncMetaRevGeneration(t, dataStore, key, testCase.expectedRevGeneration)

			// Verify the expiry has not been changed from the original expiry value
			afterExpiry, err := dataStore.GetExpiry(rt.Context(), key)
			require.NoError(t, err, "Error calling GetExpiry()")
			assertExpiry(t, beforeExpiry, afterExpiry)
		})
	}

}

// Write a doc via SDK with an expiry value.  Verify that expiry is preserved when doc is migrated via on-demand
// import (GET or WRITE)
func TestOnDemandMigrateWithExpiry(t *testing.T) {

	base.SkipImportTestsIfNotEnabled(t)

	triggerOnDemandViaGet := func(rt *rest.RestTester, key string) {
		// Attempt to get the documents via Sync Gateway.  Will trigger on-demand migrate.
		response := rt.SendAdminRequest("GET", "/db/"+key, "")
		assert.Equal(t, 200, response.Code)
	}
	triggerOnDemandViaWrite := func(rt *rest.RestTester, key string) {
		rt.SendAdminRequest("PUT", fmt.Sprintf("/db/%s", key), "{}")
	}

	type testcase struct {
		onDemandCallback      func(*rest.RestTester, string)
		name                  string
		expectedRevGeneration int
	}
	testCases := []testcase{
		{
			onDemandCallback:      triggerOnDemandViaGet,
			name:                  "triggerOnDemandViaGet",
			expectedRevGeneration: 1,
		},
		{
			onDemandCallback:      triggerOnDemandViaWrite,
			name:                  "triggerOnDemandViaWrite",
			expectedRevGeneration: 1,
		},
	}

	for i, testCase := range testCases {
		t.Run(fmt.Sprintf("%s", testCase.name), func(t *testing.T) {

			key := fmt.Sprintf("TestOnDemandGetWriteMigrateWithExpiry-%d", i)

			rtConfig := rest.RestTesterConfig{
				SyncFn: `function(doc, oldDoc) { channel(doc.channels) }`,
				DatabaseConfig: &rest.DatabaseConfig{DbConfig: rest.DbConfig{
					AutoImport: false,
				}},
			}
			rt := rest.NewRestTesterDefaultCollection(t, &rtConfig)
			defer rt.Close()
			dataStore := rt.GetSingleDataStore()

			base.SetUpTestLogging(t, base.LevelDebug, base.KeyImport, base.KeyCRUD)

			// Create via the SDK with sync metadata intact
			expirySeconds := time.Second * 30
			syncMetaExpiry := time.Now().Add(expirySeconds)
			bodyString := db.RawDocWithInlineSyncData(t)
			_, err := dataStore.Add(key, uint32(syncMetaExpiry.Unix()), []byte(bodyString))
			assert.NoError(t, err, "Error writing doc w/ expiry")

			testCase.onDemandCallback(rt, key)

			// Double-check to make sure that it's been imported by checking the Sync Metadata in the xattr
			assertXattrSyncMetaRevGeneration(t, dataStore, key, testCase.expectedRevGeneration)

			// Now get the doc expiry and validate that it has been migrated into the doc metadata
			expiry, err := dataStore.GetExpiry(rt.Context(), key)
			assert.NoError(t, err, "Error calling GetExpiry()")
			assert.True(t, expiry > 0)
			log.Printf("expiry: %v", expiry)
			assertExpiry(t, uint32(syncMetaExpiry.Unix()), expiry)

		})
	}

}

// Write through SG, non-imported SDK write, subsequent SG write
func TestXattrSGWriteOfNonImportedDoc(t *testing.T) {

	base.SkipImportTestsIfNotEnabled(t)

	importFilter := `function (doc) { return doc.type == "mobile"}`
	rtConfig := rest.RestTesterConfig{
		SyncFn: `function(doc, oldDoc) { channel(doc.channels) }`,
		DatabaseConfig: &rest.DatabaseConfig{DbConfig: rest.DbConfig{
			AutoImport:   false,
			ImportFilter: &importFilter,
		}},
	}
	rt := rest.NewRestTesterDefaultCollection(t, &rtConfig) // use default collection since we are using default sync function
	defer rt.Close()

	log.Printf("Starting get bucket....")

	dataStore := rt.GetSingleDataStore()

	base.SetUpTestLogging(t, base.LevelDebug, base.KeyImport, base.KeyCRUD)

	// 1. Create doc via SG
	sgWriteKey := "TestImportFilterSGWrite"
	sgWriteBody := `{"type":"whatever I want - I'm writing through SG",
	                 "channels": "ABC"}`
	response := rt.SendAdminRequest("PUT", fmt.Sprintf("/db/%s", sgWriteKey), sgWriteBody)
	assert.Equal(t, 201, response.Code)
	assertDocProperty(t, response, "rev", "1-25c26cdf9d7771e07f00be1d13f7fb7c")

	// 2. Update via SDK, not matching import filter.  Will not be available via SG
	nonMobileBody := make(map[string]interface{})
	nonMobileBody["type"] = "non-mobile"
	nonMobileBody["channels"] = "ABC"
	err := dataStore.Set(sgWriteKey, 0, nil, nonMobileBody)
	assert.NoError(t, err, "Error updating SG doc from SDK ")

	// Attempt to get the documents via Sync Gateway.  Will trigger on-demand import.

	response = rt.SendAdminRequest("GET", "/db/"+sgWriteKey, "")
	assert.Equal(t, 404, response.Code)
	assertDocProperty(t, response, "reason", "Not imported")

	// 3. Rewrite through SG - should treat as new insert
	sgWriteBody = `{"type":"SG client rewrite",
	                 "channels": "NBC"}`
	response = rt.SendAdminRequest("PUT", fmt.Sprintf("/db/%s", sgWriteKey), sgWriteBody)
	assert.Equal(t, 201, response.Code)
	// Validate rev is 1, new rev id
	assertDocProperty(t, response, "rev", "1-b9cdd5d413b572476799930f065657a6")
}

// Test to write a binary document to the bucket, ensure it's not imported.
func TestImportBinaryDoc(t *testing.T) {

	rtConfig := rest.RestTesterConfig{
		SyncFn: `function(doc, oldDoc) { channel(doc.channels) }`,
		DatabaseConfig: &rest.DatabaseConfig{DbConfig: rest.DbConfig{
			AutoImport: false,
		}},
	}
	rt := rest.NewRestTester(t, &rtConfig)
	defer rt.Close()

	log.Printf("Starting get bucket....")

	dataStore := rt.GetSingleDataStore()

	base.SetUpTestLogging(t, base.LevelDebug, base.KeyImport, base.KeyCRUD, base.KeyCache)

	// 1. Write a binary doc through the SDK
	rawBytes := []byte("some bytes")
	err := dataStore.SetRaw("binaryDoc", 0, nil, rawBytes)
	assert.NoError(t, err, "Error writing binary doc through the SDK")

	// 2. Ensure we can't retrieve the document via SG
	response := rt.SendAdminRequest("GET", "/{{.keyspace}}/binaryDoc", "")
	assert.True(t, response.Code != 200)
}

// TestImportZeroValueDecimalPlaces tests that docs containing numbers of the form 0.0000 are imported correctly.
func TestImportZeroValueDecimalPlaces(t *testing.T) {

	base.SkipImportTestsIfNotEnabled(t)

	base.SetUpTestLogging(t, base.LevelDebug, base.KeyImport)

	rtConfig := rest.RestTesterConfig{
		DatabaseConfig: &rest.DatabaseConfig{DbConfig: rest.DbConfig{
			AutoImport: true,
		}},
	}

	rt := rest.NewRestTester(t, &rtConfig)
	defer rt.Close()
	dataStore := rt.GetSingleDataStore()

	const minDecimalPlaces = 0
	const maxDecimalPlaces = 20

	for i := minDecimalPlaces; i <= maxDecimalPlaces; i++ {
		var docNumber string
		if i == 0 {
			docNumber = "0"
		} else {
			docNumber = "0." + strings.Repeat("0", i)
		}
		docID := "TestImportDecimalScale" + strconv.Itoa(i)
		docBody := []byte(fmt.Sprintf(`{"key":%s}`, docNumber))

		ok, err := dataStore.AddRaw(docID, 0, docBody)
		require.NoError(t, err)
		require.True(t, ok)

		t.Logf("Inserting doc %s: %s", docID, string(docBody))
	}

	rt.WaitForChanges((maxDecimalPlaces+1)-minDecimalPlaces, "/{{.keyspace}}/_changes", "", true)
	ctx := base.TestCtx(t)

	for i := minDecimalPlaces; i <= maxDecimalPlaces; i++ {
		docID := "TestImportDecimalScale" + strconv.Itoa(i)
		var syncData db.SyncData
		docBody, xattrs, _, err := dataStore.GetWithXattrs(ctx, docID, []string{base.SyncXattrName})
		require.NoError(t, err)
		require.Contains(t, xattrs, base.SyncXattrName)
		require.NoError(t, base.JSONUnmarshal(xattrs[base.SyncXattrName], &syncData))

		assert.NotEqualf(t, "", syncData.CurrentRev, "Expecting non-empty rev ID for imported doc %v", docID)
		assert.Truef(t, strings.HasPrefix(syncData.CurrentRev, "1-"), "Expecting rev 1 for imported doc %v", docID)

		var docNumber string
		if i == 0 {
			docNumber = "0"
		} else {
			docNumber = "0." + strings.Repeat("0", i)
		}
		assert.Contains(t, string(docBody), `"key":`+docNumber)
		t.Logf("Got doc %s: %s with revID: %v", docID, string(docBody), syncData.CurrentRev)
	}

}

// TestImportZeroValueDecimalPlacesScientificNotation tests that docs containing numbers of the form 0e10 are imported correctly.
func TestImportZeroValueDecimalPlacesScientificNotation(t *testing.T) {

	base.SkipImportTestsIfNotEnabled(t)

	base.SetUpTestLogging(t, base.LevelDebug, base.KeyImport)

	rtConfig := rest.RestTesterConfig{
		DatabaseConfig: &rest.DatabaseConfig{DbConfig: rest.DbConfig{
			AutoImport: true,
		}},
	}

	rt := rest.NewRestTester(t, &rtConfig)
	defer rt.Close()

	const minDecimalPlaces = 0
	const maxDecimalPlaces = 20

	dataStore := rt.GetSingleDataStore()

	for i := minDecimalPlaces; i <= maxDecimalPlaces; i++ {
		var docNumber string
		if i == 0 {
			docNumber = "0"
		} else {
			docNumber = "0E-" + strconv.Itoa(i)
		}
		docID := "TestImportDecimalPlacesScientificNotation" + strconv.Itoa(i)
		docBody := []byte(fmt.Sprintf(`{"key":%s}`, docNumber))

		ok, err := dataStore.AddRaw(docID, 0, docBody)
		require.NoError(t, err)
		require.True(t, ok)

		t.Logf("Inserting doc %s: %s", docID, string(docBody))
	}

	rt.WaitForChanges((maxDecimalPlaces+1)-minDecimalPlaces, "/{{.keyspace}}/_changes", "", true)

	ctx := base.TestCtx(t)
	for i := minDecimalPlaces; i <= maxDecimalPlaces; i++ {
		docID := "TestImportDecimalPlacesScientificNotation" + strconv.Itoa(i)
		var syncData db.SyncData
		docBody, xattrs, _, err := dataStore.GetWithXattrs(ctx, docID, []string{base.SyncXattrName})
		require.NoError(t, err)
		require.Contains(t, xattrs, base.SyncXattrName)
		require.NoError(t, base.JSONUnmarshal(xattrs[base.SyncXattrName], &syncData))

		assert.NotEqualf(t, "", syncData.CurrentRev, "Expecting non-empty rev ID for imported doc %v", docID)
		assert.Truef(t, strings.HasPrefix(syncData.CurrentRev, "1-"), "Expecting rev 1 for imported doc %v", docID)

		var docNumber string
		if i == 0 {
			docNumber = "0"
		} else {
			docNumber = "0E-" + strconv.Itoa(i)
		}
		assert.Contains(t, string(docBody), `"key":`+docNumber)
		t.Logf("Got doc %s: %s with revID: %v", docID, string(docBody), syncData.CurrentRev)
	}

}

// Test creation of backup revision on import
func TestImportRevisionCopy(t *testing.T) {

	base.SkipImportTestsIfNotEnabled(t)

	rtConfig := rest.RestTesterConfig{
		SyncFn: `function(doc, oldDoc) { channel(doc.channels) }`,
		DatabaseConfig: &rest.DatabaseConfig{DbConfig: rest.DbConfig{
			ImportBackupOldRev: base.Ptr(true),
			AutoImport:         false,
		}},
	}
	rt := rest.NewRestTester(t, &rtConfig)
	defer rt.Close()

	dataStore := rt.GetSingleDataStore()
	base.SetUpTestLogging(t, base.LevelDebug, base.KeyImport)

	key := "TestImportRevisionCopy"
	docBody := make(map[string]interface{})
	docBody["test"] = "TestImportRevisionCopy"
	docBody["channels"] = "ABC"

	// 1. Create via SDK
	_, err := dataStore.Add(key, 0, docBody)
	assert.NoError(t, err, "Unable to insert doc TestImportDelete")

	// 2. Trigger import via SG retrieval, this will not populate the rev cache.
	response := rt.SendAdminRequest("GET", "/{{.keyspace}}/_raw/"+key, "")
	assert.Equal(t, 200, response.Code)
	var rawInsertResponse rest.RawResponse
	err = base.JSONUnmarshal(response.Body.Bytes(), &rawInsertResponse)
	assert.NoError(t, err, "Unable to unmarshal raw response")
	rev1id := rawInsertResponse.Sync.Rev.RevTreeID

	// Populate rev cache by getting the doc again
	rt.GetDoc(key)

	// Populate rev cache by getting the doc again
	rt.GetDoc(key)

	// 3. Update via SDK
	updatedBody := make(map[string]interface{})
	updatedBody["test"] = "TestImportRevisionCopyModified"
	updatedBody["channels"] = "DEF"
	err = dataStore.Set(key, 0, nil, updatedBody)
	assert.NoError(t, err, fmt.Sprintf("Unable to update doc %s", key))

	// 4. Trigger import of update via SG retrieval
	response = rt.SendAdminRequest("GET", "/{{.keyspace}}/_raw/"+key, "")
	assert.Equal(t, 200, response.Code)
	err = base.JSONUnmarshal(response.Body.Bytes(), &rawInsertResponse)
	assert.NoError(t, err, "Unable to unmarshal raw response")

	// 5. Flush the rev cache (simulates attempted retrieval by a different SG node, since testing framework isn't great
	//    at simulating multiple SG instances)
	rt.GetDatabase().FlushRevisionCacheForTest()

	// 6. Attempt to retrieve previous revision body
	response = rt.SendAdminRequest("GET", fmt.Sprintf("/{{.keyspace}}/%s?rev=%s", key, rev1id), "")
	assert.Equal(t, 200, response.Code)
}

// Test creation of backup revision on import, when rev is no longer available in rev cache.
func TestImportRevisionCopyUnavailable(t *testing.T) {

	base.SkipImportTestsIfNotEnabled(t)

	rtConfig := rest.RestTesterConfig{
		SyncFn: `function(doc, oldDoc) { channel(doc.channels) }`,
		DatabaseConfig: &rest.DatabaseConfig{DbConfig: rest.DbConfig{
			ImportBackupOldRev: base.Ptr(true),
			AutoImport:         false,
		}},
	}
	rt := rest.NewRestTester(t, &rtConfig)
	defer rt.Close()

	if rt.GetDatabase().DeltaSyncEnabled() {
		t.Skipf("Skipping TestImportRevisionCopyUnavailable when delta sync enabled, delta revision backup handling invalidates test")
	}

	dataStore := rt.GetSingleDataStore()
	base.SetUpTestLogging(t, base.LevelDebug, base.KeyImport)

	key := "TestImportRevisionCopy"
	docBody := make(map[string]interface{})
	docBody["test"] = "TestImportRevisionCopy"
	docBody["channels"] = "ABC"

	// 1. Create via SDK
	_, err := dataStore.Add(key, 0, docBody)
	assert.NoError(t, err, "Unable to insert doc TestImportDelete")

	// 2. Trigger import via SG retrieval
	response := rt.SendAdminRequest("GET", "/{{.keyspace}}/_raw/"+key, "")
	assert.Equal(t, 200, response.Code)
	var rawInsertResponse rest.RawResponse
	err = base.JSONUnmarshal(response.Body.Bytes(), &rawInsertResponse)
	assert.NoError(t, err, "Unable to unmarshal raw response")
	rev1id := rawInsertResponse.Sync.Rev.RevTreeID

	// 3. Flush the rev cache (simulates attempted retrieval by a different SG node, since testing framework isn't great
	//    at simulating multiple SG instances)
	rt.GetDatabase().FlushRevisionCacheForTest()

	// 4. Update via SDK
	updatedBody := make(map[string]interface{})
	updatedBody["test"] = "TestImportRevisionCopyModified"
	updatedBody["channels"] = "DEF"
	err = dataStore.Set(key, 0, nil, updatedBody)
	assert.NoError(t, err, fmt.Sprintf("Unable to update doc %s", key))

	// 5. Trigger import of update via SG retrieval
	response = rt.SendAdminRequest("GET", "/{{.keyspace}}/_raw/"+key, "")
	assert.Equal(t, 200, response.Code)
	err = base.JSONUnmarshal(response.Body.Bytes(), &rawInsertResponse)
	assert.NoError(t, err, "Unable to unmarshal raw response")

	// 6. Attempt to retrieve previous revision body.  Should return missing, as rev wasn't in rev cache when import occurred.
	response = rt.SendAdminRequest("GET", fmt.Sprintf("/{{.keyspace}}/%s?rev=%s", key, rev1id), "")
	assert.Equal(t, 404, response.Code)
}

// Verify config flag for import creation of backup revision on import
func TestImportRevisionCopyDisabled(t *testing.T) {
	// ImportBackupOldRev not set in config, defaults to false
	rtConfig := rest.RestTesterConfig{
		SyncFn: `function(doc, oldDoc) { channel(doc.channels) }`,
		DatabaseConfig: &rest.DatabaseConfig{DbConfig: rest.DbConfig{
			AutoImport: false,
		}},
	}
	rt := rest.NewRestTester(t, &rtConfig)
	defer rt.Close()

	if rt.GetDatabase().DeltaSyncEnabled() {
		t.Skipf("Skipping TestImportRevisionCopyDisabled when delta sync enabled, delta revision backup handling invalidates test")
	}

	dataStore := rt.GetSingleDataStore()
	base.SetUpTestLogging(t, base.LevelDebug, base.KeyImport)

	key := "TestImportRevisionCopy"
	docBody := make(map[string]interface{})
	docBody["test"] = "TestImportRevisionCopy"
	docBody["channels"] = "ABC"

	// 1. Create via SDK
	_, err := dataStore.Add(key, 0, docBody)
	assert.NoError(t, err, "Unable to insert doc TestImportDelete")

	// 2. Trigger import via SG retrieval
	response := rt.SendAdminRequest("GET", "/{{.keyspace}}/_raw/"+key, "")
	assert.Equal(t, 200, response.Code)
	var rawInsertResponse rest.RawResponse
	err = base.JSONUnmarshal(response.Body.Bytes(), &rawInsertResponse)
	assert.NoError(t, err, "Unable to unmarshal raw response")
	rev1id := rawInsertResponse.Sync.Rev.RevTreeID

	// 3. Update via SDK
	updatedBody := make(map[string]interface{})
	updatedBody["test"] = "TestImportRevisionCopyModified"
	updatedBody["channels"] = "DEF"
	err = dataStore.Set(key, 0, nil, updatedBody)
	assert.NoError(t, err, fmt.Sprintf("Unable to update doc %s", key))

	// 4. Trigger import of update via SG retrieval
	response = rt.SendAdminRequest("GET", "/{{.keyspace}}/_raw/"+key, "")
	assert.Equal(t, 200, response.Code)
	err = base.JSONUnmarshal(response.Body.Bytes(), &rawInsertResponse)
	assert.NoError(t, err, "Unable to unmarshal raw response")

	// 5. Flush the rev cache (simulates attempted retrieval by a different SG node, since testing framework isn't great
	//    at simulating multiple SG instances)
	rt.GetDatabase().FlushRevisionCacheForTest()

	// 6. Attempt to retrieve previous revision body.  Should fail, as backup wasn't persisted
	response = rt.SendAdminRequest("GET", fmt.Sprintf("/{{.keyspace}}/%s?rev=%s", key, rev1id), "")
	assert.Equal(t, 404, response.Code)
}

// Validate SG behaviour if there's an unexpected body on a tombstone
func TestUnexpectedBodyOnTombstone(t *testing.T) {

	rtConfig := rest.RestTesterConfig{
		SyncFn: `function(doc, oldDoc) { channel(doc.channels) }`,
		DatabaseConfig: &rest.DatabaseConfig{DbConfig: rest.DbConfig{
			AutoImport: false,
		}},
	}
	rt := rest.NewRestTester(t, &rtConfig)
	defer rt.Close()
	dataStore := rt.GetSingleDataStore()

	base.SetUpTestLogging(t, base.LevelDebug, base.KeyImport, base.KeyCRUD)

	// 1. Create doc via the SDK
	mobileKey := "TestTombstoneUpdate"
	mobileBody := make(map[string]interface{})
	mobileBody["channels"] = "ABC"
	_, err := dataStore.Add(mobileKey, 0, mobileBody)
	assert.NoError(t, err, "Error writing SDK doc")

	// Attempt to get the document via Sync Gateway.  Will trigger on-demand import.
	response := rt.SendAdminRequest("GET", "/{{.keyspace}}/"+mobileKey, "")
	assert.Equal(t, 200, response.Code)
	// Extract rev from response for comparison with second GET below
	var body db.Body
	assert.NoError(t, base.JSONUnmarshal(response.Body.Bytes(), &body))
	revId, ok := body[db.BodyRev].(string)
	assert.True(t, ok, "No rev included in response")

	// Delete the document via the SDK
	getBody := make(map[string]interface{})
	cas, err := dataStore.Get(mobileKey, &getBody)
	require.NoError(t, err)

	// Attempt to get the document via Sync Gateway.  Will trigger on-demand import, tombstone creation
	response = rt.SendAdminRequest("GET", "/{{.keyspace}}/"+mobileKey, "")
	assert.Equal(t, 200, response.Code)

	ctx := base.TestCtx(t)
	// Modify the document via the SDK to add the body back
	xattrVal := make(map[string]interface{})
	xattrVal["actor"] = "not mobile"
	_, mutateErr := dataStore.UpdateXattrs(ctx, mobileKey, uint32(0), cas, map[string][]byte{"_nonmobile": base.MustJSONMarshal(t, xattrVal)}, nil)
	assert.NoError(t, mutateErr, "Error updating non-mobile xattr for multi-actor document")

	// Attempt to get the document again via Sync Gateway.  Should not trigger import.
	response = rt.SendAdminRequest("GET", "/{{.keyspace}}/"+mobileKey, "")
	assert.Equal(t, 200, response.Code)
	assert.NoError(t, base.JSONUnmarshal(response.Body.Bytes(), &body))
	newRevId := body[db.BodyRev].(string)
	log.Printf("Retrieved via Sync Gateway after non-mobile update, revId:%v", newRevId)
	assert.Equal(t, revId, newRevId)
}

func assertDocProperty(t *testing.T, getDocResponse *rest.TestResponse, propertyName string, expectedPropertyValue interface{}) {
	var responseBody map[string]interface{}
	err := base.JSONUnmarshal(getDocResponse.Body.Bytes(), &responseBody)
	assert.NoError(t, err, "Error unmarshalling document response")
	value, ok := responseBody[propertyName]
	assert.True(t, ok, fmt.Sprintf("Expected property %s not found in response %s", propertyName, getDocResponse.Body.Bytes()))
	assert.Equal(t, expectedPropertyValue, value)
}

func assertXattrSyncMetaRevGeneration(t *testing.T, dataStore base.DataStore, key string, expectedRevGeneration int) {
	xattrs, _, err := dataStore.GetXattrs(base.TestCtx(t), key, []string{base.SyncXattrName})
	require.NoError(t, err, "Error Getting Xattr")
	require.Contains(t, xattrs, base.SyncXattrName)
	var syncData db.SyncData
	require.NoError(t, base.JSONUnmarshal(xattrs[base.SyncXattrName], &syncData))
	assert.True(t, syncData.CurrentRev != "")
	generation, _ := db.ParseRevID(base.TestCtx(t), syncData.CurrentRev)
	log.Printf("assertXattrSyncMetaRevGeneration generation: %d rev: %s", generation, syncData.CurrentRev)
	assert.Equal(t, expectedRevGeneration, generation)
}

func TestDeletedEmptyDocumentImport(t *testing.T) {
	base.SetUpTestLogging(t, base.LevelDebug, base.KeyImport)
	rt := rest.NewRestTester(t, nil)
	defer rt.Close()

	// Create a document with empty body through SG
	const docId = "doc1"
	response := rt.SendAdminRequest(http.MethodPut, "/{{.keyspace}}/"+docId, `{}`)
	assert.Equal(t, http.StatusCreated, response.Code)

	var body db.Body
	assert.NoError(t, base.JSONUnmarshal(response.Body.Bytes(), &body))
	assert.Equal(t, "1-ca9ad22802b66f662ff171f226211d5c", body["rev"])

	// Delete the document through SDK
	err := rt.GetSingleDataStore().Delete(docId)
	assert.NoError(t, err, "Unable to delete doc %s", docId)

	// Get the doc and check deleted revision is getting imported
	response = rt.SendAdminRequest(http.MethodGet, "/{{.keyspace}}/_raw/"+docId, "")
	assert.Equal(t, http.StatusOK, response.Code)
	var rawResponse rest.RawResponse
	err = base.JSONUnmarshal(response.Body.Bytes(), &rawResponse)
	require.NoError(t, err, "Unable to unmarshal raw response")

	assert.True(t, rawResponse.Deleted)
	assert.Equal(t, "2-5d3308aae9930225ed7f6614cf115366", rawResponse.Sync.Rev.RevTreeID)
}

// Check deleted document via SDK is getting imported if it is included in through ImportFilter function.
func TestDeletedDocumentImportWithImportFilter(t *testing.T) {
	rtConfig := rest.RestTesterConfig{
		SyncFn: `function(doc) {console.log("Doc in Sync Fn:" + JSON.stringify(doc))}`,
		DatabaseConfig: &rest.DatabaseConfig{DbConfig: rest.DbConfig{
			AutoImport: false,
			ImportFilter: base.Ptr(`function (doc) {
				console.log("Doc in Import Filter:" + JSON.stringify(doc));
				if (doc.channels || doc._deleted) {
					return true
				}
				return false
			}`),
		}},
	}
	rt := rest.NewRestTester(t, &rtConfig)
	defer rt.Close()
	dataStore := rt.GetSingleDataStore()
	base.SetUpTestLogging(t, base.LevelDebug, base.KeyImport, base.KeyCRUD, base.KeyJavascript)

	// Create document via SDK
	key := "doc1"
	docBody := db.Body{"key": key, "channels": "ABC"}
	expiry := time.Now().Add(time.Second * 30)
	_, err := dataStore.Add(key, uint32(expiry.Unix()), docBody)
	assert.NoErrorf(t, err, "Unable to insert doc %s", key)

	// Trigger import and check whether created document is getting imported
	endpoint := fmt.Sprintf("/{{.keyspace}}/_raw/%s?redact=false", key)
	response := rt.SendAdminRequest(http.MethodGet, endpoint, "")
	assert.Equal(t, http.StatusOK, response.Code)
	var respBody rest.RawResponse
	require.NoError(t, base.JSONUnmarshal(response.Body.Bytes(), &respBody))
	assert.NotEmpty(t, respBody.Sync.Rev.RevTreeID)

	// Delete the document via SDK
	err = dataStore.Delete(key)
	assert.NoErrorf(t, err, "Unable to delete doc %s", key)

	// Trigger import and check whether deleted document is getting imported
	response = rt.SendAdminRequest(http.MethodGet, endpoint, "")
	assert.Equal(t, http.StatusOK, response.Code)
	require.NoError(t, base.JSONUnmarshal(response.Body.Bytes(), &respBody))
	assert.True(t, respBody.Deleted)
	assert.NotEmpty(t, respBody.Sync.Rev.RevTreeID)
}

// CBG-1995: Test the support for using an underscore prefix in the top-level body of a document
// CBG-2023: Test preventing underscore attachments
func TestImportInternalPropertiesHandling(t *testing.T) {
	base.SetUpTestLogging(t, base.LevelInfo, base.KeyAll)

	testCases := []struct {
		name               string
		importBody         map[string]interface{}
		expectReject       bool
		expectedStatusCode *int // Defaults to not 200 (for expectedReject=true) and 200 if expectedReject=false
	}{
		{
			name:         "Valid document with properties and special prop",
			importBody:   map[string]interface{}{"true": false, "_cookie": "is valid"},
			expectReject: false,
		},
		{
			name:         "Valid document with special prop",
			importBody:   map[string]interface{}{"_cookie": "is valid"},
			expectReject: false,
		},
		{
			name:               "Invalid _sync",
			importBody:         map[string]interface{}{"_sync": true},
			expectReject:       true,
			expectedStatusCode: base.Ptr(500), // Internal server error due to unmarshal error
		},
		{
			name:               "Valid _id",
			importBody:         map[string]interface{}{"_id": "documentid"},
			expectReject:       true,
			expectedStatusCode: base.Ptr(http.StatusNotFound),
		},
		{
			name:         "Valid _rev",
			importBody:   map[string]interface{}{"_rev": "1-abc"},
			expectReject: true,
		},
		{
			name:         "Valid _deleted",
			importBody:   map[string]interface{}{"_deleted": false},
			expectReject: false,
		},
		{
			name:         "Valid _revisions",
			importBody:   map[string]interface{}{"_revisions": map[string]interface{}{"ids": "1-abc"}},
			expectReject: true,
		},
		{
			name:         "Valid _exp",
			importBody:   map[string]interface{}{"_exp": "123"},
			expectReject: true,
		},
		{
			name:         "Invalid _attachments",
			importBody:   map[string]interface{}{"_attachments": false},
			expectReject: false,
		},
		{
			name:         "Valid _attachments",
			importBody:   map[string]interface{}{"_attachments": map[string]interface{}{"attch": map[string]interface{}{"data": "c2d3IGZ0dw=="}}},
			expectReject: false,
		},
		{
			name:         "_purged false",
			importBody:   map[string]interface{}{"_purged": false},
			expectReject: true,
		},
		{
			name:               "_purged true",
			importBody:         map[string]interface{}{"_purged": true},
			expectReject:       true,
			expectedStatusCode: base.Ptr(404), // Import gets cancelled and returns not found
		},
		{
			name:               "_removed",
			importBody:         map[string]interface{}{"_removed": false},
			expectReject:       true,
			expectedStatusCode: base.Ptr(404),
		},
		{
			name:         "_sync_cookies",
			importBody:   map[string]interface{}{"_sync_cookies": true},
			expectReject: true,
		},
		{
			name: "Valid user defined uppercase properties", // Uses internal properties names but in upper case
			// Known issue: _SYNC causes unmarshal error when importing document that contains it
			importBody: map[string]interface{}{
				"_ID": true, "_REV": true, "_DELETED": true, "_ATTACHMENTS": true, "_REVISIONS": true,
				"_EXP": true, "_PURGED": true, "_REMOVED": true, "_SYNC_COOKIES": true,
			},
			expectReject: false,
		},
	}

	rt := rest.NewRestTester(t, nil)
	defer rt.Close()

	for i, test := range testCases {
		t.Run(test.name, func(t *testing.T) {
			docID := fmt.Sprintf("test%d", i)
			added, err := rt.GetSingleDataStore().Add(docID, 0, test.importBody)
			require.True(t, added)
			require.NoError(t, err)

			// Perform on-demand import
			resp := rt.SendAdminRequest("GET", "/{{.keyspace}}/"+docID, "")
			if test.expectReject {
				if test.expectedStatusCode != nil {
					assert.Equal(t, *test.expectedStatusCode, resp.Code)
				} else {
					assert.NotEqual(t, 200, resp.Code)
				}
				return
			}
			if test.expectedStatusCode != nil {
				rest.RequireStatus(rt.TB(), resp, *test.expectedStatusCode)
			} else {
				rest.RequireStatus(rt.TB(), resp, 200)
			}
			var body db.Body
			require.NoError(rt.TB(), base.JSONUnmarshal(resp.Body.Bytes(), &body))

			for key, val := range body {
				assert.EqualValues(t, val, body[key])
			}
		})
	}
}

// Test import of an SDK expiry change
func TestImportTouch(t *testing.T) {
	rtConfig := rest.RestTesterConfig{
		SyncFn: `function(doc, oldDoc) {
			if (oldDoc == null) {
				channel("oldDocNil")
			}
			if (doc._deleted) {
				channel("docDeleted")
			}
		}`,
		DatabaseConfig: &rest.DatabaseConfig{DbConfig: rest.DbConfig{
			AutoImport: false,
		}},
	}
	rt := rest.NewRestTester(t, &rtConfig)
	defer rt.Close()

	dataStore := rt.GetSingleDataStore()

	// 1. Create a document
	key := "TestImportTouch"
	docBody := make(map[string]interface{})
	docBody["test"] = "TestImportTouch"
	docBody["channels"] = "ABC"

	_, err := dataStore.Add(key, 0, docBody)
	require.NoError(t, err, "Unable to insert doc TestImportDelete")

	// Attempt to get the document via Sync Gateway, to trigger import.
	response := rt.SendAdminRequest("GET", fmt.Sprintf("/{{.keyspace}}/_raw/%s?redact=false", key), "")
	require.Equal(t, 200, response.Code)
	var rawInsertResponse rest.RawResponse
	err = base.JSONUnmarshal(response.Body.Bytes(), &rawInsertResponse)
	require.NoError(t, err, "Unable to unmarshal raw response")
	initialRev := rawInsertResponse.Sync.Rev.RevTreeID

	// 2. Test import behaviour after SDK touch
	_, err = dataStore.Touch(key, 1000000)
	require.NoError(t, err, "Unable to touch doc TestImportTouch")

	// Attempt to get the document via Sync Gateway, to trigger import.
	response = rt.SendAdminRequest("GET", fmt.Sprintf("/{{.keyspace}}/_raw/%s?redact=false", key), "")
	require.Equal(t, 200, response.Code)
	var rawUpdateResponse rest.RawResponse
	err = base.JSONUnmarshal(response.Body.Bytes(), &rawUpdateResponse)
	require.NoError(t, err, "Unable to unmarshal raw response")
	require.Equal(t, initialRev, rawUpdateResponse.Sync.Rev.RevTreeID)
}
func TestImportingPurgedDocument(t *testing.T) {
	if !base.TestUseXattrs() {
		t.Skip("XATTR based tests not enabled.  Enable via SG_TEST_USE_XATTRS=true environment variable")
	}

	rt := rest.NewRestTester(t, nil)
	defer rt.Close()

	body := `{"_purged": true, "foo": "bar"}`
	ok, err := rt.GetSingleDataStore().Add("key", 0, []byte(body))
	assert.NoError(t, err)
	assert.True(t, ok)

	numErrors, err := strconv.Atoi(base.SyncGatewayStats.GlobalStats.ResourceUtilizationStats().ErrorCount.String())
	assert.NoError(t, err)

	response := rt.SendRequest("GET", "/{{.keyspace}}/key", "")
	fmt.Println(response.Body)

	numErrorsAfter, err := strconv.Atoi(base.SyncGatewayStats.GlobalStats.ResourceUtilizationStats().ErrorCount.String())
	assert.NoError(t, err)

	assert.Equal(t, numErrors, numErrorsAfter)
}

func TestNonImportedDuplicateID(t *testing.T) {
	rt := rest.NewRestTester(t, nil)
	defer rt.Close()

	body := `{"foo":"bar"}`
	ok, err := rt.GetSingleDataStore().Add("key", 0, []byte(body))

	assert.True(t, ok)
	assert.Nil(t, err)
	res := rt.SendAdminRequest("PUT", "/{{.keyspace}}/key", `{"prop":true}`)
	rest.RequireStatus(t, res, http.StatusConflict)
}

func TestImportOnWriteMigration(t *testing.T) {
	base.SetUpTestLogging(t, base.LevelDebug, base.KeyAll)
	if !base.TestUseXattrs() {
		t.Skip("Test requires xattrs to be enabled")
	}

	rt := rest.NewRestTester(t, nil)
	defer rt.Close()

	// Put doc with sync data / non-xattr
	key := "doc1"
	body := []byte(`{"_sync": { "rev": "1-fc2cf22c5e5007bd966869ebfe9e276a", "sequence": 1, "recent_sequences": [ 1 ], "history": { "revs": [ "1-fc2cf22c5e5007bd966869ebfe9e276a" ], "parents": [ -1], "channels": [ null ] }, "cas": "","value_crc32c": "", "time_saved": "2019-04-10T12:40:04.490083+01:00" }, "value": "foo"}`)
	ok, err := rt.GetSingleDataStore().Add(key, 0, body)
	assert.NoError(t, err)
	assert.True(t, ok)

	// Update doc with xattr - get 409, creates new rev, has old body
	response := rt.SendAdminRequest("PUT", "/{{.keyspace}}/doc1?rev=1-fc2cf22c5e5007bd966869ebfe9e276a", `{"value":"new"}`)
	rest.RequireStatus(t, response, http.StatusCreated)

	// Update doc with xattr - successful update
	response = rt.SendAdminRequest("PUT", "/{{.keyspace}}/doc1?rev=2-44ad6f128a2b1f75d0d0bb49b1fc0019", `{"value":"newer"}`)
	rest.RequireStatus(t, response, http.StatusCreated)
}

func TestImportFilterTimeout(t *testing.T) {
	importFilter := `function(doc) { while(true) { } }`

	rtConfig := rest.RestTesterConfig{DatabaseConfig: &rest.DatabaseConfig{DbConfig: rest.DbConfig{ImportFilter: &importFilter, AutoImport: false, JavascriptTimeoutSecs: base.Ptr(uint32(1))}}}
	rt := rest.NewRestTesterDefaultCollection(t, &rtConfig) // use default collection since we are using default sync function
	defer rt.Close()

	added, err := rt.GetSingleDataStore().AddRaw("doc", 0, []byte(fmt.Sprintf(`{"foo": "bar"}`)))
	require.True(t, added)
	require.NoError(t, err)

	syncFnFinishedWG := sync.WaitGroup{}
	syncFnFinishedWG.Add(1)
	go func() {
		response := rt.SendAdminRequest("GET", "/db/doc", ``)
		rest.AssertStatus(t, response, 404)
		syncFnFinishedWG.Done()
	}()
	timeoutErr := rest.WaitWithTimeout(&syncFnFinishedWG, time.Second*15)
	assert.NoError(t, timeoutErr)
}

func TestImportRollback(t *testing.T) {

	if !base.IsEnterpriseEdition() {
		t.Skip("This test only works against EE")
	}

	if base.UnitTestUrlIsWalrus() {
		t.Skip("This test only works against Couchbase Server - needs cbgt and import checkpointing")
	}

	base.SetUpTestLogging(t, base.LevelDebug, base.KeyImport, base.KeyDCP)
	const (
		rollbackWithoutFailover = "rollbackWithoutFailover"
		rollbackWithFailover    = "rollbackWithFailoverLogs"
	)
	for _, testType := range []string{rollbackWithoutFailover, rollbackWithFailover} {
		t.Run(testType, func(t *testing.T) {
			ctx := base.TestCtx(t)
			bucket := base.GetTestBucket(t)
			defer bucket.Close(ctx)

			rt := rest.NewRestTester(t, &rest.RestTesterConfig{
				CustomTestBucket: bucket.NoCloseClone(),
				PersistentConfig: false,
			})

			key := "importRollbackTest"
			var checkpointPrefix string
			// Create a document
			added, err := rt.GetSingleDataStore().AddRaw(key, 0, []byte(fmt.Sprintf(`{"star": "6"}`)))
			require.True(t, added)
			require.NoError(t, err)

			// wait for doc to be imported
			changes := rt.WaitForChanges(1, "/{{.keyspace}}/_changes?since=0", "", true)
			lastSeq := changes.Last_Seq.String()

			// Close db while we mess with checkpoints
			db := rt.GetDatabase()
			checkpointPrefix = rt.GetDatabase().MetadataKeys.DCPVersionedCheckpointPrefix(db.Options.GroupID, db.Options.ImportVersion)

			rt.Close()

			metaStore := bucket.GetMetadataStore()
			for _, docName := range []string{base.CBGTCfgIndexDefs, base.CBGTCfgNodeDefsKnown, base.CBGTCfgNodeDefsWanted, base.CBGTCfgPlanPIndexes} {
				require.NoError(t, metaStore.Delete(docName), "Couldn't delete %s", docName)
			}

			// fetch the checkpoint for the document's vbucket, modify the checkpoint values to a higher sequence
			vbNo, err := base.GetVbucketForKey(bucket, key)
			require.NoError(t, err)
			checkpointKey := fmt.Sprintf("%s%d", checkpointPrefix, vbNo)
			var checkpointData base.ShardedImportDCPMetadata
			checkpointBytes, _, err := metaStore.GetRaw(checkpointKey)
			require.NoError(t, err)
			require.NoError(t, base.JSONUnmarshal(checkpointBytes, &checkpointData))

			checkpointData.SnapStart = 3000 + checkpointData.SnapStart
			checkpointData.SnapEnd = 3000 + checkpointData.SnapEnd
			checkpointData.SeqStart = 3000 + checkpointData.SeqStart
			checkpointData.SeqEnd = 3000 + checkpointData.SeqEnd
			if testType == rollbackWithFailover {
				existingVbUUID := checkpointData.FailOverLog[0][0]
				checkpointData.FailOverLog = [][]uint64{{existingVbUUID + 1, 0}}
			}
			updatedBytes, err := base.JSONMarshal(checkpointData)
			require.NoError(t, err)

			err = metaStore.SetRaw(checkpointKey, 0, nil, updatedBytes)
			require.NoError(t, err)
			// Reopen the db, expect DCP rollback
			rt2 := rest.NewRestTester(t, &rest.RestTesterConfig{
				CustomTestBucket: bucket.NoCloseClone(),
				PersistentConfig: false,
			})
			defer rt2.Close()

			err = rt2.GetSingleDataStore().SetRaw(key, 0, nil, []byte(fmt.Sprintf(`{"star": "7 8 9"}`)))
			require.NoError(t, err)

			// wait for doc update to be imported
			rt2.WaitForChanges(1, "/{{.keyspace}}/_changes?since="+lastSeq, "", true)
		})
	}
}

// TestImportRollbackMultiplePartitions:
// - Test is much like TestImportRollback, but with multiple partitions and multiple vBuckets rolling back
// - Test case rollbackWithoutFailover will only rollback one partition
func TestImportRollbackMultiplePartitions(t *testing.T) {
	t.Skip("test will fail on this branch, no cbgt update on here yet, CBG-4505")

	if !base.IsEnterpriseEdition() {
		t.Skip("This test only works against EE")
	}

	if base.UnitTestUrlIsWalrus() {
		t.Skip("This test only works against Couchbase Server - needs cbgt and import checkpointing")
	}

	base.SetUpTestLogging(t, base.LevelDebug, base.KeyImport, base.KeyDCP, base.KeyCluster, base.KeyCRUD)
	ctx := base.TestCtx(t)
	bucket := base.GetTestBucket(t)
	defer bucket.Close(ctx)

	numVBuckets, err := bucket.GetMaxVbno()
	require.NoError(t, err)
	if numVBuckets != 1024 {
		t.Skipf("Test requires 1024 vBuckets, but only had %d, will fix in CBG-4544", numVBuckets)
	}

	rt := rest.NewRestTester(t, &rest.RestTesterConfig{
		CustomTestBucket: bucket.NoCloseClone(),
		PersistentConfig: false,
		DatabaseConfig: &rest.DatabaseConfig{
			DbConfig: rest.DbConfig{
				ImportPartitions: base.Ptr(uint16(2)),
			},
		},
	})

	// create doc id's for vb0 and vb800
	vb0DocIDs := []string{"abbacomes", "abdicate", "accrescent", "aconitum", "acrux", "adduction", "affrication", "algraphy", "allantoinuria", "altiloquent"}
	vb800DocIDs := []string{"abrook", "accept", "accompaniment", "acoemeti", "adiposeness", "alkyd", "alnage", "ambulance", "anasazi", "anhydroxime"}

	for _, v := range vb0DocIDs {
		added, err := rt.GetSingleDataStore().AddRaw(v, 0, []byte(fmt.Sprintf(`{"star": "6"}`)))
		require.True(t, added)
		require.NoError(t, err)
	}
	for _, v := range vb800DocIDs {
		added, err := rt.GetSingleDataStore().AddRaw(v, 0, []byte(fmt.Sprintf(`{"star": "6"}`)))
		require.True(t, added)
		require.NoError(t, err)
	}

	// wait for docs to be imported
	changes := rt.WaitForChanges(20, "/{{.keyspace}}/_changes?since=0", "", true)
	lastSeq := changes.Last_Seq.String()

	// Close db while we alter checkpoints to force rollback
	db := rt.GetDatabase()
	checkpointPrefix := rt.GetDatabase().MetadataKeys.DCPVersionedCheckpointPrefix(db.Options.GroupID, db.Options.ImportVersion)
	rt.Close()

	metaStore := bucket.GetMetadataStore()
	// fetch the checkpoint for the vBucket 0 and 800, modify the checkpoint values to a higher sequence to
	// trigger rollback upon stream open request
	checkpointKey := fmt.Sprintf("%s%d", checkpointPrefix, 0)
	var checkpointData base.ShardedImportDCPMetadata
	checkpointBytes, _, err := metaStore.GetRaw(checkpointKey)
	require.NoError(t, err)
	require.NoError(t, base.JSONUnmarshal(checkpointBytes, &checkpointData))
	checkpointData.SnapStart = 3000 + checkpointData.SnapStart
	checkpointData.SnapEnd = 3000 + checkpointData.SnapEnd
	checkpointData.SeqStart = 3000 + checkpointData.SeqStart
	checkpointData.SeqEnd = 3000 + checkpointData.SeqEnd
	existingVbUUID := checkpointData.FailOverLog[0][0]
	checkpointData.FailOverLog = [][]uint64{{existingVbUUID + 1, 0}}

	updatedBytes, err := base.JSONMarshal(checkpointData)
	require.NoError(t, err)
	err = metaStore.SetRaw(checkpointKey, 0, nil, updatedBytes)
	require.NoError(t, err)

	// vBucket 800
	checkpointKey = fmt.Sprintf("%s%d", checkpointPrefix, 800)
	checkpointData = base.ShardedImportDCPMetadata{}
	checkpointBytes, _, err = metaStore.GetRaw(checkpointKey)
	require.NoError(t, err)
	require.NoError(t, base.JSONUnmarshal(checkpointBytes, &checkpointData))
	checkpointData.SnapStart = 3000 + checkpointData.SnapStart
	checkpointData.SnapEnd = 3000 + checkpointData.SnapEnd
	checkpointData.SeqStart = 3000 + checkpointData.SeqStart
	checkpointData.SeqEnd = 3000 + checkpointData.SeqEnd
	existingVbUUID = checkpointData.FailOverLog[0][0]
	checkpointData.FailOverLog = [][]uint64{{existingVbUUID + 1, 0}}

	updatedBytes, err = base.JSONMarshal(checkpointData)
	require.NoError(t, err)
	err = metaStore.SetRaw(checkpointKey, 0, nil, updatedBytes)
	require.NoError(t, err)

	// Reopen the db, expect DCP rollback
	rt2 := rest.NewRestTester(t, &rest.RestTesterConfig{
		CustomTestBucket: bucket.NoCloseClone(),
		PersistentConfig: false,
		DatabaseConfig: &rest.DatabaseConfig{
			DbConfig: rest.DbConfig{
				ImportPartitions: base.Ptr(uint16(2)),
			},
		},
	})
	defer rt2.Close()

	for _, v := range vb0DocIDs {
		err := rt2.GetSingleDataStore().SetRaw(v, 0, nil, []byte(fmt.Sprintf(`{"star": "7"}`)))
		require.NoError(t, err)
	}
	for _, v := range vb800DocIDs {
		err := rt2.GetSingleDataStore().SetRaw(v, 0, nil, []byte(fmt.Sprintf(`{"star": "7"}`)))
		require.NoError(t, err)
	}

	// Add doc to non rolled back vBucket (392) and assert its imported
	added, err := rt2.GetSingleDataStore().AddRaw("someKey", 0, []byte(fmt.Sprintf(`{"star": "6"}`)))
	require.NoError(t, err)
	require.True(t, added)

	// wait for doc update to be imported
	rt2.WaitForChanges(21, "/{{.keyspace}}/_changes?since="+lastSeq, "", true)
}

func TestImportUpdateExpiry(t *testing.T) {
	testCases := []struct {
		name         string
		syncFn       string
		startExpiry  uint32
		assertion    func(t require.TestingT, expected, actual interface{}, msgAndArgs ...interface{})
		shouldBeZero bool
	}{
		{
			name:        "Decrease expiry",
			syncFn:      `function(doc, oldDoc, meta) { expiry(1000); }`,
			startExpiry: 2000,
			assertion:   require.Less,
		},
		{
			name:        "Increase expiry",
			syncFn:      `function(doc, oldDoc, meta) { expiry(2000); }`,
			startExpiry: 1000,
			assertion:   require.Greater,
		},
		{
			name:         "Unset TTL",
			syncFn:       `function(doc, oldDoc, meta) { expiry(0); }`,
			startExpiry:  2000,
			shouldBeZero: true,
		},
		{
			name:        "no modification to TTL",
			syncFn:      `function(doc, oldDoc, meta) { }`,
			startExpiry: 2000,
			assertion:   require.LessOrEqual, // in 6.0, we reset the expiry to a new offset so it can be slightly less than the original TTL. In 7.0 + this will be an exact match
		},
	}
	for _, test := range testCases {
		t.Run(test.name, func(t *testing.T) {
			rt := rest.NewRestTester(t, &rest.RestTesterConfig{
				SyncFn: test.syncFn,
				DatabaseConfig: &rest.DatabaseConfig{
					DbConfig: rest.DbConfig{
						AutoImport: false, // set AutoImport false to allow manually testing error conditions on import
					},
				},
			})
			defer rt.Close()

			const docID = "doc1"
			err := rt.GetSingleDataStore().SetRaw(docID, test.startExpiry, nil, []byte(`{"foo": "bar"}`))
			require.NoError(t, err)

			ctx := base.TestCtx(t)
			preImportExp, err := rt.GetSingleDataStore().GetExpiry(ctx, docID)
			require.NoError(t, err)
			// Attempt to get the document via Sync Gateway, to trigger import. Success is successfully importing the body and not throwing an assertion error.
			_ = rt.GetDocBody(docID)
			expiry, err := rt.GetSingleDataStore().GetExpiry(ctx, docID)
			require.NoError(t, err)
			if test.shouldBeZero {
				require.Equal(t, 0, int(expiry))
			} else {
				test.assertion(t, int(expiry), int(preImportExp))
			}
		})
	}
}

<<<<<<< HEAD
func TestDoNotWriteBodyBackOnImport(t *testing.T) {
	base.SkipImportTestsIfNotEnabled(t)
	base.SetUpTestLogging(t, base.LevelDebug, base.KeyHTTP, base.KeyCRUD, base.KeyImport)

	rt := rest.NewRestTester(t, &rest.RestTesterConfig{
		AutoImport: base.Ptr(true),
	})
	defer rt.Close()

	docID := t.Name()

	collection, _ := rt.GetSingleTestDatabaseCollectionWithUser()
	ds := collection.GetCollectionDatastore()

	preImportDocBytes := rt.GetDatabase().DbStats.Database().DocWritesBytes.Value()
	preImportDocXattrBytes := rt.GetDatabase().DbStats.Database().DocWritesXattrBytes.Value()

	body := []byte(`{"test":"doc"}`)
	_, err := ds.WriteCas(docID, 0, 0, body, 0)
	require.NoError(t, err)

=======
func TestPrevRevNoPopulationImportFeed(t *testing.T) {
	base.SkipImportTestsIfNotEnabled(t)

	rtConfig := rest.RestTesterConfig{
		DatabaseConfig: &rest.DatabaseConfig{DbConfig: rest.DbConfig{
			AutoImport: true,
		}},
	}

	rt := rest.NewRestTester(t, &rtConfig)
	defer rt.Close()
	dataStore := rt.GetSingleDataStore()
	ctx := base.TestCtx(t)

	if !rt.Bucket().IsSupported(sgbucket.BucketStoreFeatureMultiXattrSubdocOperations) {
		t.Skip("Test requires multi-xattr subdoc operations, CBS 7.6 or higher")
	}

	// Create doc via the SDK
	mobileKey := t.Name()
	mobileBody := make(map[string]interface{})
	mobileBody["channels"] = "ABC"
	_, err := dataStore.Add(mobileKey, 0, mobileBody)
	assert.NoError(t, err, "Error writing SDK doc")

	// Wait for import
>>>>>>> 8acc6c28
	base.RequireWaitForStat(t, func() int64 {
		return rt.GetDatabase().DbStats.SharedBucketImportStats.ImportCount.Value()
	}, 1)

<<<<<<< HEAD
	// ensure bytes for doc bodies is unchanged
	newDocBytes := rt.GetDatabase().DbStats.Database().DocWritesBytes.Value()
	assert.Equal(t, preImportDocBytes, newDocBytes)
	// assert that doc xattr bytes have been written
	newXattrBytes := rt.GetDatabase().DbStats.Database().DocWritesXattrBytes.Value()
	assert.Greater(t, newXattrBytes, preImportDocXattrBytes)

	err = collection.GetCollectionDatastore().Delete(docID)
	require.NoError(t, err)
	base.RequireWaitForStat(t, func() int64 {
		return rt.GetDatabase().DbStats.SharedBucketImport().ImportCount.Value()
	}, 2)

	newDocBytes = rt.GetDatabase().DbStats.Database().DocWritesBytes.Value()
	assert.Equal(t, preImportDocBytes, newDocBytes)
	// assert that doc xattr bytes have been written
	newXattrBytes = rt.GetDatabase().DbStats.Database().DocWritesXattrBytes.Value()
	assert.Greater(t, newXattrBytes, preImportDocXattrBytes)
}

// TestImportRollbackAllPartitions
// - start database (cbgt) with importPartitions
// - create one document per vBucket
// - wait for import of all documents
// - assert number of partitions, as measured by number of cbgt.Dest instances, is correct
// - shut down database / cbgt
// - manually modify checkpoints for each vBucket to force rollback
//   - move forward start,end,snapStart,snapEnd
//   - modify vBucketUUID in failover log to mismatch
//
// - start database (cbgt)
// - mutate (rev 2) all documents
// - wait to see rev 2
// - assert number of partitions, as measured by number of cbgt.Dest instances, is correct
func TestImportRollbackAllPartitions(t *testing.T) {
	if !base.IsEnterpriseEdition() {
		t.Skip("This test only works against EE")
	}

	if base.UnitTestUrlIsWalrus() {
		t.Skip("This test only works against Couchbase Server - needs cbgt and import checkpointing")
	}

	clog.SetLevel(clog.LevelDebug)
	base.SetUpTestLogging(t, base.LevelDebug, base.KeyImport, base.KeyDCP, base.KeyCluster)
	ctx := base.TestCtx(t)
	bucket := base.GetTestBucket(t)
	defer bucket.Close(ctx)

	// importPartitions defaults to 16, but modifying this in a test can make it easier to debug
	importPartitions := uint16(16)

	// creates a Sync Gateway database, starts cbgt
	rt := rest.NewRestTester(t, &rest.RestTesterConfig{
		CustomTestBucket: bucket.NoCloseClone(),
		PersistentConfig: false,
		DatabaseConfig: &rest.DatabaseConfig{
			DbConfig: rest.DbConfig{
				ImportPartitions: base.Ptr(importPartitions),
			},
		},
	})

	vbCount, err := bucket.GetMaxVbno()
	require.NoError(t, err)
	docPerVBucket := getDocPerVbucket(t, bucket)
	// create one document per vBucket to ensure we have a checkpoint for each vBucket
	for _, docID := range docPerVBucket {
		added, err := rt.GetSingleDataStore().Add(docID, 0, []byte(`{"mutation": 1}`))
		require.NoError(t, err)
		require.True(t, added)
	}

	// wait for docs to be imported
	changes := rt.WaitForChanges(int(vbCount), "/{{.keyspace}}/_changes?since=0", "", true)
	lastSeq := changes.Last_Seq.String()

	// validate the number of cbgt.Dest instances matches the expected number of partitions
	require.Equal(t, int(importPartitions), int(rt.GetDatabase().DbStats.SharedBucketImportStats.ImportPartitions.Value()))

	// Close db while we alter checkpoints to force rollback
	db := rt.GetDatabase()
	checkpointPrefix := rt.GetDatabase().MetadataKeys.DCPVersionedCheckpointPrefix(db.Options.GroupID, db.Options.ImportVersion)
	rt.Close()

	metaStore := bucket.GetMetadataStore()
	// fetch each vBucket checkpoint, modify the checkpoint values back to the bucket
	for vbNo := range docPerVBucket {
		checkpointKey := fmt.Sprintf("%s%d", checkpointPrefix, vbNo)
		var checkpointData base.ShardedImportDCPMetadata
		checkpointBytes, _, err := metaStore.GetRaw(checkpointKey)
		require.NoError(t, err)
		require.NoError(t, base.JSONUnmarshal(checkpointBytes, &checkpointData))
		// run sequence data ahead
		checkpointData.SnapStart = 3000 + checkpointData.SnapStart
		checkpointData.SnapEnd = 3000 + checkpointData.SnapEnd
		checkpointData.SeqStart = 3000 + checkpointData.SeqStart
		checkpointData.SeqEnd = 3000 + checkpointData.SeqEnd
		existingVbUUID := checkpointData.FailOverLog[0][0]
		// mutate vbUUID to force rollback
		checkpointData.FailOverLog = [][]uint64{{existingVbUUID + 1, 0}}

		updatedBytes, err := base.JSONMarshal(checkpointData)
		require.NoError(t, err)
		err = metaStore.SetRaw(checkpointKey, 0, nil, updatedBytes)
		require.NoError(t, err)
	}

	// Reopen the db, start cbgt, expect DCP rollback
	rt2 := rest.NewRestTester(t, &rest.RestTesterConfig{
		CustomTestBucket: bucket.NoCloseClone(),
		PersistentConfig: false,
		DatabaseConfig: &rest.DatabaseConfig{
			DbConfig: rest.DbConfig{
				ImportPartitions: base.Ptr(importPartitions),
			},
		},
	})
	defer rt2.Close()

	for _, docID := range docPerVBucket {
		require.NoError(t, rt2.GetSingleDataStore().Set(docID, 0, nil, []byte(`{"mutation": 2}`)))
	}

	// wait for doc update to be imported, these documents won't be imported until the rollback is complete for all vBuckets
	rt2.WaitForChanges(int(vbCount), "/{{.keyspace}}/_changes?since="+lastSeq, "", true)

	// after all documents are imported, I expect that cbgt.Dest == number of partitions
	require.Equal(t, int(importPartitions), int(rt2.GetDatabase().DbStats.SharedBucketImportStats.ImportPartitions.Value()))
=======
	xattrs, _, err := dataStore.GetXattrs(ctx, mobileKey, []string{base.MouXattrName, base.VirtualXattrRevSeqNo})
	require.NoError(t, err)

	revNo := db.RetrieveDocRevSeqNo(t, xattrs[base.VirtualXattrRevSeqNo])
	mou := getMou(t, xattrs[base.MouXattrName])
	// curr rev no should be 2, so prev rev is 1
	assert.Equal(t, revNo-1, mou.PreviousRevSeqNo)

	err = dataStore.Set(mobileKey, 0, nil, []byte(`{"test":"update"}`))
	require.NoError(t, err)

	base.RequireWaitForStat(t, func() int64 {
		return rt.GetDatabase().DbStats.SharedBucketImportStats.ImportCount.Value()
	}, 2)

	xattrs, _, err = dataStore.GetXattrs(ctx, mobileKey, []string{base.MouXattrName, base.VirtualXattrRevSeqNo})
	require.NoError(t, err)

	revNo = db.RetrieveDocRevSeqNo(t, xattrs[base.VirtualXattrRevSeqNo])
	mou = getMou(t, xattrs[base.MouXattrName])
	// curr rev no should be 4, so prev rev is 3
	assert.Equal(t, revNo-1, mou.PreviousRevSeqNo)

}

// TestMigrationOfAttachmentsOnImport:
//   - Create a doc and move the attachment metadata from global xattr to sync data xattr in a way that when the doc
//     arrives over import feed it will be determined that it doesn't require import
//   - Wait for the doc to arrive over import feed and assert even though the doc is not imported it will still get
//     attachment metadata migrated from sync data to global xattr
//   - Create a doc and move the attachment metadata from global xattr to sync data xattr in a way that when the doc
//     arrives over import feed it will be determined that it does require import
//   - Wait for the doc to arrive over the import feed and assert that once doc was imported the attachment metadata
//     was migrated from sync data xattr to global xattr
func TestMigrationOfAttachmentsOnImport(t *testing.T) {
	base.SkipImportTestsIfNotEnabled(t)

	rtConfig := rest.RestTesterConfig{
		DatabaseConfig: &rest.DatabaseConfig{DbConfig: rest.DbConfig{
			AutoImport: true,
		}},
	}
	rt := rest.NewRestTester(t, &rtConfig)
	defer rt.Close()
	dataStore := rt.GetSingleDataStore()
	ctx := base.TestCtx(t)

	// add new doc to test a doc arriving import feed that doesn't need importing still has attachment migration take place
	key := "doc1"
	body := `{"test": true, "_attachments": {"hello.txt": {"data":"aGVsbG8gd29ybGQ="}}}`
	rt.PutDoc(key, body)

	// grab defined attachment metadata to move to sync data
	value, xattrs, cas, err := dataStore.GetWithXattrs(ctx, key, []string{base.SyncXattrName, base.GlobalXattrName})
	require.NoError(t, err)
	syncXattr, ok := xattrs[base.SyncXattrName]
	require.True(t, ok)
	globalXattr, ok := xattrs[base.GlobalXattrName]
	require.True(t, ok)

	var attachs db.GlobalSyncData
	err = base.JSONUnmarshal(globalXattr, &attachs)
	require.NoError(t, err)

	db.MoveAttachmentXattrFromGlobalToSync(t, ctx, key, cas, value, syncXattr, attachs.GlobalAttachments, true, dataStore)

	// retry loop to wait for import event to arrive over dcp, as doc won't be 'imported' we can't wait for import stat
	var retryXattrs map[string][]byte
	err = rt.WaitForCondition(func() bool {
		retryXattrs, _, err = dataStore.GetXattrs(ctx, key, []string{base.SyncXattrName, base.GlobalXattrName})
		require.NoError(t, err)
		_, ok := retryXattrs[base.GlobalXattrName]
		return ok
	})
	require.NoError(t, err)

	syncXattr, ok = retryXattrs[base.SyncXattrName]
	require.True(t, ok)
	globalXattr, ok = retryXattrs[base.GlobalXattrName]
	require.True(t, ok)

	// empty global sync,
	attachs = db.GlobalSyncData{}
	err = base.JSONUnmarshal(globalXattr, &attachs)
	require.NoError(t, err)
	var syncData db.SyncData
	err = base.JSONUnmarshal(syncXattr, &syncData)
	require.NoError(t, err)

	// assert that the attachment metadata has been moved
	assert.NotNil(t, attachs.GlobalAttachments)
	assert.Nil(t, syncData.Attachments)
	att := attachs.GlobalAttachments["hello.txt"].(map[string]interface{})
	assert.Equal(t, float64(11), att["length"])

	// assert that no import took place
	base.RequireWaitForStat(t, func() int64 {
		return rt.GetDatabase().DbStats.SharedBucketImportStats.ImportCount.Value()
	}, 0)

	// add new doc to test import of doc over feed moves attachments
	key = "doc2"
	body = `{"test": true, "_attachments": {"hello.txt": {"data":"aGVsbG8gd29ybGQ="}}}`
	rt.PutDoc(key, body)

	_, xattrs, cas, err = dataStore.GetWithXattrs(ctx, key, []string{base.SyncXattrName, base.GlobalXattrName})
	require.NoError(t, err)

	syncXattr, ok = xattrs[base.SyncXattrName]
	require.True(t, ok)
	globalXattr, ok = xattrs[base.GlobalXattrName]
	require.True(t, ok)
	// grab defined attachment metadata to move to sync data
	attachs = db.GlobalSyncData{}
	err = base.JSONUnmarshal(globalXattr, &attachs)
	require.NoError(t, err)

	// change doc body to trigger import on feed
	value = []byte(`{"test": "doc"}`)
	db.MoveAttachmentXattrFromGlobalToSync(t, ctx, key, cas, value, syncXattr, attachs.GlobalAttachments, false, dataStore)

	// Wait for import
	base.RequireWaitForStat(t, func() int64 {
		return rt.GetDatabase().DbStats.SharedBucketImportStats.ImportCount.Value()
	}, 1)

	// grab the sync and global xattr from doc2
	xattrs, _, err = dataStore.GetXattrs(ctx, key, []string{base.SyncXattrName, base.GlobalXattrName})
	require.NoError(t, err)
	syncXattr, ok = xattrs[base.SyncXattrName]
	require.True(t, ok)
	globalXattr, ok = xattrs[base.GlobalXattrName]
	require.True(t, ok)

	err = base.JSONUnmarshal(globalXattr, &attachs)
	require.NoError(t, err)
	syncData = db.SyncData{}
	err = base.JSONUnmarshal(syncXattr, &syncData)
	require.NoError(t, err)

	// assert that the attachment metadata has been moved
	assert.NotNil(t, attachs.GlobalAttachments)
	assert.Nil(t, syncData.Attachments)
	att = attachs.GlobalAttachments["hello.txt"].(map[string]interface{})
	assert.Equal(t, float64(11), att["length"])
}

// TestMigrationOfAttachmentsOnDemandImport:
//   - Create a doc and move the attachment metadata from global xattr to sync data xattr
//   - Trigger on demand import for get
//   - Assert that the attachment metadata is migrated from sync data xattr to global sync xattr
//   - Create a new doc and move the attachment metadata from global xattr to sync data xattr
//   - Trigger an on demand import for write
//   - Assert that the attachment metadata is migrated from sync data xattr to global sync xattr
func TestMigrationOfAttachmentsOnDemandImport(t *testing.T) {
	base.SkipImportTestsIfNotEnabled(t)

	rtConfig := rest.RestTesterConfig{
		DatabaseConfig: &rest.DatabaseConfig{DbConfig: rest.DbConfig{
			AutoImport: false, // avoid anything arriving over import feed for this test
		}},
	}
	rt := rest.NewRestTester(t, &rtConfig)
	defer rt.Close()
	dataStore := rt.GetSingleDataStore()
	ctx := base.TestCtx(t)

	key := "doc1"
	body := `{"test": true, "_attachments": {"hello.txt": {"data":"aGVsbG8gd29ybGQ="}}}`
	rt.PutDoc(key, body)

	_, xattrs, cas, err := dataStore.GetWithXattrs(ctx, key, []string{base.SyncXattrName, base.GlobalXattrName})
	require.NoError(t, err)
	syncXattr, ok := xattrs[base.SyncXattrName]
	require.True(t, ok)
	globalXattr, ok := xattrs[base.GlobalXattrName]
	require.True(t, ok)

	// grab defined attachment metadata to move to sync data
	var attachs db.GlobalSyncData
	err = base.JSONUnmarshal(globalXattr, &attachs)
	require.NoError(t, err)

	value := []byte(`{"update": "doc"}`)
	db.MoveAttachmentXattrFromGlobalToSync(t, ctx, key, cas, value, syncXattr, attachs.GlobalAttachments, false, dataStore)

	// on demand import for get
	_, _ = rt.GetDoc(key)

	xattrs, _, err = dataStore.GetXattrs(ctx, key, []string{base.SyncXattrName, base.GlobalXattrName})
	require.NoError(t, err)

	syncXattr, ok = xattrs[base.SyncXattrName]
	require.True(t, ok)
	globalXattr, ok = xattrs[base.GlobalXattrName]
	require.True(t, ok)

	// empty global sync,
	attachs = db.GlobalSyncData{}

	err = base.JSONUnmarshal(globalXattr, &attachs)
	require.NoError(t, err)
	var syncData db.SyncData
	err = base.JSONUnmarshal(syncXattr, &syncData)
	require.NoError(t, err)

	// assert that the attachment metadata has been moved
	assert.NotNil(t, attachs.GlobalAttachments)
	assert.Nil(t, syncData.Attachments)
	att := attachs.GlobalAttachments["hello.txt"].(map[string]interface{})
	assert.Equal(t, float64(11), att["length"])

	key = "doc2"
	body = `{"test": true, "_attachments": {"hello.txt": {"data":"aGVsbG8gd29ybGQ="}}}`
	rt.PutDoc(key, body)

	_, xattrs, cas, err = dataStore.GetWithXattrs(ctx, key, []string{base.SyncXattrName, base.GlobalXattrName})
	require.NoError(t, err)
	syncXattr, ok = xattrs[base.SyncXattrName]
	require.True(t, ok)
	globalXattr, ok = xattrs[base.GlobalXattrName]
	require.True(t, ok)

	// grab defined attachment metadata to move to sync data
	attachs = db.GlobalSyncData{}
	err = base.JSONUnmarshal(globalXattr, &attachs)
	require.NoError(t, err)
	value = []byte(`{"update": "doc"}`)
	db.MoveAttachmentXattrFromGlobalToSync(t, ctx, key, cas, value, syncXattr, attachs.GlobalAttachments, false, dataStore)

	// trigger on demand import for write
	resp := rt.SendAdminRequest(http.MethodPut, "/{{.keyspace}}/doc2", `{}`)
	rest.RequireStatus(t, resp, http.StatusConflict)

	// assert that the attachments metadata is migrated
	xattrs, _, err = dataStore.GetXattrs(ctx, key, []string{base.SyncXattrName, base.GlobalXattrName})
	require.NoError(t, err)
	syncXattr, ok = xattrs[base.SyncXattrName]
	require.True(t, ok)
	globalXattr, ok = xattrs[base.GlobalXattrName]
	require.True(t, ok)

	// empty global sync,
	attachs = db.GlobalSyncData{}
	err = base.JSONUnmarshal(globalXattr, &attachs)
	require.NoError(t, err)
	syncData = db.SyncData{}
	err = base.JSONUnmarshal(syncXattr, &syncData)
	require.NoError(t, err)

	// assert that the attachment metadata has been moved
	assert.NotNil(t, attachs.GlobalAttachments)
	assert.Nil(t, syncData.Attachments)
	att = attachs.GlobalAttachments["hello.txt"].(map[string]interface{})
	assert.Equal(t, float64(11), att["length"])
}

func getMou(t *testing.T, mouBytes []byte) db.MetadataOnlyUpdate {
	var mou db.MetadataOnlyUpdate
	err := base.JSONUnmarshal(mouBytes, &mou)
	require.NoError(t, err)
	return mou
>>>>>>> 8acc6c28
}<|MERGE_RESOLUTION|>--- conflicted
+++ resolved
@@ -20,11 +20,8 @@
 	"testing"
 	"time"
 
-<<<<<<< HEAD
 	"github.com/couchbase/clog"
-=======
 	sgbucket "github.com/couchbase/sg-bucket"
->>>>>>> 8acc6c28
 	"github.com/couchbase/sync_gateway/base"
 	"github.com/couchbase/sync_gateway/db"
 	"github.com/couchbase/sync_gateway/rest"
@@ -2299,7 +2296,6 @@
 // - Test is much like TestImportRollback, but with multiple partitions and multiple vBuckets rolling back
 // - Test case rollbackWithoutFailover will only rollback one partition
 func TestImportRollbackMultiplePartitions(t *testing.T) {
-	t.Skip("test will fail on this branch, no cbgt update on here yet, CBG-4505")
 
 	if !base.IsEnterpriseEdition() {
 		t.Skip("This test only works against EE")
@@ -2487,7 +2483,6 @@
 	}
 }
 
-<<<<<<< HEAD
 func TestDoNotWriteBodyBackOnImport(t *testing.T) {
 	base.SkipImportTestsIfNotEnabled(t)
 	base.SetUpTestLogging(t, base.LevelDebug, base.KeyHTTP, base.KeyCRUD, base.KeyImport)
@@ -2509,39 +2504,10 @@
 	_, err := ds.WriteCas(docID, 0, 0, body, 0)
 	require.NoError(t, err)
 
-=======
-func TestPrevRevNoPopulationImportFeed(t *testing.T) {
-	base.SkipImportTestsIfNotEnabled(t)
-
-	rtConfig := rest.RestTesterConfig{
-		DatabaseConfig: &rest.DatabaseConfig{DbConfig: rest.DbConfig{
-			AutoImport: true,
-		}},
-	}
-
-	rt := rest.NewRestTester(t, &rtConfig)
-	defer rt.Close()
-	dataStore := rt.GetSingleDataStore()
-	ctx := base.TestCtx(t)
-
-	if !rt.Bucket().IsSupported(sgbucket.BucketStoreFeatureMultiXattrSubdocOperations) {
-		t.Skip("Test requires multi-xattr subdoc operations, CBS 7.6 or higher")
-	}
-
-	// Create doc via the SDK
-	mobileKey := t.Name()
-	mobileBody := make(map[string]interface{})
-	mobileBody["channels"] = "ABC"
-	_, err := dataStore.Add(mobileKey, 0, mobileBody)
-	assert.NoError(t, err, "Error writing SDK doc")
-
-	// Wait for import
->>>>>>> 8acc6c28
 	base.RequireWaitForStat(t, func() int64 {
 		return rt.GetDatabase().DbStats.SharedBucketImportStats.ImportCount.Value()
 	}, 1)
 
-<<<<<<< HEAD
 	// ensure bytes for doc bodies is unchanged
 	newDocBytes := rt.GetDatabase().DbStats.Database().DocWritesBytes.Value()
 	assert.Equal(t, preImportDocBytes, newDocBytes)
@@ -2671,7 +2637,38 @@
 
 	// after all documents are imported, I expect that cbgt.Dest == number of partitions
 	require.Equal(t, int(importPartitions), int(rt2.GetDatabase().DbStats.SharedBucketImportStats.ImportPartitions.Value()))
-=======
+}
+
+func TestPrevRevNoPopulationImportFeed(t *testing.T) {
+	base.SkipImportTestsIfNotEnabled(t)
+
+	rtConfig := rest.RestTesterConfig{
+		DatabaseConfig: &rest.DatabaseConfig{DbConfig: rest.DbConfig{
+			AutoImport: true,
+		}},
+	}
+
+	rt := rest.NewRestTester(t, &rtConfig)
+	defer rt.Close()
+	dataStore := rt.GetSingleDataStore()
+	ctx := base.TestCtx(t)
+
+	if !rt.Bucket().IsSupported(sgbucket.BucketStoreFeatureMultiXattrSubdocOperations) {
+		t.Skip("Test requires multi-xattr subdoc operations, CBS 7.6 or higher")
+	}
+
+	// Create doc via the SDK
+	mobileKey := t.Name()
+	mobileBody := make(map[string]interface{})
+	mobileBody["channels"] = "ABC"
+	_, err := dataStore.Add(mobileKey, 0, mobileBody)
+	assert.NoError(t, err, "Error writing SDK doc")
+
+	// Wait for import
+	base.RequireWaitForStat(t, func() int64 {
+		return rt.GetDatabase().DbStats.SharedBucketImportStats.ImportCount.Value()
+	}, 1)
+
 	xattrs, _, err := dataStore.GetXattrs(ctx, mobileKey, []string{base.MouXattrName, base.VirtualXattrRevSeqNo})
 	require.NoError(t, err)
 
@@ -2934,5 +2931,4 @@
 	err := base.JSONUnmarshal(mouBytes, &mou)
 	require.NoError(t, err)
 	return mou
->>>>>>> 8acc6c28
 }