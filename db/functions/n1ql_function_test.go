/*
Copyright 2020-Present Couchbase, Inc.

Use of this software is governed by the Business Source License included in
the file licenses/BSL-Couchbase.txt.  As of the Change Date specified in that
file, in accordance with the Business Source License, use of this software will
be governed by the Apache License, Version 2.0, included in the file
licenses/APL2.txt.
*/

package functions

import (
	"context"
	"encoding/json"
	"strings"
	"testing"

	sgbucket "github.com/couchbase/sg-bucket"
	"github.com/couchbase/sync_gateway/base"
	"github.com/couchbase/sync_gateway/db"
	"github.com/stretchr/testify/assert"
)

var kUserN1QLFunctionsConfig = FunctionsConfig{
	Definitions: FunctionsDefs{
		"airports_in_city": &FunctionConfig{
			Type:  "query",
			Code:  `SELECT $args.city AS city`,
			Args:  []string{"city"},
<<<<<<< HEAD
			Allow: &Allow{Channels: []string{"city-${args.city}", "allcities"}},
=======
			Allow: &Allow{Channels: []string{"city-$city", "allcities"}},
>>>>>>> 160f87d7
		},
		"square": &FunctionConfig{
			Type:  "query",
			Code:  "SELECT $args.numero * $args.numero AS square",
			Args:  []string{"numero"},
			Allow: &Allow{Channels: []string{"wonderland"}},
		},
		"user": &FunctionConfig{
			Type:  "query",
			Code:  "SELECT $user AS `user`",
			Allow: &Allow{Channels: []string{"*"}},
		},
		"user_parts": &FunctionConfig{
			Type:  "query",
			Code:  "SELECT $user.name AS name, $user.email AS email",
<<<<<<< HEAD
			Allow: &Allow{Channels: []string{"user-${context.user.name}"}},
=======
			Allow: &Allow{Channels: []string{"user-$(user.name)"}},
>>>>>>> 160f87d7
		},
		"admin_only": &FunctionConfig{
			Type:  "query",
			Code:  `SELECT "ok" AS status`,
			Allow: nil, // no 'allow' property means admin-only
		},
		"inject": &FunctionConfig{
			Type:  "query",
			Code:  `SELECT $args.foo`,
			Args:  []string{"foo"},
			Allow: &Allow{Channels: []string{"*"}},
		},
		"syntax_error": &FunctionConfig{
			Type:  "query",
<<<<<<< HEAD
			Code:  "SELECT OOK? FR0M OOK!",
=======
			Code:  "SELEKT OOK? FR0M OOK!",
>>>>>>> 160f87d7
			Allow: allowAll,
		},
	},
}

func callUserQuery(ctx context.Context, db *db.Database, name string, args map[string]any) (any, error) {
	return db.CallUserFunction(name, args, false, ctx)
}

func queryResultString(t *testing.T, iter sgbucket.QueryResultIterator) string {
	if iter == nil {
		return ""
	}
	result := []any{}
	var row any
	for iter.Next(&row) {
		result = append(result, row)
	}
	assert.NoError(t, iter.Close())
	j, err := json.Marshal(result)
	if !assert.NoError(t, err) {
		return ""
	}
	return string(j)
}

func assertQueryResults(t *testing.T, expected string, iter sgbucket.QueryResultIterator) {
	if actual := queryResultString(t, iter); actual != "" {
		assert.Equal(t, expected, actual)
	}
}

// Unit test for user N1QL queries.
func TestUserN1QLQueries(t *testing.T) {
	if base.UnitTestUrlIsWalrus() {
		t.Skip("This test is Couchbase Server only (requires N1QL)")
	}

<<<<<<< HEAD
	//base.SetUpTestLogging(t, base.LevelDebug, base.KeyAll)
=======
	if base.TestsUseNamedCollections() {
		t.Skip("Requires collection-aware function security (CBG-2597)")
	}

	// base.SetUpTestLogging(t, base.LevelDebug, base.KeyAll)
>>>>>>> 160f87d7
	db, ctx := setupTestDBWithFunctions(t, &kUserN1QLFunctionsConfig, nil)
	defer db.Close(ctx)

	// First run the tests as an admin:
	t.Run("AsAdmin", func(t *testing.T) { testUserQueriesAsAdmin(t, ctx, db) })

	// Now create a user and make it current:
	db.SetUser(addUserAlice(t, db))
	assert.True(t, db.User().RoleNames().Contains("hero"))

	// Repeat the tests as user "alice":
	t.Run("AsUser", func(t *testing.T) { testUserQueriesAsUser(t, ctx, db) })
}

func testUserQueriesCommon(t *testing.T, ctx context.Context, db *db.Database) {
	// dynamic channel list
	fn, err := db.GetUserFunction("airports_in_city", map[string]any{"city": "London"}, false, ctx)
	assert.NoError(t, err)
	iter, err := fn.Iterate()
	assert.NoError(t, err)
	assertQueryResults(t, `[{"city":"London"}]`, iter)

	fn, err = db.GetUserFunction("square", map[string]any{"numero": 16}, false, ctx)
	assert.NoError(t, err)
	iter, err = fn.Iterate()
	assert.NoError(t, err)
	assertQueryResults(t, `[{"square":256}]`, iter)

	fn, err = db.GetUserFunction("inject", map[string]any{"foo": "1337 as pwned"}, false, ctx)
	assert.NoError(t, err)
	iter, err = fn.Iterate()
	assert.NoError(t, err)
	assertQueryResults(t, `[{"foo":"1337 as pwned"}]`, iter)

	// ERRORS:

	// Missing a parameter:
	_, err = callUserQuery(ctx, db, "square", nil)
	assertHTTPError(t, err, 400)
	assert.ErrorContains(t, err, "numero")
	assert.ErrorContains(t, err, "square")

	// Extra parameter:
	_, err = callUserQuery(ctx, db, "square", map[string]any{"numero": 42, "number": 0})
	assertHTTPError(t, err, 400)
	assert.ErrorContains(t, err, "number")
	assert.ErrorContains(t, err, "square")

	// Function definition has a syntax error:
	_, err = callUserQuery(ctx, db, "syntax_error", nil)
	assertHTTPError(t, err, 500)
	assert.ErrorContains(t, err, "syntax_error")
}

func testUserQueriesAsAdmin(t *testing.T, ctx context.Context, db *db.Database) {
	testUserQueriesCommon(t, ctx, db)

	fn, err := db.GetUserFunction("user", nil, false, ctx)
	assert.NoError(t, err)
	iter, err := fn.Iterate()
	assert.NoError(t, err)
	assertQueryResults(t, `[{"user":{}}]`, iter)

	fn, err = db.GetUserFunction("user_parts", nil, false, ctx)
	assert.NoError(t, err)
	iter, err = fn.Iterate()
	assert.NoError(t, err)
	assertQueryResults(t, `[{}]`, iter)

	// admin only:
	fn, err = db.GetUserFunction("admin_only", nil, false, ctx)
	assert.NoError(t, err)
	iter, err = fn.Iterate()
	assert.NoError(t, err)
	assertQueryResults(t, `[{"status":"ok"}]`, iter)

	// ERRORS:

	// No such query:
	_, err = callUserQuery(ctx, db, "xxxx", nil)
	assertHTTPError(t, err, 404)
}

func testUserQueriesAsUser(t *testing.T, ctx context.Context, db *db.Database) {
	testUserQueriesCommon(t, ctx, db)

	fn, err := db.GetUserFunction("user", nil, false, ctx)
	assert.NoError(t, err)
	// (Can't compare the entire result string because the order of items in the "channels" array
	// is undefined and can change from one run to another.)
	iter, err := fn.Iterate()
	assert.NoError(t, err)
	resultStr := queryResultString(t, iter)
	assert.True(t, strings.HasPrefix(resultStr, `[{"user":{"channels":["`))
	assert.True(t, strings.HasSuffix(resultStr, `"],"email":"","name":"alice","roles":["hero"]}}]`))

	fn, err = db.GetUserFunction("user_parts", nil, false, ctx)
	assert.NoError(t, err)
	iter, err = fn.Iterate()
	assert.NoError(t, err)
	assertQueryResults(t, `[{"email":"","name":"alice"}]`, iter)

	// ERRORS:

	// Not allowed (admin only):
	_, err = callUserQuery(ctx, db, "admin_only", nil)
	assertHTTPError(t, err, 403)

	// Not allowed (dynamic channel list):
	_, err = callUserQuery(ctx, db, "airports_in_city", map[string]any{"city": "Chicago"})
	assertHTTPError(t, err, 403)

	// No such query:
	_, err = callUserQuery(ctx, db, "xxxx", nil)
	assertHTTPError(t, err, 403) // not 404 as for an admin
}

// Unit test to ensure only SELECT queries can run
func TestUserN1QLQueriesInvalid(t *testing.T) {
	var kBadN1QLFunctionsConfig = FunctionsConfig{
		Definitions: FunctionsDefs{
			"evil_mutant": &FunctionConfig{
				Type:  "query",
				Code:  `DROP COLLECTION Students`,
				Allow: &Allow{Channels: []string{"*"}},
			},
		},
	}

	_, err := CompileFunctions(kBadN1QLFunctionsConfig)
	assert.ErrorContains(t, err, "only SELECT queries are allowed") // See fn validateN1QLQuery

	var kOKN1QLFunctionsConfig = FunctionsConfig{
		Definitions: FunctionsDefs{
			"lowercase": &FunctionConfig{
				Type:  "query",
				Code:  `seleCt $args.city AS city`,
				Args:  []string{"city"},
				Allow: &Allow{Channels: []string{"*"}},
			},
			"parens": &FunctionConfig{
				Type:  "query",
				Code:  `  (select $args.city AS city)`,
				Args:  []string{"city"},
				Allow: &Allow{Channels: []string{"*"}},
			},
		},
	}

	_, err = CompileFunctions(kOKN1QLFunctionsConfig)
	assert.NoError(t, err)
}<|MERGE_RESOLUTION|>--- conflicted
+++ resolved
@@ -28,11 +28,7 @@
 			Type:  "query",
 			Code:  `SELECT $args.city AS city`,
 			Args:  []string{"city"},
-<<<<<<< HEAD
 			Allow: &Allow{Channels: []string{"city-${args.city}", "allcities"}},
-=======
-			Allow: &Allow{Channels: []string{"city-$city", "allcities"}},
->>>>>>> 160f87d7
 		},
 		"square": &FunctionConfig{
 			Type:  "query",
@@ -48,11 +44,7 @@
 		"user_parts": &FunctionConfig{
 			Type:  "query",
 			Code:  "SELECT $user.name AS name, $user.email AS email",
-<<<<<<< HEAD
 			Allow: &Allow{Channels: []string{"user-${context.user.name}"}},
-=======
-			Allow: &Allow{Channels: []string{"user-$(user.name)"}},
->>>>>>> 160f87d7
 		},
 		"admin_only": &FunctionConfig{
 			Type:  "query",
@@ -67,11 +59,7 @@
 		},
 		"syntax_error": &FunctionConfig{
 			Type:  "query",
-<<<<<<< HEAD
 			Code:  "SELECT OOK? FR0M OOK!",
-=======
-			Code:  "SELEKT OOK? FR0M OOK!",
->>>>>>> 160f87d7
 			Allow: allowAll,
 		},
 	},
@@ -110,15 +98,11 @@
 		t.Skip("This test is Couchbase Server only (requires N1QL)")
 	}
 
-<<<<<<< HEAD
-	//base.SetUpTestLogging(t, base.LevelDebug, base.KeyAll)
-=======
 	if base.TestsUseNamedCollections() {
 		t.Skip("Requires collection-aware function security (CBG-2597)")
 	}
 
 	// base.SetUpTestLogging(t, base.LevelDebug, base.KeyAll)
->>>>>>> 160f87d7
 	db, ctx := setupTestDBWithFunctions(t, &kUserN1QLFunctionsConfig, nil)
 	defer db.Close(ctx)
 
