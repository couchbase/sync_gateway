--- conflicted
+++ resolved
@@ -626,11 +626,7 @@
 		assert.Contains(t, string(data), `"greetings":[{"hello":"world!"}]`)
 
 		// tombstone doc1 at rev 2-2db70833630b396ef98a3ec75b3e90fc
-<<<<<<< HEAD
-		version = rt.DeleteDoc(docID, version)
-=======
 		version = rt.DeleteDocDirectly(docID, version)
->>>>>>> 8acc6c28
 
 		data = btcRunner.WaitForVersion(client.id, docID, version)
 		assert.Equal(t, `{}`, string(data))
@@ -739,11 +735,7 @@
 		assert.Contains(t, string(data), `"greetings":[{"hello":"world!"}]`)
 
 		// tombstone doc1 at rev 2-2db70833630b396ef98a3ec75b3e90fc
-<<<<<<< HEAD
-		version = rt.DeleteDoc(docID, version)
-=======
 		version = rt.DeleteDocDirectly(docID, version)
->>>>>>> 8acc6c28
 
 		data = btcRunner.WaitForVersion(client1.id, docID, version)
 		assert.Equal(t, `{}`, string(data))
@@ -927,13 +919,9 @@
 // TestBlipDeltaSyncPush tests that a simple push replication handles deltas in EE,
 // and checks that full body replication is still supported in CE.
 func TestBlipDeltaSyncPush(t *testing.T) {
-<<<<<<< HEAD
+
+	t.Skip("TODO: CBG-4426 - DeleteDocDirectly does not support CV")
 	base.SetUpTestLogging(t, base.LevelDebug, base.KeyCRUD, base.KeySGTest, base.KeySyncMsg, base.KeySync)
-=======
-
-	t.Skip("TODO: CBG-4426 - DeleteDocDirectly does not support CV")
-
->>>>>>> 8acc6c28
 	sgUseDeltas := base.IsEnterpriseEdition()
 	rtConfig := RestTesterConfig{
 		DatabaseConfig: &DatabaseConfig{DbConfig: DbConfig{
@@ -1006,11 +994,7 @@
 		assert.Equal(t, map[string]interface{}{"howdy": "bob"}, greetings[2])
 
 		// tombstone doc1 (gets rev 3-f3be6c85e0362153005dae6f08fc68bb)
-<<<<<<< HEAD
-		deletedVersion := rt.DeleteDoc(docID, newRev)
-=======
 		deletedVersion := rt.DeleteDocDirectly(docID, newRev)
->>>>>>> 8acc6c28
 
 		data = btcRunner.WaitForVersion(client.id, docID, deletedVersion)
 		assert.Equal(t, `{}`, string(data))
@@ -1020,38 +1004,40 @@
 		if rt.GetDatabase().DbStats.DeltaSync() != nil {
 			deltaPushDocCountStart = rt.GetDatabase().DbStats.DeltaSync().DeltaPushDocCount.Value()
 		}
-<<<<<<< HEAD
-		revRequest := blip.NewRequest()
-		revRequest.SetProfile(db.MessageRev)
-		revRequest.Properties[db.RevMessageID] = docID
-		revRequest.Properties[db.RevMessageRev] = "4-abc"
-		revRequest.Properties[db.RevMessageHistory] = deletedVersion.RevID
-		revRequest.SetBody([]byte(`{"undelete": "true"}`))
-		useDeltas := base.IsEnterpriseEdition()
-		if useDeltas {
-			revRequest.Properties[db.RevMessageDeltaSrc] = deletedVersion.RevID
-		}
-		btcRunner.SingleCollection(client.id).sendPushMsg(revRequest)
-		revResp := revRequest.Response()
-		if useDeltas {
-			body, err := revResp.Body()
-			require.NoError(t, err)
-=======
-
-		_, err := btcRunner.PushUnsolicitedRev(client.id, docID, &deletedVersion, []byte(`{"undelete":true}`))
-
 		if base.IsEnterpriseEdition() && sgCanUseDeltas {
->>>>>>> 8acc6c28
-			// Now make the client push up a delta that has the parent of the tombstone.
-			// This is not a valid scenario, and is actively prevented on the CBL side. Assert Sync Gateway will catch this error.
-			require.Equal(t, blip.ErrorType, revResp.Type())
-			require.Equal(t, `422`, revResp.Properties["Error-Code"], "Did not find correct output for %s", body)
-			require.Contains(t, string(body), "Can't use delta. Found tombstone")
-		} else {
-			// Pushing a full body revision on top of a tombstone is valid.
-			// CBL clients should fall back to this. The test client doesn't.
-			require.NotContains(t, revResp.Properties, "Error-Domain")
-			require.NotContains(t, revResp.Properties, "Error-Code")
+			revRequest := blip.NewRequest()
+			revRequest.SetProfile(db.MessageRev)
+			revRequest.Properties[db.RevMessageID] = docID
+			revRequest.Properties[db.RevMessageRev] = "4-abc"
+			revRequest.Properties[db.RevMessageHistory] = deletedVersion.RevTreeID
+			revRequest.SetBody([]byte(`{"undelete": "true"}`))
+			useDeltas := base.IsEnterpriseEdition()
+			if useDeltas {
+				revRequest.Properties[db.RevMessageDeltaSrc] = deletedVersion.RevTreeID
+			}
+			btcRunner.SingleCollection(client.id).sendPushMsg(revRequest)
+			revResp := revRequest.Response()
+			if useDeltas {
+				body, err := revResp.Body()
+				require.NoError(t, err)
+				// Now make the client push up a delta that has the parent of the tombstone.
+				// This is not a valid scenario, and is actively prevented on the CBL side. Assert Sync Gateway will catch this error.
+				require.Equal(t, blip.ErrorType, revResp.Type())
+				require.Equal(t, `422`, revResp.Properties["Error-Code"], "Did not find correct output for %s", body)
+				require.Contains(t, string(body), "Can't use delta. Found tombstone")
+			} else {
+				// Pushing a full body revision on top of a tombstone is valid.
+				// CBL clients should fall back to this. The test client doesn't.
+				require.NotContains(t, revResp.Properties, "Error-Domain")
+				require.NotContains(t, revResp.Properties, "Error-Code")
+			}
+
+			var deltaPushDocCountEnd int64
+
+			if rt.GetDatabase().DbStats.DeltaSync() != nil {
+				deltaPushDocCountEnd = rt.GetDatabase().DbStats.DeltaSync().DeltaPushDocCount.Value()
+			}
+			assert.Equal(t, deltaPushDocCountStart, deltaPushDocCountEnd)
 		}
 
 		var deltaPushDocCountEnd int64
@@ -1126,27 +1112,27 @@
 
 func TestBlipDeltaNoAccessPush(t *testing.T) {
 	base.SetUpTestLogging(t, base.LevelTrace, base.KeyHTTP, base.KeySync, base.KeyChanges, base.KeySyncMsg, base.KeyWebSocket, base.KeySGTest)
-	rt := NewRestTester(t, &RestTesterConfig{SyncFn: `function(doc) {}`, PersistentConfig: true})
-	defer rt.Close()
-
-	dbConfig := rt.NewDbConfig()
-	dbConfig.DeltaSync = &DeltaSyncConfig{Enabled: base.Ptr(true)}
-	RequireStatus(t, rt.CreateDatabase("db", dbConfig), http.StatusCreated)
 	const (
 		username = "alice"
 		docID    = "doc1"
 	)
-	rt.CreateUser(username, nil)
-
-	btcRunner := NewBlipTesterClientRunner(t)
-	btcRunner.Run(func(t *testing.T, SupportedBLIPProtocols []string) {
+
+	btcRunner := NewBlipTesterClientRunner(t)
+	btcRunner.Run(func(t *testing.T, SupportedBLIPProtocols []string) {
+		rt := NewRestTester(t, &RestTesterConfig{SyncFn: `function(doc) {}`, PersistentConfig: true})
+		defer rt.Close()
+		dbConfig := rt.NewDbConfig()
+		dbConfig.DeltaSync = &DeltaSyncConfig{Enabled: base.Ptr(true)}
+		RequireStatus(t, rt.CreateDatabase("db", dbConfig), http.StatusCreated)
+		rt.CreateUser(username, nil)
+
 		opts := &BlipTesterClientOpts{SupportedBLIPProtocols: SupportedBLIPProtocols, Username: username, ClientDeltas: true}
 		client := btcRunner.NewBlipTesterClientOptsWithRT(rt, opts)
 		defer client.Close()
 
 		btcRunner.StartPush(client.id)
 
-		version1 := btcRunner.AddRev(client.id, docID, nil, []byte(`{"foo": "bar", "version": "1"}`))
+		version1 := btcRunner.AddRev(client.id, docID, EmptyDocVersion(), []byte(`{"foo": "bar", "version": "1"}`))
 		rt.WaitForVersion(docID, version1)
 
 		version2 := btcRunner.AddRev(client.id, docID, &version1, []byte(`{"foo": "bar", "version": "2"}`))
