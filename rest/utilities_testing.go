/*
Copyright 2017-Present Couchbase, Inc.

Use of this software is governed by the Business Source License included in
the file licenses/BSL-Couchbase.txt.  As of the Change Date specified in that
file, in accordance with the Business Source License, use of this software will
be governed by the Apache License, Version 2.0, included in the file
licenses/APL2.txt.
*/

package rest

import (
	"bufio"
	"bytes"
	"context"
	"encoding/base64"
	"encoding/json"
	"fmt"
	"io"
	"log"
	"net"
	"net/http"
	"net/http/httptest"
	"net/url"
	"runtime/debug"
	"sort"
	"strings"
	"sync"
	"sync/atomic"
	"testing"
	"text/template"
	"time"

	"github.com/couchbase/go-blip"
	sgbucket "github.com/couchbase/sg-bucket"
	"github.com/couchbase/sync_gateway/auth"
	"github.com/couchbase/sync_gateway/base"
	"github.com/couchbase/sync_gateway/channels"
	"github.com/couchbase/sync_gateway/db"
	"github.com/google/uuid"
	"github.com/stretchr/testify/assert"
	"github.com/stretchr/testify/require"
	"golang.org/x/crypto/bcrypt"
)

// Testing utilities that have been included in the rest package so that they
// are available to any package that imports rest.  (if they were in a _test.go
// file, they wouldn't be publicly exported to other packages)

// RestTesterConfig represents configuration for sync gateway
type RestTesterConfig struct {
	GuestEnabled                    bool                        // If this is true, Admin Party is in full effect
	SyncFn                          string                      // put the sync() function source in here (optional)
	ImportFilter                    string                      // put the import filter function source in here (optional)
	DatabaseConfig                  *DatabaseConfig             // Supports additional config options.  BucketConfig, Name, Sync, Unsupported will be ignored (overridden)
	MutateStartupConfig             func(config *StartupConfig) // Function to mutate the startup configuration before the server context gets created. This overrides options the RT sets.
	InitSyncSeq                     uint64                      // If specified, initializes _sync:seq on bucket creation.  Not supported when running against walrus
	EnableNoConflictsMode           bool                        // Enable no-conflicts mode.  By default, conflicts will be allowed, which is the default behavior
	EnableUserQueries               bool                        // Enable the feature-flag for user N1QL/etc queries
	CustomTestBucket                *base.TestBucket            // If set, use this bucket instead of requesting a new one.
	LeakyBucketConfig               *base.LeakyBucketConfig     // Set to create and use a leaky bucket on the RT and DB. A test bucket cannot be passed in if using this option.
	adminInterface                  string                      // adminInterface overrides the default admin interface.
	SgReplicateEnabled              bool                        // SgReplicateManager disabled by default for RestTester
	AutoImport                      *bool
	HideProductInfo                 bool
	AdminInterfaceAuthentication    bool
	metricsInterfaceAuthentication  bool
	enableAdminAuthPermissionsCheck bool
	useTLSServer                    bool // If true, TLS will be required for communications with CBS. Default: false
	PersistentConfig                bool
	GroupID                         *string
	serverless                      bool // Runs SG in serverless mode. Must be used in conjunction with persistent config
	collectionConfig                collectionConfiguration
	numCollections                  int
	syncGatewayVersion              *base.ComparableBuildVersion // alternate version of Sync Gateway to use on startup
	allowDbConfigEnvVars            *bool
	maxConcurrentRevs               *int
	UseXattrConfig                  bool
}

type collectionConfiguration uint8

const (
	useSingleCollection = iota
	useSingleCollectionDefaultOnly
	useMultipleCollection
)

var defaultTestingCORSOrigin = []string{"http://example.com", "*", "http://staging.example.com"}

// globalBlipTesterClients stores the active blip tester clients to ensure they are cleaned up at the end of a test
var globalBlipTesterClients *activeBlipTesterClients

func init() {
	globalBlipTesterClients = &activeBlipTesterClients{m: make(map[string]int32), lock: sync.Mutex{}}
}

// activeBlipTesterClients tracks the number of active blip tester clients to make sure they are closed at the end of a test and goroutines are not leaked.
type activeBlipTesterClients struct {
	m    map[string]int32
	lock sync.Mutex
}

// add increments the count of a blip tester client for a particular test
func (a *activeBlipTesterClients) add(name string) {
	a.lock.Lock()
	defer a.lock.Unlock()
	a.m[name]++
}

// remove decrements the count of a blip tester client for a particular test
func (a *activeBlipTesterClients) remove(tb testing.TB, name string) {
	a.lock.Lock()
	defer a.lock.Unlock()
	require.Contains(tb, a.m, name, "Can not remove blip tester client '%s' that was never added", name)
	a.m[name]--
	if a.m[name] == 0 {
		delete(a.m, name)
	}
}

// RestTester provides a fake server for testing endpoints
type RestTester struct {
	*RestTesterConfig
	testingTB               atomic.Pointer[testing.TB]
	TestBucket              *base.TestBucket
	RestTesterServerContext *ServerContext
	AdminHandler            http.Handler
	adminHandlerOnce        sync.Once
	PublicHandler           http.Handler
	publicHandlerOnce       sync.Once
	MetricsHandler          http.Handler
	metricsHandlerOnce      sync.Once
	DiagnosticHandler       http.Handler
	diagnosticHandlerOnce   sync.Once
	closed                  bool
}

func (rt *RestTester) TB() testing.TB {
	return *rt.testingTB.Load()
}

// restTesterDefaultUserPassword is usable as a default password for SendUserRequest
const RestTesterDefaultUserPassword = "letmein"

// NewRestTester returns a rest tester and corresponding keyspace backed by a single database and a single collection. This collection may be named or default collection based on global test configuration.
func NewRestTester(tb testing.TB, restConfig *RestTesterConfig) *RestTester {
	return newRestTester(tb, restConfig, useSingleCollection, 1)
}

// NewRestTesterPersistentConfig returns a rest tester with persistent config setup and a single database. A convenience function for NewRestTester.
func NewRestTesterPersistentConfig(tb testing.TB) *RestTester {
	config := &RestTesterConfig{
		PersistentConfig: true,
	}
	rt := newRestTester(tb, config, useSingleCollection, 1)
	RequireStatus(tb, rt.CreateDatabase("db", rt.NewDbConfig()), http.StatusCreated)
	return rt
}

// newRestTester creates the underlying rest testers, use public functions.
func newRestTester(tb testing.TB, restConfig *RestTesterConfig, collectionConfig collectionConfiguration, numCollections int) *RestTester {
	var rt RestTester
	if tb == nil {
		panic("tester parameter cannot be nil")
	}
	rt.testingTB.Store(&tb)
	if restConfig != nil {
		rt.RestTesterConfig = restConfig
	} else {
		rt.RestTesterConfig = &RestTesterConfig{}
	}
	rt.RestTesterConfig.collectionConfig = collectionConfig
	rt.RestTesterConfig.numCollections = numCollections
	rt.RestTesterConfig.useTLSServer = base.ServerIsTLS(base.UnitTestUrl())
	return &rt
}

// NewRestTester returns a rest tester backed by a single database and a single default collection.
func NewRestTesterDefaultCollection(tb testing.TB, restConfig *RestTesterConfig) *RestTester {
	return newRestTester(tb, restConfig, useSingleCollectionDefaultOnly, 1)
}

// NewRestTester multiple collections a rest tester backed by a single database and any number of collections and the names of the keyspaces of collections created.
func NewRestTesterMultipleCollections(tb testing.TB, restConfig *RestTesterConfig, numCollections int) *RestTester {
	if !base.TestsUseNamedCollections() {
		tb.Skip("This test requires named collections and is running against a bucket type that does not support them")
	}
	if numCollections == 0 {
		tb.Errorf("0 is not a valid number of collections to specify")
	}
	return newRestTester(tb, restConfig, useMultipleCollection, numCollections)
}

func (rt *RestTester) Bucket() base.Bucket {
	if rt.TB() == nil {
		panic("RestTester not properly initialized please use NewRestTester function")
	} else if rt.closed {
		panic("RestTester was closed!")
	}

	if rt.TestBucket != nil {
		return rt.TestBucket.Bucket
	}

	// If we have a TestBucket defined on the RestTesterConfig, use that instead of requesting a new one.
	testBucket := rt.RestTesterConfig.CustomTestBucket
	if testBucket == nil {
		testBucket = base.GetTestBucket(rt.TB())
		if rt.LeakyBucketConfig != nil {
			leakyConfig := *rt.LeakyBucketConfig
			// Ignore closures to avoid double closing panics
			leakyConfig.IgnoreClose = true
			testBucket = testBucket.LeakyBucketClone(leakyConfig)
		}
	} else if rt.LeakyBucketConfig != nil {
		rt.TB().Fatalf("A passed in TestBucket cannot be used on the RestTester when defining a LeakyBucketConfig")
	}
	rt.TestBucket = testBucket

	if rt.InitSyncSeq > 0 {
		if base.TestsUseNamedCollections() {
			rt.TB().Fatalf("RestTester InitSyncSeq doesn't support non-default collections")
		}

		log.Printf("Initializing %s to %d", base.DefaultMetadataKeys.SyncSeqKey(), rt.InitSyncSeq)
		tbDatastore := testBucket.GetMetadataStore()
		_, incrErr := tbDatastore.Incr(base.DefaultMetadataKeys.SyncSeqKey(), rt.InitSyncSeq, rt.InitSyncSeq, 0)
		if incrErr != nil {
			rt.TB().Fatalf("Error initializing %s in test bucket: %v", base.DefaultMetadataKeys.SyncSeqKey(), incrErr)
		}
	}

	corsConfig := &auth.CORSConfig{
		Origin:      defaultTestingCORSOrigin,
		LoginOrigin: []string{"http://example.com"},
		Headers:     []string{},
		MaxAge:      1728000,
	}

	adminInterface := &DefaultAdminInterface
	if rt.RestTesterConfig.adminInterface != "" {
		adminInterface = &rt.RestTesterConfig.adminInterface
	}

	sc := DefaultStartupConfig("")

	username, password, _ := testBucket.BucketSpec.Auth.GetCredentials()

	// Disable config polling to avoid test flakiness and increase control of timing.
	// Rely on on-demand config fetching for consistency.
	sc.Bootstrap.ConfigUpdateFrequency = base.NewConfigDuration(0)

	sc.Bootstrap.Server = testBucket.BucketSpec.Server
	sc.Bootstrap.Username = username
	sc.Bootstrap.Password = password
	sc.API.AdminInterface = *adminInterface
	sc.API.CORS = corsConfig
	sc.API.HideProductVersion = base.BoolPtr(rt.RestTesterConfig.HideProductInfo)
	sc.DeprecatedConfig = &DeprecatedConfig{Facebook: &FacebookConfigLegacy{}}
	sc.API.AdminInterfaceAuthentication = &rt.AdminInterfaceAuthentication
	sc.API.MetricsInterfaceAuthentication = &rt.metricsInterfaceAuthentication
	sc.API.EnableAdminAuthenticationPermissionsCheck = &rt.enableAdminAuthPermissionsCheck
	sc.Bootstrap.UseTLSServer = &rt.RestTesterConfig.useTLSServer
	sc.Bootstrap.ServerTLSSkipVerify = base.BoolPtr(base.TestTLSSkipVerify())
	sc.Unsupported.Serverless.Enabled = &rt.serverless
	sc.Unsupported.AllowDbConfigEnvVars = rt.RestTesterConfig.allowDbConfigEnvVars
	sc.Unsupported.UseXattrConfig = &rt.UseXattrConfig
	sc.Replicator.MaxConcurrentRevs = rt.RestTesterConfig.maxConcurrentRevs
	if rt.serverless {
		if !rt.PersistentConfig {
			rt.TB().Fatalf("Persistent config must be used when running in serverless mode")
		}
		sc.BucketCredentials = map[string]*base.CredentialsConfig{
			testBucket.GetName(): {
				Username: base.TestClusterUsername(),
				Password: base.TestClusterPassword(),
			},
		}
	}

	if rt.RestTesterConfig.GroupID != nil {
		sc.Bootstrap.ConfigGroupID = *rt.RestTesterConfig.GroupID
	} else if rt.RestTesterConfig.PersistentConfig {
		// If running in persistent config mode, the database has to be manually created. If the db name is the same as a
		// past tests db name, a db already exists error could happen if the past tests bucket is still flushing. Prevent this
		// by using a unique group ID for each new rest tester.
		uniqueUUID, err := uuid.NewRandom()
		if err != nil {
			rt.TB().Fatalf("Could not generate random config group ID UUID: %v", err)
		}
		sc.Bootstrap.ConfigGroupID = uniqueUUID.String()
	}

	sc.Unsupported.UserQueries = base.BoolPtr(rt.EnableUserQueries)

	if rt.MutateStartupConfig != nil {
		rt.MutateStartupConfig(&sc)
	}

	sc.Unsupported.UserQueries = base.BoolPtr(rt.EnableUserQueries)

	// Allow EE-only config even in CE for testing using group IDs.
	if err := sc.Validate(base.TestCtx(rt.TB()), true); err != nil {
		panic("invalid RestTester StartupConfig: " + err.Error())
	}

	// Post-validation, we can lower the bcrypt cost beyond SG limits to reduce test runtime.
	sc.Auth.BcryptCost = bcrypt.MinCost

	rt.RestTesterServerContext = NewServerContext(base.TestCtx(rt.TB()), &sc, rt.RestTesterConfig.PersistentConfig)
	rt.RestTesterServerContext.allowScopesInPersistentConfig = true
	if rt.RestTesterConfig.syncGatewayVersion != nil {
		rt.RestTesterServerContext.BootstrapContext.sgVersion = *rt.RestTesterConfig.syncGatewayVersion
	}
	ctx := rt.Context()

	if !base.ServerIsWalrus(sc.Bootstrap.Server) {
		// Copy any testbucket cert info into boostrap server config
		// Required as present for X509 tests there is no way to pass this info to the bootstrap server context with a
		// RestTester directly - Should hopefully be alleviated by CBG-1460
		sc.Bootstrap.CACertPath = testBucket.BucketSpec.CACertPath
		sc.Bootstrap.X509CertPath = testBucket.BucketSpec.Certpath
		sc.Bootstrap.X509KeyPath = testBucket.BucketSpec.Keypath

		rt.TestBucket.BucketSpec.TLSSkipVerify = base.TestTLSSkipVerify()
		require.NoError(rt.TB(), rt.RestTesterServerContext.initializeGocbAdminConnection(ctx))
	}
	require.NoError(rt.TB(), rt.RestTesterServerContext.initializeBootstrapConnection(ctx))

	// Copy this startup config at this point into initial startup config
	require.NoError(rt.TB(), base.DeepCopyInefficient(&rt.RestTesterServerContext.initialStartupConfig, &sc))

	// tests must create their own databases in persistent mode
	if !rt.PersistentConfig {
		useXattrs := base.TestUseXattrs()

		if rt.DatabaseConfig == nil {
			// If no db config was passed in, create one
			rt.DatabaseConfig = &DatabaseConfig{}
		}
		if rt.DatabaseConfig.UseViews == nil {
			rt.DatabaseConfig.UseViews = base.BoolPtr(base.TestsDisableGSI())
		}
		if base.TestsUseNamedCollections() && rt.collectionConfig != useSingleCollectionDefaultOnly && (!*rt.DatabaseConfig.UseViews || base.UnitTestUrlIsWalrus()) {
			// If scopes is already set, assume the caller has a plan
			if rt.DatabaseConfig.Scopes == nil {
				// Configure non default collections by default
				rt.DatabaseConfig.Scopes = GetCollectionsConfigWithFiltering(rt.TB(), testBucket, rt.numCollections, stringPtrOrNil(rt.SyncFn), stringPtrOrNil(rt.ImportFilter))
			}
		} else {
			// override SyncFn and ImportFilter if set
			if rt.SyncFn != "" {
				rt.DatabaseConfig.Sync = &rt.SyncFn
			}
			if rt.ImportFilter != "" {
				rt.DatabaseConfig.ImportFilter = &rt.ImportFilter
			}
		}

		// numReplicas set to 0 for test buckets, since it should assume that there may only be one indexing node.
		numReplicas := uint(0)
		rt.DatabaseConfig.NumIndexReplicas = &numReplicas

		rt.DatabaseConfig.Bucket = &testBucket.BucketSpec.BucketName
		rt.DatabaseConfig.Username = username
		rt.DatabaseConfig.Password = password
		rt.DatabaseConfig.CACertPath = testBucket.BucketSpec.CACertPath
		rt.DatabaseConfig.CertPath = testBucket.BucketSpec.Certpath
		rt.DatabaseConfig.KeyPath = testBucket.BucketSpec.Keypath
		if rt.DatabaseConfig.Name == "" {
			rt.DatabaseConfig.Name = "db"
		}
		rt.DatabaseConfig.EnableXattrs = &useXattrs
		if rt.EnableNoConflictsMode {
			boolVal := false
			rt.DatabaseConfig.AllowConflicts = &boolVal
		}

		rt.DatabaseConfig.SGReplicateEnabled = base.BoolPtr(rt.RestTesterConfig.SgReplicateEnabled)

		// Check for override of AutoImport in the rt config
		if rt.AutoImport != nil {
			rt.DatabaseConfig.AutoImport = *rt.AutoImport
		}
		autoImport, _ := rt.DatabaseConfig.AutoImportEnabled(ctx)
		if rt.DatabaseConfig.ImportPartitions == nil && base.TestUseXattrs() && base.IsEnterpriseEdition() && autoImport {
			// Speed up test setup - most tests don't need more than one partition given we only have one node
			rt.DatabaseConfig.ImportPartitions = base.Uint16Ptr(1)
		}
		_, isLeaky := base.AsLeakyBucket(rt.TestBucket)
		var err error
		if rt.LeakyBucketConfig != nil || isLeaky {
			_, err = rt.RestTesterServerContext.AddDatabaseFromConfigWithBucket(ctx, rt.TB(), *rt.DatabaseConfig, testBucket.Bucket)
		} else {
			_, err = rt.RestTesterServerContext.AddDatabaseFromConfig(ctx, *rt.DatabaseConfig)
		}
		require.NoError(rt.TB(), err)
		ctx = rt.Context() // get new ctx with db info before passing it down

		// Update the testBucket Bucket to the one associated with the database context.  The new (dbContext) bucket
		// will be closed when the rest tester closes the server context. The original bucket will be closed using the
		// testBucket's closeFn
		rt.TestBucket.Bucket = rt.RestTesterServerContext.Database(ctx, rt.DatabaseConfig.Name).Bucket

		if rt.DatabaseConfig.Guest == nil {
			if err := rt.SetAdminParty(rt.GuestEnabled); err != nil {
				rt.TB().Fatalf("Error from SetAdminParty %v", err)
			}
		}
	}

	// PostStartup (without actually waiting 5 seconds)
	close(rt.RestTesterServerContext.hasStarted)
	return rt.TestBucket.Bucket
}

// MetadataStore returns the datastore for the database on the RestTester
func (rt *RestTester) MetadataStore() base.DataStore {
	return rt.GetDatabase().MetadataStore
}

// GetCollectionsConfig sets up a ScopesConfig from a TestBucket for use with non default collections.
func GetCollectionsConfig(t testing.TB, testBucket *base.TestBucket, numCollections int) ScopesConfig {
	return GetCollectionsConfigWithFiltering(t, testBucket, numCollections, nil, nil)
}

// GetCollectionsConfigWithFiltering sets up a ScopesConfig from a TestBucket for use with non default collections. The sync function will be passed for all collections.
func GetCollectionsConfigWithFiltering(t testing.TB, testBucket *base.TestBucket, numCollections int, syncFn *string, importFilter *string) ScopesConfig {
	// Get a datastore as provided by the test
	stores := testBucket.GetNonDefaultDatastoreNames()
	require.True(t, len(stores) >= numCollections, "Requested more collections %d than found on testBucket %d", numCollections, len(stores))
	defaultCollectionConfig := &CollectionConfig{}
	if syncFn != nil {
		defaultCollectionConfig.SyncFn = syncFn
	}
	if importFilter != nil {
		defaultCollectionConfig.ImportFilter = importFilter
	}

	scopesConfig := ScopesConfig{}
	for i := 0; i < numCollections; i++ {
		dataStoreName := stores[i]
		if scopeConfig, ok := scopesConfig[dataStoreName.ScopeName()]; ok {
			if _, ok := scopeConfig.Collections[dataStoreName.CollectionName()]; ok {
				// already present
			} else {
				scopeConfig.Collections[dataStoreName.CollectionName()] = defaultCollectionConfig
			}
		} else {
			scopesConfig[dataStoreName.ScopeName()] = ScopeConfig{
				Collections: map[string]*CollectionConfig{
					dataStoreName.CollectionName(): defaultCollectionConfig,
				}}
		}

	}
	return scopesConfig
}

// GetSingleDataStoreNamesFromScopes config returns a lexically sorted list of configured datastores.
func GetDataStoreNamesFromScopesConfig(config ScopesConfig) []sgbucket.DataStoreName {
	var names []string
	for scopeName, scopeConfig := range config {
		for collectionName, _ := range scopeConfig.Collections {
			names = append(names, fmt.Sprintf("%s%s%s", scopeName, base.ScopeCollectionSeparator, collectionName))
		}

	}
	sort.Strings(names)
	var dataStoreNames []sgbucket.DataStoreName
	for _, scopeAndCollection := range names {
		keyspace := strings.Split(scopeAndCollection, base.ScopeCollectionSeparator)
		dataStoreNames = append(dataStoreNames, base.ScopeAndCollectionName{Scope: keyspace[0], Collection: keyspace[1]})
	}
	return dataStoreNames

}

// LeakyBucket gets the bucket from the RestTester as a leaky bucket allowing for callbacks to be set on the fly.
// The RestTester must have been set up to create and use a leaky bucket by setting LeakyBucketConfig in the RT
// config when calling NewRestTester.
func (rt *RestTester) LeakyBucket() *base.LeakyDataStore {
	if rt.LeakyBucketConfig == nil {
		rt.TB().Fatalf("Cannot get leaky bucket when LeakyBucketConfig was not set on RestTester initialisation")
	}
	leakyDataStore, ok := base.AsLeakyDataStore(rt.Bucket().DefaultDataStore())
	if !ok {
		rt.TB().Fatalf("Could not get bucket (type %T) as a leaky bucket", rt.Bucket())
	}
	return leakyDataStore
}

func (rt *RestTester) ServerContext() *ServerContext {
	rt.Bucket()
	return rt.RestTesterServerContext
}

// CreateDatabase is a utility function to create a database through the REST API
func (rt *RestTester) CreateDatabase(dbName string, config DbConfig) (resp *TestResponse) {
	dbcJSON, err := base.JSONMarshal(config)
	require.NoError(rt.TB(), err)
	if rt.AdminInterfaceAuthentication {
		resp = rt.SendAdminRequestWithAuth(http.MethodPut, fmt.Sprintf("/%s/", dbName), string(dbcJSON), base.TestClusterUsername(), base.TestClusterPassword())
	} else {
		resp = rt.SendAdminRequest(http.MethodPut, fmt.Sprintf("/%s/", dbName), string(dbcJSON))
	}
	return resp
}

// ReplaceDbConfig is a utility function to replace a database config through the REST API
func (rt *RestTester) ReplaceDbConfig(dbName string, config DbConfig) *TestResponse {
	dbcJSON, err := base.JSONMarshal(config)
	require.NoError(rt.TB(), err)
	resp := rt.SendAdminRequest(http.MethodPut, fmt.Sprintf("/%s/_config", dbName), string(dbcJSON))
	return resp
}

// UpsertDbConfig is a utility function to upsert a database through the REST API
func (rt *RestTester) UpsertDbConfig(dbName string, config DbConfig) *TestResponse {
	dbcJSON, err := base.JSONMarshal(config)
	require.NoError(rt.TB(), err)
	resp := rt.SendAdminRequest(http.MethodPost, fmt.Sprintf("/%s/_config", dbName), string(dbcJSON))
	return resp
}

// GetDatabase Returns a database found for server context, if there is only one database. Fails the test harness if there is not a database defined.
func (rt *RestTester) GetDatabase() *db.DatabaseContext {
	require.Len(rt.TB(), rt.ServerContext().AllDatabases(), 1)
	for _, database := range rt.ServerContext().AllDatabases() {
		return database
	}
	return nil
}

// CreateUser creates a user with the default password and channels scoped to a single test collection.
func (rt *RestTester) CreateUser(username string, channels []string, roles ...string) {
	var response *TestResponse
	if rt.AdminInterfaceAuthentication {
		response = rt.SendAdminRequestWithAuth(http.MethodPut, "/{{.db}}/_user/"+username, GetUserPayload(rt.TB(), "", RestTesterDefaultUserPassword, "", rt.GetSingleDataStore(), channels, roles), base.TestClusterUsername(), base.TestClusterPassword())
	} else {
		response = rt.SendAdminRequest(http.MethodPut, "/{{.db}}/_user/"+username, GetUserPayload(rt.TB(), "", RestTesterDefaultUserPassword, "", rt.GetSingleDataStore(), channels, roles))
	}
	RequireStatus(rt.TB(), response, http.StatusCreated)
}

// CreateRole creates a role with channels scoped to a single test collection.
func (rt *RestTester) CreateRole(rolename string, channels []string) {
	var response *TestResponse
	if rt.AdminInterfaceAuthentication {
		response = rt.SendAdminRequestWithAuth(http.MethodPut, "/{{.db}}/_role/"+rolename, GetRolePayload(rt.TB(), rolename, rt.GetSingleDataStore(), channels), base.TestClusterUsername(), base.TestClusterPassword())
	} else {
		response = rt.SendAdminRequest(http.MethodPut, "/{{.db}}/_role/"+rolename, GetRolePayload(rt.TB(), rolename, rt.GetSingleDataStore(), channels))
	}
	RequireStatus(rt.TB(), response, http.StatusCreated)
}

func (rt *RestTester) GetUserAdminAPI(username string) auth.PrincipalConfig {
	response := rt.SendAdminRequest(http.MethodGet, "/{{.db}}/_user/"+username, "")
	RequireStatus(rt.TB(), response, http.StatusOK)
	var responseConfig auth.PrincipalConfig
	err := json.Unmarshal(response.Body.Bytes(), &responseConfig)
	require.NoError(rt.TB(), err)
	return responseConfig
}

// GetSingleTestDatabaseCollection will return a DatabaseCollection if there is only one. Depending on test environment configuration, it may or may not be the default collection.
func (rt *RestTester) GetSingleTestDatabaseCollection() (*db.DatabaseCollection, context.Context) {
	c := db.GetSingleDatabaseCollection(rt.TB(), rt.GetDatabase())
	ctx := base.UserLogCtx(c.AddCollectionContext(rt.Context()), "gotest", base.UserDomainBuiltin, nil)
	return c, ctx
}

// GetSingleTestDatabaseCollectionWithUser will return a DatabaseCollection if there is only one. Depending on test environment configuration, it may or may not be the default collection.
func (rt *RestTester) GetSingleTestDatabaseCollectionWithUser() (*db.DatabaseCollectionWithUser, context.Context) {
	c, ctx := rt.GetSingleTestDatabaseCollection()
	return &db.DatabaseCollectionWithUser{DatabaseCollection: c}, ctx
}

// GetSingleDataStore will return a datastore if there is only one collection configured on the RestTester database.
func (rt *RestTester) GetSingleDataStore() base.DataStore {
	collection, _ := rt.GetSingleTestDatabaseCollection()
	ds, err := rt.GetDatabase().Bucket.NamedDataStore(base.ScopeAndCollectionName{
		Scope:      collection.ScopeName,
		Collection: collection.Name,
	})
	require.NoError(rt.TB(), err)
	return ds
}

func (rt *RestTester) MustWaitForDoc(docid string, t testing.TB) {
	err := rt.WaitForDoc(docid)
	assert.NoError(t, err)
}

func (rt *RestTester) WaitForDoc(docid string) (err error) {
	seq, err := rt.SequenceForDoc(docid)
	if err != nil {
		return err
	}
	return rt.WaitForSequence(seq)
}

func (rt *RestTester) SequenceForDoc(docid string) (seq uint64, err error) {
	collection, ctx := rt.GetSingleTestDatabaseCollection()
	doc, err := collection.GetDocument(ctx, docid, db.DocUnmarshalAll)
	if err != nil {
		return 0, err
	}
	return doc.Sequence, nil
}

// Wait for sequence to be buffered by the channel cache
func (rt *RestTester) WaitForSequence(seq uint64) error {
	collection, ctx := rt.GetSingleTestDatabaseCollection()
	return collection.WaitForSequence(ctx, seq)
}

func (rt *RestTester) WaitForPendingChanges() {
	ctx := rt.Context()
	for _, collection := range rt.GetDbCollections() {
		require.NoError(rt.TB(), collection.WaitForPendingChanges(ctx))
	}
}

func (rt *RestTester) SetAdminParty(partyTime bool) error {
	ctx := rt.Context()
	a := rt.GetDatabase().Authenticator(ctx)
	guest, err := a.GetUser("")
	if err != nil {
		return err
	}
	guest.SetDisabled(!partyTime)
	var chans channels.TimedSet
	if partyTime {
		chans = channels.AtSequence(base.SetOf(channels.UserStarChannel), 1)
	}

	if len(a.Collections) == 0 {
		guest.SetExplicitChannels(chans, 1)
	} else {
		for scopeName, scope := range a.Collections {
			for collectionName, _ := range scope {
				guest.SetCollectionExplicitChannels(scopeName, collectionName, chans, 1)
			}
		}
	}
	return a.Save(guest)
}

func (rt *RestTester) Close() {
	if rt.TB() == nil {
		panic("RestTester not properly initialized please use NewRestTester function")
	}
	ctx := rt.Context() // capture ctx before closing rt
	rt.closed = true
	if rt.RestTesterServerContext != nil {
		rt.RestTesterServerContext.Close(ctx)
	}
	if rt.TestBucket != nil {
		rt.TestBucket.Close(ctx)
		rt.TestBucket = nil
	}
}

func (rt *RestTester) SendRequest(method, resource string, body string) *TestResponse {
	return rt.Send(Request(method, rt.mustTemplateResource(resource), body))
}

func (rt *RestTester) SendRequestWithHeaders(method, resource string, body string, headers map[string]string) *TestResponse {
	req := Request(method, rt.mustTemplateResource(resource), body)
	for k, v := range headers {
		req.Header.Set(k, v)
	}
	return rt.Send(req)
}

func (rt *RestTester) SendUserRequestWithHeaders(method, resource string, body string, headers map[string]string, username string, password string) *TestResponse {
	req := Request(method, rt.mustTemplateResource(resource), body)
	req.SetBasicAuth(username, password)
	for k, v := range headers {
		req.Header.Set(k, v)
	}
	return rt.Send(req)
}

// templateResource is a non-fatal version of rt.mustTemplateResource
func (rt *RestTester) templateResource(resource string) (string, error) {
	tmpl, err := template.New("urltemplate").
		Option("missingkey=error").
		Parse(resource)
	if err != nil {
		return "", err
	}

	data := make(map[string]string)
	require.NotNil(rt.TB(), rt.ServerContext())
	if rt.ServerContext() != nil {
		databases := rt.ServerContext().AllDatabases()
		var dbNames []string
		for dbName := range databases {
			dbNames = append(dbNames, dbName)
		}
		sort.Strings(dbNames)
		multipleDatabases := len(dbNames) > 1
		for i, dbName := range dbNames {
			database := databases[dbName]
			dbPrefix := ""
			if !multipleDatabases {
				data["db"] = database.Name
			} else {
				dbPrefix = fmt.Sprintf("db%d", i+1)
				data[dbPrefix] = database.Name
			}
			if len(database.CollectionByID) == 1 {
				if multipleDatabases {
					data[fmt.Sprintf("db%dkeyspace", i+1)] = getKeyspaces(rt.TB(), database)[0]
				} else {
					keyspace := rt.GetSingleKeyspace()
					data["keyspace"] = keyspace
					data["scopeAndCollection"] = getScopeAndCollectionFromKeyspace(rt.TB(), keyspace)
				}
				continue
			}
			for j, keyspace := range getKeyspaces(rt.TB(), database) {
				if !multipleDatabases {
					data[fmt.Sprintf("keyspace%d", j+1)] = keyspace
					data[fmt.Sprintf("scopeAndCollection%d", j+1)] = getScopeAndCollectionFromKeyspace(rt.TB(), keyspace)
				} else {
					data[fmt.Sprintf("db%dkeyspace%d", i+1, j+1)] = keyspace
				}
			}
		}
	}
	var uri bytes.Buffer
	if err := tmpl.Execute(&uri, data); err != nil {
		return "", err
	}

	return uri.String(), nil
}

// mustTemplateResource provides some convenience templates for standard values.
//
// * If there is a single database: {{.db}} refers to single db
// * If there is only a single collection: {{.keyspace}} refers to a single collection, named or unamed
// * If there are multiple collections, defined is {{.keyspace1}},{{.keyspace2}},...
//
// This function causes the test to fail immediately if the given resource cannot be parsed.
func (rt *RestTester) mustTemplateResource(resource string) string {
	uri, err := rt.templateResource(resource)
	require.NoErrorf(rt.TB(), err, "URL template error: %v", err)
	return uri
}

func (rt *RestTester) SendAdminRequestWithAuth(method, resource string, body string, username string, password string) *TestResponse {
	request := Request(method, rt.mustTemplateResource(resource), body)

	request.SetBasicAuth(username, password)

	response := &TestResponse{ResponseRecorder: httptest.NewRecorder(), Req: request}

	rt.TestAdminHandler().ServeHTTP(response, request)
	return response
}

func (rt *RestTester) Send(request *http.Request) *TestResponse {
	response := &TestResponse{ResponseRecorder: httptest.NewRecorder(), Req: request}
	rt.TestPublicHandler().ServeHTTP(response, request)
	return response
}

func (rt *RestTester) SendMetricsRequest(method, resource, body string) *TestResponse {
	return rt.sendMetrics(Request(method, rt.mustTemplateResource(resource), body))
}

func (rt *RestTester) SendMetricsRequestWithHeaders(method, resource string, body string, headers map[string]string) *TestResponse {
	request := Request(method, rt.mustTemplateResource(resource), body)
	for k, v := range headers {
		request.Header.Set(k, v)
	}
	return rt.sendMetrics(request)
}

func (rt *RestTester) sendMetrics(request *http.Request) *TestResponse {
	response := &TestResponse{ResponseRecorder: httptest.NewRecorder(), Req: request}
	rt.TestMetricsHandler().ServeHTTP(response, request)
	return response
}

// SendDiagnosticRequest runs a request against the diagnostic handler.
func (rt *RestTester) SendDiagnosticRequest(method, resource, body string) *TestResponse {
	request := Request(method, rt.mustTemplateResource(resource), body)
	response := &TestResponse{ResponseRecorder: httptest.NewRecorder(), Req: request}
	rt.TestDiagnosticHandler().ServeHTTP(response, Request(method, rt.mustTemplateResource(resource), body))
	return response
}

// SendDiagnosticRequestWithHeaders runs a request against the diagnostic handler with headers.
func (rt *RestTester) SendDiagnosticRequestWithHeaders(method, resource string, body string, headers map[string]string) *TestResponse {
	request := Request(method, rt.mustTemplateResource(resource), body)
	for k, v := range headers {
		request.Header.Set(k, v)
	}
	response := &TestResponse{ResponseRecorder: httptest.NewRecorder(), Req: request}

	rt.TestDiagnosticHandler().ServeHTTP(response, request)
	return response
}

func (rt *RestTester) TestAdminHandlerNoConflictsMode() http.Handler {
	rt.EnableNoConflictsMode = true
	return rt.TestAdminHandler()
}

var fakeRestTesterIP = net.IPv4(127, 0, 0, 99)

func (rt *RestTester) TestAdminHandler() http.Handler {
	rt.adminHandlerOnce.Do(func() {
		rt.AdminHandler = CreateAdminHandler(rt.ServerContext())
		rt.ServerContext().addHTTPServer(adminServer, &serverInfo{nil, &net.TCPAddr{IP: fakeRestTesterIP, Port: 4985}})
	})
	return rt.AdminHandler
}

func (rt *RestTester) TestPublicHandler() http.Handler {
	rt.publicHandlerOnce.Do(func() {
		rt.PublicHandler = CreatePublicHandler(rt.ServerContext())
		rt.ServerContext().addHTTPServer(publicServer, &serverInfo{nil, &net.TCPAddr{IP: fakeRestTesterIP, Port: 4984}})
	})
	return rt.PublicHandler
}

func (rt *RestTester) TestMetricsHandler() http.Handler {
	rt.metricsHandlerOnce.Do(func() {
		rt.MetricsHandler = CreateMetricHandler(rt.ServerContext())
		rt.ServerContext().addHTTPServer(metricsServer, &serverInfo{nil, &net.TCPAddr{IP: fakeRestTesterIP, Port: 4986}})
	})
	return rt.MetricsHandler
}

// TestDiagnosticHandler is called to lazily create a handler against the diagnostic interface.
func (rt *RestTester) TestDiagnosticHandler() http.Handler {
	rt.diagnosticHandlerOnce.Do(func() {
		rt.DiagnosticHandler = createDiagnosticHandler(rt.ServerContext())
		rt.ServerContext().addHTTPServer(diagnosticServer, &serverInfo{nil, &net.TCPAddr{IP: fakeRestTesterIP, Port: 4987}})
	})
	return rt.DiagnosticHandler
}

type ChangesResults struct {
	Results  []db.ChangeEntry
	Last_Seq db.SequenceID
}

func (cr ChangesResults) RequireDocIDs(t testing.TB, docIDs []string) {
	require.Equal(t, len(docIDs), len(cr.Results))
	for _, docID := range docIDs {
		var found bool
		for _, changeEntry := range cr.Results {
			if changeEntry.ID == docID {
				found = true
				break
			}
		}
		require.True(t, found, "DocID %q missing from results %v", docID, cr.Results)
	}
}

func (cr ChangesResults) RequireRevID(t testing.TB, revIDs []string) {
	require.Equal(t, len(revIDs), len(cr.Results))
	for _, rev := range revIDs {
		var found bool
		for _, changeEntry := range cr.Results {
			if changeEntry.Changes[0]["rev"] == rev {
				found = true
				break
			}
		}
		require.True(t, found, "RevID %q missing from results %v", rev, cr.Results)
	}
}

// RequireChangeRevVersion asserts that the given ChangeRev has the expected version for a given entry returned by _changes feed
func RequireChangeRevVersion(t *testing.T, expected DocVersion, changeRev db.ChangeRev) {
	RequireDocVersionEqual(t, expected, DocVersion{RevTreeID: changeRev["rev"]})
}

func (rt *RestTester) CreateWaitForChangesRetryWorker(numChangesExpected int, changesURL, username string, useAdminPort bool) (worker base.RetryWorker) {

	waitForChangesWorker := func() (shouldRetry bool, err error, value interface{}) {

		var changes ChangesResults
		var response *TestResponse
		if useAdminPort {
			response = rt.SendAdminRequest("GET", changesURL, "")

		} else {
			response = rt.Send(RequestByUser("GET", changesURL, "", username))
		}
		err = base.JSONUnmarshal(response.Body.Bytes(), &changes)
		if err != nil {
			return false, err, nil
		}
		if len(changes.Results) < numChangesExpected {
			// not enough results, retry
			return true, fmt.Errorf("expecting %d changes, got %d", numChangesExpected, len(changes.Results)), nil
		}
		// If it made it this far, there is no errors and it got enough changes
		return false, nil, changes
	}

	return waitForChangesWorker

}

func (rt *RestTester) WaitForChanges(numChangesExpected int, changesURL, username string, useAdminPort bool) (
	changes ChangesResults,
	err error) {

	waitForChangesWorker := rt.CreateWaitForChangesRetryWorker(numChangesExpected, rt.mustTemplateResource(changesURL), username, useAdminPort)

	sleeper := base.CreateSleeperFunc(200, 100)

	err, changesVal := base.RetryLoop(rt.Context(), "Wait for changes", waitForChangesWorker, sleeper)
	if err != nil {
		return changes, err
	}

	if changesVal == nil {
		return changes, fmt.Errorf("Got nil value for changes")
	}

	if changesVal != nil {
		changes = changesVal.(ChangesResults)
	}

	return changes, nil
}

// WaitForCondition runs a retry loop that evaluates the provided function, and terminates
// when the function returns true.
func (rt *RestTester) WaitForCondition(successFunc func() bool) error {
	return rt.WaitForConditionWithOptions(successFunc, 200, 100)
}

func (rt *RestTester) WaitForConditionWithOptions(successFunc func() bool, maxNumAttempts, timeToSleepMs int) error {
	return WaitForConditionWithOptions(rt.Context(), successFunc, maxNumAttempts, timeToSleepMs)
}

func WaitForConditionWithOptions(ctx context.Context, successFunc func() bool, maxNumAttempts, timeToSleepMs int) error {
	waitForSuccess := func() (shouldRetry bool, err error, value interface{}) {
		if successFunc() {
			return false, nil, nil
		}
		return true, nil, nil
	}

	sleeper := base.CreateSleeperFunc(maxNumAttempts, timeToSleepMs)
	err, _ := base.RetryLoop(ctx, "Wait for condition options", waitForSuccess, sleeper)
	if err != nil {
		return err
	}

	return nil
}

func (rt *RestTester) WaitForConditionShouldRetry(conditionFunc func() (shouldRetry bool, err error, value interface{}), maxNumAttempts, timeToSleepMs int) error {
	sleeper := base.CreateSleeperFunc(maxNumAttempts, timeToSleepMs)
	err, _ := base.RetryLoop(rt.Context(), "Wait for condition options", conditionFunc, sleeper)
	if err != nil {
		return err
	}

	return nil
}

func (rt *RestTester) SendAdminRequest(method, resource, body string) *TestResponse {
	request := Request(method, rt.mustTemplateResource(resource), body)

	response := &TestResponse{ResponseRecorder: httptest.NewRecorder(), Req: request}

	rt.TestAdminHandler().ServeHTTP(response, request)
	return response
}

func (rt *RestTester) SendUserRequest(method, resource, body, username string) *TestResponse {
	return rt.Send(RequestByUser(method, rt.mustTemplateResource(resource), body, username))
}

func (rt *RestTester) WaitForNUserViewResults(numResultsExpected int, viewUrlPath string, user auth.User, password string) (viewResult sgbucket.ViewResult, err error) {
	return rt.WaitForNViewResults(numResultsExpected, viewUrlPath, user, password)
}

func (rt *RestTester) WaitForNAdminViewResults(numResultsExpected int, viewUrlPath string) (viewResult sgbucket.ViewResult, err error) {
	return rt.WaitForNViewResults(numResultsExpected, viewUrlPath, nil, "")
}

// Wait for a certain number of results to be returned from a view query
// viewUrlPath: is the path to the view, including the db name.  Eg: "/db/_design/foo/_view/bar"
func (rt *RestTester) WaitForNViewResults(numResultsExpected int, viewUrlPath string, user auth.User, password string) (viewResult sgbucket.ViewResult, err error) {

	worker := func() (shouldRetry bool, err error, value interface{}) {
		var response *TestResponse
		if user != nil {
			request := Request("GET", viewUrlPath, "")
			request.SetBasicAuth(user.Name(), password)
			response = rt.Send(request)
		} else {
			response = rt.SendAdminRequest("GET", viewUrlPath, ``)
		}

		// If the view is undefined, it might be a race condition where the view is still being created
		// See https://github.com/couchbase/sync_gateway/issues/3570#issuecomment-390487982
		if strings.Contains(response.Body.String(), "view_undefined") {
			base.InfofCtx(rt.Context(), base.KeyAll, "view_undefined error: %v.  Retrying", response.Body.String())
			return true, nil, nil
		}

		if response.Code != 200 {
			return false, fmt.Errorf("Got response code: %d from view call.  Expected 200", response.Code), sgbucket.ViewResult{}
		}
		var result sgbucket.ViewResult
		_ = base.JSONUnmarshal(response.Body.Bytes(), &result)

		if len(result.Rows) >= numResultsExpected {
			// Got enough results, break out of retry loop
			return false, nil, result
		}

		// Not enough results, retry
		return true, nil, sgbucket.ViewResult{}

	}

	description := fmt.Sprintf("Wait for %d view results for query to %v", numResultsExpected, viewUrlPath)
	sleeper := base.CreateSleeperFunc(200, 100)
	err, returnVal := base.RetryLoop(rt.Context(), description, worker, sleeper)

	if err != nil {
		return sgbucket.ViewResult{}, err
	}

	return returnVal.(sgbucket.ViewResult), nil

}

// Waits for view to be defined on the server.  Used to avoid view_undefined errors.
func (rt *RestTester) WaitForViewAvailable(viewURLPath string) (err error) {

	worker := func() (shouldRetry bool, err error, value interface{}) {
		response := rt.SendAdminRequest("GET", viewURLPath, ``)

		if response.Code == 200 {
			return false, nil, nil
		}

		// Views unavailable, retry
		if response.Code == 500 {
			log.Printf("Error waiting for view to be available....will retry: %s", response.Body.Bytes())
			return true, fmt.Errorf("500 error"), nil
		}

		// Unexpected error, return
		return false, fmt.Errorf("Unexpected error response code while waiting for view available: %v", response.Code), nil

	}

	description := "Wait for view readiness"
	sleeper := base.CreateSleeperFunc(200, 100)
	err, _ = base.RetryLoop(rt.Context(), description, worker, sleeper)

	return err

}

func (rt *RestTester) GetDBState() string {
	var body db.Body
	resp := rt.SendAdminRequest("GET", "/{{.db}}/", "")
	RequireStatus(rt.TB(), resp, 200)
	require.NoError(rt.TB(), base.JSONUnmarshal(resp.Body.Bytes(), &body))
	return body["state"].(string)
}

// WaitForDBOnline waits for the database to be in the Online state. Fail the test harness if the state is not reached within the timeout.
func (rt *RestTester) WaitForDBOnline() {
	rt.WaitForDBState("Online")
}

// WaitForDBState waits for the database to be in the specified state. Fails the test harness if the state is not reached within the timeout.
func (rt *RestTester) WaitForDBState(stateWant string) {
	rt.WaitForDatabaseState(rt.GetDatabase().Name, stateWant)
}

// WaitForDatabaseState waits for the specified database to be in the specified state. Fails the test harness if the state is not reached within the timeout.
func (rt *RestTester) WaitForDatabaseState(dbName string, targetState string) {
	require.EventuallyWithT(rt.TB(), func(c *assert.CollectT) {
		assert.Equal(c, targetState, rt.GetDatabaseRoot(dbName).State)
	}, 10*time.Second, 100*time.Millisecond)
}

func (rt *RestTester) SendAdminRequestWithHeaders(method, resource string, body string, headers map[string]string) *TestResponse {
	request := Request(method, rt.mustTemplateResource(resource), body)
	for k, v := range headers {
		request.Header.Set(k, v)
	}
	response := &TestResponse{ResponseRecorder: httptest.NewRecorder(), Req: request}

	rt.TestAdminHandler().ServeHTTP(response, request)
	return response
}

func (rt *RestTester) SetAdminChannels(username string, keyspace string, channels ...string) error {
	dbName, scopeName, collectionName, err := ParseKeyspace(keyspace)
	if err != nil {
		return err
	}
	// Get the current user document
	userResponse := rt.SendAdminRequest("GET", "/"+dbName+"/_user/"+username, "")
	if userResponse.Code != 200 {
		return fmt.Errorf("User %s not found", username)
	}

	var currentConfig auth.PrincipalConfig
	if err := base.JSONUnmarshal(userResponse.Body.Bytes(), &currentConfig); err != nil {
		return err
	}

	currentConfig.SetExplicitChannels(*scopeName, *collectionName, channels...)
	// Remove read only properties returned from the user api
	for _, scope := range currentConfig.CollectionAccess {
		if scope != nil {
			for _, collectionAccess := range scope {
				collectionAccess.Channels_ = nil
				collectionAccess.JWTChannels_ = nil
				collectionAccess.JWTLastUpdated = nil
			}
		}
	}

	newConfigBytes, _ := base.JSONMarshal(currentConfig)

	userResponse = rt.SendAdminRequest("PUT", "/"+dbName+"/_user/"+username, string(newConfigBytes))
	if userResponse.Code != 200 {
		return fmt.Errorf("User update failed: %s", userResponse.Body.Bytes())
	}
	return nil
}

type SimpleSync struct {
	Channels map[string]interface{}
	Rev      channels.RevAndVersion
	Sequence uint64
}

type RawResponse struct {
	Sync    SimpleSync `json:"_sync"`
	Deleted bool       `json:"_deleted"`
}

// GetDocumentSequence looks up the sequence for a document using the _raw endpoint.
// Used by tests that need to validate sequences (for grants, etc)
func (rt *RestTester) GetDocumentSequence(key string) (sequence uint64) {
	response := rt.SendAdminRequest("GET", fmt.Sprintf("/{{.keyspace}}/_raw/%s", key), "")
	if response.Code != 200 {
		return 0
	}

	var rawResponse RawResponse
	_ = base.JSONUnmarshal(response.BodyBytes(), &rawResponse)
	return rawResponse.Sync.Sequence
}

// ReplacePerBucketCredentials replaces buckets defined on StartupConfig.BucketCredentials then recreates the couchbase
// cluster to pick up the changes
func (rt *RestTester) ReplacePerBucketCredentials(config base.PerBucketCredentialsConfig) {
	rt.ServerContext().Config.BucketCredentials = config
	// Update the CouchbaseCluster to include the new bucket credentials
	couchbaseCluster, err := CreateBootstrapConnectionFromStartupConfig(base.TestCtx(rt.TB()), rt.ServerContext().Config, base.PerUseClusterConnections)
	require.NoError(rt.TB(), err)
	rt.ServerContext().BootstrapContext.Connection = couchbaseCluster
}

// Context returns a context for a rest tester with server and database log context, if available an unambiguous.
func (rt *RestTester) Context() context.Context {
	ctx := base.TestCtx(rt.TB())
	if svrctx := rt.ServerContext(); svrctx != nil {
		ctx = svrctx.AddServerLogContext(ctx)
	}
	// this has the possibility of adding an ambiguous database log context if there is a database being created at this time.
	databases := rt.ServerContext().AllDatabases()
	if len(databases) == 1 {
		for _, database := range databases {
			ctx = database.AddDatabaseLogContext(ctx)
		}
	}
	return ctx
}

type TestResponse struct {
	*httptest.ResponseRecorder
	Req *http.Request

	bodyCache []byte
}

// BodyBytes takes a copy of the bytes in the response buffer, and saves them for future callers.
func (r TestResponse) BodyBytes() []byte {
	if r.bodyCache == nil {
		// since we are reading the underlying write buffer here, we do not need to close. If call r.Result().Body, then this needs to be closed.
		r.bodyCache = r.ResponseRecorder.Body.Bytes()
	}
	return r.bodyCache
}

// BodyString returns the string of the response body. This is cached once the first time it is called.
func (r TestResponse) BodyString() string {
	return string(r.BodyBytes())
}

// DumpBody returns the byte array of the response body. This is cached once the first time it is called.
func (r TestResponse) DumpBody() {
	log.Printf("%v", r.Body.String())
}

func (r TestResponse) GetRestDocument() RestDocument {
	restDoc := NewRestDocument()
	err := base.JSONUnmarshal(r.Body.Bytes(), restDoc)
	if err != nil {
		panic(fmt.Sprintf("Error parsing body into RestDocument.  Body: %s.  Err: %v", r.Body.String(), err))
	}
	return *restDoc
}

func Request(method, resource, body string) *http.Request {
	request, err := http.NewRequest(method, "http://localhost"+resource, bytes.NewBufferString(body))
	if err != nil {
		panic(fmt.Sprintf("http.NewRequest failed: %v", err))
	}
	request.RemoteAddr = "test.client.addr:99999" // usually populated by actual HTTP requests going into a HTTP Server
	request.RequestURI = resource                 // This doesn't get filled in by NewRequest
	FixQuotedSlashes(request)
	return request
}

func RequestByUser(method, resource, body, username string) *http.Request {
	r := Request(method, resource, body)
	r.SetBasicAuth(username, RestTesterDefaultUserPassword)
	return r
}

func RequireStatus(t testing.TB, response *TestResponse, expectedStatus int) {
	require.Equalf(t, expectedStatus, response.Code,
		"Response status %d %q (expected %d %q)\nfor %s <%s> : %s",
		response.Code, http.StatusText(response.Code),
		expectedStatus, http.StatusText(expectedStatus),
		response.Req.Method, response.Req.URL, response.Body)
}

func AssertStatus(t testing.TB, response *TestResponse, expectedStatus int) bool {
	return assert.Equalf(t, expectedStatus, response.Code,
		"Response status %d %q (expected %d %q)\nfor %s <%s> : %s",
		response.Code, http.StatusText(response.Code),
		expectedStatus, http.StatusText(expectedStatus),
		response.Req.Method, response.Req.URL, response.Body)
}

func NewSlowResponseRecorder(responseDelay time.Duration, responseRecorder *httptest.ResponseRecorder) *SlowResponseRecorder {

	responseStarted := sync.WaitGroup{}
	responseStarted.Add(1)

	responseFinished := sync.WaitGroup{}
	responseFinished.Add(1)

	return &SlowResponseRecorder{
		responseDelay:    responseDelay,
		ResponseRecorder: responseRecorder,
		responseStarted:  &responseStarted,
		responseFinished: &responseFinished,
	}

}

type SlowResponseRecorder struct {
	*httptest.ResponseRecorder
	responseDelay    time.Duration
	responseStarted  *sync.WaitGroup
	responseFinished *sync.WaitGroup
}

func (s *SlowResponseRecorder) WaitForResponseToStart() {
	s.responseStarted.Wait()
}

func (s *SlowResponseRecorder) WaitForResponseToFinish() {
	s.responseFinished.Wait()
}

func (s *SlowResponseRecorder) Write(buf []byte) (int, error) {

	s.responseStarted.Done()

	time.Sleep(s.responseDelay)

	numBytesWritten, err := s.ResponseRecorder.Write(buf)

	s.responseFinished.Done()

	return numBytesWritten, err
}

// AddDatabaseFromConfigWithBucket adds a database to the ServerContext and sets a specific bucket on the database context.
// If an existing config is found for the name, returns an error.
func (sc *ServerContext) AddDatabaseFromConfigWithBucket(ctx context.Context, tb testing.TB, config DatabaseConfig, bucket base.Bucket) (*db.DatabaseContext, error) {
	options := getOrAddDatabaseConfigOptions{
		useExisting: false,
		failFast:    false,
		connectToBucketFn: func(_ context.Context, spec base.BucketSpec, _ bool) (base.Bucket, error) {
			return bucket, nil
		},
	}
	return sc.getOrAddDatabaseFromConfig(ctx, config, options)
}

// The parameters used to create a BlipTester
type BlipTesterSpec struct {

	// Run Sync Gateway in "No conflicts" mode.  Will be propgated to the underlying RestTester
	noConflictsMode bool

	// If an underlying RestTester is created, it will propagate this setting to the underlying RestTester.
	GuestEnabled bool

	// The Sync Gateway username and password to connect with.  If set, then you
	// may want to disable "Admin Party" mode, which will allow guest user access.
	// By default, the created user will have access to a single channel that matches their username.
	// If you need to grant the user access to more channels, you can override this behavior with the
	// connectingUserChannelGrants field
	connectingUsername string
	connectingPassword string

	// By default, the created user will have access to a single channel that matches their username.
	// If you need to grant the user access to more channels, you can override this behavior by specifying
	// the channels the user should have access in this string slice
	connectingUserChannelGrants []string

	// Allow tests to further customized a RestTester or re-use it across multiple BlipTesters if needed.
	// If a RestTester is passed in, certain properties of the BlipTester such as GuestEnabled will be ignored, since
	// those properties only affect the creation of the RestTester.
	// If nil, a default restTester will be created based on the properties in this spec
	// restTester *RestTester

	// Supported blipProtocols for the client to use in order of preference
	blipProtocols []string

	// If true, do not automatically initialize GetCollections handshake
	skipCollectionsInitialization bool

	// If set, use custom sync function for all collections.
	syncFn string

	// Represents Origin header values to be used in the blip handshake.
	origin *string

	// If true, pass Allow-Header-Origin: to the hostname in the blip handshake.
	useHostOrigin bool
}

// State associated with a BlipTester
// Note that it's not safe to have multiple goroutines access a single BlipTester due to the
// fact that certain methods register profile handlers on the BlipContext
type BlipTester struct {

	// The underlying RestTester which is used to bootstrap the initial blip websocket creation,
	// as well as providing a way for tests to access Sync Gateway over REST to hit admin-only endpoints
	// which are not available via blip.  Since a test may need to create multiple BlipTesters for multiple
	// user contexts, a single RestTester may be shared among multiple BlipTester instances.
	restTester *RestTester

	// This flag is used to avoid closing the contained restTester. This functionality is to avoid a double close in
	// some areas.
	avoidRestTesterClose bool

	// The blip context which contains blip related state and the sender/receiver goroutines associated
	// with this websocket connection
	blipContext       *blip.Context
	activeSubprotocol db.CBMobileSubprotocolVersion

	// The blip sender that can be used for sending messages over the websocket connection
	sender *blip.Sender

	// Set when we receive a reply to a getCollections request. Used to verify that all messages after that contain a
	// `collection` property.
	useCollections bool
}

// Close the bliptester
func (bt BlipTester) Close() {
	bt.sender.Close()
	if !bt.avoidRestTesterClose {
		bt.restTester.Close()
	}
}

// Returns database context for blipTester (assumes underlying rest tester is based on a single db - returns first it finds)
func (bt BlipTester) DatabaseContext() *db.DatabaseContext {
	dbs := bt.restTester.ServerContext().AllDatabases()
	for _, database := range dbs {
		return database
	}
	return nil
}

// getBlipTesterSpec returns a default tester specification.
func getDefaultBlipTesterSpec() BlipTesterSpec {
	return BlipTesterSpec{GuestEnabled: true}
}

// NewBlipTesterFromSpecWithRT creates a blip tester from an existing rest tester
func NewBlipTesterFromSpecWithRT(tb testing.TB, spec *BlipTesterSpec, rt *RestTester) (blipTester *BlipTester, err error) {
	blipTesterSpec := spec
	if spec == nil {
		blipTesterSpec = &BlipTesterSpec{}
	}
	if blipTesterSpec.syncFn != "" {
		tb.Errorf("Setting BlipTesterSpec.SyncFn is incompatible with passing a custom RestTester. Use SyncFn on RestTester or DatabaseConfig")
	}
	blipTester, err = createBlipTesterWithSpec(tb, *blipTesterSpec, rt)
	if err != nil {
		return nil, err
	}
	blipTester.avoidRestTesterClose = true

	return blipTester, err
}

// NewBlipTesterDefaultCollection creates a blip tester that has a RestTester only using a single database and `_default._default` collection.
func NewBlipTesterDefaultCollection(tb testing.TB) *BlipTester {
	return NewBlipTesterDefaultCollectionFromSpec(tb, BlipTesterSpec{GuestEnabled: true})
}

// NewBlipTesterDefaultCollectionFromSpec creates a blip tester that has a RestTester only using a single database and `_default._default` collection.
func NewBlipTesterDefaultCollectionFromSpec(tb testing.TB, spec BlipTesterSpec) *BlipTester {
	rtConfig := RestTesterConfig{
		EnableNoConflictsMode: spec.noConflictsMode,
		GuestEnabled:          spec.GuestEnabled,
		DatabaseConfig:        &DatabaseConfig{},
		SyncFn:                spec.syncFn,
	}
	rt := newRestTester(tb, &rtConfig, useSingleCollectionDefaultOnly, 1)
	bt, err := createBlipTesterWithSpec(tb, spec, rt)
	require.NoError(tb, err)
	return bt
}

// Create a BlipTester using the default spec
func NewBlipTester(tb testing.TB) (*BlipTester, error) {
	return NewBlipTesterFromSpec(tb, getDefaultBlipTesterSpec())
}

func NewBlipTesterFromSpec(tb testing.TB, spec BlipTesterSpec) (*BlipTester, error) {
	rtConfig := RestTesterConfig{
		EnableNoConflictsMode: spec.noConflictsMode,
		GuestEnabled:          spec.GuestEnabled,
		SyncFn:                spec.syncFn,
	}
	rt := NewRestTester(tb, &rtConfig)
	return createBlipTesterWithSpec(tb, spec, rt)
}

// Create a BlipTester using the given spec
func createBlipTesterWithSpec(tb testing.TB, spec BlipTesterSpec, rt *RestTester) (*BlipTester, error) {
	bt := &BlipTester{
		restTester: rt,
	}

	if !rt.GetDatabase().OnlyDefaultCollection() {
		bt.useCollections = true
	}

	// Since blip requests all go over the public handler, wrap the public handler with the httptest server
	publicHandler := bt.restTester.TestPublicHandler()

	if len(spec.connectingUsername) > 0 {

		// By default, the user will be granted access to a single channel equal to their username
		adminChannels := []string{spec.connectingUsername}

		// If the caller specified a list of channels to grant the user access to, then use that instead.
		if len(spec.connectingUserChannelGrants) > 0 {
			adminChannels = []string{} // empty it
			adminChannels = append(adminChannels, spec.connectingUserChannelGrants...)
		}

		userDocBody, err := getUserBodyDoc(spec.connectingUsername, spec.connectingPassword, bt.restTester.GetSingleDataStore(), adminChannels)
		if err != nil {
			return nil, err
		}
		log.Printf("Creating user: %v", userDocBody)

		// Create a user.  NOTE: this must come *after* the bt.rt.TestPublicHandler() call, otherwise it will end up getting ignored
		_ = bt.restTester.SendAdminRequest(
			"POST",
			"/{{.db}}/_user/",
			userDocBody,
		)
	}

	// Create a _temporary_ test server bound to an actual port that is used to make the blip connection.
	// This is needed because the mock-based approach fails with a "Connection not hijackable" error when
	// trying to do the websocket upgrade.  Since it's only needed to setup the websocket, it can be closed
	// as soon as the websocket is established, hence the defer srv.Close() call.
	srv := httptest.NewServer(publicHandler)
	defer srv.Close()

	// Construct URL to connect to blipsync target endpoint
	destUrl := fmt.Sprintf("%s/%s/_blipsync", srv.URL, rt.GetDatabase().Name)
	u, err := url.Parse(destUrl)
	if err != nil {
		return nil, err
	}
	u.Scheme = "ws"

	// If protocols are not set use V3 as a V3 client would
	protocols := spec.blipProtocols
	if len(protocols) == 0 {
		protocols = []string{db.CBMobileReplicationV3.SubprotocolString()}
	}

	origin, err := hostOnlyCORS(bt.restTester.GetDatabase().CORS.Origin)
	if err != nil {
		return nil, err
	}
	// Make BLIP/Websocket connection.  Not specifying cancellation context here as this is a
	// client blip context that doesn't require cancellation-based close
	bt.blipContext, err = db.NewSGBlipContextWithProtocols(base.TestCtx(tb), "", origin, protocols, nil)
	if err != nil {
		return nil, err
	}

	// Ensure that errors get correctly surfaced in tests
	bt.blipContext.FatalErrorHandler = func(err error) {
		tb.Fatalf("BLIP fatal error: %v", err)
	}
	bt.blipContext.HandlerPanicHandler = func(request, response *blip.Message, err interface{}) {
		stack := debug.Stack()
		tb.Fatalf("Panic while handling %s: %v\n%s", request.Profile(), err, string(stack))
	}

	config := blip.DialOptions{
		URL: u.String(),
	}

	config.HTTPHeader = make(http.Header)
	if len(spec.connectingUsername) > 0 {
		config.HTTPHeader.Add("Authorization", "Basic "+base64.StdEncoding.EncodeToString([]byte(spec.connectingUsername+":"+spec.connectingPassword)))
	}
	if spec.origin != nil {
		if spec.useHostOrigin {
			require.Fail(tb, "setting both origin and useHostOrigin is not supported")
		}
		config.HTTPHeader.Add("Origin", *spec.origin)
	} else if spec.useHostOrigin {
		config.HTTPHeader.Add("Origin", "https://"+u.Host)
	}

	bt.sender, err = bt.blipContext.DialConfig(&config)
	if err != nil {
		return nil, err
	}

	bt.activeSubprotocol, err = db.ParseSubprotocolString(bt.blipContext.ActiveSubprotocol())
	if err != nil {
		tb.Fatalf("Unable to parse subprotocol string: %v", err)
	}

	collections := bt.restTester.getCollectionsForBLIP()
	if !spec.skipCollectionsInitialization && len(collections) > 0 {
		bt.initializeCollections(collections)
	}

	return bt, nil

}

func getUserBodyDoc(username, password string, collection sgbucket.DataStore, adminChans []string) (string, error) {
	config := PrincipalConfigForWrite{}
	if username != "" {
		config.Name = &username
	}
	if password != "" {
		config.Password = &password
	}
	marshalledConfig, err := addChannelsToPrincipal(config, collection, adminChans)
	if err != nil {
		return "", err
	}
	return string(marshalledConfig), nil
}

func (bt *BlipTester) initializeCollections(collections []string) {
	getCollectionsRequest := blip.NewRequest()
	getCollectionsRequest.SetProfile(db.MessageGetCollections)

	checkpointIDs := make([]string, len(collections))
	for i := range checkpointIDs {
		checkpointIDs[i] = "0"
	}

	requestBody := db.GetCollectionsRequestBody{
		Collections:   collections,
		CheckpointIDs: checkpointIDs,
	}
	body, err := base.JSONMarshal(requestBody)
	require.NoError(bt.restTester.TB(), err)

	getCollectionsRequest.SetBody(body)
	sent := bt.sender.Send(getCollectionsRequest)
	require.True(bt.restTester.TB(), sent)

	type CollectionsResponseEntry struct {
		LastSequence *int    `json:"last_sequence"`
		Rev          *string `json:"rev"`
	}

	response, err := getCollectionsRequest.Response().Body()
	require.NoError(bt.restTester.TB(), err)

	var collectionResponse []*CollectionsResponseEntry
	err = base.JSONUnmarshal(response, &collectionResponse)
	require.NoError(bt.restTester.TB(), err)

	for _, perCollectionResponse := range collectionResponse {
		require.NotNil(bt.restTester.TB(), perCollectionResponse)
	}
}

// newRequest returns a blip msg with a collection property enabled. This function is only ssafe to call if there is a single collection running.
func (bt *BlipTester) newRequest() *blip.Message {
	msg := blip.NewRequest()
	bt.addCollectionProperty(msg)
	return msg
}

// addCollectionProperty will automatically add a collection. If we are running with the default collection, or a single named collection, automatically add the right value. If there are multiple collections on the database, the test will fatally exit, since the behavior is undefined.
func (bt *BlipTester) addCollectionProperty(msg *blip.Message) *blip.Message {
	if bt.useCollections == true {
		require.Equal(bt.restTester.TB(), 1, len(bt.restTester.GetDatabase().CollectionByID), "Multiple collection exist on the database so we are unable to choose which collection to specify in BlipCollection property")
		msg.Properties[db.BlipCollection] = "0"
	}

	return msg
}

func (bt *BlipTester) SetCheckpoint(client string, checkpointRev string, body []byte) (sent bool, req *db.SetCheckpointMessage, res *db.SetCheckpointResponse, err error) {

	scm := db.NewSetCheckpointMessage()
	scm.SetCompressed(true)
	scm.SetClient(client)
	scm.SetRev(checkpointRev)
	scm.SetBody(body)
	bt.addCollectionProperty(scm.Message)

	sent = bt.sender.Send(scm.Message)
	if !sent {
		return sent, scm, nil, fmt.Errorf("Failed to send setCheckpoint for client: %v", client)
	}

	scr := &db.SetCheckpointResponse{Message: scm.Response()}
	return true, scm, scr, nil

}

// The docHistory should be in the same format as expected by db.PutExistingRevWithBody(), or empty if this is the first revision
func (bt *BlipTester) SendRevWithHistory(docId, docRev string, revHistory []string, body []byte, properties blip.Properties) (sent bool, req, res *blip.Message, err error) {

	revRequest := blip.NewRequest()
	revRequest.SetCompressed(true)
	revRequest.SetProfile("rev")

	revRequest.Properties["id"] = docId
	revRequest.Properties["rev"] = docRev
	revRequest.Properties["deleted"] = "false"
	if len(revHistory) > 0 {
		revRequest.Properties["history"] = strings.Join(revHistory, ",")
	}
	// Override any properties which have been supplied explicitly
	for k, v := range properties {
		revRequest.Properties[k] = v
	}
	bt.addCollectionProperty(revRequest)

	revRequest.SetBody(body)
	sent = bt.sender.Send(revRequest)
	if !sent {
		return sent, revRequest, nil, fmt.Errorf("Failed to send revRequest for doc: %v", docId)
	}
	revResponse := revRequest.Response()
	if revResponse.SerialNumber() != revRequest.SerialNumber() {
		return sent, revRequest, revResponse, fmt.Errorf("revResponse.SerialNumber() != revRequest.SerialNumber().  %v != %v", revResponse.SerialNumber(), revRequest.SerialNumber())
	}

	// Make sure no errors.  Just panic for now, but if there are tests that expect errors and want
	// to use SendRev(), this could be returned.
	if errorCode, ok := revResponse.Properties["Error-Code"]; ok {
		body, _ := revResponse.Body()
		return sent, revRequest, revResponse, fmt.Errorf("Unexpected error sending rev: %v\n%s", errorCode, body)
	}

	return sent, revRequest, revResponse, nil

}

func (bt *BlipTester) SendRev(docId, docRev string, body []byte, properties blip.Properties) (sent bool, req, res *blip.Message, err error) {

	return bt.SendRevWithHistory(docId, docRev, []string{}, body, properties)

}

// PrincipalConfigForWrite is used by GetUserPayload, GetRolePayload to remove the omitempty for ExplicitRoleNames
// and ExplicitChannels, to build payloads with explicit removal of channels and roles after changes made in CBG-3883
type PrincipalConfigForWrite struct {
	auth.PrincipalConfig
	ExplicitChannels  *base.Set `json:"admin_channels,omitempty"`
	ExplicitRoleNames *base.Set `json:"admin_roles,omitempty"`
}

// GetUserPayload will take username, password, email, channels and roles you want to assign a user and create the appropriate payload for the _user endpoint.
// When using the default collection, chans and roles are handled as follows to align with CBG-3883:
//
//	nil: omitted from payload
//	empty slice: "[]"
//	populated slice: "["ABC"]"
func GetUserPayload(t testing.TB, username, password, email string, collection sgbucket.DataStore, chans, roles []string) string {
	config := PrincipalConfigForWrite{}
	if username != "" {
		config.Name = &username
	}
	if password != "" {
		config.Password = &password
	}
	if email != "" {
		config.Email = &email
	}

	if roles != nil {
		roleSet := base.SetOf(roles...)
		config.ExplicitRoleNames = &roleSet
	}

	marshalledConfig, err := addChannelsToPrincipal(config, collection, chans)
	require.NoError(t, err)
	return string(marshalledConfig)
}

// GetRolePayload will take roleName and channels you want to assign a particular role and return the appropriate payload for the _role endpoint
// For default collection, follows same handling as GetUserPayload for chans.
func GetRolePayload(t testing.TB, roleName string, collection sgbucket.DataStore, chans []string) string {
	config := PrincipalConfigForWrite{}
	if roleName != "" {
		config.Name = &roleName
	}
	marshalledConfig, err := addChannelsToPrincipal(config, collection, chans)
	require.NoError(t, err)
	return string(marshalledConfig)
}

// add channels to principal depending if running with collections or not. then marshal the principal config
func addChannelsToPrincipal(config PrincipalConfigForWrite, ds sgbucket.DataStore, chans []string) ([]byte, error) {
	if base.IsDefaultCollection(ds.ScopeName(), ds.CollectionName()) {
		if chans != nil {
			adminChannels := base.SetFromArray(chans)
			config.ExplicitChannels = &adminChannels
		}
	} else {
		config.SetExplicitChannels(ds.ScopeName(), ds.CollectionName(), chans...)
	}
	payload, err := json.Marshal(config)
	if err != nil {
		return []byte{}, err
	}
	return payload, nil
}

func getChangesHandler(changesFinishedWg, revsFinishedWg *sync.WaitGroup) func(request *blip.Message) {
	return func(request *blip.Message) {
		// Send a response telling the other side we want ALL revisions

		body, err := request.Body()
		if err != nil {
			panic(fmt.Sprintf("Error getting request body: %v", err))
		}

		if string(body) == "null" {
			changesFinishedWg.Done()
			return
		}

		if !request.NoReply() {

			// unmarshal into json array
			changesBatch := [][]interface{}{}

			if err := base.JSONUnmarshal(body, &changesBatch); err != nil {
				panic(fmt.Sprintf("Error unmarshalling changes. Body: %vs.  Error: %v", string(body), err))
			}

			responseVal := [][]interface{}{}
			for _, change := range changesBatch {
				revId := change[2].(string)
				responseVal = append(responseVal, []interface{}{revId})
				revsFinishedWg.Add(1)
			}

			response := request.Response()
			responseValBytes, err := base.JSONMarshal(responseVal)
			log.Printf("responseValBytes: %s", responseValBytes)
			if err != nil {
				panic(fmt.Sprintf("Error marshalling response: %v", err))
			}
			response.SetBody(responseValBytes)

		}
	}
}

// Get a doc at a particular revision from Sync Gateway.
//
// Warning: this can only be called from a single goroutine, given the fact it registers profile handlers.
//
// If that is not found, it will return an empty resultDoc with no errors.
//
// - Call subChanges (continuous=false) endpoint to get all changes from Sync Gateway
// - Respond to each "change" request telling the other side to send the revision
//   - NOTE: this could be made more efficient by only requesting the revision for the docid/revid pair
//     passed in the parameter.
//
// - If the rev handler is called back with the desired docid/revid pair, save that into a variable that will be returned
// - Block until all pending operations are complete
// - Return the resultDoc or an empty resultDoc
func (bt *BlipTester) GetDocAtRev(requestedDocID, requestedDocRev string) (resultDoc RestDocument, err error) {

	docs := map[string]RestDocument{}
	changesFinishedWg := sync.WaitGroup{}
	revsFinishedWg := sync.WaitGroup{}

	defer func() {
		// Clean up all profile handlers that are registered as part of this test
		delete(bt.blipContext.HandlerForProfile, "changes")
		delete(bt.blipContext.HandlerForProfile, "rev")
	}()

	// -------- Changes handler callback --------
	bt.blipContext.HandlerForProfile["changes"] = getChangesHandler(&changesFinishedWg, &revsFinishedWg)

	// -------- Rev handler callback --------
	bt.blipContext.HandlerForProfile["rev"] = func(request *blip.Message) {

		defer revsFinishedWg.Done()
		body, err := request.Body()
		if err != nil {
			panic(fmt.Sprintf("Unexpected err getting request body: %v", err))
		}
		var doc RestDocument
		err = base.JSONUnmarshal(body, &doc)
		if err != nil {
			panic(fmt.Sprintf("Unexpected err: %v", err))
		}
		docId := request.Properties["id"]
		docRev := request.Properties["rev"]
		doc.SetID(docId)
		doc.SetRevID(docRev)
		docs[docId] = doc

		if docId == requestedDocID && docRev == requestedDocRev {
			resultDoc = doc
		}

	}

	// Send subChanges to subscribe to changes, which will cause the "changes" profile handler above to be called back
	changesFinishedWg.Add(1)
	subChangesRequest := blip.NewRequest()
	subChangesRequest.SetProfile("subChanges")
	subChangesRequest.Properties["continuous"] = "false"
	bt.addCollectionProperty(subChangesRequest)

	sent := bt.sender.Send(subChangesRequest)
	if !sent {
		panic("Unable to subscribe to changes.")
	}

	changesFinishedWg.Wait()
	revsFinishedWg.Wait()

	return resultDoc, nil

}

type SendRevWithAttachmentInput struct {
	docId            string
	revId            string
	attachmentName   string
	attachmentLength int
	attachmentBody   string
	attachmentDigest string
	history          []string
	body             []byte
}

// Warning: this can only be called from a single goroutine, given the fact it registers profile handlers.
func (bt *BlipTester) SendRevWithAttachment(input SendRevWithAttachmentInput) (sent bool, req, res *blip.Message) {

	defer func() {
		// Clean up all profile handlers that are registered as part of this test
		delete(bt.blipContext.HandlerForProfile, "getAttachment")
	}()

	// Create a doc with an attachment
	myAttachment := db.DocAttachment{
		ContentType: "application/json",
		Digest:      input.attachmentDigest,
		Length:      input.attachmentLength,
		Revpos:      1,
		Stub:        true,
	}

	doc := NewRestDocument()
	if len(input.body) > 0 {
		unmarshalErr := json.Unmarshal(input.body, &doc)
		if unmarshalErr != nil {
			panic(fmt.Sprintf("Error unmarshalling body into restDocument.  Error: %v", unmarshalErr))
		}
	}

	doc.SetAttachments(db.AttachmentMap{
		input.attachmentName: &myAttachment,
	})

	docBody, err := base.JSONMarshal(doc)
	if err != nil {
		panic(fmt.Sprintf("Error marshalling doc.  Error: %v", err))
	}

	getAttachmentWg := sync.WaitGroup{}

	bt.blipContext.HandlerForProfile["getAttachment"] = func(request *blip.Message) {
		defer getAttachmentWg.Done()
		if request.Properties["digest"] != myAttachment.Digest {
			panic(fmt.Sprintf("Unexpected digest.  Got: %v, expected: %v", request.Properties["digest"], myAttachment.Digest))
		}
		response := request.Response()
		response.SetBody([]byte(input.attachmentBody))
	}

	// Push a rev with an attachment.
	getAttachmentWg.Add(1)
	sent, req, res, _ = bt.SendRevWithHistory(
		input.docId,
		input.revId,
		input.history,
		docBody,
		blip.Properties{},
	)
	// Expect a callback to the getAttachment endpoint
	getAttachmentWg.Wait()

	return sent, req, res

}

func (bt *BlipTester) WaitForNumChanges(numChangesExpected int) (changes [][]interface{}) {

	retryWorker := func() (shouldRetry bool, err error, value interface{}) {
		currentChanges := bt.GetChanges()
		if len(currentChanges) >= numChangesExpected {
			return false, nil, currentChanges
		}

		// haven't seen numDocsExpected yet, so wait and retry
		return true, nil, nil

	}

	_, rawChanges := base.RetryLoop(
		bt.restTester.Context(),
		"WaitForNumChanges",
		retryWorker,
		base.CreateDoublingSleeperFunc(10, 10),
	)

	changes, _ = rawChanges.([][]interface{})
	return changes

}

// Returns changes in form of [[sequence, docID, revID, deleted], [sequence, docID, revID, deleted]]
// Warning: this can only be called from a single goroutine, given the fact it registers profile handlers.
func (bt *BlipTester) GetChanges() (changes [][]interface{}) {

	defer func() {
		// Clean up all profile handlers that are registered as part of this test
		delete(bt.blipContext.HandlerForProfile, "changes") // a handler for this profile is registered in SubscribeToChanges
	}()

	collectedChanges := [][]interface{}{}
	chanChanges := make(chan *blip.Message)
	bt.SubscribeToChanges(false, chanChanges)

	for changeMsg := range chanChanges {

		body, err := changeMsg.Body()
		if err != nil {
			panic(fmt.Sprintf("Error getting request body: %v", err))
		}

		if string(body) == "null" {
			// the other side indicated that it's done sending changes.
			// this only works (I think) because continuous=false.
			close(chanChanges)
			break
		}

		// unmarshal into json array
		changesBatch := [][]interface{}{}

		if err := base.JSONUnmarshal(body, &changesBatch); err != nil {
			panic(fmt.Sprintf("Error unmarshalling changes. Body: %vs.  Error: %v", string(body), err))
		}

		collectedChanges = append(collectedChanges, changesBatch...)

	}

	return collectedChanges

}

func (bt *BlipTester) WaitForNumDocsViaChanges(numDocsExpected int) (docs map[string]RestDocument, ok bool) {

	retryWorker := func() (shouldRetry bool, err error, value interface{}) {
		fmt.Println("BT WaitForNumDocsViaChanges retry")
		allDocs := bt.PullDocs()
		if len(allDocs) >= numDocsExpected {
			return false, nil, allDocs
		}

		// haven't seen numDocsExpected yet, so wait and retry
		return true, nil, nil

	}

	_, allDocs := base.RetryLoop(
		bt.restTester.Context(),
		"WaitForNumDocsViaChanges",
		retryWorker,
		base.CreateDoublingSleeperFunc(20, 10),
	)

	docs, ok = allDocs.(map[string]RestDocument)
	return docs, ok
}

// Get all documents and their attachments via the following steps:
//
// - Invoking one-shot subChanges request
// - Responding to all incoming "changes" requests from peer to request the changed rev, and accumulate rev body
// - Responding to all incoming "rev" requests from peer to get all attachments, and accumulate them
// - Return accumulated docs + attachments to caller
//
// It is basically a pull replication without the checkpointing
// Warning: this can only be called from a single goroutine, given the fact it registers profile handlers.
func (bt *BlipTester) PullDocs() (docs map[string]RestDocument) {

	docs = map[string]RestDocument{}

	// Mutex to avoid write contention on docs while PullDocs is running (as rev messages may be processed concurrently)
	var docsLock sync.Mutex
	changesFinishedWg := sync.WaitGroup{}
	revsFinishedWg := sync.WaitGroup{}

	defer func() {
		// Clean up all profile handlers that are registered as part of this test
		delete(bt.blipContext.HandlerForProfile, "changes")
		delete(bt.blipContext.HandlerForProfile, "rev")
	}()

	// -------- Changes handler callback --------
	// When this test sends subChanges, Sync Gateway will send a changes request that must be handled
	bt.blipContext.HandlerForProfile["changes"] = getChangesHandler(&changesFinishedWg, &revsFinishedWg)

	// -------- Rev handler callback --------
	bt.blipContext.HandlerForProfile["rev"] = func(request *blip.Message) {

		defer revsFinishedWg.Done()
		body, err := request.Body()
		if err != nil {
			panic(fmt.Sprintf("Unexpected err getting request body: %v", err))
		}
		var doc RestDocument
		err = base.JSONUnmarshal(body, &doc)
		if err != nil {
			panic(fmt.Sprintf("Unexpected err: %v", err))
		}
		docId := request.Properties["id"]
		docRev := request.Properties["rev"]
		doc.SetID(docId)
		doc.SetRevID(docRev)

		docsLock.Lock()
		docs[docId] = doc
		docsLock.Unlock()

		attachments, err := doc.GetAttachments()
		if err != nil {
			panic(fmt.Sprintf("Unexpected err: %v", err))
		}

		for _, attachment := range attachments {

			// Get attachments and append to RestDocument
			getAttachmentRequest := blip.NewRequest()
			getAttachmentRequest.SetProfile(db.MessageGetAttachment)
			getAttachmentRequest.Properties[db.GetAttachmentDigest] = attachment.Digest
			if bt.activeSubprotocol >= db.CBMobileReplicationV3 {
				getAttachmentRequest.Properties[db.GetAttachmentID] = docId
			}
			bt.addCollectionProperty(getAttachmentRequest)
			sent := bt.sender.Send(getAttachmentRequest)
			if !sent {
				panic("Unable to get attachment.")
			}
			getAttachmentResponse := getAttachmentRequest.Response()
			getAttachmentBody, getAttachmentErr := getAttachmentResponse.Body()
			if getAttachmentErr != nil {
				panic(fmt.Sprintf("Unexpected err: %v", err))
			}
			log.Printf("getAttachmentBody: %s", getAttachmentBody)
			attachment.Data = getAttachmentBody
		}

		// Send response to rev request
		if !request.NoReply() {
			response := request.Response()
			response.SetBody([]byte{}) // Empty response to indicate success
		}

	}

	// -------- Norev handler callback --------
	bt.blipContext.HandlerForProfile["norev"] = func(request *blip.Message) {
		// If a norev is received, then don't bother waiting for one of the expected revisions, since it will never come.
		// The norev could be added to the returned docs map, but so far there is no need for that.  The ability
		// to assert on the number of actually received revisions (which norevs won't affect) meets current test requirements.
		defer revsFinishedWg.Done()
	}

	// Send subChanges to subscribe to changes, which will cause the "changes" profile handler above to be called back
	changesFinishedWg.Add(1)
	subChangesRequest := blip.NewRequest()
	subChangesRequest.SetProfile("subChanges")
	subChangesRequest.Properties["continuous"] = "false"
	bt.addCollectionProperty(subChangesRequest)

	sent := bt.sender.Send(subChangesRequest)
	if !sent {
		panic("Unable to subscribe to changes.")
	}

	changesFinishedWg.Wait()

	revsFinishedWg.Wait()

	return docs

}

func (bt *BlipTester) SubscribeToChanges(continuous bool, changes chan<- *blip.Message) {

	// When this test sends subChanges, Sync Gateway will send a changes request that must be handled
	bt.blipContext.HandlerForProfile["changes"] = func(request *blip.Message) {

		changes <- request

		if !request.NoReply() {
			// Send an empty response to avoid the Sync: Invalid response to 'changes' message
			response := request.Response()
			emptyResponseVal := []interface{}{}
			emptyResponseValBytes, err := base.JSONMarshal(emptyResponseVal)
			if err != nil {
				panic(fmt.Sprintf("Error marshalling response: %v", err))
			}
			response.SetBody(emptyResponseValBytes)
		}

	}

	// Send subChanges to subscribe to changes, which will cause the "changes" profile handler above to be called back
	subChangesRequest := blip.NewRequest()
	subChangesRequest.SetProfile("subChanges")
	bt.addCollectionProperty(subChangesRequest)
	switch continuous {
	case true:
		subChangesRequest.Properties["continuous"] = "true"
	default:
		subChangesRequest.Properties["continuous"] = "false"
	}

	sent := bt.sender.Send(subChangesRequest)
	if !sent {
		panic("Unable to subscribe to changes.")
	}
	subChangesResponse := subChangesRequest.Response()
	if subChangesResponse.SerialNumber() != subChangesRequest.SerialNumber() {
		panic(fmt.Sprintf("subChangesResponse.SerialNumber() != subChangesRequest.SerialNumber().  %v != %v", subChangesResponse.SerialNumber(), subChangesRequest.SerialNumber()))
	}
	errCode := subChangesResponse.Properties[db.BlipErrorCode]
	if errCode != "" {
		bt.restTester.TB().Fatalf("Error sending subChanges request: %s", errCode)
	}

}

// Helper for comparing BLIP changes received with expected BLIP changes
type ExpectedChange struct {
	docId    string // DocId or "*" for any doc id
	revId    string // RevId or "*" for any rev id
	sequence string // Sequence or "*" for any sequence
	deleted  *bool  // Deleted status or nil for any deleted status
}

func (e ExpectedChange) Equals(change []interface{}) error {

	// TODO: this is commented because it's giving an error: panic: interface conversion: interface {} is float64, not string [recovered].
	// TODO: I think this should be addressed by adding a BlipChange struct stronger typing than a slice of empty interfaces.  TBA.
	// changeSequence := change[0].(string)

	var changeDeleted *bool

	changeDocId := change[1].(string)
	changeRevId := change[2].(string)
	if len(change) > 3 {
		changeDeletedVal := change[3].(bool)
		changeDeleted = &changeDeletedVal
	}

	if e.docId != "*" && changeDocId != e.docId {
		return fmt.Errorf("changeDocId (%s) != expectedChangeDocId (%s)", changeDocId, e.docId)
	}

	if e.revId != "*" && changeRevId != e.revId {
		return fmt.Errorf("changeRevId (%s) != expectedChangeRevId (%s)", changeRevId, e.revId)
	}

	// TODO: commented due to reasons given above
	// if e.sequence != "*" && changeSequence != e.sequence {
	//	return fmt.Errorf("changeSequence (%s) != expectedChangeSequence (%s)", changeSequence, e.sequence)
	// }

	if changeDeleted != nil && e.deleted != nil && *changeDeleted != *e.deleted {
		return fmt.Errorf("changeDeleted (%v) != expectedChangeDeleted (%v)", *changeDeleted, *e.deleted)
	}

	return nil
}

// Model "CouchDB" style REST documents which define the following special fields:
//
// - _id
// - _rev
// - _removed
// - _deleted (not accounted for yet)
// - _attachments
//
// This struct wraps a map and provides convenience methods for getting at the special
// fields with the appropriate types (string in the id/rev case, db.AttachmentMap in the attachments case).
// Currently only used in tests, but if similar functionality needed in primary codebase, could be moved.
type RestDocument map[string]interface{}

func NewRestDocument() *RestDocument {
	emptyBody := make(map[string]interface{})
	restDoc := RestDocument(emptyBody)
	return &restDoc
}

func (d RestDocument) ID() string {
	rawID, hasID := d[db.BodyId]
	if !hasID {
		return ""
	}
	return rawID.(string)

}

func (d RestDocument) SetID(docId string) {
	d[db.BodyId] = docId
}

func (d RestDocument) RevID() string {
	rawRev, hasRev := d[db.BodyRev]
	if !hasRev {
		return ""
	}
	return rawRev.(string)
}

func (d RestDocument) SetRevID(revId string) {
	d[db.BodyRev] = revId
}

func (d RestDocument) SetAttachments(attachments db.AttachmentMap) {
	d[db.BodyAttachments] = attachments
}

func (d RestDocument) GetAttachments() (db.AttachmentMap, error) {

	rawAttachments, hasAttachments := d[db.BodyAttachments]

	// If the map doesn't even have the _attachments key, return an empty attachments map
	if !hasAttachments {
		return db.AttachmentMap{}, nil
	}

	// Otherwise, create an AttachmentMap from the value in the raw map
	attachmentMap := db.AttachmentMap{}
	switch v := rawAttachments.(type) {
	case db.AttachmentMap:
		// If it's already an AttachmentMap (maybe due to previous call to SetAttachments), then return as-is
		return v, nil
	default:
		rawAttachmentsMap := v.(map[string]interface{})
		for attachmentName, attachmentVal := range rawAttachmentsMap {

			// marshal attachmentVal into a byte array, then unmarshal into a DocAttachment
			attachmentValMarshalled, err := base.JSONMarshal(attachmentVal)
			if err != nil {
				return db.AttachmentMap{}, err
			}
			docAttachment := db.DocAttachment{}
			if err := base.JSONUnmarshal(attachmentValMarshalled, &docAttachment); err != nil {
				return db.AttachmentMap{}, err
			}

			attachmentMap[attachmentName] = &docAttachment
		}

		// Avoid the unnecessary re-Marshal + re-Unmarshal
		d.SetAttachments(attachmentMap)
	}

	return attachmentMap, nil

}

func (d RestDocument) IsRemoved() bool {
	removed, ok := d[db.BodyRemoved]
	if !ok {
		return false
	}
	return removed.(bool)
}

// Wait for the WaitGroup, or return an error if the wg.Wait() doesn't return within timeout
func WaitWithTimeout(wg *sync.WaitGroup, timeout time.Duration) error {

	// Create a channel so that a goroutine waiting on the waitgroup can send it's result (if any)
	wgFinished := make(chan bool)

	go func() {
		wg.Wait()
		wgFinished <- true
	}()

	timer := time.NewTimer(timeout)
	defer timer.Stop()
	select {
	case <-wgFinished:
		return nil
	case <-timer.C:
		return fmt.Errorf("Timed out waiting after %v", timeout)
	}

}

// NewHTTPTestServerOnListener returns a new httptest server, which is configured to listen on the given listener.
// This is useful when you need to know the listen address before you start up a server.
func NewHTTPTestServerOnListener(h http.Handler, l net.Listener) *httptest.Server {
	s := &httptest.Server{
		Config:   &http.Server{Handler: h},
		Listener: l,
	}
	s.Start()
	return s
}

func WaitAndAssertCondition(t testing.TB, fn func() bool, failureMsgAndArgs ...interface{}) {
	t.Helper()
	t.Log("starting WaitAndAssertCondition")
	for i := 0; i <= 20; i++ {
		if i == 20 {
			assert.Fail(t, "Condition failed to be satisfied", failureMsgAndArgs...)
		}
		if fn() {
			break
		}
		time.Sleep(time.Millisecond * 250)
	}
}

func WaitAndAssertConditionTimeout(t *testing.T, timeout time.Duration, fn func() bool, failureMsgAndArgs ...interface{}) {
	t.Helper()
	start := time.Now()
	tick := time.NewTicker(timeout / 20)
	defer tick.Stop()
	for range tick.C {
		if time.Since(start) > timeout {
			assert.Fail(t, "Condition failed to be satisfied", failureMsgAndArgs...)
		}
		if fn() {
			return
		}
	}
}

func WaitAndAssertBackgroundManagerState(t testing.TB, expected db.BackgroundProcessState, getStateFunc func(t testing.TB) db.BackgroundProcessState) bool {
	t.Helper()
	err, actual := base.RetryLoop(base.TestCtx(t), t.Name()+"-WaitAndAssertBackgroundManagerState", func() (shouldRetry bool, err error, value interface{}) {
		actual := getStateFunc(t)
		return expected != actual, nil, actual
	}, base.CreateMaxDoublingSleeperFunc(30, 100, 1000))
	return assert.NoErrorf(t, err, "expected background manager state %v, but got: %v", expected, actual)
}

func WaitAndAssertBackgroundManagerExpiredHeartbeat(t testing.TB, bm *db.BackgroundManager) bool {
	t.Helper()
	err, b := base.RetryLoop(base.TestCtx(t), t.Name()+"-assertNoHeartbeatDoc", func() (shouldRetry bool, err error, value interface{}) {
		b, err := bm.GetHeartbeatDoc(t)
		return !base.IsDocNotFoundError(err), err, b
	}, base.CreateMaxDoublingSleeperFunc(30, 100, 1000))
	if b != nil {
		return assert.NoErrorf(t, err, "expected heartbeat doc to expire, but found one: %v", b)
	}
	return assert.Truef(t, base.IsDocNotFoundError(err), "expected heartbeat doc to expire, but got a different error: %v", err)
}

type DocVersion = db.DocVersion

// RequireDocVersionNotNil calls t.Fail if two document version is not specified.
func RequireDocVersionNotNil(t *testing.T, version DocVersion) {
	require.NotEqual(t, "", version.RevTreeID)
}

// RequireDocVersionEqual calls t.Fail if two document versions are not equal.
func RequireDocVersionEqual(t testing.TB, expected, actual DocVersion) {
	require.True(t, expected.Equal(actual), "Versions mismatch.  Expected: %s, Actual: %s", expected, actual)
}

// RequireDocVersionNotEqual calls t.Fail if two document versions are equal.
func RequireDocVersionNotEqual(t *testing.T, expected, actual DocVersion) {
	require.False(t, expected.Equal(actual), "Versions match. Version should not be %s", expected)
}

// EmptyDocVersion reprents an empty document version.
func EmptyDocVersion() *DocVersion {
	return nil
}

// NewDocVersionFromFakeRev returns a new DocVersion from the given fake rev ID, intended for use when we explicit create conflicts.
func NewDocVersionFromFakeRev(fakeRev string) DocVersion {
	return DocVersion{RevTreeID: fakeRev}
}

// DocVersionFromPutResponse returns a DocRevisionID from the given response to PUT /{, or fails the given test if a rev ID was not found.
func DocVersionFromPutResponse(t testing.TB, response *TestResponse) DocVersion {
	var r struct {
		DocID *string `json:"id"`
		RevID *string `json:"rev"`
	}
	require.NoError(t, json.Unmarshal(response.BodyBytes(), &r))
	require.NotNil(t, r.RevID, "expecting non-nil rev ID from response: %s", string(response.BodyBytes()))
	require.NotEqual(t, "", *r.RevID, "expecting non-empty rev ID from response: %s", string(response.BodyBytes()))
	return DocVersion{RevTreeID: *r.RevID}
}

func MarshalConfig(t *testing.T, config db.ReplicationConfig) string {
	replicationPayload, err := json.Marshal(config)
	require.NoError(t, err)
	return string(replicationPayload)
}

func HasActiveChannel(channelSet map[string]interface{}, channelName string) bool {
	if channelSet == nil {
		return false
	}
	value, ok := channelSet[channelName]
	if !ok || value != nil { // An entry for the channel name with a nil value represents an active channel
		return false
	}

	return true
}

func (sc *ServerContext) isDatabaseSuspended(t *testing.T, dbName string) bool {
	sc.lock.RLock()
	defer sc.lock.RUnlock()
	return sc._isDatabaseSuspended(dbName)
}

func (sc *ServerContext) getBucketSpec(dbName string) base.BucketSpec {
	sc.lock.RLock()
	defer sc.lock.RUnlock()
	return sc.databases_[dbName].BucketSpec
}

func (sc *ServerContext) suspendDatabase(t *testing.T, ctx context.Context, dbName string) error {
	sc.lock.Lock()
	defer sc.lock.Unlock()

	return sc._suspendDatabase(ctx, dbName)
}

// getRESTkeyspace returns a keyspace for REST URIs
func getRESTKeyspace(_ testing.TB, dbName string, collection *db.DatabaseCollection) string {
	if base.IsDefaultCollection(collection.ScopeName, collection.Name) {
		// for backwards compatibility (and user-friendliness),
		// we can optionally just use `/db/` instead of `/db._default._default/`
		// Return this format to get coverage of both formats.
		return dbName
	}
	return strings.Join([]string{dbName, collection.ScopeName, collection.Name}, base.ScopeCollectionSeparator)
}

// getScopeAndCollectionFromKeyspace returns the scope and collection from a keyspace, e.g. /db/ -> _default._default , or /db.scope1.collection1 -> scope1.collection1
func getScopeAndCollectionFromKeyspace(t testing.TB, keyspace string) string {
	_, scope, collection, err := ParseKeyspace(keyspace)
	require.NoError(t, err)
	if scope == nil && collection == nil {
		return strings.Join([]string{base.DefaultScope, base.DefaultCollection}, base.ScopeCollectionSeparator)
	}
	require.NotNil(t, scope, "Expected scope to be non-nil for %s", keyspace)
	require.NotNil(t, collection, "Expected collection to be non-nil for %s", keyspace)
	return strings.Join([]string{*scope, *collection}, base.ScopeCollectionSeparator)
}

// getKeyspaces returns the names of all the keyspaces on the rest tester. Currently assumes a single database.
func getKeyspaces(t testing.TB, database *db.DatabaseContext) []string {
	var keyspaces []string
	for _, collection := range database.CollectionByID {
		keyspaces = append(keyspaces, getRESTKeyspace(t, database.Name, collection))
	}
	sort.Strings(keyspaces)
	return keyspaces
}

// GetKeyspaces returns the names of all the keyspaces on the rest tester. Currently assumes a single database.
func (rt *RestTester) GetKeyspaces() []string {
	db := rt.GetDatabase()
	var keyspaces []string
	for _, collection := range db.CollectionByID {
		keyspaces = append(keyspaces, getRESTKeyspace(rt.TB(), db.Name, collection))
	}
	sort.Strings(keyspaces)
	return keyspaces
}

// GetDbCollections returns a lexicographically sorted list of collections on the database for compatibility with GetKeyspaces and getCollectionsForBLIP
func (rt *RestTester) GetDbCollections() []*db.DatabaseCollection {
	var collections []*db.DatabaseCollection
	for _, collection := range rt.GetDatabase().CollectionByID {
		collections = append(collections, collection)
	}
	sort.Slice(collections, func(i, j int) bool {
		return collections[i].ScopeName <= collections[j].ScopeName &&
			collections[i].Name < collections[j].Name
	})
	return collections
}

// GetSingleKeyspace the name of the keyspace if there is only one test collection on one database.
func (rt *RestTester) GetSingleKeyspace() string {
	db := rt.GetDatabase()
	require.Equal(rt.TB(), 1, len(db.CollectionByID), "Database must be configured with only one collection to use this function")
	for _, collection := range db.CollectionByID {
		return getRESTKeyspace(rt.TB(), db.Name, collection)
	}
	rt.TB().Fatal("Had no collection to return a keyspace for") // should be unreachable given length check above
	return ""
}

// getCollectionsForBLIP returns scope.collection strings for blip to process GetCollections messages. To test legacy functionality when SG_TEST_USE_DEFAULT_COLLECTION=true, don't return default collection if it is the only collection available.
func (rt *RestTester) getCollectionsForBLIP() []string {
	db := rt.GetDatabase()
	var collections []string
	if db.OnlyDefaultCollection() {
		return collections
	}
	for _, collection := range db.CollectionByID {
		collections = append(collections, base.ScopeAndCollectionName{
			Scope:      collection.ScopeName,
			Collection: collection.Name,
		}.String())
	}
	sort.Strings(collections)
	return collections
}

// Reads continuous changes feed response into slice of ChangeEntry
func (rt *RestTester) ReadContinuousChanges(response *TestResponse) ([]db.ChangeEntry, error) {
	var change db.ChangeEntry
	changes := make([]db.ChangeEntry, 0)
	reader := bufio.NewReader(response.Body)
	for {
		entry, readError := reader.ReadBytes('\n')
		if readError == io.EOF {
			// done
			break
		}
		if readError != nil {
			// unexpected read error
			return changes, readError
		}
		entry = bytes.TrimSpace(entry)
		if len(entry) > 0 {
			err := base.JSONUnmarshal(entry, &change)
			if err != nil {
				return changes, err
			}
			changes = append(changes, change)
			log.Printf("Got change ==> %v", change)
		}

	}
	return changes, nil
}

// RequireContinuousFeedChangesCount Calls a changes feed on every collection and asserts that the nth expected change is
// the number of changes for the nth collection.
func (rt *RestTester) RequireContinuousFeedChangesCount(t testing.TB, username string, keyspace int, expectedChanges int, timeout int) {
	resp := rt.SendUserRequest("GET", fmt.Sprintf("/{{.keyspace%d}}/_changes?feed=continuous&timeout=%d", keyspace, timeout), "", username)
	changes, err := rt.ReadContinuousChanges(resp)
	assert.NoError(t, err)
	require.Len(t, changes, expectedChanges)
}

// GetChanges returns the set of changes from a GET request for a given user.
func (rt *RestTester) GetChanges(uri string, username string) ChangesResults {
	changesResponse := rt.SendUserRequest(http.MethodGet, uri, "", username)
	RequireStatus(rt.TB(), changesResponse, http.StatusOK)
	var changes ChangesResults
	err := base.JSONUnmarshal(changesResponse.Body.Bytes(), &changes)
	assert.NoError(rt.TB(), err, "Error unmarshalling changes response")
	return changes
}

// PostChanges issues a changes POST request for a given user.
func (rt *RestTester) PostChanges(uri, body, username string) ChangesResults {
	changesResponse := rt.SendUserRequest(http.MethodPost, uri, body, username)
	RequireStatus(rt.TB(), changesResponse, http.StatusOK)
	var changes ChangesResults
	err := base.JSONUnmarshal(changesResponse.Body.Bytes(), &changes)
	assert.NoError(rt.TB(), err, "Error unmarshalling changes response")
	return changes
}

// PostChangesAdmin issues a changes POST request for a given user.
func (rt *RestTester) PostChangesAdmin(uri, body string) ChangesResults {
	changesResponse := rt.SendAdminRequest(http.MethodPost, uri, body)
	RequireStatus(rt.TB(), changesResponse, http.StatusOK)
	var changes ChangesResults
	err := base.JSONUnmarshal(changesResponse.Body.Bytes(), &changes)
	assert.NoError(rt.TB(), err, "Error unmarshalling changes response")
	return changes
}

// NewDbConfig returns a DbConfig for the given RestTester. This sets up a config appropriate to collections, xattrs, import filter and sync function.
func (rt *RestTester) NewDbConfig() DbConfig {
	// make sure bucket has been initialized
	config := DbConfig{
		BucketConfig: BucketConfig{
			Bucket: base.StringPtr(rt.Bucket().GetName()),
		},
		NumIndexReplicas: base.UintPtr(0),
		EnableXattrs:     base.BoolPtr(base.TestUseXattrs()),
	}
	// Walrus is peculiar in that it needs to run with views, but can run most GSI tests, including collections
	if !base.UnitTestUrlIsWalrus() {
		config.UseViews = base.BoolPtr(base.TestsDisableGSI())
	}
	// Setup scopes.
	if base.TestsUseNamedCollections() && rt.collectionConfig != useSingleCollectionDefaultOnly && (base.UnitTestUrlIsWalrus() || (config.UseViews != nil && !*config.UseViews)) {
		config.Scopes = GetCollectionsConfigWithFiltering(rt.TB(), rt.TestBucket, rt.numCollections, stringPtrOrNil(rt.SyncFn), stringPtrOrNil(rt.ImportFilter))
	} else {
		config.Sync = stringPtrOrNil(rt.SyncFn)
		config.ImportFilter = stringPtrOrNil(rt.ImportFilter)
	}

	if rt.GuestEnabled {
		config.Guest = &auth.PrincipalConfig{
			Name:     stringPtrOrNil(base.GuestUsername),
			Disabled: base.BoolPtr(false),
		}
		setChannelsAllCollections(config, config.Guest, "*")
	}

	return config
}

func setChannelsAllCollections(dbConfig DbConfig, principal *auth.PrincipalConfig, channels ...string) {
	if dbConfig.Scopes == nil {
		principal.ExplicitChannels = base.SetOf(channels...)
		return
	}
	for scope, scopeConfig := range dbConfig.Scopes {
		for collection := range scopeConfig.Collections {
			principal.SetExplicitChannels(scope, collection, "*")
		}
	}
}

// stringPtrOrNil returns a stringPtr for the given string, or nil if the string is empty
func stringPtrOrNil(s string) *string {
	if s == "" {
		return nil
	}
	return base.StringPtr(s)
}

func DropAllTestIndexes(t *testing.T, tb *base.TestBucket) {
	dropAllNonPrimaryIndexes(t, tb.GetMetadataStore())

	dsNames := tb.GetNonDefaultDatastoreNames()
	for i := 0; i < len(dsNames); i++ {
		ds, err := tb.GetNamedDataStore(i)
		require.NoError(t, err)
		dropAllNonPrimaryIndexes(t, ds)
	}
}

func DropAllTestIndexesIncludingPrimary(t *testing.T, tb *base.TestBucket) {

	ctx := base.TestCtx(t)
	n1qlStore, ok := base.AsN1QLStore(tb.GetMetadataStore())
	require.True(t, ok)
	dropErr := base.DropAllIndexes(ctx, n1qlStore)
	require.NoError(t, dropErr)

	dsNames := tb.GetNonDefaultDatastoreNames()
	for i := 0; i < len(dsNames); i++ {
		ds, err := tb.GetNamedDataStore(i)
		require.NoError(t, err)
		n1qlStore, ok := base.AsN1QLStore(ds)
		require.True(t, ok)
		dropErr := base.DropAllIndexes(ctx, n1qlStore)
		require.NoError(t, dropErr)
	}
}

func (sc *ServerContext) RequireInvalidDatabaseConfigNames(t *testing.T, expectedDbNames []string) {
	sc.invalidDatabaseConfigTracking.m.RLock()
	defer sc.invalidDatabaseConfigTracking.m.RUnlock()

	dbNames := make([]string, 0, len(sc.invalidDatabaseConfigTracking.dbNames))

	for name := range sc.invalidDatabaseConfigTracking.dbNames {
		dbNames = append(dbNames, name)
	}
	require.ElementsMatch(t, expectedDbNames, dbNames)
}

// ForceDbConfigsReload forces the reload db config from bucket process (like the ConfigUpdate background process)
func (sc *ServerContext) ForceDbConfigsReload(t *testing.T, ctx context.Context) {
	_, err := sc.fetchAndLoadConfigs(ctx, false)
	require.NoError(t, err)
}

// AllInvalidDatabaseNames returns the names of all the databases that have invalid configs. Testing only since this locks the database context.
func (sc *ServerContext) AllInvalidDatabaseNames(_ *testing.T) []string {
	sc.invalidDatabaseConfigTracking.m.RLock()
	defer sc.invalidDatabaseConfigTracking.m.RUnlock()
	dbs := make([]string, 0, len(sc.invalidDatabaseConfigTracking.dbNames))
	for db := range sc.invalidDatabaseConfigTracking.dbNames {
		dbs = append(dbs, db)
	}
	return dbs
}

// Calls DropAllIndexes to remove all indexes, then restores the primary index for TestBucketPool readier requirements
func dropAllNonPrimaryIndexes(t *testing.T, dataStore base.DataStore) {

	n1qlStore, ok := base.AsN1QLStore(dataStore)
	require.True(t, ok)
	ctx := base.TestCtx(t)
	dropErr := base.DropAllIndexes(ctx, n1qlStore)
	require.NoError(t, dropErr)
	err := n1qlStore.CreatePrimaryIndex(ctx, base.PrimaryIndexName, nil)
	require.NoError(t, err, "Unable to recreate primary index")
}

// RequireBucketSpecificCredentials skips tests if bucket specific credentials are required
func RequireBucketSpecificCredentials(t *testing.T) {
	if base.UnitTestUrlIsWalrus() {
		t.Skip("This test only works against Couchbase Server since rosmar has no bucket specific credentials")
	}
}

// RequireN1QLIndexes skips tests if N1QL indexes are required
func RequireN1QLIndexes(t *testing.T) {
	if base.UnitTestUrlIsWalrus() {
		t.Skip("This test only works against Couchbase Server since rosmar has no support for N1QL indexes")
	}
}

// RequireGocbDCPResync skips tests if not gocb backed buckets.
func RequireGocbDCPResync(t *testing.T) {
	if !base.UnitTestUrlIsWalrus() {
		t.Skip("This test only works against Couchbase Server since rosmar has no support for DCP resync")
	}
}

<<<<<<< HEAD
// SafeDatabaseName returns a database name free of any special characters for use in tests.
func SafeDatabaseName(t *testing.T, name string) string {
	dbName := strings.ToLower(name)
	for _, c := range []string{" ", "<", ">", "/", "="} {
		dbName = strings.ReplaceAll(dbName, c, "_")
	}
	return dbName
}

func JsonToMap(t *testing.T, jsonStr string) map[string]interface{} {
	result := make(map[string]interface{})
	err := json.Unmarshal([]byte(jsonStr), &result)
	require.NoError(t, err)
	return result
=======
// reloadDatabaseWithConfigLoadFromBucket forces reload of db as if it was being picked up from the bucket
func (sc *ServerContext) reloadDatabaseWithConfigLoadFromBucket(nonContextStruct base.NonCancellableContext, config DatabaseConfig) error {
	sc.lock.Lock()
	defer sc.lock.Unlock()
	return sc._reloadDatabaseWithConfig(nonContextStruct.Ctx, config, true, true)
}

// TestBucketPoolRestWithIndexes is the main function that should be used for TestMain in subpackages of rest.
func TestBucketPoolRestWithIndexes(ctx context.Context, m *testing.M, tbpOptions base.TestBucketPoolOptions) {
	tbpOptions.TeardownFuncs = append(tbpOptions.TeardownFuncs, func() {
		if len(globalBlipTesterClients.m) != 0 {
			// must panic to bubble up through test harness
			panic(fmt.Sprintf("%v active blip tester clients should be 0 at end of tests", globalBlipTesterClients.m))
		}
	})
	db.TestBucketPoolWithIndexes(ctx, m, tbpOptions)
>>>>>>> 31dab988
}<|MERGE_RESOLUTION|>--- conflicted
+++ resolved
@@ -2819,7 +2819,6 @@
 	}
 }
 
-<<<<<<< HEAD
 // SafeDatabaseName returns a database name free of any special characters for use in tests.
 func SafeDatabaseName(t *testing.T, name string) string {
 	dbName := strings.ToLower(name)
@@ -2834,7 +2833,8 @@
 	err := json.Unmarshal([]byte(jsonStr), &result)
 	require.NoError(t, err)
 	return result
-=======
+}
+
 // reloadDatabaseWithConfigLoadFromBucket forces reload of db as if it was being picked up from the bucket
 func (sc *ServerContext) reloadDatabaseWithConfigLoadFromBucket(nonContextStruct base.NonCancellableContext, config DatabaseConfig) error {
 	sc.lock.Lock()
@@ -2851,5 +2851,4 @@
 		}
 	})
 	db.TestBucketPoolWithIndexes(ctx, m, tbpOptions)
->>>>>>> 31dab988
 }