--- conflicted
+++ resolved
@@ -1724,7 +1724,7 @@
 
 	// Create blip tester with v4 protocol
 	bt, err := NewBlipTesterFromSpec(t, BlipTesterSpec{
-		noConflictsMode:    true,
+		allowConflicts:     false,
 		connectingUsername: "user1",
 		connectingPassword: "1234",
 		blipProtocols:      []string{db.CBMobileReplicationV4.SubprotocolString()},
@@ -2226,7 +2226,7 @@
 		rt.WaitForVersion(docID, docVersion)
 
 		// delete doc and wait for deletion at rest tester
-		deleteVersion := btcRunner.DeleteRev(client.id, docID, &docVersion)
+		deleteVersion := btcRunner.DeleteDoc(client.id, docID, &docVersion)
 		rt.WaitForTombstone(docID, deleteVersion)
 	})
 }
@@ -2255,11 +2255,7 @@
 		assert.Equal(t, `{"test":true}`, string(rev))
 
 		// delete the doc and make sure the client still gets the tombstone replicated
-<<<<<<< HEAD
-		deletedVersion := rt.DeleteDoc(docID, version)
-=======
 		deletedVersion := rt.DeleteDocDirectly(docID, version)
->>>>>>> 8acc6c28
 
 		rev = btcRunner.WaitForVersion(btc.id, docID, deletedVersion)
 		assert.Equal(t, `{}`, string(rev))
@@ -2733,13 +2729,8 @@
 				require.Len(t, respBody, 0, "Expected nil response body got %s", string(respBody))
 
 				// Wait for rev to be received on RT
-<<<<<<< HEAD
 				rt.WaitForPendingChanges()
 				changes = rt.WaitForChanges(1, fmt.Sprintf("/{{.keyspace}}/_changes?since=%s", changes.Last_Seq), "", true)
-=======
-				changes, err = rt.WaitForChanges(1, fmt.Sprintf("/{{.keyspace}}/_changes?since=%s", changes.Last_Seq), "", true)
-				require.NoError(t, err)
->>>>>>> 8acc6c28
 
 				var bucketDoc map[string]interface{}
 				_, err = rt.GetSingleDataStore().Get(docID, &bucketDoc)
@@ -3208,8 +3199,8 @@
 			Channels:               []string{"ABC"},
 		})
 		defer btc.Close()
-		version := rt.PutDoc(docID, `{"some":"data", "channels":["ABC"]}`)
-		version2 := rt.PutDoc(docID2, `{"some":"data", "channels":["ABC"]}`)
+		version := rt.PutDocDirectly(docID, JsonToMap(t, `{"some":"data", "channels":["ABC"]}`))
+		version2 := rt.PutDocDirectly(docID2, JsonToMap(t, `{"some":"data", "channels":["ABC"]}`))
 		rt.WaitForPendingChanges()
 
 		// get changes resident in channel cache
@@ -3542,6 +3533,9 @@
 	for _, allowConflicts := range []bool{true, false} {
 		t.Run(fmt.Sprintf("allowConflicts=%t", allowConflicts), func(t *testing.T) {
 			btcRunner := NewBlipTesterClientRunner(t)
+
+			btcRunner.SkipSubtest[VersionVectorSubtestName] = true // CBG-4735 skipped pending work in this ticket
+
 			btcRunner.Run(func(t *testing.T, SupportedBLIPProtocols []string) {
 				rt := NewRestTester(t, &RestTesterConfig{
 					PersistentConfig: true,
@@ -3550,6 +3544,7 @@
 
 				dbConfig := rt.NewDbConfig()
 				dbConfig.AllowConflicts = base.Ptr(allowConflicts)
+				dbConfig.AutoImport = base.Ptr(false)
 				RequireStatus(t, rt.CreateDatabase("db", dbConfig), http.StatusCreated)
 				startWarnCount := base.SyncGatewayStats.GlobalStats.ResourceUtilization.WarnCount.Value()
 				docID := "doc1"
