--- conflicted
+++ resolved
@@ -251,12 +251,8 @@
 	require.NoError(t, err)
 
 	rt := NewRestTester(t, &RestTesterConfig{
-<<<<<<< HEAD
-		GuestEnabled: true,
-=======
-		guestEnabled: true,
-		TestBucket:   tb,
->>>>>>> c2e33bc3
+		GuestEnabled:     true,
+		CustomTestBucket: tb,
 		DatabaseConfig: &DatabaseConfig{
 			DbConfig: DbConfig{
 				Scopes: ScopesConfig{
