--- conflicted
+++ resolved
@@ -1736,7 +1736,43 @@
 	require.Equal(t, expHexValue, string(littleEndianHex))
 }
 
-<<<<<<< HEAD
+func TestUint64CASToLittleEndianHexAndStripZeros(t *testing.T) {
+	hexLE := "0x0000000000000000"
+	u64 := HexCasToUint64(hexLE)
+	hexLEStripped := Uint64ToLittleEndianHexAndStripZeros(u64)
+	u64Stripped, err := HexCasToUint64ForDelta([]byte(hexLEStripped))
+	require.NoError(t, err)
+	assert.Equal(t, u64, u64Stripped)
+
+	hexLE = "0xffffffffffffffff"
+	u64 = HexCasToUint64(hexLE)
+	hexLEStripped = Uint64ToLittleEndianHexAndStripZeros(u64)
+	u64Stripped, err = HexCasToUint64ForDelta([]byte(hexLEStripped))
+	require.NoError(t, err)
+	assert.Equal(t, u64, u64Stripped)
+
+	hexLE = "0xd123456e789a0bcf"
+	u64 = HexCasToUint64(hexLE)
+	hexLEStripped = Uint64ToLittleEndianHexAndStripZeros(u64)
+	u64Stripped, err = HexCasToUint64ForDelta([]byte(hexLEStripped))
+	require.NoError(t, err)
+	assert.Equal(t, u64, u64Stripped)
+
+	hexLE = "0xd123456e78000000"
+	u64 = HexCasToUint64(hexLE)
+	hexLEStripped = Uint64ToLittleEndianHexAndStripZeros(u64)
+	u64Stripped, err = HexCasToUint64ForDelta([]byte(hexLEStripped))
+	require.NoError(t, err)
+	assert.Equal(t, u64, u64Stripped)
+
+	hexLE = "0xa500000000000000"
+	u64 = HexCasToUint64(hexLE)
+	hexLEStripped = Uint64ToLittleEndianHexAndStripZeros(u64)
+	u64Stripped, err = HexCasToUint64ForDelta([]byte(hexLEStripped))
+	require.NoError(t, err)
+	assert.Equal(t, u64, u64Stripped)
+}
+
 func TestSlicesEqualUnordered(t *testing.T) {
 	tests := []struct {
 		name          string
@@ -1770,41 +1806,4 @@
 			assert.Equal(t, test.expectedMatch, SlicesEqualIgnoreOrder(test.a, test.b))
 		})
 	}
-=======
-func TestUint64CASToLittleEndianHexAndStripZeros(t *testing.T) {
-	hexLE := "0x0000000000000000"
-	u64 := HexCasToUint64(hexLE)
-	hexLEStripped := Uint64ToLittleEndianHexAndStripZeros(u64)
-	u64Stripped, err := HexCasToUint64ForDelta([]byte(hexLEStripped))
-	require.NoError(t, err)
-	assert.Equal(t, u64, u64Stripped)
-
-	hexLE = "0xffffffffffffffff"
-	u64 = HexCasToUint64(hexLE)
-	hexLEStripped = Uint64ToLittleEndianHexAndStripZeros(u64)
-	u64Stripped, err = HexCasToUint64ForDelta([]byte(hexLEStripped))
-	require.NoError(t, err)
-	assert.Equal(t, u64, u64Stripped)
-
-	hexLE = "0xd123456e789a0bcf"
-	u64 = HexCasToUint64(hexLE)
-	hexLEStripped = Uint64ToLittleEndianHexAndStripZeros(u64)
-	u64Stripped, err = HexCasToUint64ForDelta([]byte(hexLEStripped))
-	require.NoError(t, err)
-	assert.Equal(t, u64, u64Stripped)
-
-	hexLE = "0xd123456e78000000"
-	u64 = HexCasToUint64(hexLE)
-	hexLEStripped = Uint64ToLittleEndianHexAndStripZeros(u64)
-	u64Stripped, err = HexCasToUint64ForDelta([]byte(hexLEStripped))
-	require.NoError(t, err)
-	assert.Equal(t, u64, u64Stripped)
-
-	hexLE = "0xa500000000000000"
-	u64 = HexCasToUint64(hexLE)
-	hexLEStripped = Uint64ToLittleEndianHexAndStripZeros(u64)
-	u64Stripped, err = HexCasToUint64ForDelta([]byte(hexLEStripped))
-	require.NoError(t, err)
-	assert.Equal(t, u64, u64Stripped)
->>>>>>> 8acc6c28
 }