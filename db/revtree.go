--- conflicted
+++ resolved
@@ -796,11 +796,7 @@
 		if i == 0 {
 			start = gen
 		} else if gen != start-i {
-<<<<<<< HEAD
-			base.WarnfCtx(ctx, "Found gap in revision list for doc %q. Expecting gen %v but got %v in %v", base.UD(docID), start-i, gen, revs)
-=======
-			base.DebugfCtx(context.TODO(), base.KeyCRUD, "Found gap in revision list for doc %q. Expecting gen %v but got %v in %v", base.UD(docID), start-i, gen, revs)
->>>>>>> 14c0eb99
+			base.DebugfCtx(ctx, base.KeyCRUD, "Found gap in revision list for doc %q. Expecting gen %v but got %v in %v", base.UD(docID), start-i, gen, revs)
 		}
 	}
 	return Revisions{RevisionsStart: start, RevisionsIds: ids}
