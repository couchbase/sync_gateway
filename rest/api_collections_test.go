//  Copyright 2022-Present Couchbase, Inc.
//
//  Use of this software is governed by the Business Source License included
//  in the file licenses/BSL-Couchbase.txt.  As of the Change Date specified
//  in that file, in accordance with the Business Source License, use of this
//  software will be governed by the Apache License, Version 2.0, included in
//  the file licenses/APL2.txt.

package rest

import (
	"encoding/json"
	"fmt"
	"net/http"
	"strings"
	"testing"

	"github.com/couchbase/gocb/v2"
	sgbucket "github.com/couchbase/sg-bucket"
	"github.com/couchbase/sync_gateway/auth"
	"github.com/couchbase/sync_gateway/base"
	"github.com/couchbase/sync_gateway/channels"
	"github.com/stretchr/testify/assert"
	"github.com/stretchr/testify/require"
)

// TestCollectionsPutDocInKeyspace creates a collection and starts up a RestTester instance on it.
// Ensures that various keyspaces can or can't be used to insert a doc in the collection.
func TestCollectionsPutDocInKeyspace(t *testing.T) {
	const (
		username = "alice"
		password = "pass"
		// dbName is the default name from RestTester
		dbName = "db"
	)
	rt := NewRestTester(t, &RestTesterConfig{
		DatabaseConfig: &DatabaseConfig{
			DbConfig: DbConfig{
				Users: map[string]*auth.PrincipalConfig{
					username: {Password: base.StringPtr(password)},
				},
			},
		},
	})
	defer rt.Close()

	ds := rt.GetSingleDataStore()
	dataStoreName, ok := base.AsDataStoreName(ds)
	require.True(t, ok)
	tests := []struct {
		name               string
		keyspace           string
		expectedStatus     int
		requireCollections bool
	}{
		{
			name:           "fully qualified",
			keyspace:       rt.GetSingleKeyspace(),
			expectedStatus: http.StatusCreated,
		},
		{
			name:           "collection only",
			keyspace:       strings.Join([]string{dbName, dataStoreName.CollectionName()}, base.ScopeCollectionSeparator),
			expectedStatus: http.StatusCreated,
		},
		{
			name:           "invalid collection",
			keyspace:       strings.Join([]string{dbName, dataStoreName.ScopeName(), "buzz"}, base.ScopeCollectionSeparator),
			expectedStatus: http.StatusNotFound,
		},
		{
			name:           "invalid scope",
			keyspace:       strings.Join([]string{dbName, "buzz", dataStoreName.CollectionName()}, base.ScopeCollectionSeparator),
			expectedStatus: http.StatusNotFound,
		},
		{
			name:               "no default db",
			keyspace:           dbName,
			expectedStatus:     http.StatusNotFound,
			requireCollections: true,
		},
	}

	for i, test := range tests {
		t.Run(test.name, func(t *testing.T) {
			if test.requireCollections {
				base.TestRequiresCollections(t)
			}
			docID := fmt.Sprintf("doc%d", i)
			path := fmt.Sprintf("/%s/%s", test.keyspace, docID)
			resp := rt.SendUserRequestWithHeaders(http.MethodPut, path, `{"test":true}`, nil, username, password)
			RequireStatus(t, resp, test.expectedStatus)
			if test.expectedStatus == http.StatusNotFound {
				require.Contains(t, resp.Body.String(), test.keyspace)
				// assert special case where /db/docID returns db._default._default
				if test.keyspace == dbName {
					require.Contains(t, resp.Body.String(), "keyspace db not found")
				}
			}
			if test.expectedStatus == http.StatusCreated {
				// go and check that the doc didn't just end up in the default collection of the test bucket
				docBody, _, err := ds.GetRaw(docID)
				assert.NoError(t, err)
				assert.NotNil(t, docBody)

				defaultDataStore := rt.Bucket().DefaultDataStore()
				_, err = defaultDataStore.Get(docID, &gocb.GetOptions{})
				if rt.GetDatabase().OnlyDefaultCollection() {
					assert.NoError(t, err)
				} else {
					assert.Error(t, err)
				}
			}
		})
	}
}

// TestCollectionsPublicChannel ensures that a doc routed to the public channel is accessible by a user with no other access.
func TestCollectionsPublicChannel(t *testing.T) {
	const (
		username = "alice"
		password = "pass"
	)

	rt := NewRestTester(t, &RestTesterConfig{
		SyncFn: channels.DocChannelsSyncFunction,
		DatabaseConfig: &DatabaseConfig{
			DbConfig: DbConfig{
				Users: map[string]*auth.PrincipalConfig{
					username: {Password: base.StringPtr(password)},
				},
			},
		},
	})
	defer rt.Close()

	pathPublic := "/{{.keyspace}}/docpublic"
	resp := rt.SendAdminRequest(http.MethodPut, pathPublic, `{"channels":["!"]}`)
	RequireStatus(t, resp, http.StatusCreated)
	resp = rt.SendUserRequestWithHeaders(http.MethodGet, pathPublic, "", nil, username, password)
	RequireStatus(t, resp, http.StatusOK)

	pathPrivate := "/{{.keyspace}}/docprivate"
	resp = rt.SendAdminRequest(http.MethodPut, pathPrivate, `{"channels":["a"]}`)
	RequireStatus(t, resp, http.StatusCreated)
	resp = rt.SendUserRequestWithHeaders(http.MethodGet, pathPrivate, "", nil, username, password)
	RequireStatus(t, resp, http.StatusForbidden)

	resp = rt.SendUserRequestWithHeaders(http.MethodGet, "/{{.keyspace}}/_all_docs?include_docs=true", "", nil, username, password)
	RequireStatus(t, resp, http.StatusOK)
	t.Logf("all docs resp: %s", resp.BodyBytes())
	var alldocsresp struct {
		Rows      []interface{} `json:"rows"`
		TotalRows int           `json:"total_rows"`
	}
	err := json.Unmarshal(resp.BodyBytes(), &alldocsresp)
	require.NoError(t, err)
	assert.Equal(t, 1, alldocsresp.TotalRows)
	assert.Len(t, alldocsresp.Rows, 1)
}

// TestNoCollectionsPutDocWithKeyspace ensures that a keyspace can't be used to insert a doc on a database not configured for collections.
func TestNoCollectionsPutDocWithKeyspace(t *testing.T) {
	ctx := base.TestCtx(t)
	tb := base.GetTestBucket(t)
	defer tb.Close(ctx)

	// Force use of no scopes intentionally
	rt := NewRestTesterDefaultCollection(t, &RestTesterConfig{
		CustomTestBucket: tb,
		DatabaseConfig: &DatabaseConfig{
			DbConfig: DbConfig{
				AutoImport: true,
			},
		},
	})
	defer rt.Close()

	// can't put doc into invalid keyspaces
	response := rt.SendAdminRequest("PUT", "/db.invalidScope.invalidCollection/doc1", "{}")
	RequireStatus(t, response, http.StatusNotFound)

	response = rt.SendAdminRequest("PUT", "/db.invalidCollection/doc1", "{}")
	RequireStatus(t, response, http.StatusNotFound)

	// can put doc into _default scope/collection explicitly ... or implicitly (tested elsewhere e.g: TestPutEmptyDoc)
	response = rt.SendAdminRequest("PUT", "/db._default._default/doc1", "{}")
	RequireStatus(t, response, http.StatusCreated)

	// retrieve doc in both ways (_default._default and no fully-qualified keyspace)
	response = rt.SendAdminRequest("GET", "/db._default._default/doc1", "")
	RequireStatus(t, response, http.StatusOK)
	assert.Equal(t, `{"_id":"doc1","_rev":"1-ca9ad22802b66f662ff171f226211d5c"}`, string(response.BodyBytes()))

	response = rt.SendAdminRequest("GET", "/db/doc1", "")
	RequireStatus(t, response, http.StatusOK)
	assert.Equal(t, `{"_id":"doc1","_rev":"1-ca9ad22802b66f662ff171f226211d5c"}`, string(response.BodyBytes()))
}

func TestSingleCollectionDCP(t *testing.T) {
	base.TestRequiresCollections(t)
	if !base.TestUseXattrs() {
		t.Skip("Test relies on import - needs xattrs")
	}

	rt := NewRestTester(t, &RestTesterConfig{
		DatabaseConfig: &DatabaseConfig{
			DbConfig: DbConfig{
				AutoImport: true,
			},
		},
	})
	defer rt.Close()

	tc := rt.GetSingleDataStore()

	const docID = "doc1"

	ok, err := tc.AddRaw(docID, 0, []byte(`{"test":true}`))
	require.NoError(t, err)
	require.True(t, ok)

	// ensure the doc is picked up by the import DCP feed and actually gets imported
	err = rt.WaitForCondition(func() bool {
		return rt.GetDatabase().DbStats.SharedBucketImport().ImportCount.Value() == 1
	})
	require.NoError(t, err)

	require.NoError(t, rt.WaitForDoc(docID))
}

func TestMultiCollectionDCP(t *testing.T) {
	base.TestRequiresCollections(t)
	base.SkipImportTestsIfNotEnabled(t)

<<<<<<< HEAD
	if !base.TestUseXattrs() {
		t.Skip("Test relies on import - needs xattrs")
	}

	t.Skip("Skip until CBG-2266 is implemented")
	ctx := base.TestCtx(t)
	tb := base.GetTestBucket(t)
	defer tb.Close(ctx)

	err := base.CreateBucketScopesAndCollections(ctx, tb.BucketSpec, map[string][]string{
		"foo": {
			"bar",
			"baz",
		},
	})
	require.NoError(t, err)
	rt := NewRestTester(t, &RestTesterConfig{
		CustomTestBucket: tb.NoCloseClone(),
		DatabaseConfig: &DatabaseConfig{
			DbConfig: DbConfig{
				AutoImport: true,
				Scopes: ScopesConfig{
					"foo": ScopeConfig{
						Collections: map[string]CollectionConfig{
							"bar": {},
							"baz": {},
						},
					},
				},
			},
		},
	})
=======
	const numCollections = 2

	rt := NewRestTesterMultipleCollections(t, &RestTesterConfig{
		DatabaseConfig: &DatabaseConfig{DbConfig: DbConfig{AutoImport: true}},
	}, numCollections)
>>>>>>> 39b46597
	defer rt.Close()

	colls := rt.GetDbCollections()
	require.Len(t, colls, numCollections)

	for _, c := range colls {
		_, err := c.GetCollectionDatastore().Add(t.Name(), 0, map[string]any{"test": true})
		require.NoError(t, err)
	}

	// ensure the docs are picked up by the import DCP feed and actually gets imported
	err := rt.WaitForCondition(func() bool {
		return rt.GetDatabase().DbStats.SharedBucketImport().ImportCount.Value() == numCollections
	})
	require.NoError(t, err)

	require.NoError(t, rt.WaitForPendingChanges())

	for _, ks := range rt.GetKeyspaces() {
		_, err = rt.WaitForChanges(1, fmt.Sprintf("/%s/_changes", ks), "", true)
		require.NoError(t, err)
	}
}

func TestMultiCollectionChannelAccess(t *testing.T) {
	base.TestRequiresCollections(t)
	base.SetUpTestLogging(t, base.LevelDebug, base.KeyAll)

	ctx := base.TestCtx(t)
	tb := base.GetPersistentTestBucket(t)
	defer tb.Close(ctx)

	scopesConfig := GetCollectionsConfig(t, tb, 2)
	dataStoreNames := GetDataStoreNamesFromScopesConfig(scopesConfig)
	c1SyncFunction := `function(doc) {channel(doc.chan);}`

	scope := dataStoreNames[0].ScopeName()
	collection1 := dataStoreNames[0].CollectionName()
	collection2 := dataStoreNames[1].CollectionName()

	scopesConfig[scope].Collections[collection1] = CollectionConfig{SyncFn: &c1SyncFunction}
	scopesConfig[scope].Collections[collection2] = CollectionConfig{SyncFn: &c1SyncFunction}

	fmt.Println(scopesConfig)
	rtConfig := &RestTesterConfig{
		CustomTestBucket: tb.NoCloseClone(),
		DatabaseConfig: &DatabaseConfig{DbConfig: DbConfig{
			Scopes:           scopesConfig,
			NumIndexReplicas: base.UintPtr(0),
			EnableXattrs:     base.BoolPtr(base.TestUseXattrs()),
		},
		},
	}

	rt := NewRestTesterMultipleCollections(t, rtConfig, 3)
	defer rt.Close()

	userPayload := `{
		"password":"letmein",
		"collection_access": {
			"%s": {
				"%s": {
					"admin_channels":%s
				}
			}
		}
	}`

	// Create a few users with access to various channels via admin grants
	resp := rt.SendAdminRequest("PUT", "/db/_user/userA", fmt.Sprintf(userPayload, scope, collection1, `["A"]`))
	RequireStatus(t, resp, http.StatusCreated)
	resp = rt.SendAdminRequest("PUT", "/db/_user/userB", fmt.Sprintf(userPayload, scope, collection1, `["B"]`))
	RequireStatus(t, resp, http.StatusCreated)
	resp = rt.SendAdminRequest("PUT", "/db/_user/userAB", fmt.Sprintf(userPayload, scope, collection1, `["A","B"]`))
	RequireStatus(t, resp, http.StatusCreated)

	// Write docs to both collections in various channels
	resp = rt.SendAdminRequest("PUT", "/{{.keyspace1}}/testDocBarA", `{"chan":["A"]}`)
	RequireStatus(t, resp, http.StatusCreated)
	resp = rt.SendAdminRequest("PUT", "/{{.keyspace1}}/testDocBarB", `{"chan":["B"]}`)
	RequireStatus(t, resp, http.StatusCreated)
	resp = rt.SendAdminRequest("PUT", "/{{.keyspace1}}/testDocBarAB", `{"chan":["A","B"]}`)
	RequireStatus(t, resp, http.StatusCreated)
	resp = rt.SendAdminRequest("PUT", "/{{.keyspace2}}/testDocBazA", `{"chan":["A"]}`)
	RequireStatus(t, resp, http.StatusCreated)
	resp = rt.SendAdminRequest("PUT", "/{{.keyspace2}}/testDocBazB", `{"chan":["B"]}`)
	RequireStatus(t, resp, http.StatusCreated)

	// Ensure users can only see documents in the appropriate collection/channels they should be able to have access to
	resp = rt.SendUserRequestWithHeaders(http.MethodGet, "/{{.keyspace1}}/testDocBarA", "", nil, "userA", "letmein")
	RequireStatus(t, resp, http.StatusOK)
	resp = rt.SendUserRequestWithHeaders(http.MethodGet, "/{{.keyspace1}}/testDocBarB", "", nil, "userA", "letmein")
	RequireStatus(t, resp, http.StatusForbidden)
	resp = rt.SendUserRequestWithHeaders(http.MethodGet, "/{{.keyspace2}}/testDocBazB", "", nil, "userB", "letmein")
	RequireStatus(t, resp, http.StatusForbidden)
	resp = rt.SendUserRequestWithHeaders(http.MethodGet, "/{{.keyspace1}}/testDocBarAB", "", nil, "userA", "letmein")
	RequireStatus(t, resp, http.StatusOK)

	// Add a new collection and update the db config
	scopesConfig = GetCollectionsConfig(t, tb, 3)
	dataStoreNames = GetDataStoreNamesFromScopesConfig(scopesConfig)

	collection3 := dataStoreNames[2].CollectionName()
	scopesConfig[scope].Collections[collection1] = CollectionConfig{SyncFn: &c1SyncFunction}
	scopesConfig[scope].Collections[collection2] = CollectionConfig{SyncFn: &c1SyncFunction}
	scopesConfig[scope].Collections[collection3] = CollectionConfig{SyncFn: &c1SyncFunction}
	scopesConfigString, err := json.Marshal(scopesConfig)
	require.NoError(t, err)

	resp = rt.SendAdminRequest("PUT", "/db/_config", fmt.Sprintf(
		`{"bucket": "%s", "num_index_replicas": 0, "enable_shared_bucket_access": %t, "scopes":%s}`,
		tb.GetName(), base.TestUseXattrs(), string(scopesConfigString)))
	RequireStatus(t, resp, http.StatusCreated)

	// Put a doc in new collection and make sure it cant be accessed
	resp = rt.SendAdminRequest("PUT", "/{{.keyspace3}}/testDocBazA", `{"chan":["A"]}`)
	RequireStatus(t, resp, http.StatusCreated)
	resp = rt.SendUserRequestWithHeaders(http.MethodGet, "/{{.keyspace3}}/testDocBazA", "", nil, "userA", "letmein")
	RequireStatus(t, resp, http.StatusForbidden)

	// Update user to set some channels on new collection
	resp = rt.SendAdminRequest("PUT", "/db/_user/userB", fmt.Sprintf(userPayload, scope, collection3, `["B"]`))
	RequireStatus(t, resp, http.StatusOK)
	resp = rt.SendAdminRequest("PUT", "/db/_user/userAB", fmt.Sprintf(userPayload, scope, collection3, `["A","B"]`))
	RequireStatus(t, resp, http.StatusOK)

	// Ensure users can access the given channels in new collection, can't access docs in other channels on the new collection
	resp = rt.SendUserRequestWithHeaders(http.MethodGet, "/{{.keyspace3}}/testDocBazA", "", nil, "userB", "letmein")
	RequireStatus(t, resp, http.StatusForbidden)
	resp = rt.SendUserRequestWithHeaders(http.MethodGet, "/{{.keyspace3}}/testDocBazA", "", nil, "userAB", "letmein")
	RequireStatus(t, resp, http.StatusOK)

	resp = rt.SendAdminRequest(http.MethodPut, "/{{.keyspace3}}/testDocBazB", `{"chan":["B"]}`)
	RequireStatus(t, resp, http.StatusCreated)
	resp = rt.SendUserRequestWithHeaders(http.MethodGet, "/{{.keyspace3}}/testDocBazB", "", nil, "userB", "letmein")
	RequireStatus(t, resp, http.StatusOK)
	resp = rt.SendUserRequestWithHeaders(http.MethodGet, "/{{.keyspace3}}/testDocBazB", "", nil, "userAB", "letmein")
	RequireStatus(t, resp, http.StatusOK)

	// Remove collection and update the db config
	scopesConfig = GetCollectionsConfig(t, tb, 2)

	scopesConfig[scope].Collections[collection1] = CollectionConfig{SyncFn: &c1SyncFunction}
	scopesConfig[scope].Collections[collection2] = CollectionConfig{SyncFn: &c1SyncFunction}
	scopesConfigString, err = json.Marshal(scopesConfig)
	require.NoError(t, err)

	resp = rt.SendAdminRequest("PUT", "/db/_config", fmt.Sprintf(
		`{"bucket": "%s", "num_index_replicas": 0, "enable_shared_bucket_access": %t, "scopes":%s}`,
		tb.GetName(), base.TestUseXattrs(), string(scopesConfigString)))
	RequireStatus(t, resp, http.StatusCreated)

	// Ensure users can't access docs in a removed collection
	//
	// we can't use the {{.keyspace3}} URI template variable here as the collection no longer exists on the RestTester,
	// but we still want to try issuing the request to the old keyspace name.
	keyspace3 := "db." + scope + "." + collection3
	resp = rt.SendUserRequestWithHeaders(http.MethodGet, "/"+keyspace3+"/testDocBazA", "", nil, "userB", "letmein")
	RequireStatus(t, resp, http.StatusNotFound)
}

func TestMultiCollectionDynamicChannelAccess(t *testing.T) {
	base.TestRequiresCollections(t)
	ctx := base.TestCtx(t)
	tb := base.GetTestBucket(t)
	defer tb.Close(ctx)

	scopesConfig := GetCollectionsConfig(t, tb, 2)
	dataStoreNames := GetDataStoreNamesFromScopesConfig(scopesConfig)
	c1SyncFunction := `function(doc) {access(doc.username, [doc.grant1,doc.grant2]);
                  channel(doc.chan);
            }`

	scopesConfig[dataStoreNames[0].ScopeName()].Collections[dataStoreNames[0].CollectionName()] = CollectionConfig{SyncFn: &c1SyncFunction}
	scopesConfig[dataStoreNames[1].ScopeName()].Collections[dataStoreNames[1].CollectionName()] = CollectionConfig{SyncFn: &c1SyncFunction}

	rtConfig := &RestTesterConfig{
		CustomTestBucket: tb,
		//PersistentConfig: true,
		DatabaseConfig: &DatabaseConfig{DbConfig: DbConfig{
			Scopes:           scopesConfig,
			NumIndexReplicas: base.UintPtr(0),
		},
		},
	}

	rt := NewRestTesterMultipleCollections(t, rtConfig, 3)
	defer rt.Close()

	userPayload := `{
      "password":"letmein",
      "collection_access": {
         "%s": {
            "%s": {
               "admin_channels":%s
            }
         }
      }
   }`
	// Create a few users without any channel access
	resp := rt.SendAdminRequest("PUT", "/db/_user/alice", fmt.Sprintf(userPayload, dataStoreNames[0].ScopeName(), dataStoreNames[0].CollectionName(), `[]`))
	RequireStatus(t, resp, http.StatusCreated)
	resp = rt.SendAdminRequest("PUT", "/db/_user/bob", fmt.Sprintf(userPayload, dataStoreNames[0].ScopeName(), dataStoreNames[0].CollectionName(), `[]`))
	RequireStatus(t, resp, http.StatusCreated)
	resp = rt.SendAdminRequest("PUT", "/db/_user/abby", fmt.Sprintf(userPayload, dataStoreNames[0].ScopeName(), dataStoreNames[0].CollectionName(), `[]`))
	RequireStatus(t, resp, http.StatusCreated)

	// Write docs in each collection that runs the per-collection sync functions that grant users access to various channels
	resp = rt.SendAdminRequest("PUT", "/{{.keyspace1}}/testDocBarA", `{"username": "alice", "grant1": "A", "chan":["A"]}`)
	RequireStatus(t, resp, http.StatusCreated)
	resp = rt.SendAdminRequest("PUT", "/{{.keyspace1}}/testDocBarB", `{"username": "bob", "grant1": "B", "chan":["B"]}`)
	RequireStatus(t, resp, http.StatusCreated)
	resp = rt.SendAdminRequest("PUT", "/{{.keyspace2}}/testDocBazAB", `{"username": "abby", "grant1": "A", "grant2": "B","chan":["A"]}`)
	RequireStatus(t, resp, http.StatusCreated)
	resp = rt.SendAdminRequest("PUT", "/{{.keyspace2}}/testDocBazB", `{"chan":["B"]}`)
	RequireStatus(t, resp, http.StatusCreated)

	// Ensure users get given access to the channel in the appropriate collection, and is not accidentally granting access for a channel of the same name in another collection
	resp = rt.SendUserRequestWithHeaders(http.MethodGet, "/{{.keyspace1}}/testDocBarA", "", nil, "bob", "letmein")
	RequireStatus(t, resp, http.StatusForbidden)
	resp = rt.SendUserRequestWithHeaders(http.MethodGet, "/{{.keyspace1}}/testDocBarA", "", nil, "abby", "letmein")
	RequireStatus(t, resp, http.StatusForbidden)
	resp = rt.SendUserRequestWithHeaders(http.MethodGet, "/{{.keyspace1}}/testDocBarA", "", nil, "alice", "letmein")
	RequireStatus(t, resp, http.StatusOK)
	resp = rt.SendUserRequestWithHeaders(http.MethodGet, "/{{.keyspace2}}/testDocBazAB", "", nil, "alice", "letmein")
	RequireStatus(t, resp, http.StatusForbidden)
	resp = rt.SendUserRequestWithHeaders(http.MethodGet, "/{{.keyspace2}}/testDocBazB", "", nil, "bob", "letmein")
	RequireStatus(t, resp, http.StatusForbidden)
	resp = rt.SendUserRequestWithHeaders(http.MethodGet, "/{{.keyspace2}}/testDocBazB", "", nil, "abby", "letmein")
	RequireStatus(t, resp, http.StatusOK)

}

// TestCollectionsBasicIndexQuery ensures that the bucket API is able to create an index on a collection
// and query documents written to the collection.
func TestCollectionsBasicIndexQuery(t *testing.T) {
	if base.TestsDisableGSI() {
		t.Skip("This test requires N1QL")
	}

	base.TestRequiresCollections(t)

	rt := NewRestTester(t, nil)
	defer rt.Close()

	const docID = "doc1"

	collection := rt.GetSingleTestDatabaseCollection()

	resp := rt.SendAdminRequest(http.MethodPut, "/{{.keyspace}}/"+docID, `{"test":true}`)
	RequireStatus(t, resp, http.StatusCreated)

	// use the rt.Bucket which has got the foo.bar scope/collection set up
	ds := rt.GetSingleDataStore()
	n1qlStore, ok := base.AsN1QLStore(ds)
	require.True(t, ok)

	idxName := t.Name() + "_primary"
	ctx := base.TestCtx(t)
	require.NoError(t, n1qlStore.CreatePrimaryIndex(ctx, idxName, nil))
	require.NoError(t, n1qlStore.WaitForIndexesOnline(ctx, []string{idxName}, false))

	res, err := n1qlStore.Query(ctx, "SELECT keyspace_id, bucket_id, scope_id from system:indexes WHERE name = $idxName",
		map[string]interface{}{"idxName": idxName}, base.RequestPlus, true)
	require.NoError(t, err)

	var indexMetaResult struct {
		BucketID   *string `json:"bucket_id"`
		ScopeID    *string `json:"scope_id"`
		KeyspaceID *string `json:"keyspace_id"`
	}
	require.NoError(t, res.One(ctx, &indexMetaResult))
	require.NotNil(t, indexMetaResult)

	// if the index was created on the _default collection in the bucket, keyspace_id is the bucket name, and the other fields are not present.
	assert.NotNilf(t, indexMetaResult.BucketID, "bucket_id was not present - index was created on the _default collection!")
	assert.NotNilf(t, indexMetaResult.ScopeID, "scope_id was not present - index was created on the _default collection!")
	require.NotNilf(t, indexMetaResult.KeyspaceID, "keyspace_id should be present")
	assert.NotEqualf(t, rt.Bucket().GetName(), *indexMetaResult.KeyspaceID, "keyspace_id was the bucket name - index was created on the _default collection!")

	// if the index was created on a collection, the keyspace_id becomes the collection, along with additional fields for bucket and scope.
	assert.Equal(t, rt.Bucket().GetName(), *indexMetaResult.BucketID)
	assert.Equal(t, collection.ScopeName, *indexMetaResult.ScopeID)
	assert.Equal(t, collection.Name, *indexMetaResult.KeyspaceID)

	// try and query the document that we wrote via SG
	res, err = n1qlStore.Query(ctx, "SELECT test FROM "+base.KeyspaceQueryToken+" WHERE test = true", nil, base.RequestPlus, true)
	require.NoError(t, err)

	var primaryQueryResult struct {
		Test *bool `json:"test"`
	}
	require.NoError(t, res.One(ctx, &primaryQueryResult))
	require.NotNil(t, primaryQueryResult)

	assert.True(t, *primaryQueryResult.Test)
}

// TestCollectionsSGIndexQuery is more of an end-to-end test to ensure SG indexes are built correctly,
// and the channel access query is able to run when pulling a document as a user, and backfill the channel cache.
func TestCollectionsSGIndexQuery(t *testing.T) {
	t.Skip("Requires config-based collection channel assignment (pending CBG-2551)")
	base.TestRequiresCollections(t)

	// force GSI for this one test
	useViews := base.BoolPtr(false)

	const (
		username       = "alice"
		password       = "letmein"
		validChannel   = "valid"
		invalidChannel = "invalid"

		validDocID   = "doc1"
		invalidDocID = "doc2"
	)

	rt := NewRestTester(t, &RestTesterConfig{
		DatabaseConfig: &DatabaseConfig{
			DbConfig: DbConfig{
				UseViews: useViews,
				Users: map[string]*auth.PrincipalConfig{
					username: {
						ExplicitChannels: base.SetOf(validChannel),
						Password:         base.StringPtr(password),
					},
				},
			},
		},
	})
	defer rt.Close()

	resp := rt.SendAdminRequest(http.MethodPut, "/{{.keyspace}}/"+validDocID, `{"test": true, "channels": ["`+validChannel+`"]}`)
	RequireStatus(t, resp, http.StatusCreated)
	resp = rt.SendAdminRequest(http.MethodPut, "/{{.keyspace}}/"+invalidDocID, `{"test": true, "channels": ["`+invalidChannel+`"]}`)
	RequireStatus(t, resp, http.StatusCreated)

	resp = rt.SendUserRequestWithHeaders(http.MethodGet, "/db/_all_docs", ``, nil, username, password)
	RequireStatus(t, resp, http.StatusOK)
	var allDocsResponse struct {
		TotalRows int `json:"total_rows"`
		Rows      []struct {
			ID string `json:"id"`
		} `json:"rows"`
	}
	require.NoError(t, base.JSONDecoder(resp.Body).Decode(&allDocsResponse))
	assert.Equal(t, 1, allDocsResponse.TotalRows)
	require.Len(t, allDocsResponse.Rows, 1)
	assert.Equal(t, validDocID, allDocsResponse.Rows[0].ID)

	resp = rt.SendUserRequestWithHeaders(http.MethodGet, "/{{.keyspace}}/"+validDocID, ``, nil, username, password)
	RequireStatus(t, resp, http.StatusOK)
	resp = rt.SendUserRequestWithHeaders(http.MethodGet, "/{{.keyspace}}/"+invalidDocID, ``, nil, username, password)
	RequireStatus(t, resp, http.StatusForbidden)

	_, err := rt.WaitForChanges(1, "/{{.keyspace}}/_changes", username, false)
	require.NoError(t, err)
}

func TestCollectionsPutDBInexistentCollection(t *testing.T) {
	base.TestRequiresCollections(t)

	if base.UnitTestUrlIsWalrus() {
		t.Skip("This test only works against Couchbase Server")
	}

	ctx := base.TestCtx(t)
	tb := base.GetTestBucket(t)
	defer tb.Close(ctx)

	rtConfig := &RestTesterConfig{
		CustomTestBucket: tb,
		PersistentConfig: true,
	}

	rt := NewRestTesterMultipleCollections(t, rtConfig, 1)
	defer rt.Close()

	resp := rt.SendAdminRequest("PUT", "/db2/", fmt.Sprintf(`{"bucket": "%s", "num_index_replicas":0, "scopes": {"_default": {"collections": {"new_collection": {}}}}}`, tb.GetName()))
	RequireStatus(t, resp, http.StatusForbidden)
}

func TestCollectionsPutDocInDefaultCollectionWithNamedCollections(t *testing.T) {
	base.TestRequiresCollections(t)

	if base.UnitTestUrlIsWalrus() {
		t.Skip("This test only works against Couchbase Server")
	}

	ctx := base.TestCtx(t)
	tb := base.GetTestBucket(t)
	defer tb.Close(ctx)

	// create named collection in the default scope
	const customCollectionName = "new_collection"
	dBucket := tb.GetUnderlyingBucket().(sgbucket.DynamicDataStoreBucket)
	require.NoError(t, dBucket.CreateDataStore(base.TestCtx(t), base.ScopeAndCollectionName{Scope: base.DefaultScope, Collection: customCollectionName}))
	defer func() {
		assert.NoError(t, dBucket.DropDataStore(base.ScopeAndCollectionName{Scope: base.DefaultScope, Collection: customCollectionName}))
	}()

	rtConfig := &RestTesterConfig{
		CustomTestBucket: tb,
		PersistentConfig: true,
	}

	rt := NewRestTester(t, rtConfig)
	defer rt.Close()

	resp := rt.SendAdminRequest("PUT", "/db1/", fmt.Sprintf(`{"bucket": "%s", "num_index_replicas":0, "scopes": {"_default": {"collections": {"_default": {}, "%s": {}}}}}`, tb.GetName(), customCollectionName))
	RequireStatus(t, resp, http.StatusCreated)

	resp = rt.SendAdminRequest("PUT", "/db1/doc1", `{"test": true}`)
	AssertStatus(t, resp, http.StatusCreated)

	resp = rt.SendAdminRequest("PUT", "/db1._default._default/doc2", `{"test": true}`)
	AssertStatus(t, resp, http.StatusCreated)

	resp = rt.SendAdminRequest("PUT", fmt.Sprintf("/db1._default.%s/doc3", customCollectionName), `{"test": true}`)
	AssertStatus(t, resp, http.StatusCreated)
}

func TestCollectionsChangeConfigScope(t *testing.T) {
	if base.UnitTestUrlIsWalrus() {
		t.Skip("can not create new buckets and scopes in walrus")
	}

	base.TestRequiresCollections(t)

	ctx := base.TestCtx(t)
	tb := base.GetTestBucket(t)
	defer tb.Close(ctx)

	scopesAndCollections := map[string][]string{
		"fooScope": {
			"bar",
		},
		"quxScope": {
			"quux",
		},
	}
	err := base.CreateBucketScopesAndCollections(ctx, tb.BucketSpec, scopesAndCollections)
	require.NoError(t, err)
	defer func() {
		collection, err := base.AsCollection(tb.DefaultDataStore())
		require.NoError(t, err)
		cm := collection.Collection.Bucket().Collections()
		for scope := range scopesAndCollections {
			assert.NoError(t, cm.DropScope(scope, nil))
		}

	}()

	serverErr := make(chan error)
	config := BootstrapStartupConfigForTest(t)
	sc, err := SetupServerContext(ctx, &config, true)
	require.NoError(t, err)
	defer func() {
		sc.Close(ctx)
		require.NoError(t, <-serverErr)
	}()

	go func() {
		serverErr <- StartServer(ctx, &config, sc)
	}()
	require.NoError(t, sc.WaitForRESTAPIs(ctx))

	// Create a DB configured with one scope
	res := BootstrapAdminRequest(t, http.MethodPut, "/db/", string(mustMarshalJSON(t, map[string]any{
		"bucket":                      tb.GetName(),
		"num_index_replicas":          0,
		"enable_shared_bucket_access": base.TestUseXattrs(),
		"use_views":                   base.TestsDisableGSI(),
		"scopes": ScopesConfig{
			"fooScope": {
				Collections: CollectionsConfig{
					"bar": {},
				},
			},
		},
	})))
	require.Equal(t, http.StatusCreated, res.StatusCode, "failed to create DB")

	// Try updating its scopes
	res = BootstrapAdminRequest(t, http.MethodPut, "/db/_config", string(mustMarshalJSON(t, map[string]any{
		"bucket":                      tb.GetName(),
		"num_index_replicas":          0,
		"enable_shared_bucket_access": base.TestUseXattrs(),
		"use_views":                   base.TestsDisableGSI(),
		"scopes": ScopesConfig{
			"quxScope": {
				Collections: CollectionsConfig{
					"quux": {},
				},
			},
		},
	})))
	base.RequireAllAssertions(t,
		assert.Equal(t, http.StatusBadRequest, res.StatusCode, "should not be able to change scope"),
		assert.Contains(t, res.Body, "cannot change scopes after database creation"),
	)
}

// TestCollecitonStats ensures that stats are specific to each collection.
func TestCollectionStats(t *testing.T) {
	base.TestRequiresCollections(t)

	ctx := base.TestCtx(t)
	tb := base.GetTestBucket(t)
	defer tb.Close(ctx)

	scopesConfig := GetCollectionsConfig(t, tb, 2)
	dataStoreNames := GetDataStoreNamesFromScopesConfig(scopesConfig)
	syncFn := `
		function(doc) {
			if (doc.throwException) {
				channel(undefinedvariable);
			}
			if (doc.require) {
				requireAdmin();
			}
		}`

	scope1Name, collection1Name := dataStoreNames[0].ScopeName(), dataStoreNames[0].CollectionName()
	scope2Name, collection2Name := dataStoreNames[1].ScopeName(), dataStoreNames[1].CollectionName()
	scopesConfig[scope1Name].Collections[collection1Name] = CollectionConfig{SyncFn: &syncFn}
	scopesConfig[scope2Name].Collections[collection2Name] = CollectionConfig{SyncFn: &syncFn}

	rtConfig := &RestTesterConfig{
		CustomTestBucket: tb,
		GuestEnabled:     true,
		DatabaseConfig: &DatabaseConfig{
			DbConfig: DbConfig{
				Scopes:           scopesConfig,
				NumIndexReplicas: base.UintPtr(0),
				AutoImport:       base.TestUseXattrs(),
				EnableXattrs:     base.BoolPtr(base.TestUseXattrs()),
			},
		},
	}

	rt := NewRestTesterMultipleCollections(t, rtConfig, 2)
	defer rt.Close()

	// Wait for the DB to be ready before attempting to get initial error count
	require.NoError(t, rt.WaitForDBOnline())

	collection1Stats, err := rt.GetDatabase().DbStats.CollectionStat(scope1Name, collection1Name)
	require.NoError(t, err)
	assert.Equal(t, int64(0), collection1Stats.SyncFunctionCount.Value())
	assert.Equal(t, int64(0), collection1Stats.SyncFunctionTime.Value())
	assert.Equal(t, int64(0), collection1Stats.SyncFunctionRejectCount.Value())
	assert.Equal(t, int64(0), collection1Stats.SyncFunctionRejectAccessCount.Value())
	assert.Equal(t, int64(0), collection1Stats.SyncFunctionExceptionCount.Value())
	assert.Equal(t, int64(0), collection1Stats.ImportCount.Value())
	assert.Equal(t, int64(0), collection1Stats.NumDocReads.Value())
	assert.Equal(t, int64(0), collection1Stats.DocReadsBytes.Value())
	assert.Equal(t, int64(0), collection1Stats.NumDocWrites.Value())
	assert.Equal(t, int64(0), collection1Stats.DocWritesBytes.Value())

	collection2Stats, err := rt.GetDatabase().DbStats.CollectionStat(scope2Name, collection2Name)
	require.NoError(t, err)
	assert.Equal(t, int64(0), collection2Stats.SyncFunctionCount.Value())
	assert.Equal(t, int64(0), collection2Stats.SyncFunctionTime.Value())
	assert.Equal(t, int64(0), collection2Stats.SyncFunctionRejectCount.Value())
	assert.Equal(t, int64(0), collection2Stats.SyncFunctionRejectAccessCount.Value())
	assert.Equal(t, int64(0), collection2Stats.SyncFunctionExceptionCount.Value())
	assert.Equal(t, int64(0), collection2Stats.ImportCount.Value())
	assert.Equal(t, int64(0), collection2Stats.NumDocReads.Value())
	assert.Equal(t, int64(0), collection2Stats.DocReadsBytes.Value())
	assert.Equal(t, int64(0), collection2Stats.NumDocWrites.Value())
	assert.Equal(t, int64(0), collection2Stats.DocWritesBytes.Value())

	doc1Contents := `{"foobar":true}`
	response := rt.SendAdminRequest("PUT", "/{{.keyspace1}}/doc1", doc1Contents)
	assert.Equal(t, http.StatusCreated, response.Code)
	assert.Equal(t, int64(1), collection1Stats.NumDocWrites.Value())
	if base.TestUseXattrs() {
		assert.Equal(t, int64(len(doc1Contents)), collection1Stats.DocWritesBytes.Value()) // xattr writes size should exactly match doc contents
	} else {
		assert.Greater(t, collection1Stats.DocWritesBytes.Value(), int64(len(doc1Contents))) // non-xattr writes have sync data size included
	}
	assert.Equal(t, int64(1), collection1Stats.SyncFunctionCount.Value())
	assert.GreaterOrEqual(t, collection1Stats.SyncFunctionTime.Value(), int64(0))
	assert.Equal(t, int64(0), collection1Stats.NumDocReads.Value())
	assert.Equal(t, int64(0), collection1Stats.DocReadsBytes.Value())

	response = rt.SendAdminRequest("GET", "/{{.keyspace1}}/doc1", ``)
	assert.Equal(t, http.StatusOK, response.Code)
	assert.Equal(t, int64(1), collection1Stats.NumDocReads.Value())
	assert.Equal(t, int64(len(doc1Contents)), collection1Stats.DocReadsBytes.Value())
	assert.Equal(t, int64(1), collection1Stats.SyncFunctionCount.Value())

	// runtime error
	response = rt.SendAdminRequest("PUT", "/{{.keyspace1}}/doc2", `{"throwException":true}`)
	assert.Equal(t, http.StatusInternalServerError, response.Code)
	assert.Contains(t, response.Body.String(), "Exception in JS sync function")
	assert.Equal(t, int64(2), collection1Stats.SyncFunctionCount.Value())
	assert.Equal(t, int64(1), collection1Stats.SyncFunctionExceptionCount.Value())

	// require methods shouldn't cause a true exception
	response = rt.SendRequest("PUT", "/{{.keyspace1}}/doc3", `{"require":true}`)
	assert.Equal(t, http.StatusForbidden, response.Code)
	assert.Contains(t, response.Body.String(), "sg admin required")
	assert.Equal(t, int64(3), collection1Stats.SyncFunctionCount.Value())
	assert.Equal(t, int64(1), collection1Stats.SyncFunctionExceptionCount.Value())
	assert.Equal(t, int64(1), collection1Stats.SyncFunctionRejectCount.Value())

	// we've not done anything to collection 2 yet, so still expect zero everything
	assert.Equal(t, int64(0), collection2Stats.SyncFunctionCount.Value())
	assert.Equal(t, int64(0), collection2Stats.SyncFunctionTime.Value())
	assert.Equal(t, int64(0), collection2Stats.SyncFunctionRejectCount.Value())
	assert.Equal(t, int64(0), collection2Stats.SyncFunctionRejectAccessCount.Value())
	assert.Equal(t, int64(0), collection2Stats.SyncFunctionExceptionCount.Value())
	assert.Equal(t, int64(0), collection2Stats.ImportCount.Value())
	assert.Equal(t, int64(0), collection2Stats.NumDocReads.Value())
	assert.Equal(t, int64(0), collection2Stats.DocReadsBytes.Value())
	assert.Equal(t, int64(0), collection2Stats.NumDocWrites.Value())
	assert.Equal(t, int64(0), collection2Stats.DocWritesBytes.Value())

	// but make sure the 2nd collection stats are indeed wired up correctly... we don't need to be too comprehensive here given above coverage.
	response = rt.SendAdminRequest("PUT", "/{{.keyspace2}}/doc1", doc1Contents)
	assert.Equal(t, http.StatusCreated, response.Code)
	assert.Equal(t, int64(1), collection2Stats.NumDocWrites.Value())

	// write a doc to the bucket and have it imported and check stat
	if base.TestUseXattrs() {
		dbc, err := rt.GetDatabase().GetDatabaseCollection(scope2Name, collection2Name)
		require.NoError(t, err)
		ok, err := dbc.GetCollectionDatastore().AddRaw("importeddoc", 0, []byte(`{"imported":true}`))
		require.NoError(t, err)
		assert.True(t, ok)
		base.RequireWaitForStat(t, collection2Stats.ImportCount.Value, 1)
		assert.Equal(t, int64(2), collection2Stats.NumDocWrites.Value())
	}
}<|MERGE_RESOLUTION|>--- conflicted
+++ resolved
@@ -233,46 +233,11 @@
 	base.TestRequiresCollections(t)
 	base.SkipImportTestsIfNotEnabled(t)
 
-<<<<<<< HEAD
-	if !base.TestUseXattrs() {
-		t.Skip("Test relies on import - needs xattrs")
-	}
-
-	t.Skip("Skip until CBG-2266 is implemented")
-	ctx := base.TestCtx(t)
-	tb := base.GetTestBucket(t)
-	defer tb.Close(ctx)
-
-	err := base.CreateBucketScopesAndCollections(ctx, tb.BucketSpec, map[string][]string{
-		"foo": {
-			"bar",
-			"baz",
-		},
-	})
-	require.NoError(t, err)
-	rt := NewRestTester(t, &RestTesterConfig{
-		CustomTestBucket: tb.NoCloseClone(),
-		DatabaseConfig: &DatabaseConfig{
-			DbConfig: DbConfig{
-				AutoImport: true,
-				Scopes: ScopesConfig{
-					"foo": ScopeConfig{
-						Collections: map[string]CollectionConfig{
-							"bar": {},
-							"baz": {},
-						},
-					},
-				},
-			},
-		},
-	})
-=======
 	const numCollections = 2
 
 	rt := NewRestTesterMultipleCollections(t, &RestTesterConfig{
 		DatabaseConfig: &DatabaseConfig{DbConfig: DbConfig{AutoImport: true}},
 	}, numCollections)
->>>>>>> 39b46597
 	defer rt.Close()
 
 	colls := rt.GetDbCollections()
