--- conflicted
+++ resolved
@@ -21,11 +21,7 @@
 	"github.com/couchbase/sync_gateway/channels"
 	"github.com/couchbase/sync_gateway/db"
 	"github.com/stretchr/testify/assert"
-<<<<<<< HEAD
 	v8 "rogchap.com/v8go"
-=======
-	"github.com/stretchr/testify/require"
->>>>>>> 092dc95a
 )
 
 const kUserFunctionMaxCallDepth = 20
@@ -192,16 +188,9 @@
 
 // Unit test for JS user functions.
 func TestUserFunctions(t *testing.T) {
-<<<<<<< HEAD
 	//base.SetUpTestLogging(t, base.LevelDebug, base.KeyAll)
 	db, ctx := setupTestDBWithFunctions(t, &kTestFunctionsConfig, nil)
-=======
 	// FIXME : this test doesn't work because the access view does not exist on the collection ???
-	t.Skip("Skipping test until access view is available with collections")
-
-	// base.SetUpTestLogging(t, base.LevelDebug, base.KeyAll)
-	db, ctx := setupTestDBWithFunctions(t, kUserFunctionConfig, nil)
->>>>>>> 092dc95a
 	defer db.Close(ctx)
 
 	assert.NotNil(t, db.UserFunctions)
@@ -363,13 +352,8 @@
 
 // Test CRUD operations
 func TestUserFunctionsCRUD(t *testing.T) {
-<<<<<<< HEAD
 	//base.SetUpTestLogging(t, base.LevelDebug, base.KeyAll)
 	db, ctx := setupTestDBWithFunctions(t, &kTestFunctionsConfig, nil)
-=======
-	// base.SetUpTestLogging(t, base.LevelDebug, base.KeyAll)
-	db, ctx := setupTestDBWithFunctions(t, kUserFunctionConfig, nil)
->>>>>>> 092dc95a
 	defer db.Close(ctx)
 
 	body := map[string]any{"key": "value"}
@@ -473,7 +457,6 @@
 	assert.Error(t, err)
 }
 
-<<<<<<< HEAD
 func TestUserFunctionsMaxFunctionCount(t *testing.T) {
 	var functionConfig = FunctionsConfig{
 		MaxFunctionCount: base.IntPtr(1),
@@ -490,28 +473,6 @@
 				Allow: allowAll,
 			},
 		},
-=======
-// Low-level test of channel-name parameter expansion for user query/function auth
-func TestUserFunctionAllow(t *testing.T) {
-	// FIXME : this test doesn't work because the access view does not exist on the collection ???
-	t.Skip("Skipping test until access view is available with collections")
-
-	// base.SetUpTestLogging(t, base.LevelDebug, base.KeyAll)
-	db, ctx := setupTestDBWithFunctions(t, kUserFunctionConfig, nil)
-	defer db.Close(ctx)
-
-	authenticator := auth.NewAuthenticator(db.MetadataStore, db, auth.DefaultAuthenticatorOptions())
-	user, err := authenticator.NewUser("maurice", "pass", base.SetOf("city-Paris"))
-	require.NoError(t, err)
-	_ = user.SetEmail("maurice@academie.fr")
-	assert.NoError(t, err)
-
-	params := map[string]any{
-		"CITY":  "Paris",
-		"BREAD": "Baguette",
-		"YEAR":  2020,
-		"WORDS": []string{"ouais", "fromage", "amour", "vachement"},
->>>>>>> 092dc95a
 	}
 	err := ValidateFunctions(context.TODO(), &functionConfig, nil)
 	assert.ErrorContains(t, err, "too many functions (> 1)")
@@ -533,9 +494,14 @@
 	assert.ErrorContains(t, err, "function square: code is too large (> 20 bytes)")
 }
 
-<<<<<<< HEAD
+	ch, err = allow.expandPattern("sales-$CITY-all", params, user)
+	assert.NoError(t, err)
+	assert.Equal(t, ch, "sales-Paris-all")
 //////// UTILITY FUNCTIONS:
 
+	ch, err = allow.expandPattern("sales$(CITY)All", params, user)
+	assert.NoError(t, err)
+	assert.Equal(t, ch, "salesParisAll")
 // If certain environment variables are set, for example to turn on XATTR support, then update
 // the DatabaseContextOptions accordingly
 func AddOptionsFromEnvironmentVariables(dbcOptions *db.DatabaseContextOptions) {
@@ -543,13 +509,17 @@
 		dbcOptions.EnableXattr = true
 	}
 
+	ch, err = allow.expandPattern("sales$CITY-$BREAD", params, user)
+	assert.NoError(t, err)
+	assert.Equal(t, ch, "salesParis-Baguette")
 	if base.TestsDisableGSI() {
 		dbcOptions.UseViews = true
 	}
 }
 
-=======
->>>>>>> 092dc95a
+	ch, err = allow.expandPattern("sales-upTo-$YEAR", params, user)
+	assert.NoError(t, err)
+	assert.Equal(t, ch, "sales-upTo-2020")
 func assertHTTPError(t *testing.T, err error, status int) bool {
 	var httpErr *base.HTTPError
 	return assert.Error(t, err) &&
