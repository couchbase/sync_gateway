--- conflicted
+++ resolved
@@ -11,17 +11,17 @@
 package rest
 
 import (
-<<<<<<< HEAD
+	"encoding/json"
 	"fmt"
-=======
->>>>>>> 84ace8b3
 	"net/http"
 	"net/http/httptest"
 	"net/url"
+	"strconv"
 	"testing"
 
 	"github.com/couchbase/sync_gateway/auth"
 	"github.com/couchbase/sync_gateway/base"
+	"github.com/couchbase/sync_gateway/channels"
 	"github.com/couchbase/sync_gateway/db"
 	"github.com/stretchr/testify/assert"
 	"github.com/stretchr/testify/require"
@@ -117,142 +117,560 @@
 	response, err := http.DefaultClient.Do(request)
 	require.NoError(t, err, "Error sending request")
 	require.Equal(t, http.StatusUpgradeRequired, response.StatusCode)
-<<<<<<< HEAD
-}
-
-// move it to revocation
-func TestReplicatorSwitchPurgeNoReset(t *testing.T) {
-	base.SetUpTestLogging(t, base.LevelDebug, base.KeyAll)
-
-	defer db.SuspendSequenceBatching()()
-
+}
+
+// Test that the username and password fields in the replicator still work and get redacted appropriately.
+// This should log a deprecation notice.
+func TestReplicatorDeprecatedCredentials(t *testing.T) {
 	base.RequireNumTestBuckets(t, 2)
 
-	// Passive
-	_, rt2 := InitScenario(t, nil)
-	defer rt2.Close()
-
-	// Active
-	rt1 := NewRestTester(t, &RestTesterConfig{
-		CustomTestBucket: base.GetTestBucket(t),
+	passiveRT := NewRestTester(t, &RestTesterConfig{DatabaseConfig: &DatabaseConfig{
+		DbConfig: DbConfig{
+			Users: map[string]*auth.PrincipalConfig{
+				"alice": {
+					Password: base.StringPtr("pass"),
+				},
+			},
+		},
+	},
 	})
-	defer rt1.Close()
-	ctx1 := rt1.Context()
-
-	resp := rt2.SendAdminRequest("PUT", "/db/_user/user", `{"name": "user", "password": "letmein", "admin_channels": ["A", "B"]}`)
-	RequireStatus(t, resp, http.StatusOK)
-
-	// Setup replicator
-	srv := httptest.NewServer(rt2.TestPublicHandler())
+	defer passiveRT.Close()
+
+	adminSrv := httptest.NewServer(passiveRT.TestPublicHandler())
+	defer adminSrv.Close()
+
+	activeRT := NewRestTester(t, nil)
+	defer activeRT.Close()
+	activeCtx := activeRT.Context()
+
+	err := activeRT.GetDatabase().SGReplicateMgr.StartReplications(activeCtx)
+	require.NoError(t, err)
+
+	rev := activeRT.CreateDoc(t, "test")
+
+	replConfig := `
+{
+	"replication_id": "` + t.Name() + `",
+	"remote": "` + adminSrv.URL + `/db",
+	"direction": "push",
+	"continuous": true,
+	"username": "alice",
+	"password": "pass"
+}
+`
+	resp := activeRT.SendAdminRequest("POST", "/db/_replication/", replConfig)
+	RequireStatus(t, resp, 201)
+
+	activeRT.WaitForReplicationStatus(t.Name(), db.ReplicationStateRunning)
+
+	err = passiveRT.WaitForRev("test", rev)
+	require.NoError(t, err)
+
+	resp = activeRT.SendAdminRequest("GET", "/db/_replication/"+t.Name(), "")
+	RequireStatus(t, resp, 200)
+
+	var config db.ReplicationConfig
+	err = json.Unmarshal(resp.BodyBytes(), &config)
+	require.NoError(t, err)
+	assert.Equal(t, "alice", config.Username)
+	assert.Equal(t, base.RedactedStr, config.Password)
+	assert.Equal(t, "", config.RemoteUsername)
+	assert.Equal(t, "", config.RemotePassword)
+
+	_, err = activeRT.GetDatabase().SGReplicateMgr.PutReplicationStatus(t.Name(), "stop")
+	require.NoError(t, err)
+	activeRT.WaitForReplicationStatus(t.Name(), db.ReplicationStateStopped)
+	err = activeRT.GetDatabase().SGReplicateMgr.DeleteReplication(t.Name())
+	require.NoError(t, err)
+}
+
+// CBG-1581: Ensure activeReplicatorCommon does final checkpoint on stop/disconnect
+func TestReplicatorCheckpointOnStop(t *testing.T) {
+	base.RequireNumTestBuckets(t, 2)
+
+	passiveRT := NewRestTester(t, nil)
+	defer passiveRT.Close()
+
+	adminSrv := httptest.NewServer(passiveRT.TestAdminHandler())
+	defer adminSrv.Close()
+
+	activeRT := NewRestTester(t, nil)
+	defer activeRT.Close()
+	activeCtx := activeRT.Context()
+
+	// Disable checkpointing at an interval
+	activeRT.GetDatabase().SGReplicateMgr.CheckpointInterval = 0
+	err := activeRT.GetDatabase().SGReplicateMgr.StartReplications(activeCtx)
+	require.NoError(t, err)
+
+	database, err := db.CreateDatabase(activeRT.GetDatabase())
+	require.NoError(t, err)
+	rev, doc, err := database.GetSingleDatabaseCollectionWithUser().Put(activeCtx, "test", db.Body{})
+	require.NoError(t, err)
+	seq := strconv.FormatUint(doc.Sequence, 10)
+
+	replConfig := `
+{
+	"replication_id": "` + t.Name() + `",
+	"remote": "` + adminSrv.URL + `/db",
+	"direction": "push",
+	"continuous": true
+}
+`
+	resp := activeRT.SendAdminRequest("POST", "/db/_replication/", replConfig)
+	RequireStatus(t, resp, 201)
+
+	activeRT.WaitForReplicationStatus(t.Name(), db.ReplicationStateRunning)
+
+	err = passiveRT.WaitForRev("test", rev)
+	require.NoError(t, err)
+
+	_, err = activeRT.GetDatabase().SGReplicateMgr.PutReplicationStatus(t.Name(), "stop")
+	require.NoError(t, err)
+	activeRT.WaitForReplicationStatus(t.Name(), db.ReplicationStateStopped)
+
+	// Check checkpoint document was wrote to bucket with correct status
+	// _sync:local:checkpoint/sgr2cp:push:TestReplicatorCheckpointOnStop
+	expectedCheckpointName := base.SyncDocPrefix + "local:checkpoint/" + db.PushCheckpointID(t.Name())
+	lastSeq, err := activeRT.WaitForCheckpointLastSequence(expectedCheckpointName)
+	require.NoError(t, err)
+	assert.Equal(t, seq, lastSeq)
+
+	err = activeRT.GetDatabase().SGReplicateMgr.DeleteReplication(t.Name())
+	require.NoError(t, err)
+}
+
+// Tests replications to make sure they are namespaced by group ID
+func TestGroupIDReplications(t *testing.T) {
+	if base.UnitTestUrlIsWalrus() || !base.TestUseXattrs() {
+		t.Skip("This test only works against Couchbase Server with xattrs enabled")
+	}
+	base.RequireNumTestBuckets(t, 2)
+
+	base.SetUpTestLogging(t, base.LevelInfo, base.KeyAll)
+
+	// FIXME: CBG-2266 this test reads in persistent config
+
+	// Create test buckets to replicate between
+	passiveBucket := base.GetTestBucketDefaultCollection(t)
+	defer passiveBucket.Close()
+
+	activeBucket := base.GetTestBucketDefaultCollection(t)
+	defer activeBucket.Close()
+
+	// Set up passive bucket RT
+	rt := NewRestTester(t, &RestTesterConfig{CustomTestBucket: passiveBucket})
+	defer rt.Close()
+
+	// Make rt listen on an actual HTTP port, so it can receive replications
+	srv := httptest.NewServer(rt.TestAdminHandler())
 	defer srv.Close()
-
 	passiveDBURL, err := url.Parse(srv.URL + "/db")
 	require.NoError(t, err)
 
-	passiveDBURL.User = url.UserPassword("user", "letmein")
-	sgwStats, err := base.SyncGatewayStats.NewDBStats(t.Name(), false, false, false)
-	require.NoError(t, err)
-	dbstats, err := sgwStats.DBReplicatorStats(t.Name())
-	require.NoError(t, err)
-
-	ar := db.NewActiveReplicator(ctx1, &db.ActiveReplicatorConfig{
-		ID:          t.Name(),
-		Direction:   db.ActiveReplicatorTypePull,
-		RemoteDBURL: passiveDBURL,
-		ActiveDB: &db.Database{
-			DatabaseContext: rt1.GetDatabase(),
+	// Start SG nodes for default group, group A and group B
+	groupIDs := []string{"", "GroupA", "GroupB"}
+	var adminHosts []string
+	var serverContexts []*ServerContext
+	for i, group := range groupIDs {
+		serverErr := make(chan error, 0)
+
+		config := BootstrapStartupConfigForTest(t)
+		portOffset := i * 10
+		adminInterface := fmt.Sprintf("127.0.0.1:%d", 4985+BootstrapTestPortOffset+portOffset)
+		adminHosts = append(adminHosts, "http://"+adminInterface)
+		config.API.PublicInterface = fmt.Sprintf("127.0.0.1:%d", 4984+BootstrapTestPortOffset+portOffset)
+		config.API.AdminInterface = adminInterface
+		config.API.MetricsInterface = fmt.Sprintf("127.0.0.1:%d", 4986+BootstrapTestPortOffset+portOffset)
+		config.Bootstrap.ConfigGroupID = group
+		if group == "" {
+			config.Bootstrap.ConfigGroupID = PersistentConfigDefaultGroupID
+		}
+
+		ctx := base.TestCtx(t)
+		sc, err := SetupServerContext(ctx, &config, true)
+		require.NoError(t, err)
+		serverContexts = append(serverContexts, sc)
+		ctx = sc.SetContextLogID(ctx, config.Bootstrap.ConfigGroupID)
+		defer func() {
+			sc.Close(ctx)
+			require.NoError(t, <-serverErr)
+		}()
+		go func() {
+			serverErr <- StartServer(ctx, &config, sc)
+		}()
+		require.NoError(t, sc.WaitForRESTAPIs())
+
+		// Set up db config
+		resp := BootstrapAdminRequestCustomHost(t, http.MethodPut, adminHosts[i], "/db/",
+			fmt.Sprintf(
+				`{"bucket": "%s", "num_index_replicas": 0, "use_views": %t, "import_docs": true, "sync":"%s"}`,
+				activeBucket.GetName(), base.TestsDisableGSI(), channels.DefaultSyncFunction,
+			),
+		)
+		resp.RequireStatus(http.StatusCreated)
+	}
+
+	// Start replicators
+	for i, group := range groupIDs {
+		channelFilter := []string{"chan" + group}
+		replicationConfig := db.ReplicationConfig{
+			ID:                     "repl",
+			Remote:                 passiveDBURL.String(),
+			Direction:              db.ActiveReplicatorTypePush,
+			Filter:                 base.ByChannelFilter,
+			QueryParams:            map[string]interface{}{"channels": channelFilter},
+			Continuous:             true,
+			InitialState:           db.ReplicationStateRunning,
+			ConflictResolutionType: db.ConflictResolverDefault,
+		}
+		resp := BootstrapAdminRequestCustomHost(t, http.MethodPost, adminHosts[i], "/db/_replication/", MarshalConfig(t, replicationConfig))
+		resp.RequireStatus(http.StatusCreated)
+	}
+
+	for groupNum, group := range groupIDs {
+		channel := "chan" + group
+		key := "doc" + group
+		body := fmt.Sprintf(`{"channels":["%s"]}`, channel)
+		added, err := activeBucket.Add(key, 0, []byte(body))
+		require.NoError(t, err)
+		require.True(t, added)
+
+		// Force on-demand import and cache
+		for _, host := range adminHosts {
+			resp := BootstrapAdminRequestCustomHost(t, http.MethodGet, host, "/db/"+key, "")
+			resp.RequireStatus(http.StatusOK)
+		}
+
+		for scNum, sc := range serverContexts {
+			var expectedPushed int64 = 0
+			// If replicated doc to db already (including this loop iteration) then expect 1
+			if scNum <= groupNum {
+				expectedPushed = 1
+			}
+
+			ctx := sc.SetContextLogID(base.TestCtx(t), sc.Config.Bootstrap.ConfigGroupID)
+			dbContext, err := sc.GetDatabase(ctx, "db")
+			require.NoError(t, err)
+			dbstats, err := dbContext.DbStats.DBReplicatorStats("repl")
+			require.NoError(t, err)
+			actualPushed, _ := base.WaitForStat(dbstats.NumDocPushed.Value, expectedPushed)
+			assert.Equal(t, expectedPushed, actualPushed)
+		}
+	}
+}
+
+// Reproduces panic seen in CBG-1053
+func TestAdhocReplicationStatus(t *testing.T) {
+	base.SetUpTestLogging(t, base.LevelDebug, base.KeyAll, base.KeyReplicate)
+	rt := NewRestTester(t, &RestTesterConfig{SgReplicateEnabled: true})
+	defer rt.Close()
+
+	srv := httptest.NewServer(rt.TestAdminHandler())
+	defer srv.Close()
+
+	replConf := `
+	{
+	  "replication_id": "pushandpull-with-target-oneshot-adhoc",
+	  "remote": "` + srv.URL + `/db",
+	  "direction": "pushAndPull",
+	  "adhoc": true
+	}`
+
+	resp := rt.SendAdminRequest("PUT", "/db/_replication/pushandpull-with-target-oneshot-adhoc", replConf)
+	RequireStatus(t, resp, http.StatusCreated)
+
+	// With the error hitting the replicationStatus endpoint will either return running, if not completed, and once
+	// completed panics. With the fix after running it'll return a 404 as replication no longer exists.
+	stateError := rt.WaitForCondition(func() bool {
+		resp = rt.SendAdminRequest("GET", "/db/_replicationStatus/pushandpull-with-target-oneshot-adhoc", "")
+		return resp.Code == http.StatusNotFound
+	})
+	assert.NoError(t, stateError)
+}
+
+// CBG-1046: Add ability to specify user for active peer in sg-replicate2
+func TestSpecifyUserDocsToReplicate(t *testing.T) {
+	base.LongRunningTest(t)
+
+	base.RequireNumTestBuckets(t, 2)
+	base.SetUpTestLogging(t, base.LevelInfo, base.KeyAll)
+
+	testCases := []struct {
+		direction string
+	}{
+		{
+			direction: "push",
 		},
-		Continuous:          true,
-		ReplicationStatsMap: dbstats,
-	})
-
-	for i := 0; i < 10; i++ {
-		_ = rt2.CreateDocReturnRev(t, fmt.Sprintf("docA%d", i), "", map[string][]string{"channels": []string{"A"}})
-	}
-
-	for i := 0; i < 7; i++ {
-		_ = rt2.CreateDocReturnRev(t, fmt.Sprintf("docB%d", i), "", map[string][]string{"channels": []string{"B"}})
-	}
-
-	err = rt2.WaitForPendingChanges()
-	require.NoError(t, err)
-
-	require.NoError(t, ar.Start(ctx1))
-
-	changesResults, err := rt1.WaitForChanges(17, "/db/_changes?since=0", "", true)
-	require.NoError(t, err)
-	assert.Len(t, changesResults.Results, 17)
-
-	// Going to stop & start replication between these actions to make out of order seq no's more likely. More likely
-	// to hit CBG-1591
-	require.NoError(t, ar.Stop())
-	rt1.WaitForReplicationStatus(ar.ID, db.ReplicationStateStopped)
-
-	resp = rt2.SendAdminRequest("PUT", "/db/_user/user", `{"name": "user", "password": "letmein", "admin_channels": ["B"]}`)
-	RequireStatus(t, resp, http.StatusOK)
-
-	// Add another few docs to 'bump' rt1's seq no. Otherwise it'll end up revoking next time as the above user PUT is
-	// not processed by the rt1 receiver.
-	for i := 7; i < 15; i++ {
-		_ = rt2.CreateDocReturnRev(t, fmt.Sprintf("docB%d", i), "", map[string][]string{"channels": []string{"B"}})
-	}
-
-	err = rt2.WaitForPendingChanges()
+		{
+			direction: "pull",
+		},
+	}
+	for _, test := range testCases {
+		t.Run(test.direction, func(t *testing.T) {
+			replName := test.direction
+			syncFunc := `
+function (doc) {
+	if (doc.owner) {
+		requireUser(doc.owner);
+	}
+	channel(doc.channels);
+	requireAccess(doc.channels);
+}`
+			rtConfig := &RestTesterConfig{
+				SyncFn: syncFunc,
+				DatabaseConfig: &DatabaseConfig{DbConfig: DbConfig{
+					Users: map[string]*auth.PrincipalConfig{
+						"alice": {
+							Password:         base.StringPtr("pass"),
+							ExplicitChannels: base.SetOf("chanAlpha", "chanBeta", "chanCharlie", "chanHotel", "chanIndia"),
+						},
+						"bob": {
+							Password:         base.StringPtr("pass"),
+							ExplicitChannels: base.SetOf("chanDelta", "chanEcho"),
+						},
+					},
+				}},
+			}
+			// Set up buckets, rest testers, and set up servers
+			passiveRT := NewRestTester(t, rtConfig)
+			defer passiveRT.Close()
+
+			publicSrv := httptest.NewServer(passiveRT.TestPublicHandler())
+			defer publicSrv.Close()
+
+			adminSrv := httptest.NewServer(passiveRT.TestAdminHandler())
+			defer adminSrv.Close()
+
+			activeRT := NewRestTester(t, rtConfig)
+			defer activeRT.Close()
+
+			// Change RT depending on direction
+			var senderRT *RestTester   // RT that has the initial docs that get replicated to the other bucket
+			var receiverRT *RestTester // RT that gets the docs replicated to it
+			if test.direction == "push" {
+				senderRT = activeRT
+				receiverRT = passiveRT
+			} else if test.direction == "pull" {
+				senderRT = passiveRT
+				receiverRT = activeRT
+			}
+
+			// Create docs to replicate
+			bulkDocsBody := `
+{
+  "docs": [
+  	{"channels":["chanAlpha"], "access":"alice"},
+  	{"channels":["chanBeta","chanFoxtrot"], "access":"alice"},
+  	{"channels":["chanCharlie","chanEcho"], "access":"alice,bob"},
+  	{"channels":["chanDelta"], "access":"bob"},
+  	{"channels":["chanGolf"], "access":""},
+  	{"channels":["!"], "access":"alice,bob"},
+  	{"channels":["!"], "access":"bob", "owner":"bob"},
+  	{"channels":["!"], "access":"alice", "owner":"alice"},
+	{"channels":["chanHotel"], "access":"", "owner":"mike"},
+	{"channels":["chanIndia"], "access":"alice", "owner":"alice"}
+  ]
+}
+`
+			resp := senderRT.SendAdminRequest("POST", "/db/_bulk_docs", bulkDocsBody)
+			RequireStatus(t, resp, http.StatusCreated)
+
+			err := senderRT.WaitForPendingChanges()
+			require.NoError(t, err)
+
+			// Replicate just alices docs
+			replConf := `
+				{
+					"replication_id": "` + replName + `",
+					"remote": "` + publicSrv.URL + `/db",
+					"direction": "` + test.direction + `",
+					"continuous": true,
+					"batch": 200,
+					"run_as": "alice",
+					"remote_username": "alice",
+					"remote_password": "pass"
+				}`
+
+			resp = activeRT.SendAdminRequest("PUT", "/db/_replication/"+replName, replConf)
+			RequireStatus(t, resp, http.StatusCreated)
+
+			activeCtx := activeRT.Context()
+			err = activeRT.GetDatabase().SGReplicateMgr.StartReplications(activeCtx)
+			require.NoError(t, err)
+			activeRT.WaitForReplicationStatus(replName, db.ReplicationStateRunning)
+
+			value, _ := base.WaitForStat(receiverRT.GetDatabase().DbStats.Database().NumDocWrites.Value, 6)
+			assert.EqualValues(t, 6, value)
+
+			changesResults, err := receiverRT.WaitForChanges(6, "/db/_changes?since=0&include_docs=true", "", true)
+			assert.NoError(t, err)
+			assert.Len(t, changesResults.Results, 6)
+			// Check the docs are alices docs
+			for _, result := range changesResults.Results {
+				body, err := result.Doc.MarshalJSON()
+				require.NoError(t, err)
+				assert.Contains(t, string(body), "alice")
+			}
+
+			// Stop and remove replicator (to stop checkpointing after teardown causing panic)
+			_, err = activeRT.GetDatabase().SGReplicateMgr.PutReplicationStatus(replName, "stop")
+			require.NoError(t, err)
+			activeRT.WaitForReplicationStatus(replName, db.ReplicationStateStopped)
+			err = activeRT.GetDatabase().SGReplicateMgr.DeleteReplication(replName)
+			require.NoError(t, err)
+
+			// Replicate all docs
+			// Run as admin should default to true
+			replConf = `
+					{
+						"replication_id": "` + replName + `",
+						"remote": "` + adminSrv.URL + `/db",
+						"direction": "` + test.direction + `",
+						"continuous": true,
+						"batch": 200
+					}`
+
+			resp = activeRT.SendAdminRequest("PUT", "/db/_replication/"+replName, replConf)
+			RequireStatus(t, resp, http.StatusCreated)
+			activeRT.WaitForReplicationStatus(replName, db.ReplicationStateRunning)
+
+			value, _ = base.WaitForStat(receiverRT.GetDatabase().DbStats.Database().NumDocWrites.Value, 10)
+			assert.EqualValues(t, 10, value)
+
+			// Stop and remove replicator
+			_, err = activeRT.GetDatabase().SGReplicateMgr.PutReplicationStatus(replName, "stop")
+			require.NoError(t, err)
+			activeRT.WaitForReplicationStatus(replName, db.ReplicationStateStopped)
+			err = activeRT.GetDatabase().SGReplicateMgr.DeleteReplication(replName)
+			require.NoError(t, err)
+		})
+	}
+}
+func TestBasicGetReplicator2(t *testing.T) {
+	rt := NewRestTester(t, nil)
+	defer rt.Close()
+
+	var body db.Body
+
+	// Put document as usual
+	response := rt.SendAdminRequest("PUT", "/db/doc1", `{"foo": "bar"}`)
+	RequireStatus(t, response, http.StatusCreated)
+	err := base.JSONUnmarshal(response.Body.Bytes(), &body)
 	assert.NoError(t, err)
-
-	require.NoError(t, ar.Start(ctx1))
-	rt1.WaitForReplicationStatus(ar.ID, db.ReplicationStateRunning)
-
-	changesResults, err = rt1.WaitForChanges(8, fmt.Sprintf("/db/_changes?since=%v", changesResults.Last_Seq), "", true)
-	require.NoError(t, err)
-	assert.Len(t, changesResults.Results, 8)
-
-	require.NoError(t, ar.Stop())
-	rt1.WaitForReplicationStatus(ar.ID, db.ReplicationStateStopped)
-	sgwStats, err = base.SyncGatewayStats.NewDBStats(t.Name(), false, false, false)
-	require.NoError(t, err)
-	dbstats, err = sgwStats.DBReplicatorStats(t.Name())
-	require.NoError(t, err)
-
-	ar = db.NewActiveReplicator(ctx1, &db.ActiveReplicatorConfig{
-		ID:          t.Name(),
-		Direction:   db.ActiveReplicatorTypePull,
-		RemoteDBURL: passiveDBURL,
-		ActiveDB: &db.Database{
-			DatabaseContext: rt1.GetDatabase(),
-		},
-		Continuous:          true,
-		PurgeOnRemoval:      true,
-		ReplicationStatsMap: dbstats,
-	})
-
-	// Send a doc to act as a 'marker' so we know when replication has completed
-	_ = rt2.CreateDocReturnRev(t, "docMarker", "", map[string][]string{"channels": []string{"B"}})
-
-	require.NoError(t, ar.Start(ctx1))
-	rt1.WaitForReplicationStatus(ar.ID, db.ReplicationStateRunning)
-
-	// Validate none of the documents are purged after flipping option
-	err = rt2.WaitForPendingChanges()
+	assert.True(t, body["ok"].(bool))
+	revID := body["rev"].(string)
+
+	// Get a document with rev using replicator2
+	response = rt.SendAdminRequest("GET", "/db/doc1?replicator2=true&rev="+revID, ``)
+	if base.IsEnterpriseEdition() {
+		RequireStatus(t, response, http.StatusOK)
+		err = base.JSONUnmarshal(response.Body.Bytes(), &body)
+		assert.NoError(t, err)
+		assert.Equal(t, "bar", body["foo"])
+	} else {
+		RequireStatus(t, response, http.StatusNotImplemented)
+	}
+
+	// Get a document without specifying rev using replicator2
+	response = rt.SendAdminRequest("GET", "/db/doc1?replicator2=true", ``)
+	if base.IsEnterpriseEdition() {
+		RequireStatus(t, response, http.StatusOK)
+		err = base.JSONUnmarshal(response.Body.Bytes(), &body)
+		assert.NoError(t, err)
+		assert.Equal(t, "bar", body["foo"])
+	} else {
+		RequireStatus(t, response, http.StatusNotImplemented)
+	}
+}
+func TestBasicPutReplicator2(t *testing.T) {
+	rt := NewRestTester(t, nil)
+	defer rt.Close()
+
+	var (
+		body  db.Body
+		revID string
+		err   error
+	)
+
+	response := rt.SendAdminRequest("PUT", "/db/doc1?replicator2=true", `{}`)
+	if base.IsEnterpriseEdition() {
+		RequireStatus(t, response, http.StatusCreated)
+		err = base.JSONUnmarshal(response.Body.Bytes(), &body)
+		assert.NoError(t, err)
+		assert.True(t, body["ok"].(bool))
+		revID = body["rev"].(string)
+		assert.Equal(t, 1, int(rt.GetDatabase().DbStats.Database().NumDocWrites.Value()))
+	} else {
+		RequireStatus(t, response, http.StatusNotImplemented)
+	}
+
+	// Put basic doc with replicator2 flag and ensure it saves correctly
+	response = rt.SendAdminRequest("PUT", "/db/doc1?replicator2=true&rev="+revID, `{"foo": "bar"}`)
+	if base.IsEnterpriseEdition() {
+		RequireStatus(t, response, http.StatusCreated)
+		err = base.JSONUnmarshal(response.Body.Bytes(), &body)
+		assert.NoError(t, err)
+		assert.True(t, body["ok"].(bool))
+		assert.Equal(t, 2, int(rt.GetDatabase().DbStats.Database().NumDocWrites.Value()))
+	} else {
+		RequireStatus(t, response, http.StatusNotImplemented)
+	}
+
+	response = rt.SendAdminRequest("GET", "/db/doc1", ``)
+	if base.IsEnterpriseEdition() {
+		RequireStatus(t, response, http.StatusOK)
+		err = base.JSONUnmarshal(response.Body.Bytes(), &body)
+		assert.NoError(t, err)
+		assert.Equal(t, "bar", body["foo"])
+		assert.Equal(t, 1, int(rt.GetDatabase().DbStats.Database().NumDocReadsRest.Value()))
+	} else {
+		RequireStatus(t, response, http.StatusNotFound)
+	}
+}
+
+func TestDeletedPutReplicator2(t *testing.T) {
+	rt := NewRestTester(t, nil)
+	defer rt.Close()
+
+	var body db.Body
+
+	response := rt.SendAdminRequest("PUT", "/db/doc1", "{}")
+	RequireStatus(t, response, http.StatusCreated)
+	err := base.JSONUnmarshal(response.Body.Bytes(), &body)
 	assert.NoError(t, err)
-
-	changesResults, err = rt1.WaitForChanges(1, fmt.Sprintf("/db/_changes?since=%v", changesResults.Last_Seq), "", true)
-	assert.NoError(t, err)
-	assert.Len(t, changesResults.Results, 1)
-
-	for i := 0; i < 10; i++ {
-		resp = rt1.SendAdminRequest("GET", fmt.Sprintf("/db/docA%d", i), "")
-		RequireStatus(t, resp, http.StatusOK)
-	}
-
-	for i := 0; i < 7; i++ {
-		resp = rt1.SendAdminRequest("GET", fmt.Sprintf("/db/docB%d", i), "")
-		RequireStatus(t, resp, http.StatusOK)
-	}
-
-	// Shutdown replicator to close out
-	require.NoError(t, ar.Stop())
-	rt1.WaitForReplicationStatus(ar.ID, db.ReplicationStateStopped)
-=======
->>>>>>> 84ace8b3
+	assert.True(t, body["ok"].(bool))
+	revID := body["rev"].(string)
+	assert.Equal(t, int64(1), rt.GetDatabase().DbStats.Database().NumDocWrites.Value())
+
+	response = rt.SendAdminRequest("PUT", "/db/doc1?replicator2=true&rev="+revID+"&deleted=true", "{}")
+	if base.IsEnterpriseEdition() {
+		RequireStatus(t, response, http.StatusCreated)
+		err = base.JSONUnmarshal(response.Body.Bytes(), &body)
+		assert.NoError(t, err)
+		assert.True(t, body["ok"].(bool))
+		revID = body["rev"].(string)
+		assert.Equal(t, 2, int(rt.GetDatabase().DbStats.Database().NumDocWrites.Value()))
+
+		response = rt.SendAdminRequest("GET", "/db/doc1", ``)
+		RequireStatus(t, response, http.StatusNotFound)
+		assert.Equal(t, 0, int(rt.GetDatabase().DbStats.Database().NumDocReadsRest.Value()))
+	} else {
+		RequireStatus(t, response, http.StatusNotImplemented)
+	}
+
+	response = rt.SendAdminRequest("PUT", "/db/doc1?replicator2=true&rev="+revID+"&deleted=false", `{}`)
+	if base.IsEnterpriseEdition() {
+		RequireStatus(t, response, http.StatusCreated)
+		err = base.JSONUnmarshal(response.Body.Bytes(), &body)
+		assert.NoError(t, err)
+		assert.True(t, body["ok"].(bool))
+		assert.Equal(t, 3, int(rt.GetDatabase().DbStats.Database().NumDocWrites.Value()))
+
+		response = rt.SendAdminRequest("GET", "/db/doc1", ``)
+		RequireStatus(t, response, http.StatusOK)
+		assert.Equal(t, 1, int(rt.GetDatabase().DbStats.Database().NumDocReadsRest.Value()))
+	} else {
+		RequireStatus(t, response, http.StatusNotImplemented)
+	}
 }