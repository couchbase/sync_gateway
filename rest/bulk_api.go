--- conflicted
+++ resolved
@@ -458,7 +458,6 @@
 				base.AuditFieldDocID:      docid,
 				base.AuditFieldDocVersion: revid,
 			})
-<<<<<<< HEAD
 			if atts, ok := body[db.BodyAttachments]; ok && atts != nil {
 				attsMap, ok := atts.(db.AttachmentsMeta)
 				if !ok {
@@ -472,8 +471,6 @@
 					})
 				}
 			}
-=======
->>>>>>> 1ef219e7
 			h.db.DbStats.Database().NumDocReadsRest.Add(1)
 		}
 		return nil
