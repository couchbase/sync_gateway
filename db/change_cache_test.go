//  Copyright 2015-Present Couchbase, Inc.
//
//  Use of this software is governed by the Business Source License included
//  in the file licenses/BSL-Couchbase.txt.  As of the Change Date specified
//  in that file, in accordance with the Business Source License, use of this
//  software will be governed by the Apache License, Version 2.0, included in
//  the file licenses/APL2.txt.

package db

import (
	"context"
	"encoding/binary"
	"errors"
	"fmt"
	"log"
	"math/rand"
	"sync"
	"testing"
	"time"

	sgbucket "github.com/couchbase/sg-bucket"
	"github.com/couchbase/sync_gateway/base"
	"github.com/couchbase/sync_gateway/channels"
	"github.com/stretchr/testify/assert"
	"github.com/stretchr/testify/require"
)

func testLogEntry(seq uint64, docid string, revid string) *LogEntry {
	return &LogEntry{
		Sequence:     seq,
		DocID:        docid,
		RevID:        revid,
		TimeReceived: time.Now(),
	}
}

// Creates a log entry with key "doc_[sequence]", rev="1-abc" with the specified channels
func testLogEntryForChannels(seq int, channelNames []string) *LogEntry {
	channelMap := make(channels.ChannelMap)
	for _, channelName := range channelNames {
		channelMap[channelName] = nil
	}

	return &LogEntry{
		Sequence:     uint64(seq),
		DocID:        fmt.Sprintf("doc_%d", seq),
		RevID:        "1-abc",
		TimeReceived: time.Now(),
		Channels:     channelMap,
	}
}

// Tombstoned entry
func et(seq uint64, docid string, revid string) *LogEntry {
	entry := testLogEntry(seq, docid, revid)
	entry.SetDeleted()
	return entry
}

func logEntry(seq uint64, docid string, revid string, channelNames []string, collectionID uint32) *LogEntry {
	entry := &LogEntry{
		Sequence:     seq,
		DocID:        docid,
		RevID:        revid,
		TimeReceived: time.Now(),
		CollectionID: collectionID,
	}
	channelMap := make(channels.ChannelMap)
	for _, channelName := range channelNames {
		channelMap[channelName] = nil
	}
	entry.Channels = channelMap
	return entry
}

func TestSkippedSequenceList(t *testing.T) {

	skipList := NewSkippedSequenceList()
	// Push values
	assert.NoError(t, skipList.Push(&SkippedSequence{4, time.Now()}))
	assert.NoError(t, skipList.Push(&SkippedSequence{7, time.Now()}))
	assert.NoError(t, skipList.Push(&SkippedSequence{8, time.Now()}))
	assert.NoError(t, skipList.Push(&SkippedSequence{12, time.Now()}))
	assert.NoError(t, skipList.Push(&SkippedSequence{18, time.Now()}))
	assert.True(t, verifySkippedSequences(skipList, []uint64{4, 7, 8, 12, 18}))

	// Retrieval of low value
	assert.Equal(t, uint64(4), skipList.getOldest())

	// Removal of first value
	assert.NoError(t, skipList.Remove(4))
	assert.True(t, verifySkippedSequences(skipList, []uint64{7, 8, 12, 18}))

	// Removal of middle values
	assert.NoError(t, skipList.Remove(8))
	assert.True(t, verifySkippedSequences(skipList, []uint64{7, 12, 18}))

	assert.NoError(t, skipList.Remove(12))
	assert.True(t, verifySkippedSequences(skipList, []uint64{7, 18}))

	// Removal of last value
	assert.NoError(t, skipList.Remove(18))
	assert.True(t, verifySkippedSequences(skipList, []uint64{7}))

	// Removal of non-existent returns error
	assert.Error(t, skipList.Remove(25))
	assert.True(t, verifySkippedSequences(skipList, []uint64{7}))

	// Add an out-of-sequence entry (make sure bad sequencing doesn't throw us into an infinite loop)
	assert.Error(t, skipList.Push(&SkippedSequence{6, time.Now()}))
	assert.NoError(t, skipList.Push(&SkippedSequence{9, time.Now()}))
	assert.True(t, verifySkippedSequences(skipList, []uint64{7, 9}))
}

func TestLateSequenceHandling(t *testing.T) {

	context, ctx := setupTestDBWithCacheOptions(t, DefaultCacheOptions())
	defer context.Close(ctx)

	collection := context.GetSingleDatabaseCollection()
	collectionID := collection.GetCollectionID()

	stats, err := base.NewSyncGatewayStats()
	require.NoError(t, err)
	dbstats, err := stats.NewDBStats("", false, false, false, nil, nil)
	require.NoError(t, err)

	cache := newSingleChannelCache(collection, channels.NewID("Test1", collectionID), 0, dbstats.CacheStats)
	assert.True(t, cache != nil)

	// Empty late sequence cache should return empty set
	startSequence := cache.RegisterLateSequenceClient()
	entries, lastSeq, err := cache.GetLateSequencesSince(startSequence)
	assert.Equal(t, 0, len(entries))
	assert.Equal(t, uint64(0), lastSeq)
	assert.True(t, err == nil)

	cache.AddLateSequence(testLogEntry(5, "foo", "1-a"))
	cache.AddLateSequence(testLogEntry(8, "foo2", "1-a"))

	// Retrieve since 0
	entries, lastSeq, err = cache.GetLateSequencesSince(0)
	log.Println("entries:", entries)
	assert.Equal(t, 2, len(entries))
	assert.Equal(t, uint64(8), lastSeq)
	assert.Equal(t, uint64(1), cache.lateLogs[2].getListenerCount())
	assert.True(t, err == nil)

	// Add Sequences.  Will trigger purge on old sequences without listeners
	cache.AddLateSequence(testLogEntry(2, "foo3", "1-a"))
	cache.AddLateSequence(testLogEntry(7, "foo4", "1-a"))
	assert.Equal(t, 3, len(cache.lateLogs))
	assert.Equal(t, uint64(8), cache.lateLogs[0].logEntry.Sequence)
	assert.Equal(t, uint64(2), cache.lateLogs[1].logEntry.Sequence)
	assert.Equal(t, uint64(7), cache.lateLogs[2].logEntry.Sequence)
	assert.Equal(t, uint64(1), cache.lateLogs[0].getListenerCount())

	// Retrieve since previous
	entries, lastSeq, err = cache.GetLateSequencesSince(lastSeq)
	log.Println("entries:", entries)
	assert.Equal(t, 2, len(entries))
	assert.Equal(t, uint64(7), lastSeq)
	assert.Equal(t, uint64(0), cache.lateLogs[0].getListenerCount())
	assert.Equal(t, uint64(1), cache.lateLogs[2].getListenerCount())
	log.Println("cache.lateLogs:", cache.lateLogs)
	assert.True(t, err == nil)

	// Purge.  We have a listener sitting at seq=7, so purge should only clear previous
	cache.AddLateSequence(testLogEntry(15, "foo5", "1-a"))
	cache.AddLateSequence(testLogEntry(11, "foo6", "1-a"))
	log.Println("cache.lateLogs:", cache.lateLogs)
	cache.purgeLateLogEntries()
	assert.Equal(t, 3, len(cache.lateLogs))
	assert.Equal(t, uint64(7), cache.lateLogs[0].logEntry.Sequence)
	assert.Equal(t, uint64(15), cache.lateLogs[1].logEntry.Sequence)
	assert.Equal(t, uint64(11), cache.lateLogs[2].logEntry.Sequence)
	log.Println("cache.lateLogs:", cache.lateLogs)
	assert.True(t, err == nil)

	// Release the listener, and purge again
	cache.ReleaseLateSequenceClient(uint64(7))
	cache.purgeLateLogEntries()
	assert.Equal(t, 1, len(cache.lateLogs))
	assert.True(t, err == nil)

}

func TestLateSequenceHandlingWithMultipleListeners(t *testing.T) {

	ctx := base.TestCtx(t)
	b := base.GetTestBucket(t)
	context, err := NewDatabaseContext(ctx, "db", b, false, DatabaseContextOptions{})
	require.NoError(t, err)
	defer context.Close(ctx)

	collection := context.GetSingleDatabaseCollection()
	collectionID := collection.GetCollectionID()

	stats, err := base.NewSyncGatewayStats()
	require.NoError(t, err)
	dbstats, err := stats.NewDBStats("", false, false, false, nil, nil)
	require.NoError(t, err)

	cache := newSingleChannelCache(collection, channels.NewID("Test1", collectionID), 0, dbstats.CacheStats)
	assert.True(t, cache != nil)

	// Add Listener before late entries arrive
	startSequence := cache.RegisterLateSequenceClient()
	entries, lastSeq1, err := cache.GetLateSequencesSince(startSequence)
	assert.Equal(t, 0, len(entries))
	assert.Equal(t, uint64(0), lastSeq1)
	assert.True(t, err == nil)

	// Add two entries
	cache.AddLateSequence(testLogEntry(5, "foo", "1-a"))
	cache.AddLateSequence(testLogEntry(8, "foo2", "1-a"))

	// Add a second client.  Expect the first listener at [0], and the new one at [2]
	startSequence = cache.RegisterLateSequenceClient()
	entries, lastSeq2, err := cache.GetLateSequencesSince(startSequence)
	assert.Equal(t, uint64(8), startSequence)
	assert.Equal(t, uint64(8), lastSeq2)

	assert.Equal(t, uint64(1), cache.lateLogs[0].getListenerCount())
	assert.Equal(t, uint64(1), cache.lateLogs[2].getListenerCount())

	cache.AddLateSequence(testLogEntry(3, "foo3", "1-a"))
	// First client requests again.  Expect first client at latest (3), second still at (8).
	entries, lastSeq1, err = cache.GetLateSequencesSince(lastSeq1)
	assert.Equal(t, uint64(3), lastSeq1)
	assert.Equal(t, uint64(1), cache.lateLogs[2].getListenerCount())
	assert.Equal(t, uint64(1), cache.lateLogs[3].getListenerCount())

	// Add another sequence, which triggers a purge.  Ensure we don't lose our listeners
	cache.AddLateSequence(testLogEntry(12, "foo4", "1-a"))
	assert.Equal(t, uint64(1), cache.lateLogs[0].getListenerCount())
	assert.Equal(t, uint64(1), cache.lateLogs[1].getListenerCount())

	// Release the first listener - ensure we maintain the second
	cache.ReleaseLateSequenceClient(lastSeq1)
	assert.Equal(t, uint64(1), cache.lateLogs[0].getListenerCount())
	assert.Equal(t, uint64(0), cache.lateLogs[1].getListenerCount())

	// Release the second listener
	cache.ReleaseLateSequenceClient(lastSeq2)
	assert.Equal(t, uint64(0), cache.lateLogs[0].getListenerCount())
	assert.Equal(t, uint64(0), cache.lateLogs[1].getListenerCount())

}

// Verify that a continuous changes feed hitting an error when building its late sequence feed will roll back to
// its low sequence value, then recover and successfully send subsequent late sequences.
func TestLateSequenceErrorRecovery(t *testing.T) {

	if base.TestUseXattrs() {
		t.Skip("This test does not work with XATTRs due to calling WriteDirect().  Skipping.")
	}

	base.SetUpTestLogging(t, base.LevelTrace, base.KeyChanges, base.KeyCache)

	db, ctx := setupTestDBWithCacheOptions(t, shortWaitCache())
	defer db.Close(ctx)
	db.ChannelMapper = channels.NewDefaultChannelMapper(&db.JS)

	// Create a user with access to channel ABC
	authenticator := db.Authenticator(ctx)
	require.NotNil(t, authenticator, "db.Authenticator(db.Ctx) returned nil")
	user, err := authenticator.NewUser("naomi", "letmein", channels.BaseSetOf(t, "ABC"))
	require.NoError(t, err, "Error creating new user")
	require.NoError(t, authenticator.Save(user))

	dbCollection := GetSingleDatabaseCollectionWithUser(t, db)

	// Start continuous changes feed
	var options ChangesOptions
	options.Since = SequenceID{Seq: 0}
	changesCtx, changesCtxCancel := context.WithCancel(context.Background())
	options.ChangesCtx = changesCtx
	defer changesCtxCancel()
	options.Continuous = true
	options.Wait = true
	feed, err := dbCollection.MultiChangesFeed(ctx, base.SetOf("ABC"), options)
	require.NoError(t, err, "Feed initialization error")

	// Reads events until it gets a nil event, which indicates the changes loop has entered wait mode.
	// Returns slice of non-nil events received.
	nextFeedIteration := func() []*ChangeEntry {
		events := make([]*ChangeEntry, 0)
		for {
			select {
			case event := <-feed:
				if event == nil {
					return events
				}
				events = append(events, event)
			case <-time.After(10 * time.Second):
				assert.Fail(t, "Expected sequence didn't arrive over feed")
				return nil
			}
		}
	}

	nextEvents := nextFeedIteration()
	assert.Equal(t, len(nextEvents), 0) // Empty feed indicates changes is in wait mode

	// Write sequence 1, wait for it on feed
	WriteDirect(db, []string{"ABC"}, 1)

	nextEvents = nextFeedIteration()
	require.Equal(t, len(nextEvents), 1)
	assert.Equal(t, nextEvents[0].Seq.String(), "1")

	// Write sequence 6, wait for it on feed
	WriteDirect(db, []string{"ABC"}, 6)

	nextEvents = nextFeedIteration()
	require.Equal(t, len(nextEvents), 1)
	assert.Equal(t, nextEvents[0].Seq.String(), "1::6")

	collection := db.GetSingleDatabaseCollection()
	collectionID := collection.GetCollectionID()

	// Modify the cache's late logs to remove the changes feed's lateFeedHandler sequence from the
	// cache's lateLogs.  This will trigger an error on the next feed iteration, which should trigger
	// rollback to resend all changes since low sequence (1)
	c, err := db.changeCache.getChannelCache().getSingleChannelCache(channels.NewID("ABC", collectionID))
	require.NoError(t, err)
	abcCache := c.(*singleChannelCacheImpl)
	abcCache.lateLogs[0].logEntry.Sequence = 1

	// Write sequence 3.  Error should trigger rollback that resends everything since low sequence (1)
	WriteDirect(db, []string{"ABC"}, 4)

	nextEvents = nextFeedIteration()
	require.Equal(t, len(nextEvents), 2)
	assert.Equal(t, nextEvents[0].Seq.String(), "1::4")
	assert.Equal(t, nextEvents[1].Seq.String(), "1::6")

	// Write non-late sequence 7, should arrive normally
	WriteDirect(db, []string{"ABC"}, 7)
	nextEvents = nextFeedIteration()
	require.Equal(t, len(nextEvents), 1)
	assert.Equal(t, nextEvents[0].Seq.String(), "1::7")

	// Write late sequence 3, validates late handling recovery
	WriteDirect(db, []string{"ABC"}, 3)
	nextEvents = nextFeedIteration()
	require.Equal(t, len(nextEvents), 1)
	assert.Equal(t, nextEvents[0].Seq.String(), "1::3")

	// Write sequence 2.
	WriteDirect(db, []string{"ABC"}, 2)
	nextEvents = nextFeedIteration()
	require.Equal(t, len(nextEvents), 1)
	assert.Equal(t, nextEvents[0].Seq.String(), "2")

	// Write sequence 8, 5 should still be pending
	WriteDirect(db, []string{"ABC"}, 8)
	nextEvents = nextFeedIteration()
	require.Equal(t, len(nextEvents), 1)
	assert.Equal(t, nextEvents[0].Seq.String(), "4::8")

	// Write sequence 5 (all skipped sequences have arrived)
	WriteDirect(db, []string{"ABC"}, 5)
	nextEvents = nextFeedIteration()
	require.Equal(t, len(nextEvents), 1)
	assert.Equal(t, nextEvents[0].Seq.String(), "5")

	// Write sequence 9, validate non-compound sequences
	WriteDirect(db, []string{"ABC"}, 9)
	nextEvents = nextFeedIteration()
	require.Equal(t, len(nextEvents), 1)
	assert.Equal(t, nextEvents[0].Seq.String(), "9")

}

// Verify that a continuous changes that has an active late feed serves the expected results if the
// channel cache associated with the late feed is compacted out of the cache
func TestLateSequenceHandlingDuringCompact(t *testing.T) {

	// FIXME : test doesn't work
	t.Skip("Test doesn't work")

	if base.TestUseXattrs() {
		t.Skip("This test does not work with XATTRs due to calling WriteDirect().  Skipping.")
	}

	base.SetUpTestLogging(t, base.LevelInfo, base.KeyChanges, base.KeyCache)

	cacheOptions := shortWaitCache()
	cacheOptions.ChannelCacheOptions.MaxNumChannels = 100
	db, ctx := setupTestDBWithCacheOptions(t, cacheOptions)
	defer db.Close(ctx)

	db.ChannelMapper = channels.NewDefaultChannelMapper(&db.JS)

	caughtUpStart := db.DbStats.CBLReplicationPull().NumPullReplCaughtUp.Value()

	changesCtx, changesCtxCancel := context.WithCancel(ctx)
	var changesFeedsWg sync.WaitGroup
	var seq1Wg, seq2Wg, seq3Wg sync.WaitGroup
	// Start 100 continuous changes feeds
	for i := 0; i < 100; i++ {
		changesFeedsWg.Add(1)
		seq1Wg.Add(1)
		seq2Wg.Add(1)
		seq3Wg.Add(1)
		go func(i int) {
			defer changesFeedsWg.Done()
			var options ChangesOptions
			options.Since = SequenceID{Seq: 0}
			options.ChangesCtx = changesCtx
			options.Continuous = true
			options.Wait = true
			channelName := fmt.Sprintf("chan_%d", i)
			perRequestDb, err := CreateDatabase(db.DatabaseContext)
			dbCollection := GetSingleDatabaseCollectionWithUser(t, perRequestDb)
			assert.NoError(t, err)
			perRequestCtx := base.LogContextWith(ctx, &base.LogContext{CorrelationID: fmt.Sprintf("context_%s", channelName)})
			feed, err := dbCollection.MultiChangesFeed(perRequestCtx, base.SetOf(channelName), options)
			require.NoError(t, err, "Feed initialization error")

			// Process feed until closed by terminator in main goroutine
			feedCount := 0
			seqArrived := make([]bool, 4)
			for event := range feed {

				if event == nil {
					continue
				}
				if event.Seq.Seq == 1 {
					seq1Wg.Done()
				} else if event.Seq.Seq == 2 {
					seq2Wg.Done()
				} else if event.Seq.Seq == 3 && seqArrived[3] == false {
					// seq 3 may arrive twice for feeds that roll back their low sequence after eviction.  Check flag to
					// only notify arrival the first time
					seq3Wg.Done()
				}
				seqArrived[event.Seq.Seq] = true
				log.Printf("Got feed event for %v: %v", channelName, event)
				feedCount++
			}
			log.Printf("Feed closed for %s", channelName)
			// Feeds that stay resident in the cache will get seqs 1, 3, 2
			// Feeds that do not stay resident will get seq 3 twice (i.e. 1, 3, 2, 3) due to late sequence feed reset
			assert.True(t, feedCount >= 3, "Expected at least three feed events")
			assert.True(t, seqArrived[1])
			assert.True(t, seqArrived[2])
			assert.True(t, seqArrived[3])
		}(i)
	}

	// Wait for everyone to be caught up
	require.NoError(t, db.WaitForCaughtUp(caughtUpStart+int64(100)))
	log.Printf("Everyone is caught up")

	// Write sequence 1 to all channels, wait for it on feed
	channelSet := make([]string, 100)
	for i := 0; i < 100; i++ {
		channelSet[i] = fmt.Sprintf("chan_%d", i)
	}
	WriteDirect(db, channelSet, 1)
	seq1Wg.Wait()
	log.Printf("Everyone's seq 1 arrived")

	// Wait for everyone to be caught up again
	require.NoError(t, db.WaitForCaughtUp(caughtUpStart+int64(100)))

	// Write sequence 3 to all channels, wait for it on feed
	WriteDirect(db, channelSet, 3)
	seq3Wg.Wait()
	log.Printf("Everyone's seq 3 arrived")

	// Write the late (previously skipped) sequence 2
	WriteDirect(db, channelSet, 2)
	seq2Wg.Wait()
	log.Printf("Everyone's seq 2 arrived")

	// Wait for everyone to be caught up again
	require.NoError(t, db.WaitForCaughtUp(caughtUpStart+int64(100)))

	// Cancel the changes context
	changesCtxCancel()

	log.Printf("terminator is closed")

	// Wake everyone up to detect termination
	// TODO: why is this not automatic
	WriteDirect(db, channelSet, 4)
	changesFeedsWg.Wait()

}

// Create a document directly to the bucket with specific _sync metadata - used for
// simulating out-of-order arrivals on the tap feed using walrus.

func WriteDirect(db *Database, channelArray []string, sequence uint64) {
	docId := fmt.Sprintf("doc-%v", sequence)
	WriteDirectWithKey(db, docId, channelArray, sequence)
}

func WriteUserDirect(db *Database, username string, sequence uint64) {
	docId := base.UserPrefix + username
	_, _ = db.singleCollection.dataStore.Add(docId, 0, Body{"sequence": sequence, "name": username})
}

func WriteDirectWithKey(db *Database, key string, channelArray []string, sequence uint64) {

	if base.TestUseXattrs() {
		panic(fmt.Sprintf("WriteDirectWithKey() cannot be used in tests that are xattr enabled"))
	}

	rev := "1-a"
	chanMap := make(map[string]*channels.ChannelRemoval, 10)

	for _, channel := range channelArray {
		chanMap[channel] = nil
	}

	syncData := &SyncData{
		CurrentRev: rev,
		Sequence:   sequence,
		Channels:   chanMap,
		TimeSaved:  time.Now(),
	}
	_, _ = db.singleCollection.dataStore.Add(key, 0, Body{base.SyncPropertyName: syncData, "key": key})
}

// Create a document directly to the bucket with specific _sync metadata - used for
// simulating out-of-order arrivals on the tap feed using walrus.

func WriteDirectWithChannelGrant(db *Database, channelArray []string, sequence uint64, username string, channelGrantArray []string) {

	if base.TestUseXattrs() {
		panic(fmt.Sprintf("WriteDirectWithKey() cannot be used in tests that are xattr enabled"))
	}

	docId := fmt.Sprintf("doc-%v", sequence)
	rev := "1-a"
	chanMap := make(map[string]*channels.ChannelRemoval, 10)

	for _, channel := range channelArray {
		chanMap[channel] = nil
	}

	accessMap := make(map[string]channels.TimedSet)
	channelTimedSet := channels.AtSequence(base.SetFromArray(channelGrantArray), sequence)
	accessMap[username] = channelTimedSet

	syncData := &SyncData{
		CurrentRev: rev,
		Sequence:   sequence,
		Channels:   chanMap,
		Access:     accessMap,
	}
	_, _ = db.singleCollection.dataStore.Add(docId, 0, Body{base.SyncPropertyName: syncData, "key": docId})
}

// Test notification when buffered entries are processed after a user doc arrives.
func TestChannelCacheBufferingWithUserDoc(t *testing.T) {

	if base.TestUseXattrs() {
		t.Skip("This test does not work with XATTRs due to calling WriteDirect().  Skipping.")
	}

	base.SetUpTestLogging(t, base.LevelDebug, base.KeyCache, base.KeyChanges, base.KeyDCP)

	db, ctx := setupTestDB(t)
	defer db.Close(ctx)

	collection := db.GetSingleDatabaseCollection()
	collectionID := collection.GetCollectionID()
	db.ChannelMapper = channels.NewDefaultChannelMapper(&db.JS)

	// Simulate seq 1 (user doc) being delayed - write 2 first
	WriteDirect(db, []string{"ABC"}, 2)

	// Start wait for doc in ABC
	chans := channels.SetOfNoValidate(
		channels.NewID("ABC", collectionID))
	waiter := db.mutationListener.NewWaiterWithChannels(chans, nil)

	successChan := make(chan bool)
	go func() {
		waiter.Wait()
		close(successChan)
	}()

	// Simulate a user doc update
	WriteUserDirect(db, "bernard", 1)

	// Wait 3 seconds for notification, else fail the test.
	select {
	case <-successChan:
		log.Println("notification successful")
	case <-time.After(time.Second * 3):
		t.Fatal("No notification after 3 seconds")
	}

}

// Test backfill of late arriving sequences to the channel caches
func TestChannelCacheBackfill(t *testing.T) {

	if base.TestUseXattrs() {
		t.Skip("This test does not work with XATTRs due to calling WriteDirect().  Skipping.")
	}

	base.SetUpTestLogging(t, base.LevelDebug, base.KeyCache, base.KeyChanges)

	db, ctx := setupTestDBWithCacheOptions(t, shortWaitCache())
	defer db.Close(ctx)
	db.ChannelMapper = channels.NewDefaultChannelMapper(&db.JS)

	collection := GetSingleDatabaseCollectionWithUser(t, db)
	// Create a user with access to channel ABC
	authenticator := db.Authenticator(ctx)
	user, _ := authenticator.NewUser("naomi", "letmein", channels.BaseSetOf(t, "ABC", "PBS", "NBC", "TBS"))
	require.NoError(t, authenticator.Save(user))

	// Simulate seq 3 being delayed - write 1,2,4,5
	WriteDirect(db, []string{"ABC", "NBC"}, 1)
	WriteDirect(db, []string{"ABC"}, 2)
	WriteDirect(db, []string{"ABC", "PBS"}, 5)
	WriteDirect(db, []string{"ABC", "PBS"}, 6)

	// Test that retrieval isn't blocked by skipped sequences
	require.NoError(t, db.changeCache.waitForSequence(ctx, 6, base.DefaultWaitForSequence))
	collection.user, _ = authenticator.GetUser("naomi")
	changes, err := collection.GetChanges(ctx, base.SetOf("*"), getChangesOptionsWithZeroSeq())
	assert.NoError(t, err, "Couldn't GetChanges")
	assert.Equal(t, 4, len(changes))

	collectionID := collection.GetCollectionID()

	assert.Equal(t, &ChangeEntry{
		Seq:          SequenceID{Seq: 1, TriggeredBy: 0, LowSeq: 2},
		ID:           "doc-1",
		Changes:      []ChangeRev{{"rev": "1-a"}},
		collectionID: collectionID}, changes[0])

	lastSeq := changes[len(changes)-1].Seq

	// Validate insert to various cache states
	WriteDirect(db, []string{"ABC", "NBC", "PBS", "TBS"}, 3)
	WriteDirect(db, []string{"CBS"}, 7)
	require.NoError(t, db.changeCache.waitForSequence(ctx, 7, base.DefaultWaitForSequence))

	// verify insert at start (PBS)
	pbsCache, err := db.changeCache.getChannelCache().getSingleChannelCache(channels.NewID("PBS", collectionID))
	require.NoError(t, err)
	assert.True(t, verifyCacheSequences(pbsCache, []uint64{3, 5, 6}))
	// verify insert at middle (ABC)
	abcCache, err := db.changeCache.getChannelCache().getSingleChannelCache(channels.NewID("ABC", collectionID))
	require.NoError(t, err)
	assert.True(t, verifyCacheSequences(abcCache, []uint64{1, 2, 3, 5, 6}))
	// verify insert at end (NBC)
	nbcCache, err := db.changeCache.getChannelCache().getSingleChannelCache(channels.NewID("NBC", collectionID))
	require.NoError(t, err)
	assert.True(t, verifyCacheSequences(nbcCache, []uint64{1, 3}))
	// verify insert to empty cache (TBS)
	tbsCache, err := db.changeCache.getChannelCache().getSingleChannelCache(channels.NewID("TBS", collectionID))
	require.NoError(t, err)
	assert.True(t, verifyCacheSequences(tbsCache, []uint64{3}))

	// verify changes has three entries (needs to resend all since previous LowSeq, which
	// will be the late arriver (3) along with 5, 6)
	changes, err = collection.GetChanges(ctx, base.SetOf("*"), getChangesOptionsWithSeq(lastSeq))
	assert.Equal(t, 3, len(changes))
	assert.Equal(t, &ChangeEntry{
		Seq:          SequenceID{Seq: 3, LowSeq: 3},
		ID:           "doc-3",
		Changes:      []ChangeRev{{"rev": "1-a"}},
		collectionID: collectionID,
	}, changes[0])

}

// Test backfill of late arriving sequences to a continuous changes feed
func TestContinuousChangesBackfill(t *testing.T) {

	if base.TestUseXattrs() {
		t.Skip("This test does not work with XATTRs due to calling WriteDirect().  Skipping.")
	}

	base.SetUpTestLogging(t, base.LevelInfo, base.KeyCache, base.KeyChanges, base.KeyDCP)

	db, ctx := setupTestDBWithCacheOptions(t, shortWaitCache())
	defer db.Close(ctx)

	db.ChannelMapper = channels.NewDefaultChannelMapper(&db.JS)

	// Create a user with access to channel ABC
	authenticator := db.Authenticator(ctx)
	user, _ := authenticator.NewUser("naomi", "letmein", channels.BaseSetOf(t, "ABC", "PBS", "NBC", "CBS"))
	require.NoError(t, authenticator.Save(user))

	// Simulate seq 3 and 4 being delayed - write 1,2,5,6
	WriteDirect(db, []string{"ABC", "NBC"}, 1)
	WriteDirect(db, []string{"ABC"}, 2)
	WriteDirect(db, []string{"PBS"}, 5)
	WriteDirect(db, []string{"CBS"}, 6)

	db.user, _ = authenticator.GetUser("naomi")

	// Start changes feed
	var options ChangesOptions
	options.Since = SequenceID{Seq: 0}
	changesCtx, changesCtxCancel := context.WithCancel(context.Background())
	options.ChangesCtx = changesCtx
	options.Continuous = true
	options.Wait = true
	defer changesCtxCancel()

	dbCollection := GetSingleDatabaseCollectionWithUser(t, db)
	feed, err := dbCollection.MultiChangesFeed(ctx, base.SetOf("*"), options)
	assert.True(t, err == nil)

	time.Sleep(50 * time.Millisecond)

	// Write some more docs
	WriteDirect(db, []string{"CBS"}, 3)
	WriteDirect(db, []string{"PBS"}, 12)
	require.NoError(t, dbCollection.changeCache().waitForSequence(ctx, 12, base.DefaultWaitForSequence))

	// Test multiple backfill in single changes loop iteration
	WriteDirect(db, []string{"ABC", "NBC", "PBS", "CBS"}, 4)
	WriteDirect(db, []string{"ABC", "NBC", "PBS", "CBS"}, 7)
	WriteDirect(db, []string{"ABC", "PBS"}, 8)
	WriteDirect(db, []string{"ABC", "PBS"}, 13)
	require.NoError(t, dbCollection.changeCache().waitForSequence(ctx, 13, base.DefaultWaitForSequence))
	time.Sleep(50 * time.Millisecond)

	// We can't guarantee how compound sequences will be generated in a multi-core test - will
	// depend on timing of arrival in late sequence logs.  e.g. could come through as any one of
	// the following (where all are valid), depending on timing:
	//  ..."4","7","8","8::13"
	//  ..."4", "6::7", "6::8", "6::13"
	//  ..."3::4", "3::7", "3::8", "3::13"
	// For this reason, we're just verifying the number of sequences is correct

	// Validate that all docs eventually arrive
	expectedDocs := map[string]bool{
		"doc-1":  true,
		"doc-2":  true,
		"doc-3":  true,
		"doc-4":  true,
		"doc-5":  true,
		"doc-6":  true,
		"doc-7":  true,
		"doc-8":  true,
		"doc-12": true,
		"doc-13": true,
	}
	for {
		nextEntry, err := readNextFromFeed(feed, 5*time.Second)
		log.Printf("Read changes entry: %v", nextEntry)
		assert.NoError(t, err, "Error reading next change entry from feed")
		if err != nil {
			break
		}
		if nextEntry == nil {
			continue
		}
		_, ok := expectedDocs[nextEntry.ID]
		if ok {
			delete(expectedDocs, nextEntry.ID)
		}
		if len(expectedDocs) == 0 {
			break
		}
	}

	if len(expectedDocs) > 0 {
		log.Printf("Received %d unexpected docs", len(expectedDocs))
	}

	assert.Equal(t, 0, len(expectedDocs))
}

// Test low sequence handling of late arriving sequences to a continuous changes feed
func TestLowSequenceHandling(t *testing.T) {

	if base.TestUseXattrs() {
		t.Skip("This test does not work with XATTRs due to calling WriteDirect().  Skipping.")
	}

	base.SetUpTestLogging(t, base.LevelDebug, base.KeyCache, base.KeyChanges, base.KeyQuery)

	db, ctx := setupTestDBWithCacheOptions(t, shortWaitCache())
	defer db.Close(ctx)

	db.ChannelMapper = channels.NewDefaultChannelMapper(&db.JS)

	// Create a user with access to channel ABC
	authenticator := db.Authenticator(ctx)
	assert.True(t, authenticator != nil, "db.Authenticator(ctx) returned nil")
	user, err := authenticator.NewUser("naomi", "letmein", channels.BaseSetOf(t, "ABC", "PBS", "NBC", "TBS"))
	assert.NoError(t, err, fmt.Sprintf("Error creating new user: %v", err))
	require.NoError(t, authenticator.Save(user))

	// Simulate seq 3 and 4 being delayed - write 1,2,5,6
	WriteDirect(db, []string{"ABC", "NBC"}, 1)
	WriteDirect(db, []string{"ABC"}, 2)
	WriteDirect(db, []string{"ABC", "PBS"}, 5)
	WriteDirect(db, []string{"ABC", "PBS"}, 6)

	dbCollection := GetSingleDatabaseCollectionWithUser(t, db)
	require.NoError(t, dbCollection.changeCache().waitForSequence(ctx, 6, base.DefaultWaitForSequence))
	dbCollection.user, _ = authenticator.GetUser("naomi")

	// Start changes feed

	var options ChangesOptions
	options.Since = SequenceID{Seq: 0}
	changesCtx, changesCtxCancel := context.WithCancel(context.Background())
	options.ChangesCtx = changesCtx
	defer changesCtxCancel()
	options.Continuous = true
	options.Wait = true
	feed, err := dbCollection.MultiChangesFeed(ctx, base.SetOf("*"), options)
	assert.True(t, err == nil)

	changes, err := verifySequencesInFeed(feed, []uint64{1, 2, 5, 6})
	assert.True(t, err == nil)
	require.Len(t, changes, 4)

	collection := GetSingleDatabaseCollectionWithUser(t, db)
	collectionID := collection.GetCollectionID()

	require.Equal(t, &ChangeEntry{
		Seq:          SequenceID{Seq: 1, TriggeredBy: 0, LowSeq: 2},
		ID:           "doc-1",
		Changes:      []ChangeRev{{"rev": "1-a"}},
		collectionID: collectionID}, changes[0])

	// Test backfill clear - sequence numbers go back to standard handling
	WriteDirect(db, []string{"ABC", "NBC", "PBS", "TBS"}, 3)
	WriteDirect(db, []string{"ABC", "PBS"}, 4)

	_, err = verifySequencesInFeed(feed, []uint64{3, 4})
	assert.True(t, err == nil)

	WriteDirect(db, []string{"ABC"}, 7)
	WriteDirect(db, []string{"ABC", "NBC"}, 8)
	WriteDirect(db, []string{"ABC", "PBS"}, 9)
	_, err = verifySequencesInFeed(feed, []uint64{7, 8, 9})
	assert.True(t, err == nil)

}

// Test low sequence handling of late arriving sequences to a continuous changes feed, when the
// user doesn't have visibility to some of the late arriving sequences
func TestLowSequenceHandlingAcrossChannels(t *testing.T) {

	if base.TestUseXattrs() {
		t.Skip("This test does not work with XATTRs due to calling WriteDirect().  Skipping.")
	}

	base.SetUpTestLogging(t, base.LevelDebug, base.KeyCache, base.KeyChanges, base.KeyQuery)

	db, ctx := setupTestDBWithCacheOptions(t, shortWaitCache())
	defer db.Close(ctx)

	db.ChannelMapper = channels.NewDefaultChannelMapper(&db.JS)

	// Create a user with access to channel ABC
	authenticator := db.Authenticator(ctx)
	user, err := authenticator.NewUser("naomi", "letmein", channels.BaseSetOf(t, "ABC"))
	assert.NoError(t, err, fmt.Sprintf("db.Authenticator(db.Ctx) returned err: %v", err))
	require.NoError(t, authenticator.Save(user))

	// Simulate seq 3 and 4 being delayed - write 1,2,5,6
	WriteDirect(db, []string{"ABC"}, 1)
	WriteDirect(db, []string{"ABC"}, 2)
	WriteDirect(db, []string{"PBS"}, 5)
	WriteDirect(db, []string{"ABC", "PBS"}, 6)

	require.NoError(t, db.changeCache.waitForSequence(ctx, 6, base.DefaultWaitForSequence))
	db.user, _ = authenticator.GetUser("naomi")

	// Start changes feed

	var options ChangesOptions
	options.Since = SequenceID{Seq: 0}
	changesCtx, changesCtxCancel := context.WithCancel(context.Background())
	options.ChangesCtx = changesCtx
	options.Continuous = true
	options.Wait = true
	dbCollection := GetSingleDatabaseCollectionWithUser(t, db)
	feed, err := dbCollection.MultiChangesFeed(ctx, base.SetOf("*"), options)
	assert.True(t, err == nil)

	_, err = verifySequencesInFeed(feed, []uint64{1, 2, 6})
	assert.True(t, err == nil)

	// Test backfill of sequence the user doesn't have visibility to
	WriteDirect(db, []string{"PBS"}, 3)
	WriteDirect(db, []string{"ABC"}, 9)

	_, err = verifySequencesInFeed(feed, []uint64{9})
	assert.True(t, err == nil)

	changesCtxCancel()
}

// Test low sequence handling of late arriving sequences to a continuous changes feed, when the
// user gets added to a new channel with existing entries (and existing backfill)
func TestLowSequenceHandlingWithAccessGrant(t *testing.T) {

	if base.TestsUseNamedCollections() {
		t.Skip("Disabled for non-default collection based on use of GetPrincipalForTest")
	}

	if base.TestUseXattrs() {
		t.Skip("This test does not work with XATTRs due to calling WriteDirect().  Skipping.")
	}

	base.SetUpTestLogging(t, base.LevelDebug, base.KeyChanges, base.KeyQuery)

	db, ctx := setupTestDBWithCacheOptions(t, shortWaitCache())
	defer db.Close(ctx)

	db.ChannelMapper = channels.NewDefaultChannelMapper(&db.JS)

	// Create a user with access to channel ABC
	authenticator := db.Authenticator(ctx)
	user, _ := authenticator.NewUser("naomi", "letmein", channels.BaseSetOf(t, "ABC"))
	require.NoError(t, authenticator.Save(user))

	// Simulate seq 3 and 4 being delayed - write 1,2,5,6
	WriteDirect(db, []string{"ABC"}, 1)
	WriteDirect(db, []string{"ABC"}, 2)
	WriteDirect(db, []string{"PBS"}, 5)
	WriteDirect(db, []string{"ABC", "PBS"}, 6)

	require.NoError(t, db.changeCache.waitForSequence(ctx, 6, base.DefaultWaitForSequence))
	db.user, _ = authenticator.GetUser("naomi")

	// Start changes feed

	var options ChangesOptions
	options.Since = SequenceID{Seq: 0}
	changesCtx, changesCtxCancel := context.WithCancel(context.Background())
	options.ChangesCtx = changesCtx
	options.Continuous = true
	options.Wait = true
	dbCollection := GetSingleDatabaseCollectionWithUser(t, db)
	feed, err := dbCollection.MultiChangesFeed(ctx, base.SetOf("*"), options)
	require.NoError(t, err)

	var changes = make([]*ChangeEntry, 0, 50)

	// Validate the initial sequences arrive as expected
	err = appendFromFeed(&changes, feed, 3, base.DefaultWaitForSequence)
	require.NoError(t, err)
	assert.Len(t, changes, 3)
	assert.True(t, verifyChangesFullSequences(changes, []string{"1", "2", "2::6"}))

	_, incrErr := db.singleCollection.dataStore.Incr(base.SyncSeqKey, 7, 7, 0)
	require.NoError(t, incrErr)

	// Modify user to have access to both channels (sequence 2):
	userInfo, err := db.GetPrincipalForTest(t, "naomi", true)
	require.NoError(t, err)
	require.NotNil(t, userInfo)
	userInfo.ExplicitChannels = base.SetOf("ABC", "PBS")
	_, err = db.UpdatePrincipal(ctx, userInfo, true, true)
	require.NoError(t, err, "UpdatePrincipal failed")

	WriteDirect(db, []string{"PBS"}, 9)
	require.NoError(t, db.changeCache.waitForSequence(ctx, 9, base.DefaultWaitForSequence))

	// FIXME CBG-2554 expected 4 entries only received 3
	err = appendFromFeed(&changes, feed, 4, base.DefaultWaitForSequence)
	require.NoError(t, err, "Expected more changes to be sent on feed, but never received")
	assert.Len(t, changes, 7)
	// FIXME CBG-2554 changes don't match expected (missing seq 8 (the user sequence))
	// [
	//   {Seq:1, ID:doc-1, Changes:[map[rev:1-a]]}
	//   {Seq:2, ID:doc-2, Changes:[map[rev:1-a]]}
	//   {Seq:2::6, ID:doc-6, Changes:[map[rev:1-a]]}
	//   {Seq:2::5, ID:doc-5, Changes:[map[rev:1-a]]} // should be 2:8:5
	//   {Seq:2::6, ID:doc-6, Changes:[map[rev:1-a]]} // should be 2:8:6
	//                                                // MISSING 2::8
	//   {Seq:2::9, ID:doc-9, Changes:[map[rev:1-a]]}
	// ]
	assert.True(t, verifyChangesFullSequences(changes, []string{"1", "2", "2::6", "2:8:5", "2:8:6", "2::8", "2::9"}))
	// Notes:
	// 1. 2::8 is the user sequence
	// 2. The duplicate send of sequence '6' is the standard behaviour when a channel is added - we don't know
	// whether the user has already seen the documents on the channel previously, so it gets resent

	changesCtxCancel()
}

// Tests channel cache backfill with slow query, validates that a request that is terminated while
// waiting for the view lock doesn't trigger a view query.  Runs multiple goroutines, using a channel
// and two waitgroups to ensure expected ordering of events, as follows
//  1. Define a PostQueryCallback (via leaky bucket) that does two things:
//     - closes a notification channel (queryBlocked) to indicate that the initial query is blocking
//     - blocks via a WaitGroup (queryWg)
//  2. Start a goroutine to issue a changes request
//     - when view executes, will trigger callback handling above
//  3. Start a second goroutine to issue another changes request.
//     - will block waiting for queryLock, which increments StatKeyChannelCachePendingQueries stat
//  4. Wait until StatKeyChannelCachePendingQueries is incremented
//  5. Terminate second changes request
//  6. Unblock the initial view query
//     - releases the view lock, second changes request is unblocked
//     - since it's been terminated, should return error before executing a second view query
func TestChannelQueryCancellation(t *testing.T) {

	if !base.UnitTestUrlIsWalrus() {
		t.Skip("Skip test with LeakyBucket dependency test when running in integration")
	}

	base.SetUpTestLogging(t, base.LevelInfo, base.KeyCache)

	// Set up PostQueryCallback on bucket - will be invoked when changes triggers the cache backfill view query

	// Use queryWg to pause the query
	var queryWg sync.WaitGroup
	queryWg.Add(1)

	// Use queryBlocked to detect when the first called has reached queryWg.Wait
	queryBlocked := make(chan struct{})

	// Use changesWg to block until test goroutines are both complete
	var changesWg sync.WaitGroup

	postQueryCallback := func(ddoc, viewName string, params map[string]interface{}) {
		close(queryBlocked) // Notifies that a query is blocked, trigger to initiate second changes request
		queryWg.Wait()      // Waits until second changes request attempts to make a view query
	}

	// Use leaky bucket to inject callback in query invocation
	queryCallbackConfig := base.LeakyBucketConfig{
		PostQueryCallback: postQueryCallback,
	}

	db, ctx := setupTestLeakyDBWithCacheOptions(t, DefaultCacheOptions(), queryCallbackConfig)
	db.ChannelMapper = channels.NewDefaultChannelMapper(&db.JS)
	defer db.Close(ctx)

	collection := GetSingleDatabaseCollectionWithUser(t, db)
	// Write a handful of docs/sequences to the bucket
	_, _, err := collection.Put(ctx, "key1", Body{"channels": "ABC"})
	assert.NoError(t, err, "Put failed with error: %v", err)
	_, _, err = collection.Put(ctx, "key2", Body{"channels": "ABC"})
	assert.NoError(t, err, "Put failed with error: %v", err)
	_, _, err = collection.Put(ctx, "key3", Body{"channels": "ABC"})
	assert.NoError(t, err, "Put failed with error: %v", err)
	_, _, err = collection.Put(ctx, "key4", Body{"channels": "ABC"})
	assert.NoError(t, err, "Put failed with error: %v", err)
	require.NoError(t, db.changeCache.waitForSequence(ctx, 4, base.DefaultWaitForSequence))

	// Flush the cache, to ensure view query on subsequent changes requests
	// require.NoError(t, db.FlushChannelCache(ctx))

	// Issue two one-shot since=0 changes request.  Both will attempt a view query.  The first will block based on queryWg,
	// the second will block waiting for the view lock
	initialQueryCount := db.DbStats.Cache().ViewQueries.Value()
	changesWg.Add(1)
	go func() {
		defer changesWg.Done()
		var options ChangesOptions
		options.Since = SequenceID{Seq: 0}
		options.ChangesCtx = context.Background()
		options.Continuous = false
		options.Wait = false
		options.Limit = 2 // Avoid prepending results in cache, as we don't want second changes to serve results from cache
		_, err := collection.GetChanges(ctx, base.SetOf("ABC"), options)
		assert.NoError(t, err, "Expect no error for first changes request")
	}()

	// Wait for queryBlocked=true - ensures the first goroutine has acquired view lock
	select {
	case <-queryBlocked:
		// continue
	case <-time.After(10 * time.Second):
		assert.Fail(t, "Changes goroutine failed to initiate view query in 10 seconds.")
	}

	initialPendingQueries := db.DbStats.Cache().ChannelCachePendingQueries.Value()

	// Start a second goroutine that should block waiting for the view lock
	changesCtx, changesCtxCancel := context.WithCancel(context.Background())
	changesWg.Add(1)
	go func() {
		defer changesWg.Done()
		var options ChangesOptions
		options.Since = SequenceID{Seq: 0}
		options.ChangesCtx = changesCtx
		options.Continuous = false
		options.Limit = 2
		options.Wait = false
		_, err := collection.GetChanges(ctx, base.SetOf("ABC"), options)
		assert.Error(t, err, "Expected error for second changes")
	}()

	// wait for second goroutine to be queued for the view lock (based on expvar)
	var pendingQueries int64
	for i := 0; i < 1000; i++ {
		pendingQueries = db.DbStats.Cache().ChannelCachePendingQueries.Value()
		if pendingQueries > initialPendingQueries {
			break
		}
		time.Sleep(10 * time.Millisecond)
	}
	assert.True(t, pendingQueries > initialPendingQueries, "Pending queries (%d) didn't exceed initialPendingQueries (%d) after 10s", pendingQueries, initialPendingQueries)

	// Terminate the second changes request
	changesCtxCancel()

	// Unblock the first goroutine
	queryWg.Done()

	// Wait for both goroutines to complete and evaluate their asserts
	changesWg.Wait()

	// Validate only a single query was executed
	finalQueryCount := db.DbStats.Cache().ViewQueries.Value()
	assert.Equal(t, initialQueryCount+1, finalQueryCount)
}

func TestLowSequenceHandlingNoDuplicates(t *testing.T) {
	// TODO: Disabled until https://github.com/couchbase/sync_gateway/issues/3056 is fixed.
	t.Skip("WARNING: TEST DISABLED")

	if base.TestUseXattrs() {
		t.Skip("This test does not work with XATTRs due to calling WriteDirect().  Skipping.")
	}

	base.SetUpTestLogging(t, base.LevelDebug, base.KeyChanges, base.KeyCache)

	db, ctx := setupTestDBWithCacheOptions(t, shortWaitCache())
	defer db.Close(ctx)

	db.ChannelMapper = channels.NewDefaultChannelMapper(&db.JS)

	// Create a user with access to channel ABC
	authenticator := db.Authenticator(ctx)
	assert.True(t, authenticator != nil, "db.Authenticator(db.Ctx) returned nil")
	user, err := authenticator.NewUser("naomi", "letmein", channels.BaseSetOf(t, "ABC", "PBS", "NBC", "TBS"))
	assert.NoError(t, err, fmt.Sprintf("Error creating new user: %v", err))
	require.NoError(t, authenticator.Save(user))

	// Simulate seq 3 and 4 being delayed - write 1,2,5,6
	WriteDirect(db, []string{"ABC", "NBC"}, 1)
	WriteDirect(db, []string{"ABC"}, 2)
	WriteDirect(db, []string{"ABC", "PBS"}, 5)
	WriteDirect(db, []string{"ABC", "PBS"}, 6)

	require.NoError(t, db.changeCache.waitForSequence(ctx, 6, base.DefaultWaitForSequence))
	db.user, _ = authenticator.GetUser("naomi")

	// Start changes feed

	var options ChangesOptions
	options.Since = SequenceID{Seq: 0}
	changesCtx, changesCtxCancel := context.WithCancel(context.Background())
	options.ChangesCtx = changesCtx
	defer changesCtxCancel()
	options.Continuous = true
	options.Wait = true
	dbCollection := GetSingleDatabaseCollectionWithUser(t, db)
	feed, err := dbCollection.MultiChangesFeed(ctx, base.SetOf("*"), options)
	assert.True(t, err == nil)

	// Array to read changes from feed to support assertions
	var changes = make([]*ChangeEntry, 0, 50)

	err = appendFromFeed(&changes, feed, 4, base.DefaultWaitForSequence)

	// Validate the initial sequences arrive as expected
	assert.True(t, err == nil)
	assert.Equal(t, 4, len(changes))
	assert.Equal(t, &ChangeEntry{
		Seq:     SequenceID{Seq: 1, TriggeredBy: 0, LowSeq: 2},
		ID:      "doc-1",
		Changes: []ChangeRev{{"rev": "1-a"}}}, changes[0])

	// Test backfill clear - sequence numbers go back to standard handling
	WriteDirect(db, []string{"ABC", "NBC", "PBS", "TBS"}, 3)
	WriteDirect(db, []string{"ABC", "PBS"}, 4)

	require.NoError(t, db.changeCache.waitForSequenceNotSkipped(ctx, 4, base.DefaultWaitForSequence))

	err = appendFromFeed(&changes, feed, 2, base.DefaultWaitForSequence)
	assert.True(t, err == nil)
	assert.Equal(t, 6, len(changes))
	assert.True(t, verifyChangesSequencesIgnoreOrder(changes, []uint64{1, 2, 5, 6, 3, 4}))

	WriteDirect(db, []string{"ABC"}, 7)
	WriteDirect(db, []string{"ABC", "NBC"}, 8)
	WriteDirect(db, []string{"ABC", "PBS"}, 9)
	require.NoError(t, db.changeCache.waitForSequence(ctx, 9, base.DefaultWaitForSequence))
	require.NoError(t, appendFromFeed(&changes, feed, 5, base.DefaultWaitForSequence))
	assert.True(t, verifyChangesSequencesIgnoreOrder(changes, []uint64{1, 2, 5, 6, 3, 4, 7, 8, 9}))

}

// Test race condition causing skipped sequences in changes feed.  Channel feeds are processed sequentially
// in the main changes.go iteration loop, without a lock on the underlying channel caches.  The following
// sequence is possible while running a changes feed for channels "A", "B":
//  1. Sequence 100, Channel A arrives, and triggers changes loop iteration
//  2. Changes loop calls changes.changesFeed(A) - gets 100
//  3. Sequence 101, Channel A arrives
//  4. Sequence 102, Channel B arrives
//  5. Changes loop calls changes.changesFeed(B) - gets 102
//  6. Changes sends 100, 102, and sets since=102
//
// Here 101 is skipped, and never gets sent.  There are a number of ways a sufficient delay between #2 and #5
// could be introduced in a real-world scenario
//   - there are channels C,D,E,F,G with large caches that get processed between A and B
//
// To test, uncomment the following
// lines at the start of changesFeed() in changes.go to simulate slow processing:
//
//	base.Infof(base.KeyChanges, "Simulate slow processing time for channel %s - sleeping for 100 ms", channel)
//	time.Sleep(100 * time.Millisecond)
func TestChannelRace(t *testing.T) {
	// TODO: Test current fails intermittently on concurrent access to var changes.
	// Disabling for now - should be refactored.
	t.Skip("WARNING: TEST DISABLED")

	if base.TestUseXattrs() {
		t.Skip("This test does not work with XATTRs due to calling WriteDirect().  Skipping.")
	}

	base.SetUpTestLogging(t, base.LevelInfo, base.KeyChanges)

	db, ctx := setupTestDBWithCacheOptions(t, shortWaitCache())
	defer db.Close(ctx)

	db.ChannelMapper = channels.NewDefaultChannelMapper(&db.JS)

	// Create a user with access to channels "Odd", "Even"
	authenticator := db.Authenticator(ctx)
	user, _ := authenticator.NewUser("naomi", "letmein", channels.BaseSetOf(t, "Even", "Odd"))
	require.NoError(t, authenticator.Save(user))

	// Write initial sequences
	WriteDirect(db, []string{"Odd"}, 1)
	WriteDirect(db, []string{"Even"}, 2)
	WriteDirect(db, []string{"Odd"}, 3)

	require.NoError(t, db.changeCache.waitForSequence(ctx, 3, base.DefaultWaitForSequence))
	db.user, _ = authenticator.GetUser("naomi")

	// Start changes feed

	var options ChangesOptions
	options.Since = SequenceID{Seq: 0}
	changesCtx, changesCtxCancel := context.WithCancel(context.Background())
	options.ChangesCtx = changesCtx
	options.Continuous = true
	options.Wait = true
	dbCollection := GetSingleDatabaseCollectionWithUser(t, db)
	feed, err := dbCollection.MultiChangesFeed(ctx, base.SetOf("Even", "Odd"), options)
	assert.True(t, err == nil)
	feedClosed := false

	// Go-routine to work the feed channel and write to an array for use by assertions
	var changes = make([]*ChangeEntry, 0, 50)
	go func() {
		for feedClosed == false {
			select {
			case entry, ok := <-feed:
				if ok {
					// feed sends nil after each continuous iteration
					if entry != nil {
						log.Println("Changes entry:", entry.Seq)
						changes = append(changes, entry)
					}
				} else {
					log.Println("Closing feed")
					feedClosed = true
				}
			}
		}
	}()

	// Wait for processing of two channels (100 ms each)
	time.Sleep(250 * time.Millisecond)
	// Validate the initial sequences arrive as expected
	assert.Equal(t, 3, len(changes))

	// Send update to trigger the start of the next changes iteration
	WriteDirect(db, []string{"Even"}, 4)
	time.Sleep(150 * time.Millisecond)
	// After read of "Even" channel, but before read of "Odd" channel, send three new entries
	WriteDirect(db, []string{"Odd"}, 5)
	WriteDirect(db, []string{"Even"}, 6)
	WriteDirect(db, []string{"Odd"}, 7)

	time.Sleep(100 * time.Millisecond)

	// At this point we've haven't sent sequence 6, but the continuous changes feed has since=7

	// Write a few more to validate that we're not catching up on the missing '6' later
	WriteDirect(db, []string{"Even"}, 8)
	WriteDirect(db, []string{"Odd"}, 9)
	time.Sleep(750 * time.Millisecond)
	assert.Equal(t, 9, len(changes))
	assert.True(t, verifyChangesFullSequences(changes, []string{"1", "2", "3", "4", "5", "6", "7", "8", "9"}))
	changesString := ""
	for _, change := range changes {
		changesString = fmt.Sprintf("%s%d, ", changesString, change.Seq.Seq)
	}
	fmt.Println("changes: ", changesString)

	changesCtxCancel()
}

<<<<<<< HEAD
// Test retrieval of skipped sequence using view.  Unit test catches panic, but we don't currently have a way
// to simulate an entry that makes it to the bucket (and so is accessible to the view), but doesn't show up on the TAP feed.
// Cache logging in this test validates that view retrieval is working because of TAP latency (item is in the bucket, but hasn't
// been seen on the TAP feed yet).  Longer term could consider enhancing leaky bucket to 'miss' the entry on the tap feed.
func TestSkippedViewRetrieval(t *testing.T) {

	base.LongRunningTest(t)

	if base.TestUseXattrs() {
		t.Skip("This test does not work with XATTRs due to calling WriteDirect().  Skipping.")
	}

	base.SetUpTestLogging(t, base.LevelDebug, base.KeyCache)

	originalBatchSize := SkippedSeqCleanViewBatch
	SkippedSeqCleanViewBatch = 4
	defer func() {
		SkippedSeqCleanViewBatch = originalBatchSize
	}()

	// Use leaky bucket to have the tap feed 'lose' document 3
	leakyConfig := base.LeakyBucketConfig{
		TapFeedMissingDocs: []string{"doc-3", "doc-7", "doc-10", "doc-13", "doc-14"},
	}
	db, ctx := setupTestLeakyDBWithCacheOptions(t, DefaultCacheOptions(), leakyConfig)
	defer db.Close(ctx)
	db.ChannelMapper = channels.NewDefaultChannelMapper(&db.JS)

	// Allow db to initialize and run initial CleanSkippedSequenceQueue
	time.Sleep(10 * time.Millisecond)

	// Write sequences direct
	WriteDirect(db, []string{"ABC"}, 1)
	WriteDirect(db, []string{"ABC"}, 2)
	WriteDirect(db, []string{"ABC"}, 3)
	WriteDirect(db, []string{"ABC"}, 7)
	WriteDirect(db, []string{"ABC"}, 10)
	WriteDirect(db, []string{"ABC"}, 13)
	WriteDirect(db, []string{"ABC"}, 14)
	WriteDirect(db, []string{"ABC"}, 15)

	collection := GetSingleDatabaseCollectionWithUser(t, db)
	// db.Options.UnsupportedOptions.DisableCleanSkippedQuery = true
	changeCache := collection.changeCache

	// Artificially add skipped sequences to queue, and back date skipped entry by 2 hours to trigger attempted view retrieval during Clean call
	// Sequences '3', '7', '10', '13' and '14' exist, should be found.
	require.NoError(t, changeCache.skippedSeqs.Push(&SkippedSequence{3, time.Now().Add(time.Duration(time.Hour * -2))}))
	require.NoError(t, changeCache.skippedSeqs.Push(&SkippedSequence{5, time.Now().Add(time.Duration(time.Hour * -2))}))
	require.NoError(t, changeCache.skippedSeqs.Push(&SkippedSequence{6, time.Now().Add(time.Duration(time.Hour * -2))}))
	require.NoError(t, changeCache.skippedSeqs.Push(&SkippedSequence{7, time.Now().Add(time.Duration(time.Hour * -2))}))
	require.NoError(t, changeCache.skippedSeqs.Push(&SkippedSequence{10, time.Now().Add(time.Duration(time.Hour * -2))}))
	require.NoError(t, changeCache.skippedSeqs.Push(&SkippedSequence{11, time.Now().Add(time.Duration(time.Hour * -2))}))
	require.NoError(t, changeCache.skippedSeqs.Push(&SkippedSequence{12, time.Now().Add(time.Duration(time.Hour * -2))}))
	require.NoError(t, changeCache.skippedSeqs.Push(&SkippedSequence{13, time.Now().Add(time.Duration(time.Hour * -2))}))
	require.NoError(t, changeCache.skippedSeqs.Push(&SkippedSequence{14, time.Now().Add(time.Duration(time.Hour * -2))}))
	cleanErr := changeCache.CleanSkippedSequenceQueue(ctx)
	assert.NoError(t, cleanErr, "CleanSkippedSequenceQueue returned error")

	// Validate expected entries
	require.NoError(t, collection.changeCache.waitForSequence(ctx, 15, base.DefaultWaitForSequence))

	collectionID := collection.GetCollectionID()

	entries, err := collection.changeCache.GetChanges(channels.NewID("ABC", collectionID), getChangesOptionsWithSeq(SequenceID{Seq: 2}))
	assert.NoError(t, err, "Get Changes returned error")
	assert.Equal(t, 6, len(entries))
	log.Printf("entries: %v", entries)
	if len(entries) == 6 {
		assert.Equal(t, "doc-3", entries[0].DocID)
		assert.Equal(t, "doc-7", entries[1].DocID)
		assert.Equal(t, "doc-10", entries[2].DocID)
		assert.Equal(t, "doc-13", entries[3].DocID)
		assert.Equal(t, "doc-14", entries[4].DocID)
		assert.Equal(t, "doc-15", entries[5].DocID)
	}

}

=======
>>>>>>> 74f1e062
// Test that housekeeping goroutines get terminated when change cache is stopped
func TestStopChangeCache(t *testing.T) {

	base.SetUpTestLogging(t, base.LevelDebug, base.KeyChanges, base.KeyDCP)

	if base.TestUseXattrs() {
		t.Skip("This test does not work with XATTRs due to calling WriteDirect().  Skipping.")
	}

	// Setup short-wait cache to ensure cleanup goroutines fire often
	cacheOptions := DefaultCacheOptions()
	cacheOptions.CachePendingSeqMaxWait = 10 * time.Millisecond
	cacheOptions.CachePendingSeqMaxNum = 50
	cacheOptions.CacheSkippedSeqMaxWait = 1 * time.Second

	// Use leaky bucket to have the tap feed 'lose' document 3
	leakyConfig := base.LeakyBucketConfig{
		TapFeedMissingDocs: []string{"doc-3"},
	}
	db, ctx := setupTestLeakyDBWithCacheOptions(t, cacheOptions, leakyConfig)

	// Write sequences direct
	WriteDirect(db, []string{"ABC"}, 1)
	WriteDirect(db, []string{"ABC"}, 2)
	WriteDirect(db, []string{"ABC"}, 3)

	// Artificially add 3 skipped, and back date skipped entry by 2 hours to trigger attempted view retrieval during Clean call
	err := db.changeCache.skippedSeqs.Push(&SkippedSequence{3, time.Now().Add(time.Duration(time.Hour * -2))})
	require.NoError(t, err)

	// tear down the DB.  Should stop the cache before view retrieval of the skipped sequence is attempted.
	db.Close(ctx)

	// Hang around a while to see if the housekeeping tasks fire and panic
	time.Sleep(1 * time.Second)

}

// Test size config
func TestChannelCacheSize(t *testing.T) {
	if base.TestUseXattrs() {
		t.Skip("This test does not work with XATTRs due to calling WriteDirect().  Skipping.")
	}

	base.SetUpTestLogging(t, base.LevelDebug, base.KeyCache)

	options := DefaultCacheOptions()
	options.ChannelCacheOptions.ChannelCacheMinLength = 600
	options.ChannelCacheOptions.ChannelCacheMaxLength = 600

	log.Printf("Options in test:%+v", options)
	db, ctx := setupTestDBWithCacheOptions(t, options)
	defer db.Close(ctx)

	db.ChannelMapper = channels.NewDefaultChannelMapper(&db.JS)
	collection := GetSingleDatabaseCollectionWithUser(t, db)

	// Create a user with access to channel ABC
	authenticator := db.Authenticator(ctx)
	user, _ := authenticator.NewUser("naomi", "letmein", channels.BaseSetOf(t, "ABC"))
	require.NoError(t, authenticator.Save(user))

	// Write 750 docs to channel ABC
	for i := 1; i <= 750; i++ {
		WriteDirect(db, []string{"ABC"}, uint64(i))
	}

	// Validate that retrieval returns expected sequences
	require.NoError(t, db.changeCache.waitForSequence(ctx, 750, base.DefaultWaitForSequence))
	collection.user, _ = authenticator.GetUser("naomi")
	changes, err := collection.GetChanges(ctx, base.SetOf("ABC"), getChangesOptionsWithZeroSeq())
	assert.NoError(t, err, "Couldn't GetChanges")
	assert.Equal(t, 750, len(changes))

	// Validate that cache stores the expected number of values
	collectionID := collection.GetCollectionID()

	abcCache, err := db.changeCache.getChannelCache().getSingleChannelCache(channels.NewID("ABC", collectionID))
	require.NoError(t, err)

	assert.Equal(t, 600, len(abcCache.(*singleChannelCacheImpl).logs))
}

func shortWaitCache() CacheOptions {

	// cacheOptions := DefaultCacheOptions()
	cacheOptions := DefaultCacheOptions()
	cacheOptions.CachePendingSeqMaxWait = 5 * time.Millisecond
	cacheOptions.CachePendingSeqMaxNum = 50
	cacheOptions.CacheSkippedSeqMaxWait = 2 * time.Minute
	return cacheOptions
}

func verifySkippedSequences(list *SkippedSequenceList, sequences []uint64) bool {
	if len(list.skippedMap) != len(sequences) {
		log.Printf("verifySkippedSequences: skippedMap size (%v) not equals to sequences size (%v)",
			len(list.skippedMap), len(sequences))
		return false
	}

	i := -1
	for e := list.skippedList.Front(); e != nil; e = e.Next() {
		i++
		skippedSeq := e.Value.(*SkippedSequence)
		if skippedSeq.seq != sequences[i] {
			log.Printf("verifySkippedSequences: sequence mismatch at index %v, queue=%v, sequences=%v",
				i, skippedSeq.seq, sequences[i])
			return false
		}
	}
	if i != len(sequences)-1 {
		log.Printf("verifySkippedSequences: skippedList size (%d) not equals to sequences size (%d)",
			i+1, len(sequences))
		return false
	}
	return true
}

func verifyCacheSequences(singleCache SingleChannelCache, sequences []uint64) bool {

	cache, ok := singleCache.(*singleChannelCacheImpl)
	if !ok {
		return false
	}
	if len(cache.logs) != len(sequences) {

		log.Printf("verifyCacheSequences: cache size (%v) not equals to sequences size (%v)",
			len(cache.logs), len(sequences))
		return false
	}
	for index, seq := range sequences {
		if cache.logs[index].Sequence != seq {
			log.Printf("verifyCacheSequences: sequence mismatch at index %v, cache=%v, sequences=%v",
				index, cache.logs[index].Sequence, seq)
			return false
		}
	}
	return true
}

// verifyChangesFullSequences compares for a full match on sequence, including compound elements)
func verifyChangesFullSequences(changes []*ChangeEntry, sequences []string) bool {
	if len(changes) != len(sequences) {
		log.Printf("verifyChangesFullSequences: changes size (%v) not equals to sequences size (%v)",
			len(changes), len(sequences))
		return false
	}
	for index, seq := range sequences {
		if changes[index].Seq.String() != seq {
			log.Printf("verifyChangesFullSequences: sequence mismatch at index %v, changes=%s, sequences=%s",
				index, changes[index].Seq.String(), seq)
			return false
		}
	}
	return true
}

// verifyChangesSequences compares for a match on sequence number only
func verifyChangesSequences(changes []*ChangeEntry, sequences []uint64) bool {
	if len(changes) != len(sequences) {
		log.Printf("verifyChangesSequences: changes size (%v) not equals to sequences size (%v)",
			len(changes), len(sequences))
		return false
	}
	for index, seq := range sequences {
		if changes[index].Seq.Seq != seq {
			log.Printf("verifyChangesSequences: sequence mismatch at index %v, changes=%d, sequences=%d",
				index, changes[index].Seq.Seq, seq)
			return false
		}
	}
	return true
}

// verifyChangesSequencesIgnoreOrder compares for a match on sequence number only and ignores sequenceID order
func verifyChangesSequencesIgnoreOrder(changes []*ChangeEntry, sequences []uint64) bool {

	for _, seq := range sequences {
		matchingSequence := false
		for _, change := range changes {
			log.Printf("Change entry sequenceID = %d:%d:%d", change.Seq.LowSeq, change.Seq.TriggeredBy, change.Seq.Seq)
			if change.Seq.Seq == seq {
				matchingSequence = true
				break
			}
		}
		if !matchingSequence {
			log.Printf("verifyChangesSequencesIgnorerder: sequenceID %d missing in changes", seq)
			return false
		}
	}
	return true
}

// Reads changes from the feed, one at a time, until the expected sequences are received.  If
// appendFromFeed times out before the full set of expected sequences are found, returns error.
func verifySequencesInFeed(feed <-chan (*ChangeEntry), sequences []uint64) ([]*ChangeEntry, error) {
	log.Printf("Attempting to verify sequences %v in changes feed", sequences)
	var changes = make([]*ChangeEntry, 0, 50)
	for {
		// Attempt to read at one entry from feed
		err := appendFromFeed(&changes, feed, 1, base.DefaultWaitForSequence)
		if err != nil {
			return nil, err
		}
		// Check if we've received the required sequences
		if verifyChangesSequencesIgnoreOrder(changes, sequences) {
			return changes, nil
		}
	}
}

func appendFromFeed(changes *[]*ChangeEntry, feed <-chan (*ChangeEntry), numEntries int, maxWaitTime time.Duration) error {

	count := 0
	timeout := false
	for !timeout {
		select {
		case entry, ok := <-feed:
			if ok {
				if entry != nil {
					*changes = append(*changes, entry)
					count++
				}
			} else {
				return errors.New("Non-entry returned on feed.")
			}
			if count == numEntries {
				return nil
			}
		case <-time.After(maxWaitTime):
			timeout = true
		}
	}
	if count != numEntries {
		return fmt.Errorf("appendFromFeed expected %d entries but only received %d.  Timeout: %v", numEntries, count, timeout)
	}
	return nil

}

func readNextFromFeed(feed <-chan (*ChangeEntry), timeout time.Duration) (*ChangeEntry, error) {

	select {
	case entry, ok := <-feed:
		if ok {
			return entry, nil
		} else {
			log.Printf("Non-entry error (%v): %v", ok, entry)
			return nil, errors.New("Non-entry returned on feed.")
		}
	case <-time.After(timeout):
		return nil, errors.New("Timeout waiting for entry")
	}

}

// Repro SG #2633
//
// Create doc1 w/ unused sequences 1, actual sequence 3.
// Create doc2 w/ sequence 2, channel ABC
// Send feed event for doc2. This won't trigger notifyChange, as buffering is waiting for seq 1
// Send feed event for doc1. This should trigger caching for doc2, and trigger notifyChange for channel ABC.
//
// Verify that notifyChange for channel ABC was sent.
func TestLateArrivingSequenceTriggersOnChange(t *testing.T) {

	// -------- Test setup ----------------

	if base.TestUseXattrs() {
		t.Skip("This test only works with in-document metadata")
	}

	// Enable relevant logging
	base.SetUpTestLogging(t, base.LevelInfo, base.KeyCache, base.KeyChanges)

	// Create a test db that uses channel cache
	options := DefaultCacheOptions()
	options.ChannelCacheOptions.ChannelCacheMinLength = 600
	options.ChannelCacheOptions.ChannelCacheMaxLength = 600

	db, ctx := setupTestDBWithCacheOptions(t, options)
	defer db.Close(ctx)

	collection := db.GetSingleDatabaseCollection()
	collectionID := collection.GetCollectionID()

	// -------- Setup notifyChange callback ----------------

	//  Detect whether the 2nd was ignored using an notifyChange listener callback and make sure it was not added to the ABC channel
	waitForOnChangeCallback := sync.WaitGroup{}
	waitForOnChangeCallback.Add(1)
	db.changeCache.notifyChange = func(chans channels.Set) {
		expectedChan := channels.NewID("ABC", collectionID)
		for ch := range chans {
			if ch == expectedChan {
				waitForOnChangeCallback.Done()
			}
		}

	}

	// -------- Perform actions ----------------

	// Create doc1 w/ unused sequences 1, actual sequence 3.
	doc1Id := "doc1Id"
	doc1 := Document{
		ID: doc1Id,
	}
	doc1.SyncData = SyncData{
		UnusedSequences: []uint64{
			1,
		},
		CurrentRev: "1-abc",
		Sequence:   3,
	}
	doc1Bytes, err := doc1.MarshalJSON()
	assert.NoError(t, err, "Unexpected error")

	// Create doc2 w/ sequence 2, channel ABC
	doc2Id := "doc2Id"
	doc2 := Document{
		ID: doc2Id,
	}
	channelMap := channels.ChannelMap{
		"ABC": nil,
	}
	doc2.SyncData = SyncData{
		CurrentRev: "1-cde",
		Sequence:   2,
		Channels:   channelMap,
	}
	doc2Bytes, err := doc2.MarshalJSON()
	assert.NoError(t, err, "Unexpected error")

	// Send feed event for doc2. This won't trigger notifyChange, as buffering is waiting for seq 1
	feedEventDoc2 := sgbucket.FeedEvent{
		Synchronous:  true,
		Key:          []byte(doc2Id),
		Value:        doc2Bytes,
		CollectionID: collectionID,
	}
	db.changeCache.DocChanged(feedEventDoc2)

	// Send feed event for doc1. This should trigger caching for doc2, and trigger notifyChange for channel ABC.
	feedEventDoc1 := sgbucket.FeedEvent{
		Synchronous:  true,
		Key:          []byte(doc1Id),
		Value:        doc1Bytes,
		CollectionID: collectionID,
	}
	db.changeCache.DocChanged(feedEventDoc1)

	// -------- Wait for waitgroup ----------------

	// Block until the notifyChange callback was invoked with the expected channels.
	// If the callback is never called back with expected, will block forever.
	waitForOnChangeCallback.Wait()

}

// Trigger initialization of empty cache, then write and validate a subsequent changes request returns expected data.
func TestInitializeEmptyCache(t *testing.T) {

	base.SetUpTestLogging(t, base.LevelInfo, base.KeyChanges)

	// Increase the cache max size
	cacheOptions := DefaultCacheOptions()
	cacheOptions.ChannelCacheMaxLength = 50

	db, ctx := setupTestDBWithCacheOptions(t, cacheOptions)
	defer db.Close(ctx)
	db.ChannelMapper = channels.NewDefaultChannelMapper(&db.JS)
	collection := GetSingleDatabaseCollectionWithUser(t, db)

	cacheWaiter := db.NewDCPCachingCountWaiter(t)
	docCount := 0
	// Write docs to non-queried channel first, to increase cache.nextSequence
	for i := 0; i < 10; i++ {
		channels := []string{"islands"}
		body := Body{"serialnumber": int64(i), "channels": channels}
		docID := fmt.Sprintf("loadCache-ch-%d", i)
		_, _, err := collection.Put(ctx, docID, body)
		assert.NoError(t, err, "Couldn't create document")
		docCount++
	}

	// Issue getChanges for empty channel
	changes, err := collection.GetChanges(ctx, channels.BaseSetOf(t, "zero"), getChangesOptionsWithCtxOnly())
	assert.NoError(t, err, "Couldn't GetChanges")
	changesCount := len(changes)
	assert.Equal(t, 0, changesCount)

	// Write some documents to channel zero
	for i := 0; i < 10; i++ {
		channels := []string{"zero"}
		body := Body{"serialnumber": int64(i), "channels": channels}
		docID := fmt.Sprintf("loadCache-z-%d", i)
		_, _, err := collection.Put(ctx, docID, body)
		assert.NoError(t, err, "Couldn't create document")
		docCount++
	}

	cacheWaiter.Add(docCount)
	cacheWaiter.Wait()

	changes, err = collection.GetChanges(ctx, channels.BaseSetOf(t, "zero"), getChangesOptionsWithCtxOnly())
	assert.NoError(t, err, "Couldn't GetChanges")
	changesCount = len(changes)
	assert.Equal(t, 10, changesCount)
}

// Trigger initialization of the channel cache under load via getChanges.  Ensures validFrom handling correctly
// sets query/cache boundaries
func TestInitializeCacheUnderLoad(t *testing.T) {

	base.SetUpTestLogging(t, base.LevelInfo, base.KeyChanges)

	// Increase the cache max size
	cacheOptions := DefaultCacheOptions()
	cacheOptions.ChannelCacheMaxLength = 50

	db, ctx := setupTestDBWithCacheOptions(t, cacheOptions)
	defer db.Close(ctx)
	db.ChannelMapper = channels.NewDefaultChannelMapper(&db.JS)
	collection := GetSingleDatabaseCollectionWithUser(t, db)

	// Writes [docCount] documents.  Use wait group (writesDone)to identify when all docs have been written.
	// Use another waitGroup (writesInProgress) to trigger getChanges midway through writes
	docCount := 1000
	inProgressCount := 100

	cacheWaiter := db.NewDCPCachingCountWaiter(t)
	cacheWaiter.Add(docCount)
	var writesInProgress sync.WaitGroup
	writesInProgress.Add(inProgressCount)

	// Start writing docs
	go func() {
		for i := 0; i < docCount; i++ {
			channels := []string{"zero"}
			body := Body{"serialnumber": int64(i), "channels": channels}
			docID := fmt.Sprintf("loadCache-%d", i)
			_, _, err := collection.Put(ctx, docID, body)
			require.NoError(t, err, "Couldn't create document")
			if i < inProgressCount {
				writesInProgress.Done()
			}
		}
	}()

	// Wait for writes to be in progress, then getChanges for channel zero
	writesInProgress.Wait()
	changes, err := collection.GetChanges(ctx, channels.BaseSetOf(t, "zero"), getChangesOptionsWithCtxOnly())
	require.NoError(t, err, "Couldn't GetChanges")
	firstChangesCount := len(changes)
	var lastSeq SequenceID
	if firstChangesCount > 0 {
		lastSeq = changes[len(changes)-1].Seq
	}

	// Wait for all writes to be cached, then getChanges again
	cacheWaiter.Wait()

	changes, err = collection.GetChanges(ctx, channels.BaseSetOf(t, "zero"), getChangesOptionsWithSeq(lastSeq))
	require.NoError(t, err, "Couldn't GetChanges")
	secondChangesCount := len(changes)
	assert.Equal(t, docCount, firstChangesCount+secondChangesCount)

}

// Verify that notifyChange for channel zero is sent even when the channel isn't active in the cache.
func TestNotifyForInactiveChannel(t *testing.T) {

	// Enable relevant logging
	base.SetUpTestLogging(t, base.LevelInfo, base.KeyCache, base.KeyDCP)

	db, ctx := setupTestDB(t)
	defer db.Close(ctx)

	collection := GetSingleDatabaseCollectionWithUser(t, db)
	collectionID := collection.GetCollectionID()

	// -------- Setup notifyChange callback ----------------

	notifyChannel := make(chan struct{})
	db.changeCache.notifyChange = func(chans channels.Set) {
		expectedChan := channels.NewID("zero", collectionID)
		if chans.Contains(expectedChan) {
			notifyChannel <- struct{}{}
		}
	}

	// Write a document to channel zero
	body := Body{"channels": []string{"zero"}}
	_, _, err := collection.Put(ctx, "inactiveCacheNotify", body)
	assert.NoError(t, err)

	// Wait for notify to arrive
	select {
	case <-notifyChannel:
		// success
	case <-time.After(10 * time.Second):
		assert.Fail(t, "Timed out waiting for notify to fire")
	}

}

// logChangesResponse helper function, useful to dump changes response during test development.
func logChangesResponse(changes []*ChangeEntry) {
	log.Printf("Changes response:")
	for _, change := range changes {
		var rev string
		if len(change.Changes) > 0 {
			rev, _ = change.Changes[0]["rev"]
		}
		log.Printf("  seq: %v id:%v rev:%s", change.Seq, change.ID, rev)
	}

}

func TestMaxChannelCacheConfig(t *testing.T) {
	channelCacheMaxChannels := []int{10, 50000, 100000}

	for _, val := range channelCacheMaxChannels {
		t.Run(fmt.Sprintf("TestMaxChannelCacheConfig-%d", val), func(t *testing.T) {
			options := DefaultCacheOptions()
			options.ChannelCacheOptions.MaxNumChannels = val
			db, ctx := setupTestDBWithCacheOptions(t, options)
			assert.Equal(t, val, db.DatabaseContext.Options.CacheOptions.MaxNumChannels)
			defer db.Close(ctx)
		})
	}
}

// Validates InsertPendingEntries timing
func TestChangeCache_InsertPendingEntries(t *testing.T) {

	if base.TestUseXattrs() {
		t.Skip("This test does not work with XATTRs due to calling WriteDirect().  Skipping.")
	}

	base.SetUpTestLogging(t, base.LevelDebug, base.KeyCache, base.KeyChanges)

	cacheOptions := DefaultCacheOptions()
	cacheOptions.CachePendingSeqMaxWait = 100 * time.Millisecond

	db, ctx := setupTestDBWithCacheOptions(t, cacheOptions)
	defer db.Close(ctx)

	db.ChannelMapper = channels.NewDefaultChannelMapper(&db.JS)

	// Create a user with access to some channels
	authenticator := db.Authenticator(ctx)
	user, _ := authenticator.NewUser("naomi", "letmein", channels.BaseSetOf(t, "ABC", "PBS", "NBC", "TBS"))
	require.NoError(t, authenticator.Save(user))

	// Simulate seq 3 + 4 being delayed - write 1,2,5,6
	WriteDirect(db, []string{"ABC", "NBC"}, 1)
	WriteDirect(db, []string{"ABC"}, 2)
	WriteDirect(db, []string{"ABC", "PBS"}, 5)
	WriteDirect(db, []string{"ABC", "PBS"}, 6)

	// wait for InsertPendingEntries to fire, move 3 and 4 to skipped and get seqs 5 + 6
	require.NoError(t, db.changeCache.waitForSequence(ctx, 6, base.DefaultWaitForSequence))

}

// Generator for processEntry
type testProcessEntryFeed struct {
	nextSeq     uint64
	channelMaps []channels.ChannelMap
	sources     []uint64 // Used for non-sequential sequence delivery when numSources > 1
	fixedTime   time.Time
}

func NewTestProcessEntryFeed(numChannels int, numSources int) *testProcessEntryFeed {

	feed := &testProcessEntryFeed{
		fixedTime: time.Now(),
		sources:   make([]uint64, numSources),
	}

	feed.channelMaps = make([]channels.ChannelMap, numChannels)
	for i := 0; i < numChannels; i++ {
		channelName := fmt.Sprintf("channel_%d", i)
		feed.channelMaps[i] = channels.ChannelMap{
			channelName: nil,
		}
	}

	feed.reset()
	return feed
}

// Reset sets nextSeq to 1, and reseeds sources
func (f *testProcessEntryFeed) reset() {
	f.nextSeq = 1
	// Seed sources with sequences 1..numSources
	for i := 0; i < len(f.sources); i++ {
		f.sources[i] = f.nextSeq
		f.nextSeq++
	}
}

func (f *testProcessEntryFeed) Next() *LogEntry {

	// Select the next sequence from a source at random.  Simulates unordered global sequences arriving over DCP
	sourceIndex := rand.Intn(len(f.sources))
	entrySeq := f.sources[sourceIndex]
	f.sources[sourceIndex] = f.nextSeq
	f.nextSeq++

	return &LogEntry{
		Sequence:     entrySeq,
		DocID:        fmt.Sprintf("doc_%d", entrySeq),
		RevID:        "1-abcdefabcdefabcdef",
		Channels:     f.channelMaps[rand.Intn(len(f.channelMaps))],
		TimeReceived: f.fixedTime,
		TimeSaved:    f.fixedTime,
	}
}

// Cases for ProcessEntry benchmarking
//   - single thread, ordered sequence arrival, non-initialized cache, 100 channels
//   - single thread, ordered sequence arrival, initialized cache, 100 channels
//   - single thread, unordered sequence arrival, non-initialized cache, 100 channels
//   - single thread, unordered sequence arrival, initialized cache, 100 channels
//   - multiple threads, unordered sequence arrival, initialized cache, 100 channels
// other:
//   - non-unique doc ids?

func BenchmarkProcessEntry(b *testing.B) {
	base.SetUpBenchmarkLogging(b, base.LevelError, base.KeyCache, base.KeyChanges)
	processEntryBenchmarks := []struct {
		name           string
		feed           *testProcessEntryFeed
		warmCacheCount int
	}{
		{
			"SingleThread_OrderedFeed_NoActiveChannels",
			NewTestProcessEntryFeed(100, 1),
			0,
		},
		{
			"SingleThread_OrderedFeed_ActiveChannels",
			NewTestProcessEntryFeed(100, 1),
			100,
		},
		{
			"SingleThread_OrderedFeed_ManyActiveChannels",
			NewTestProcessEntryFeed(35000, 1),
			35000,
		},
		{
			"SingleThread_NonOrderedFeed_NoActiveChannels",
			NewTestProcessEntryFeed(100, 10),
			0,
		},
		{
			"SingleThread_NonOrderedFeed_ActiveChannels",
			NewTestProcessEntryFeed(100, 10),
			100,
		},
		{
			"SingleThread_NonOrderedFeed_ManyActiveChannels",
			NewTestProcessEntryFeed(35000, 10),
			35000,
		},
	}

	for _, bm := range processEntryBenchmarks {
		b.Run(bm.name, func(b *testing.B) {
			ctx := base.TestCtx(b)
			context, err := NewDatabaseContext(ctx, "db", base.GetTestBucket(b), false, DatabaseContextOptions{})
			require.NoError(b, err)
			defer context.Close(ctx)

			collection := context.GetSingleDatabaseCollection()
			collectionID := collection.GetCollectionID()

			ctx = context.AddDatabaseLogContext(ctx)
			changeCache := &changeCache{}
			if err := changeCache.Init(ctx, context, context.channelCache, nil, nil); err != nil {
				log.Printf("Init failed for changeCache: %v", err)
				b.Fail()
			}

			if err := changeCache.Start(0); err != nil {
				log.Printf("Start error for changeCache: %v", err)
				b.Fail()
			}
			defer changeCache.Stop()

			require.NoError(b, err)
			if bm.warmCacheCount > 0 {
				for i := 0; i < bm.warmCacheCount; i++ {
					channel := channels.NewID(fmt.Sprintf("channel_%d", i), collectionID)
					_, err := changeCache.GetChanges(channel, getChangesOptionsWithZeroSeq())
					if err != nil {
						log.Printf("GetChanges failed for changeCache: %v", err)
						b.Fail()
					}
				}

			}
			bm.feed.reset()

			b.ResetTimer()
			for i := 0; i < b.N; i++ {
				entry := bm.feed.Next()
				_ = changeCache.processEntry(entry)
			}
		})
	}
}

type testDocChangedFeed struct {
	nextSeq      uint64
	channelNames []string
	sources      []uint64 // Used for non-sequential sequence delivery when numSources > 1
	fixedTime    time.Time
}

func NewTestDocChangedFeed(numChannels int, numSources int) *testDocChangedFeed {

	feed := &testDocChangedFeed{
		fixedTime: time.Now(),
		sources:   make([]uint64, numSources),
	}
	feed.channelNames = make([]string, numChannels)
	for i := 0; i < numChannels; i++ {
		feed.channelNames[i] = fmt.Sprintf("channel_%d", i)
	}
	feed.reset()
	return feed
}

// Reset sets nextSeq to 1, and reseeds sources
func (f *testDocChangedFeed) reset() {
	f.nextSeq = 1
	// Seed sources with sequences 1..numSources
	for i := 0; i < len(f.sources); i++ {
		f.sources[i] = f.nextSeq
		f.nextSeq++
	}
}

// makeFeedBytes creates a DCP mutation message w/ xattr (reverse of parseXattrStreamData)
func makeFeedBytes(xattrKey, xattrValue, docValue string) []byte {
	xattrKeyBytes := []byte(xattrKey)
	xattrValueBytes := []byte(xattrValue)
	docValueBytes := []byte(docValue)
	separator := []byte("\x00")

	xattrBytes := xattrKeyBytes
	xattrBytes = append(xattrBytes, separator...)
	xattrBytes = append(xattrBytes, xattrValueBytes...)
	xattrBytes = append(xattrBytes, separator...)
	xattrLength := len(xattrBytes) + 4 // +4, to include storage for the length bytes

	totalXattrLengthBytes := make([]byte, 4)
	binary.BigEndian.PutUint32(totalXattrLengthBytes, uint32(xattrLength))
	syncXattrLengthBytes := make([]byte, 4)
	binary.BigEndian.PutUint32(syncXattrLengthBytes, uint32(xattrLength))

	feedBytes := totalXattrLengthBytes
	feedBytes = append(feedBytes, syncXattrLengthBytes...)
	feedBytes = append(feedBytes, xattrBytes...)
	feedBytes = append(feedBytes, docValueBytes...)
	return feedBytes
}

func TestMakeFeedBytes(t *testing.T) {

	rawBytes := makeFeedBytes(base.SyncPropertyName, `{"rev":"foo"}`, `{"k":"val"}`)

	body, xattr, _, err := parseXattrStreamData(base.SyncXattrName, "", rawBytes)
	assert.NoError(t, err)
	require.Len(t, body, 11)
	require.Len(t, xattr, 13)

}

var feedDoc1kFormat = `{
    "index": 0,
    "guid": "bc22f4d5-e13f-4b64-9397-2afd5a843c4d",
    "isActive": false,
    "balance": "$1,168.62",
    "picture": "http://placehold.it/32x32",
    "age": 20,
    "eyeColor": "green",
    "name": "Miranda Kline",
    "company": "COMTREK",
    "email": "mirandakline@comtrek.com",
    "phone": "+1 (831) 408-2162",
    "address": "701 Devon Avenue, Ballico, Alabama, 9673",
    "about": "Minim ea esse dolor ex laborum do velit cupidatat tempor do qui. Aliqua consequat consectetur esse officia ullamco velit labore irure ea non proident. Tempor elit nostrud deserunt in ullamco pariatur enim pariatur et. Veniam fugiat ad mollit ut mollit aute adipisicing aliquip veniam consectetur incididunt. Id cupidatat duis cupidatat quis amet elit sit sit esse velit pariatur do. Excepteur tempor labore esse adipisicing laborum sit enim incididunt quis sint fugiat commodo Lorem. Dolore laboris quis ex do.\r\n",
    "registered": "2016-09-16T12:08:17 +07:00",
    "latitude": -14.616751,
    "longitude": 175.689016,
    "channels": [
      "%s"
    ],
    "friends": [
      {
        "id": 0,
        "name": "Wise Hewitt"
      },
      {
        "id": 1,
        "name": "Winnie Schultz"
      },
      {
        "id": 2,
        "name": "Browning Carlson"
      }
    ],
    "greeting": "Hello, Miranda Kline! You have 4 unread messages.",
    "favoriteFruit": "strawberry"
  }`

func (f *testDocChangedFeed) Next() sgbucket.FeedEvent {

	// Select the next sequence from a source at random.  Simulates unordered global sequences arriving over DCP
	sourceIndex := rand.Intn(len(f.sources))
	entrySeq := f.sources[sourceIndex]
	f.sources[sourceIndex] = f.nextSeq
	f.nextSeq++

	channelName := f.channelNames[rand.Intn(len(f.channelNames))]
	// build value, including xattr
	xattrValue := fmt.Sprintf(`{"rev":"1-d938e0614de222fe04463b9654e93156","sequence":%d,"recent_sequences":[%d],"history":{"revs":["1-d938e0614de222fe04463b9654e93156"],"parents":[-1],"channels":[["%s"]]},"channels":{"%s":null},"cas":"0x0000aeed831bd415","value_crc32c":"0x8aa182c1","time_saved":"2019-11-04T16:07:03.300815-08:00"}`,
		entrySeq,
		entrySeq,
		channelName,
		channelName,
	)
	docBody := fmt.Sprintf(`{"channels":["%s"]}`, channelName)
	// docBody := fmt.Sprintf(feedDoc1kFormat, channelName)
	value := makeFeedBytes(base.SyncXattrName, xattrValue, docBody)

	return sgbucket.FeedEvent{
		Opcode:       sgbucket.FeedOpMutation,
		Key:          []byte(fmt.Sprintf("doc_%d", entrySeq)),
		Value:        value,
		DataType:     base.MemcachedDataTypeXattr,
		Cas:          192335130121237, // 0x0000aeed831bd415
		Expiry:       0,
		Synchronous:  true,
		TimeReceived: time.Now(),
		VbNo:         0,
	}
}

// Cases for DocChanged benchmarking
//   - single thread, ordered sequence arrival, non-initialized cache, 100 channels
//   - single thread, ordered sequence arrival, initialized cache, 100 channels
//   - single thread, unordered sequence arrival, non-initialized cache, 100 channels
//   - single thread, unordered sequence arrival, initialized cache, 100 channels
//   - multiple threads, unordered sequence arrival, initialized cache, 100 channels
// other:
//   - non-unique doc ids?

func BenchmarkDocChanged(b *testing.B) {
	base.SetUpBenchmarkLogging(b, base.LevelError, base.KeyCache, base.KeyChanges)
	processEntryBenchmarks := []struct {
		name           string
		feed           *testDocChangedFeed
		warmCacheCount int
	}{
		{
			"SingleThread_OrderedFeed_NoActiveChannels",
			NewTestDocChangedFeed(100, 1),
			0,
		},
		{
			"SingleThread_OrderedFeed_ActiveChannels",
			NewTestDocChangedFeed(100, 1),
			100,
		},
		{
			"SingleThread_OrderedFeed_ManyActiveChannels",
			NewTestDocChangedFeed(35000, 1),
			35000,
		},
		{
			"SingleThread_NonOrderedFeed_NoActiveChannels",
			NewTestDocChangedFeed(100, 10),
			0,
		},
		{
			"SingleThread_NonOrderedFeed_ActiveChannels",
			NewTestDocChangedFeed(100, 10),
			100,
		},
		{
			"SingleThread_NonOrderedFeed_ManyActiveChannels",
			NewTestDocChangedFeed(35000, 10),
			35000,
		},
	}

	for _, bm := range processEntryBenchmarks {
		b.Run(bm.name, func(b *testing.B) {
			ctx := base.TestCtx(b)
			context, err := NewDatabaseContext(ctx, "db", base.GetTestBucket(b), false, DatabaseContextOptions{})
			require.NoError(b, err)
			defer context.Close(ctx)

			collection := context.GetSingleDatabaseCollection()
			collectionID := collection.GetCollectionID()

			ctx = context.AddDatabaseLogContext(ctx)
			changeCache := &changeCache{}
			if err := changeCache.Init(ctx, context, context.channelCache, nil, nil); err != nil {
				log.Printf("Init failed for changeCache: %v", err)
				b.Fail()
			}
			if err := changeCache.Start(0); err != nil {
				log.Printf("Start error for changeCache: %v", err)
				b.Fail()
			}
			defer changeCache.Stop()

			require.NoError(b, err)
			if bm.warmCacheCount > 0 {
				for i := 0; i < bm.warmCacheCount; i++ {
					channel := channels.NewID(fmt.Sprintf("channel_%d", i), collectionID)
					_, err := changeCache.GetChanges(channel, getChangesOptionsWithZeroSeq())
					if err != nil {
						log.Printf("GetChanges failed for changeCache: %v", err)
						b.Fail()
					}
				}

			}

			bm.feed.reset()

			b.ResetTimer()
			for i := 0; i < b.N; i++ {
				feedEntry := bm.feed.Next()
				changeCache.DocChanged(feedEntry)
			}

			// log.Printf("maxNumPending: %v", changeCache.context.DbStats.StatsCblReplicationPull().Get(base.StatKeyMaxPending))
			// log.Printf("cachingCount: %v", changeCache.context.DbStats.StatsDatabase().Get(base.StatKeyDcpCachingCount))
		})
	}
}<|MERGE_RESOLUTION|>--- conflicted
+++ resolved
@@ -1316,88 +1316,6 @@
 	changesCtxCancel()
 }
 
-<<<<<<< HEAD
-// Test retrieval of skipped sequence using view.  Unit test catches panic, but we don't currently have a way
-// to simulate an entry that makes it to the bucket (and so is accessible to the view), but doesn't show up on the TAP feed.
-// Cache logging in this test validates that view retrieval is working because of TAP latency (item is in the bucket, but hasn't
-// been seen on the TAP feed yet).  Longer term could consider enhancing leaky bucket to 'miss' the entry on the tap feed.
-func TestSkippedViewRetrieval(t *testing.T) {
-
-	base.LongRunningTest(t)
-
-	if base.TestUseXattrs() {
-		t.Skip("This test does not work with XATTRs due to calling WriteDirect().  Skipping.")
-	}
-
-	base.SetUpTestLogging(t, base.LevelDebug, base.KeyCache)
-
-	originalBatchSize := SkippedSeqCleanViewBatch
-	SkippedSeqCleanViewBatch = 4
-	defer func() {
-		SkippedSeqCleanViewBatch = originalBatchSize
-	}()
-
-	// Use leaky bucket to have the tap feed 'lose' document 3
-	leakyConfig := base.LeakyBucketConfig{
-		TapFeedMissingDocs: []string{"doc-3", "doc-7", "doc-10", "doc-13", "doc-14"},
-	}
-	db, ctx := setupTestLeakyDBWithCacheOptions(t, DefaultCacheOptions(), leakyConfig)
-	defer db.Close(ctx)
-	db.ChannelMapper = channels.NewDefaultChannelMapper(&db.JS)
-
-	// Allow db to initialize and run initial CleanSkippedSequenceQueue
-	time.Sleep(10 * time.Millisecond)
-
-	// Write sequences direct
-	WriteDirect(db, []string{"ABC"}, 1)
-	WriteDirect(db, []string{"ABC"}, 2)
-	WriteDirect(db, []string{"ABC"}, 3)
-	WriteDirect(db, []string{"ABC"}, 7)
-	WriteDirect(db, []string{"ABC"}, 10)
-	WriteDirect(db, []string{"ABC"}, 13)
-	WriteDirect(db, []string{"ABC"}, 14)
-	WriteDirect(db, []string{"ABC"}, 15)
-
-	collection := GetSingleDatabaseCollectionWithUser(t, db)
-	// db.Options.UnsupportedOptions.DisableCleanSkippedQuery = true
-	changeCache := collection.changeCache
-
-	// Artificially add skipped sequences to queue, and back date skipped entry by 2 hours to trigger attempted view retrieval during Clean call
-	// Sequences '3', '7', '10', '13' and '14' exist, should be found.
-	require.NoError(t, changeCache.skippedSeqs.Push(&SkippedSequence{3, time.Now().Add(time.Duration(time.Hour * -2))}))
-	require.NoError(t, changeCache.skippedSeqs.Push(&SkippedSequence{5, time.Now().Add(time.Duration(time.Hour * -2))}))
-	require.NoError(t, changeCache.skippedSeqs.Push(&SkippedSequence{6, time.Now().Add(time.Duration(time.Hour * -2))}))
-	require.NoError(t, changeCache.skippedSeqs.Push(&SkippedSequence{7, time.Now().Add(time.Duration(time.Hour * -2))}))
-	require.NoError(t, changeCache.skippedSeqs.Push(&SkippedSequence{10, time.Now().Add(time.Duration(time.Hour * -2))}))
-	require.NoError(t, changeCache.skippedSeqs.Push(&SkippedSequence{11, time.Now().Add(time.Duration(time.Hour * -2))}))
-	require.NoError(t, changeCache.skippedSeqs.Push(&SkippedSequence{12, time.Now().Add(time.Duration(time.Hour * -2))}))
-	require.NoError(t, changeCache.skippedSeqs.Push(&SkippedSequence{13, time.Now().Add(time.Duration(time.Hour * -2))}))
-	require.NoError(t, changeCache.skippedSeqs.Push(&SkippedSequence{14, time.Now().Add(time.Duration(time.Hour * -2))}))
-	cleanErr := changeCache.CleanSkippedSequenceQueue(ctx)
-	assert.NoError(t, cleanErr, "CleanSkippedSequenceQueue returned error")
-
-	// Validate expected entries
-	require.NoError(t, collection.changeCache.waitForSequence(ctx, 15, base.DefaultWaitForSequence))
-
-	collectionID := collection.GetCollectionID()
-
-	entries, err := collection.changeCache.GetChanges(channels.NewID("ABC", collectionID), getChangesOptionsWithSeq(SequenceID{Seq: 2}))
-	assert.NoError(t, err, "Get Changes returned error")
-	assert.Equal(t, 6, len(entries))
-	log.Printf("entries: %v", entries)
-	if len(entries) == 6 {
-		assert.Equal(t, "doc-3", entries[0].DocID)
-		assert.Equal(t, "doc-7", entries[1].DocID)
-		assert.Equal(t, "doc-10", entries[2].DocID)
-		assert.Equal(t, "doc-13", entries[3].DocID)
-		assert.Equal(t, "doc-14", entries[4].DocID)
-		assert.Equal(t, "doc-15", entries[5].DocID)
-	}
-
-}
-
-=======
->>>>>>> 74f1e062
 // Test that housekeeping goroutines get terminated when change cache is stopped
 func TestStopChangeCache(t *testing.T) {
 
