--- conflicted
+++ resolved
@@ -680,15 +680,11 @@
 		BackupOldRev:       base.BoolDefault(config.ImportBackupOldRev, false),
 		ImportPartitions:   base.DefaultImportPartitions,
 	}
-<<<<<<< HEAD
-	if config.ImportPartitions != nil {
-=======
 	importOptions.BackupOldRev = base.BoolDefault(config.ImportBackupOldRev, false)
 
 	if config.ImportPartitions == nil {
 		importOptions.ImportPartitions = base.GetDefaultImportPartitions(sc.Config.IsServerless())
 	} else {
->>>>>>> 092dc95a
 		importOptions.ImportPartitions = *config.ImportPartitions
 	}
 
