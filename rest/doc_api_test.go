--- conflicted
+++ resolved
@@ -130,14 +130,10 @@
 			}
 
 			// Check channel assignment
-<<<<<<< HEAD
 			// NOTE: Now that we use V8 instead of Otto, this is kind of pointless: V8 supports
 			// JavaScript "bigints" -- arbitrary-size integers -- so it's no longer necessary to
 			// marshal large integers to strings before passing them to the sync function.
-			getRawResponse := rt.SendAdminRequest("GET", fmt.Sprintf("/db/_raw/%s?redact=false", test.name), "")
-=======
 			getRawResponse := rt.SendAdminRequest("GET", fmt.Sprintf("/{{.keyspace}}/_raw/%s?redact=false", test.name), "")
->>>>>>> 012421f8
 			var rawResponse RawResponse
 			require.NoError(ts, base.JSONUnmarshal(getRawResponse.Body.Bytes(), &rawResponse))
 			log.Printf("raw response: %s", getRawResponse.Body.Bytes())
