--- conflicted
+++ resolved
@@ -66,10 +66,8 @@
 
 	DefaultViewQueryPageSize = 5000 // This must be greater than 1, or the code won't work due to windowing method
 
-<<<<<<< HEAD
 	DefaultWaitForSequenceTesting = time.Second * 2
 
-=======
 	// Default the max number of idle connections per host to a relatively high number to avoid
 	// excessive socket churn caused by opening short-lived connections and closing them after, which can cause
 	// a high number of connections to end up in the TIME_WAIT state and exhaust system resources.  Since
@@ -83,7 +81,7 @@
 
 	// Keep idle connections around for a maximimum of 90 seconds.  This is the same value used by the Go DefaultTransport.
 	DefaultHttpIdleConnTimeoutMilliseconds = "90000"
->>>>>>> 530be8cf
+
 )
 
 func UnitTestUrl() string {
