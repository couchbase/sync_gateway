//  Copyright 2012-Present Couchbase, Inc.
//
//  Use of this software is governed by the Business Source License included
//  in the file licenses/BSL-Couchbase.txt.  As of the Change Date specified
//  in that file, in accordance with the Business Source License, use of this
//  software will be governed by the Apache License, Version 2.0, included in
//  the file licenses/APL2.txt.

package db

import (
	"bytes"
	"context"
	"fmt"
	"math"
	"net/http"
	"strings"
	"time"

	sgbucket "github.com/couchbase/sg-bucket"
	"github.com/couchbase/sync_gateway/auth"
	"github.com/couchbase/sync_gateway/base"
	"github.com/couchbase/sync_gateway/channels"
	"github.com/pkg/errors"
)

const (
	kMaxRecentSequences            = 20    // Maximum number of sequences stored in RecentSequences before pruning is triggered
	kMinRecentSequences            = 5     // Minimum number of sequences that should be left stored in RecentSequences during compaction
	unusedSequenceWarningThreshold = 10000 // Warn when releasing more than this many sequences due to existing sequence on the document
)

// ErrForbidden is returned when the user requests a document without a revision that they do not have access to.
// this is different from a client specifically requesting a revision they know about, which are treated as a _removal.
var ErrForbidden = base.HTTPErrorf(403, "forbidden")

var ErrMissing = base.HTTPErrorf(404, "missing")
var ErrDeleted = base.HTTPErrorf(404, "deleted")

// ////// READING DOCUMENTS:

func realDocID(docid string) string {
	if len(docid) > 250 {
		return "" // Invalid doc IDs
	}
	if strings.HasPrefix(docid, "_") {
		return "" // Disallow "_" prefix, which is for special docs
	}
	return docid
}

<<<<<<< HEAD
// getRevSeqNo fetches the revSeqNo for a document, using the virtual xattr if available. Returns the cas from this fetch.
func (c *DatabaseCollection) getRevSeqNo(ctx context.Context, docID string) (revSeqNo, cas uint64, err error) {
	xattrs, cas, err := c.dataStore.GetXattrs(ctx, docID, []string{base.VirtualXattrRevSeqNo})
	if err != nil {
		return 0, 0, err
	}
	revSeqNo, err = unmarshalRevSeqNo(xattrs[base.VirtualXattrRevSeqNo])
	return revSeqNo, cas, err
}

=======
// GetDocument with raw returns the document from the bucket. This may perform an on-demand import.
>>>>>>> 150702a4
func (c *DatabaseCollection) GetDocument(ctx context.Context, docid string, unmarshalLevel DocumentUnmarshalLevel) (doc *Document, err error) {
	doc, _, err = c.GetDocumentWithRaw(ctx, docid, unmarshalLevel)
	return doc, err
}

// GetDocumentWithRaw returns the document from the bucket. This may perform an on-demand import.
func (c *DatabaseCollection) GetDocumentWithRaw(ctx context.Context, docid string, unmarshalLevel DocumentUnmarshalLevel) (doc *Document, rawBucketDoc *sgbucket.BucketDocument, err error) {
	key := realDocID(docid)
	if key == "" {
		return nil, nil, base.HTTPErrorf(400, "Invalid doc ID")
	}
	if c.UseXattrs() {
		doc, rawBucketDoc, err = c.GetDocWithXattrs(ctx, key, unmarshalLevel)
		if err != nil {
			return nil, nil, err
		}
		isSgWrite, crc32Match, _ := doc.IsSGWrite(ctx, rawBucketDoc.Body)
		if crc32Match {
			c.dbStats().Database().Crc32MatchCount.Add(1)
		}

		// If existing doc wasn't an SG Write, import the doc.
		if !isSgWrite {
			// reload to get revseqno for on-demand import
			doc, rawBucketDoc, err = c.getDocWithXattrs(ctx, key, append(c.syncGlobalSyncAndUserXattrKeys(), base.VirtualXattrRevSeqNo), unmarshalLevel)
			if err != nil {
				return nil, nil, err
			}
			isSgWrite, _, _ := doc.IsSGWrite(ctx, rawBucketDoc.Body)
			if !isSgWrite {
				var importErr error
				doc, importErr = c.OnDemandImportForGet(ctx, docid, rawBucketDoc.Body, doc.RevSeqNo, rawBucketDoc.Xattrs, rawBucketDoc.Cas)
				if importErr != nil {
					return nil, nil, importErr
				}
				// nil, nil returned when ErrImportCancelled is swallowed by importDoc switch
				if doc == nil {
					return nil, nil, base.ErrNotFound
				}
			}
		}
		if !doc.HasValidSyncData() {
			return nil, nil, base.HTTPErrorf(404, "Not imported")
		}
	} else {
		rawDoc, cas, getErr := c.dataStore.GetRaw(key)
		if getErr != nil {
			return nil, nil, getErr
		}

		doc, err = unmarshalDocument(key, rawDoc)
		if err != nil {
			return nil, nil, err
		}

		if !doc.HasValidSyncData() {
			// Check whether doc has been upgraded to use xattrs
			upgradeDoc, _ := c.checkForUpgrade(ctx, docid, unmarshalLevel)
			if upgradeDoc == nil {
				return nil, nil, base.HTTPErrorf(404, "Not imported")
			}
			doc = upgradeDoc
		}

		rawBucketDoc = &sgbucket.BucketDocument{
			Body: rawDoc,
			Cas:  cas,
		}
	}

	return doc, rawBucketDoc, nil
}

// GetDocWithXattrs retrieves a document from the bucket, including sync gateway metadta xattrs, and the user xattr, if specified.
func (c *DatabaseCollection) GetDocWithXattrs(ctx context.Context, key string, unmarshalLevel DocumentUnmarshalLevel) (doc *Document, rawBucketDoc *sgbucket.BucketDocument, err error) {
	return c.getDocWithXattrs(ctx, key, c.syncGlobalSyncAndUserXattrKeys(), unmarshalLevel)
}

// GetDocWithXattrs retrieves a document from the bucket, including sync gateway metadta xattrs, and the user xattr, if specified. Arbitrary xattrs can be passed into this function to allow VirtualXattrRevSeqNo to be returned and set on Document.
func (c *DatabaseCollection) getDocWithXattrs(ctx context.Context, key string, xattrKeys []string, unmarshalLevel DocumentUnmarshalLevel) (doc *Document, rawBucketDoc *sgbucket.BucketDocument, err error) {
	rawBucketDoc = &sgbucket.BucketDocument{}
	var getErr error
	rawBucketDoc.Body, rawBucketDoc.Xattrs, rawBucketDoc.Cas, getErr = c.dataStore.GetWithXattrs(ctx, key, xattrKeys)
	if getErr != nil {
		return nil, nil, getErr
	}

	var unmarshalErr error
	doc, unmarshalErr = c.unmarshalDocumentWithXattrs(ctx, key, rawBucketDoc.Body, rawBucketDoc.Xattrs, rawBucketDoc.Cas, unmarshalLevel)
	if unmarshalErr != nil {
		return nil, nil, unmarshalErr
	}

	return doc, rawBucketDoc, nil
}

// This gets *just* the Sync Metadata (_sync field) rather than the entire doc, for efficiency reasons.
func (c *DatabaseCollection) GetDocSyncData(ctx context.Context, docid string) (SyncData, error) {

	emptySyncData := SyncData{}
	key := realDocID(docid)
	if key == "" {
		return emptySyncData, base.HTTPErrorf(400, "Invalid doc ID")
	}

	if c.UseXattrs() {
		// Retrieve doc and xattr from bucket, unmarshal only xattr.
		// Triggers on-demand import when document xattr doesn't match cas.
		rawDoc, xattrs, cas, getErr := c.dataStore.GetWithXattrs(ctx, key, c.syncGlobalSyncAndUserXattrKeys())
		if getErr != nil {
			return emptySyncData, getErr
		}

		// Unmarshal xattr only
		doc, unmarshalErr := c.unmarshalDocumentWithXattrs(ctx, docid, nil, xattrs, cas, DocUnmarshalSync)
		if unmarshalErr != nil {
			return emptySyncData, unmarshalErr
		}

		isSgWrite, crc32Match, _ := doc.IsSGWrite(ctx, rawDoc)
		if crc32Match {
			c.dbStats().Database().Crc32MatchCount.Add(1)
		}

		// If existing doc wasn't an SG Write, import the doc.
		if !isSgWrite {
			var importErr error

			doc, importErr = c.OnDemandImportForGet(ctx, docid, rawDoc, doc.RevSeqNo, xattrs, cas)
			if importErr != nil {
				return emptySyncData, importErr
			}
		}

		return doc.SyncData, nil

	} else {
		// Non-xattr.  Retrieve doc from bucket, unmarshal metadata only.
		rawDocBytes, _, err := c.dataStore.GetRaw(key)
		if err != nil {
			return emptySyncData, err
		}

		docRoot := documentRoot{
			SyncData: &SyncData{History: make(RevTree)},
		}
		if err := base.JSONUnmarshal(rawDocBytes, &docRoot); err != nil {
			return emptySyncData, err
		}

		return *docRoot.SyncData, nil
	}

}

// unmarshalDocumentWithXattrs populates individual xattrs on unmarshalDocumentWithXattrs from a provided xattrs map
func (db *DatabaseCollection) unmarshalDocumentWithXattrs(ctx context.Context, docid string, data []byte, xattrs map[string][]byte, cas uint64, unmarshalLevel DocumentUnmarshalLevel) (doc *Document, err error) {
	return unmarshalDocumentWithXattrs(ctx, docid, data, xattrs[base.SyncXattrName], xattrs[base.VvXattrName], xattrs[base.MouXattrName], xattrs[db.userXattrKey()], xattrs[base.VirtualXattrRevSeqNo], xattrs[base.GlobalXattrName], cas, unmarshalLevel)

}

// This gets *just* the Sync Metadata (_sync field) rather than the entire doc, for efficiency
// reasons. Unlike GetDocSyncData it does not check for on-demand import; this means it does not
// need to read the doc body from the bucket.
func (db *DatabaseCollection) GetDocSyncDataNoImport(ctx context.Context, docid string, level DocumentUnmarshalLevel) (syncData SyncData, err error) {
	if db.UseXattrs() {
		var xattrs map[string][]byte
		var cas uint64
		xattrs, cas, err = db.dataStore.GetXattrs(ctx, docid, []string{base.SyncXattrName, base.VvXattrName})
		if err == nil {
			var doc *Document
			doc, err = db.unmarshalDocumentWithXattrs(ctx, docid, nil, xattrs, cas, level)
			if err == nil {
				syncData = doc.SyncData
			}
		}
	} else {
		if level == DocUnmarshalAll || level == DocUnmarshalSync || level == DocUnmarshalHistory {
			syncData.History = make(RevTree)
		}
		docRoot := documentRoot{
			SyncData: &syncData,
		}
		var rawDocBytes []byte
		if rawDocBytes, _, err = db.dataStore.GetRaw(docid); err == nil {
			if err = base.JSONUnmarshal(rawDocBytes, &docRoot); err == nil {
				// (unmarshaling populates `syncData` since `docRoot` points to it.)
				if !syncData.HasValidSyncData() {
					base.InfofCtx(ctx, base.KeyCRUD, "No valid sync data in doc %q; checking for xattrs", base.UD(docid))
					if upgradeDoc, _ := db.checkForUpgrade(ctx, docid, level); upgradeDoc != nil {
						// No valid sync data in doc, but doc has been upgraded to use xattrs
						syncData = upgradeDoc.SyncData
					} else {
						base.WarnfCtx(ctx, "No valid sync data nor xattrs in doc %q", base.UD(docid))
						err = base.HTTPErrorf(404, "Not imported")
					}
				}
			}
		}
	}
	return
}

// OnDemandImportForGet. Attempts to import the doc based on the provided id, contents and cas. ImportDocRaw does cas retry handling
// if the document gets updated after the initial retrieval attempt that triggered this.
func (c *DatabaseCollection) OnDemandImportForGet(ctx context.Context, docid string, rawDoc []byte, revSeqNo uint64, xattrs map[string][]byte, cas uint64) (docOut *Document, err error) {
	isDelete := rawDoc == nil
	importDb := DatabaseCollectionWithUser{DatabaseCollection: c, user: nil}
	var importErr error

	importOpts := importDocOptions{
		isDelete: isDelete,
		mode:     ImportOnDemand,
		revSeqNo: revSeqNo,
		expiry:   nil,
	}

	docOut, importErr = importDb.ImportDocRaw(ctx, docid, rawDoc, xattrs, importOpts, cas)

	if importErr == base.ErrImportCancelledFilter {
		// If the import was cancelled due to filter, treat as 404 not imported
		return nil, base.HTTPErrorf(http.StatusNotFound, "Not imported")
	} else if importErr != nil {
		// Treat any other failure to perform an on-demand import as not found
		base.DebugfCtx(ctx, base.KeyImport, "Unable to import doc %q during on demand import for get - will be treated as not found.  Reason: %v", base.UD(docid), importErr)
		return nil, base.HTTPErrorf(http.StatusNotFound, "Not found")
	}
	return docOut, nil
}

// GetRev returns the revision for the given docID and revID, or the current active revision if revID is empty.
func (db *DatabaseCollectionWithUser) GetRev(ctx context.Context, docID, revID string, history bool, attachmentsSince []string) (DocumentRevision, error) {
	maxHistory := 0
	if history {
		maxHistory = math.MaxInt32
	}
	return db.getRev(ctx, docID, revID, maxHistory, nil)
}

// Returns the body of the current revision of a document
func (db *DatabaseCollectionWithUser) Get1xBody(ctx context.Context, docid string) (Body, error) {
	return db.Get1xRevBody(ctx, docid, "", false, nil)
}

// Get Rev with all-or-none history based on specified 'history' flag
func (db *DatabaseCollectionWithUser) Get1xRevBody(ctx context.Context, docid, revid string, history bool, attachmentsSince []string) (Body, error) {
	maxHistory := 0
	if history {
		maxHistory = math.MaxInt32
	}

	return db.Get1xRevBodyWithHistory(ctx, docid, revid, Get1xRevBodyOptions{
		MaxHistory:       maxHistory,
		HistoryFrom:      nil,
		AttachmentsSince: attachmentsSince,
		ShowExp:          false,
	})
}

type Get1xRevBodyOptions struct {
	MaxHistory       int
	HistoryFrom      []string
	AttachmentsSince []string
	ShowExp          bool
	ShowCV           bool
}

// Retrieves rev with request history specified as collection of revids (historyFrom)
func (db *DatabaseCollectionWithUser) Get1xRevBodyWithHistory(ctx context.Context, docid, revtreeid string, opts Get1xRevBodyOptions) (Body, error) {
	rev, err := db.getRev(ctx, docid, revtreeid, opts.MaxHistory, opts.HistoryFrom)
	if err != nil {
		return nil, err
	}

	// RequestedHistory is the _revisions returned in the body.  Avoids mutating revision.History, in case it's needed
	// during attachment processing below
	requestedHistory := rev.History
	if opts.MaxHistory == 0 {
		requestedHistory = nil
	}
	if requestedHistory != nil {
		_, requestedHistory = trimEncodedRevisionsToAncestor(ctx, requestedHistory, opts.HistoryFrom, opts.MaxHistory)
	}

	return rev.Mutable1xBody(ctx, db, requestedHistory, opts.AttachmentsSince, opts.ShowExp, opts.ShowCV)
}

// Underlying revision retrieval used by Get1xRevBody, Get1xRevBodyWithHistory, GetRevCopy.
// Returns the revision of a document using the revision cache.
//   - revid may be "", meaning the current revision.
//   - maxHistory is >0 if the caller wants a revision history; it's the max length of the history.
//   - historyFrom is an optional list of revIDs the client already has. If any of these are found
//     in the revision's history, it will be trimmed after that revID.
//   - attachmentsSince is nil to return no attachment bodies, otherwise a (possibly empty) list of
//     revisions for which the client already has attachments and doesn't need bodies. Any attachment
//     that hasn't changed since one of those revisions will be returned as a stub.
func (db *DatabaseCollectionWithUser) getRev(ctx context.Context, docid, revid string, maxHistory int, historyFrom []string) (revision DocumentRevision, err error) {
	if revid != "" {
		// Get a specific revision body and history from the revision cache
		// (which will load them if necessary, by calling revCacheLoader, above)
		revision, err = db.revisionCache.GetWithRev(ctx, docid, revid, RevCacheOmitDelta)
	} else {
		// No rev ID given, so load active revision
		revision, err = db.revisionCache.GetActive(ctx, docid)
	}
	if err != nil {
		return DocumentRevision{}, err
	}

	return db.documentRevisionForRequest(ctx, docid, revision, &revid, nil, maxHistory, historyFrom)
}

// documentRevisionForRequest processes the given DocumentRevision and returns a version of it for a given client request, depending on access, deleted, etc.
func (db *DatabaseCollectionWithUser) documentRevisionForRequest(ctx context.Context, docID string, revision DocumentRevision, revID *string, cv *Version, maxHistory int, historyFrom []string) (DocumentRevision, error) {
	// ensure only one of cv or revID is specified
	if cv != nil && revID != nil {
		return DocumentRevision{}, fmt.Errorf("must have one of cv or revID in documentRevisionForRequest (had cv=%v revID=%v)", cv, revID)
	}
	var requestedVersion string
	if revID != nil {
		requestedVersion = *revID
	} else if cv != nil {
		requestedVersion = cv.String()
	}

	if revision.BodyBytes == nil {
		if db.ForceAPIForbiddenErrors() {
			base.InfofCtx(ctx, base.KeyCRUD, "Doc: %s %s is missing", base.UD(docID), base.MD(requestedVersion))
			return DocumentRevision{}, ErrForbidden
		}
		return DocumentRevision{}, ErrMissing
	}

	db.collectionStats.NumDocReads.Add(1)
	db.collectionStats.DocReadsBytes.Add(int64(len(revision.BodyBytes)))

	// RequestedHistory is the _revisions returned in the body.  Avoids mutating revision.History, in case it's needed
	// during attachment processing below
	requestedHistory := revision.History
	if maxHistory == 0 {
		requestedHistory = nil
	}
	if requestedHistory != nil {
		_, requestedHistory = trimEncodedRevisionsToAncestor(ctx, requestedHistory, historyFrom, maxHistory)
	}

	isAuthorized, redactedRevision := db.authorizeUserForChannels(docID, revision.RevID, cv, revision.Channels, revision.Deleted, requestedHistory)
	if !isAuthorized {
		// client just wanted active revision, not a specific one
		if requestedVersion == "" {
			return DocumentRevision{}, ErrForbidden
		}
		if db.ForceAPIForbiddenErrors() {
			base.InfofCtx(ctx, base.KeyCRUD, "Not authorized to view doc: %s %s", base.UD(docID), base.MD(requestedVersion))
			return DocumentRevision{}, ErrForbidden
		}
		return redactedRevision, nil
	}

	// If the revision is a removal cache entry (no body), but the user has access to that removal, then just
	// return 404 missing to indicate that the body of the revision is no longer available.
	if revision.Removed {
		return DocumentRevision{}, ErrMissing
	}

	if revision.Deleted && requestedVersion == "" {
		return DocumentRevision{}, ErrDeleted
	}

	return revision, nil
}

func (db *DatabaseCollectionWithUser) GetCV(ctx context.Context, docid string, cv *Version) (revision DocumentRevision, err error) {
	if cv != nil {
		revision, err = db.revisionCache.GetWithCV(ctx, docid, cv, RevCacheOmitDelta)
	} else {
		revision, err = db.revisionCache.GetActive(ctx, docid)
	}
	if err != nil {
		return DocumentRevision{}, err
	}

	return db.documentRevisionForRequest(ctx, docid, revision, nil, cv, 0, nil)
}

// GetDelta attempts to return the delta between fromRevId and toRevId.  If the delta can't be generated,
// returns nil.
func (db *DatabaseCollectionWithUser) GetDelta(ctx context.Context, docID, fromRev, toRev string, useCVRevCache bool) (delta *RevisionDelta, redactedRev *DocumentRevision, err error) {

	if docID == "" || fromRev == "" || toRev == "" {
		return nil, nil, nil
	}
	var fromRevision DocumentRevision
	var fromRevVrs Version
	if useCVRevCache {
		fromRevVrs, err = ParseVersion(fromRev)
		if err != nil {
			return nil, nil, err
		}
		fromRevision, err = db.revisionCache.GetWithCV(ctx, docID, &fromRevVrs, RevCacheIncludeDelta)
		if err != nil {
			return nil, nil, err
		}
	} else {
		fromRevision, err = db.revisionCache.GetWithRev(ctx, docID, fromRev, RevCacheIncludeDelta)
		if err != nil {
			return nil, nil, err
		}
	}

	// If the fromRevision is a removal cache entry (no body), but the user has access to that removal, then just
	// return 404 missing to indicate that the body of the revision is no longer available.
	// Delta can't be generated if we don't have the fromRevision body.
	if fromRevision.Removed {
		return nil, nil, ErrMissing
	}

	// If the fromRevision was a tombstone, then return error to tell delta sync to send full body replication
	if fromRevision.Deleted {
		return nil, nil, base.ErrDeltaSourceIsTombstone
	}

	// If both body and delta are not available for fromRevId, the delta can't be generated
	if fromRevision.BodyBytes == nil && fromRevision.Delta == nil {
		return nil, nil, err
	}

	// If delta is found, check whether it is a delta for the toRevID we want
	if fromRevision.Delta != nil {
		if fromRevision.Delta.ToCV == toRev || fromRevision.Delta.ToRevID == toRev {

			isAuthorized, redactedBody := db.authorizeUserForChannels(docID, toRev, fromRevision.CV, fromRevision.Delta.ToChannels, fromRevision.Delta.ToDeleted, encodeRevisions(ctx, docID, fromRevision.Delta.RevisionHistory))
			if !isAuthorized {
				return nil, &redactedBody, nil
			}

			// Case 2a. 'some rev' is the rev we're interested in - return the delta
			// db.DbStats.StatsDeltaSync().Add(base.StatKeyDeltaCacheHits, 1)
			db.dbStats().DeltaSync().DeltaCacheHit.Add(1)
			return fromRevision.Delta, nil, nil
		}
	}

	// Delta is unavailable, but the body is available.
	if fromRevision.BodyBytes != nil {

		db.dbStats().DeltaSync().DeltaCacheMiss.Add(1)
		var toRevision DocumentRevision
		if useCVRevCache {
			cv, err := ParseVersion(toRev)
			if err != nil {
				return nil, nil, err
			}
			toRevision, err = db.revisionCache.GetWithCV(ctx, docID, &cv, RevCacheIncludeDelta)
			if err != nil {
				return nil, nil, err
			}
		} else {
			toRevision, err = db.revisionCache.GetWithRev(ctx, docID, toRev, RevCacheIncludeDelta)
			if err != nil {
				return nil, nil, err
			}
		}

		deleted := toRevision.Deleted
		isAuthorized, redactedBody := db.authorizeUserForChannels(docID, toRev, toRevision.CV, toRevision.Channels, deleted, toRevision.History)
		if !isAuthorized {
			return nil, &redactedBody, nil
		}

		if toRevision.Removed {
			return nil, nil, ErrMissing
		}

		// If the revision we're generating a delta to is a tombstone, mark it as such and don't bother generating a delta
		if deleted {
			revCacheDelta := newRevCacheDelta([]byte(base.EmptyDocument), fromRev, toRevision, deleted, nil)
			if useCVRevCache {
				db.revisionCache.UpdateDeltaCV(ctx, docID, &fromRevVrs, revCacheDelta)
			} else {
				db.revisionCache.UpdateDelta(ctx, docID, fromRev, revCacheDelta)
			}
			return &revCacheDelta, nil, nil
		}

		// We didn't unmarshal fromBody earlier (in case we could get by with just the delta), so need do it now
		var fromBodyCopy Body
		if err := fromBodyCopy.Unmarshal(fromRevision.BodyBytes); err != nil {
			return nil, nil, err
		}

		// We didn't unmarshal toBody earlier (in case we could get by with just the delta), so need do it now
		var toBodyCopy Body
		if err := toBodyCopy.Unmarshal(toRevision.BodyBytes); err != nil {
			return nil, nil, err
		}

		// If attachments have changed between these revisions, we'll stamp the metadata into the bodies before diffing
		// so that the resulting delta also contains attachment metadata changes
		if fromRevision.Attachments != nil {
			// the delta library does not handle deltas in non builtin types,
			// so we need the map[string]interface{} type conversion here
			DeleteAttachmentVersion(fromRevision.Attachments)
			fromBodyCopy[BodyAttachments] = map[string]interface{}(fromRevision.Attachments)
		}

		var toRevAttStorageMeta []AttachmentStorageMeta
		if toRevision.Attachments != nil {
			// Flatten the AttachmentsMeta into a list of digest version pairs.
			toRevAttStorageMeta = ToAttachmentStorageMeta(toRevision.Attachments)
			DeleteAttachmentVersion(toRevision.Attachments)
			toBodyCopy[BodyAttachments] = map[string]interface{}(toRevision.Attachments)
		}

		deltaBytes, err := base.Diff(fromBodyCopy, toBodyCopy)
		if err != nil {
			return nil, nil, err
		}
		revCacheDelta := newRevCacheDelta(deltaBytes, fromRev, toRevision, deleted, toRevAttStorageMeta)

		// Write the newly calculated delta back into the cache before returning
		if useCVRevCache {
			db.revisionCache.UpdateDeltaCV(ctx, docID, &fromRevVrs, revCacheDelta)
		} else {
			db.revisionCache.UpdateDelta(ctx, docID, fromRev, revCacheDelta)
		}
		return &revCacheDelta, nil, nil
	}

	return nil, nil, nil
}

func (col *DatabaseCollectionWithUser) authorizeUserForChannels(docID, revID string, cv *Version, channels base.Set, isDeleted bool, history Revisions) (isAuthorized bool, redactedRev DocumentRevision) {

	if col.user != nil {
		if err := col.user.AuthorizeAnyCollectionChannel(col.ScopeName, col.Name, channels); err != nil {
			// On access failure, return (only) the doc history and deletion/removal
			// status instead of returning an error. For justification see the comment in
			// the getRevFromDoc method, below
			redactedRev = DocumentRevision{
				DocID:   docID,
				RevID:   revID,
				History: history,
				Deleted: isDeleted,
				CV:      cv,
			}
			if isDeleted {
				// Deletions are denoted by the deleted message property during 2.x replication
				redactedRev.BodyBytes = []byte(base.EmptyDocument)
			} else {
				// ... but removals are still denoted by the _removed property in the body, even for 2.x replication
				redactedRev.BodyBytes = []byte(RemovedRedactedDocument)
			}
			return false, redactedRev
		}
	}

	return true, DocumentRevision{}
}

// Returns the body of a revision of a document, as well as the document's current channels
// and the user/roles it grants channel access to.
func (db *DatabaseCollectionWithUser) Get1xRevAndChannels(ctx context.Context, docID string, revID string, listRevisions bool) (bodyBytes []byte, channels channels.ChannelMap, access UserAccessMap, roleAccess UserAccessMap, flags uint8, sequence uint64, gotRevID string, removed bool, err error) {
	doc, err := db.GetDocument(ctx, docID, DocUnmarshalAll)
	if doc == nil {
		return
	}
	bodyBytes, removed, err = db.get1xRevFromDoc(ctx, doc, revID, listRevisions)
	if err != nil {
		return
	}
	channels = doc.Channels
	access = doc.Access
	roleAccess = doc.RoleAccess
	sequence = doc.Sequence
	flags = doc.Flags
	if revID == "" {
		gotRevID = doc.CurrentRev
	} else {
		gotRevID = revID
	}
	return
}

// Returns an HTTP 403 error if the User is not allowed to access any of this revision's channels.
func (col *DatabaseCollectionWithUser) authorizeDoc(doc *Document, revid string) error {
	user := col.user
	if doc == nil || user == nil {
		return nil // A nil User means access control is disabled
	}
	if revid == "" {
		revid = doc.CurrentRev
	}
	if rev := doc.History[revid]; rev != nil {
		// Authenticate against specific revision:
		return col.user.AuthorizeAnyCollectionChannel(col.ScopeName, col.Name, rev.Channels)
	} else {
		// No such revision; let the caller proceed and return a 404
		return nil
	}
}

// Gets a revision of a document. If it's obsolete it will be loaded from the database if possible.
// inline "_attachments" properties in the body will be extracted and returned separately if present (pre-2.5 metadata, or backup revisions)
func (c *DatabaseCollection) getRevision(ctx context.Context, doc *Document, revid string) (bodyBytes []byte, attachments AttachmentsMeta, err error) {
	bodyBytes = doc.getRevisionBodyJSON(ctx, revid, c.RevisionBodyLoader)

	// No inline body, so look for separate doc:
	if bodyBytes == nil {
		if !doc.History.contains(revid) {
			return nil, nil, ErrMissing
		}

		bodyBytes, err = c.getOldRevisionJSON(ctx, doc.ID, revid)
		if err != nil || bodyBytes == nil {
			return nil, nil, err
		}
	}

	// optimistically grab the doc body and to store as a pre-unmarshalled version, as well as anticipating no inline attachments.
	if doc.CurrentRev == revid {
		attachments = doc.Attachments
	}

	// handle backup revision inline attachments, or pre-2.5 meta
	if inlineAtts, cleanBodyBytes, _, err := extractInlineAttachments(bodyBytes); err != nil {
		return nil, nil, err
	} else if len(inlineAtts) > 0 {
		// we found some inline attachments, so merge them with attachments, and update the bodies
		attachments = mergeAttachments(inlineAtts, attachments)
		bodyBytes = cleanBodyBytes
	}

	return bodyBytes, attachments, nil
}

// mergeAttachments copies the docAttachments map, and merges pre25Attachments into it.
// conflicting attachment names falls back to a revpos comparison - highest wins.
func mergeAttachments(pre25Attachments, docAttachments AttachmentsMeta) AttachmentsMeta {
	if len(pre25Attachments)+len(docAttachments) == 0 {
		return nil // noop
	} else if len(pre25Attachments) == 0 {
		return copyMap(docAttachments)
	} else if len(docAttachments) == 0 {
		return copyMap(pre25Attachments)
	}

	merged := make(AttachmentsMeta, len(docAttachments))
	for k, v := range docAttachments {
		merged[k] = v
	}

	// Iterate over pre-2.5 attachments, and merge with docAttachments
	for attName, pre25Att := range pre25Attachments {
		if docAtt, exists := docAttachments[attName]; !exists {
			// we didn't have an attachment matching this name already in syncData, so we'll use the pre-2.5 attachment.
			merged[attName] = pre25Att
		} else {
			// we had the same attachment name in docAttachments and in pre25Attachments.
			// Use whichever has the highest revpos.
			var pre25AttRevpos, docAttRevpos int64
			if pre25AttMeta, ok := pre25Att.(map[string]interface{}); ok {
				pre25AttRevpos, ok = base.ToInt64(pre25AttMeta["revpos"])
				if !ok {
					// pre25 revpos wasn't a number, docAttachment should win.
					continue
				}
			}
			if docAttMeta, ok := docAtt.(map[string]interface{}); ok {
				// if docAttRevpos can't be converted into an int64, pre25 revpos wins, so fall through with docAttRevpos=0
				docAttRevpos, _ = base.ToInt64(docAttMeta["revpos"])
			}

			// pre-2.5 meta has larger revpos
			if pre25AttRevpos > docAttRevpos {
				merged[attName] = pre25Att
			}
		}
	}

	return merged
}

// extractInlineAttachments moves any inline attachments, from backup revision bodies, or pre-2.5 "_attachments", along with a "cleaned" version of bodyBytes and body.
func extractInlineAttachments(bodyBytes []byte) (attachments AttachmentsMeta, cleanBodyBytes []byte, cleanBody Body, err error) {
	if !bytes.Contains(bodyBytes, []byte(`"`+BodyAttachments+`"`)) {
		// we can safely say this doesn't contain any inline attachments.
		return nil, bodyBytes, nil, nil
	}

	var body Body
	if err = body.Unmarshal(bodyBytes); err != nil {
		return nil, nil, nil, err
	}

	bodyAtts, ok := body[BodyAttachments]
	if !ok {
		// no _attachments found (in a top-level property)
		// probably a false-positive on the byte scan above
		return nil, bodyBytes, body, nil
	}

	attsMap, ok := bodyAtts.(map[string]interface{})
	if !ok {
		// "_attachments" in body was not valid attachment metadata
		return nil, bodyBytes, body, nil
	}

	// remove _attachments from body and marshal for clean bodyBytes.
	delete(body, BodyAttachments)
	bodyBytes, err = base.JSONMarshal(body)
	if err != nil {
		return nil, nil, nil, err
	}

	return attsMap, bodyBytes, body, nil
}

// Gets the body of a revision's nearest ancestor, as raw JSON (without _id or _rev.)
// If no ancestor has any JSON, returns nil but no error.
func (db *DatabaseCollectionWithUser) getAncestorJSON(ctx context.Context, doc *Document, revid string) ([]byte, error) {
	for {
		if revid = doc.History.getParent(revid); revid == "" {
			return nil, nil
		} else if body := doc.getRevisionBodyJSON(ctx, revid, db.RevisionBodyLoader); body != nil {
			return body, nil
		}
	}
}

// Returns the body of a revision given a document struct. Checks user access.
// If the user is not authorized to see the specific revision they asked for,
// instead returns a minimal deletion or removal revision to let them know it's gone.
func (db *DatabaseCollectionWithUser) get1xRevFromDoc(ctx context.Context, doc *Document, revid string, listRevisions bool) (bodyBytes []byte, removed bool, err error) {
	var attachments AttachmentsMeta
	if err := db.authorizeDoc(doc, revid); err != nil {
		// As a special case, you don't need channel access to see a deletion revision,
		// otherwise the client's replicator can't process the deletion (since deletions
		// usually aren't on any channels at all!) But don't show the full body. (See #59)
		// Update: this applies to non-deletions too, since the client may have lost access to
		// the channel and gotten a "removed" entry in the _changes feed. It then needs to
		// incorporate that tombstone and for that it needs to see the _revisions property.
		if revid == "" || doc.History[revid] == nil {
			return nil, false, err
		}
		if doc.History[revid].Deleted {
			bodyBytes = []byte(base.EmptyDocument)
		} else {
			bodyBytes = []byte(RemovedRedactedDocument)
			removed = true
		}
	} else {
		if revid == "" {
			revid = doc.CurrentRev
			if doc.History[revid].Deleted == true {
				return nil, false, ErrDeleted
			}
		}
		if bodyBytes, attachments, err = db.getRevision(ctx, doc, revid); err != nil {
			return nil, false, err
		}
	}

	kvPairs := []base.KVPair{
		{Key: BodyId, Val: doc.ID},
		{Key: BodyRev, Val: revid},
	}

	if len(attachments) > 0 {
		kvPairs = append(kvPairs, base.KVPair{Key: BodyAttachments, Val: attachments})
	}

	if doc.History[revid].Deleted {
		kvPairs = append(kvPairs, base.KVPair{Key: BodyDeleted, Val: true})
	}

	if listRevisions {
		validatedHistory, getHistoryErr := doc.History.getHistory(revid)
		if getHistoryErr != nil {
			return nil, removed, getHistoryErr
		}
		kvPairs = append(kvPairs, base.KVPair{Key: BodyRevisions, Val: encodeRevisions(ctx, doc.ID, validatedHistory)})
	}

	bodyBytes, err = base.InjectJSONProperties(bodyBytes, kvPairs...)
	if err != nil {
		return nil, removed, err
	}

	return bodyBytes, removed, nil
}

// Returns the body and rev ID of the asked-for revision or the most recent available ancestor.
func (db *DatabaseCollectionWithUser) getAvailableRev(ctx context.Context, doc *Document, revid string) ([]byte, string, AttachmentsMeta, error) {
	for ; revid != ""; revid = doc.History[revid].Parent {
		if bodyBytes, attachments, _ := db.getRevision(ctx, doc, revid); bodyBytes != nil {
			return bodyBytes, revid, attachments, nil
		}
	}
	return nil, "", nil, ErrMissing
}

// Returns the 1x-style body of the asked-for revision or the most recent available ancestor.
func (db *DatabaseCollectionWithUser) getAvailable1xRev(ctx context.Context, doc *Document, revid string) ([]byte, error) {
	bodyBytes, ancestorRevID, attachments, err := db.getAvailableRev(ctx, doc, revid)
	if err != nil {
		return nil, err
	}

	kvPairs := []base.KVPair{
		{Key: BodyId, Val: doc.ID},
		{Key: BodyRev, Val: ancestorRevID},
	}

	if ancestorRev, ok := doc.History[ancestorRevID]; ok && ancestorRev != nil && ancestorRev.Deleted {
		kvPairs = append(kvPairs, base.KVPair{Key: BodyDeleted, Val: true})
	}

	if len(attachments) > 0 {
		kvPairs = append(kvPairs, base.KVPair{Key: BodyAttachments, Val: attachments})
	}

	bodyBytes, err = base.InjectJSONProperties(bodyBytes, kvPairs...)
	if err != nil {
		return nil, err
	}

	return bodyBytes, nil
}

// Returns the attachments of the asked-for revision or the most recent available ancestor.
// Returns nil if no attachments or ancestors are found.
func (db *DatabaseCollectionWithUser) getAvailableRevAttachments(ctx context.Context, doc *Document, revid string) (ancestorAttachments AttachmentsMeta, foundAncestor bool) {
	_, _, attachments, err := db.getAvailableRev(ctx, doc, revid)
	if err != nil {
		return nil, false
	}

	return attachments, true
}

// Moves a revision's ancestor's body out of the document object and into a separate db doc.
func (db *DatabaseCollectionWithUser) backupAncestorRevs(ctx context.Context, doc *Document, newDoc *Document) {

	// Find an ancestor that still has JSON in the document:
	var json []byte
	ancestorRevId := newDoc.RevID
	for {
		if ancestorRevId = doc.History.getParent(ancestorRevId); ancestorRevId == "" {
			// No ancestors with JSON found. Return early
			return
		} else if json = doc.getRevisionBodyJSON(ctx, ancestorRevId, db.RevisionBodyLoader); json != nil {
			break
		}
	}

	// Back up the revision JSON as a separate doc in the bucket:
	db.backupRevisionJSON(ctx, doc.ID, doc.HLV.GetCurrentVersionString(), json)

	// Nil out the ancestor rev's body in the document struct:
	if ancestorRevId == doc.CurrentRev {
		doc.RemoveBody()
	} else {
		doc.removeRevisionBody(ctx, ancestorRevId)
	}
}

// ////// UPDATING DOCUMENTS:

// OnDemandImportForWrite imports a document before a subsequent document is written to Sync Gateway on top of the import document. Returns base.ErrCasFailureShouldRetry in the case that this import nees to be retried. This function is expected to be called within a callback to WriteUpdateWithXattrs.
func (db *DatabaseCollectionWithUser) OnDemandImportForWrite(ctx context.Context, docid string, doc *Document, deleted bool) error {
	revSeqNo, cas, err := db.getRevSeqNo(ctx, docid)
	if err != nil {
		return err
	}
	if cas != doc.Cas {
		return base.ErrCasFailureShouldRetry
	}

	// Check whether the doc requiring import is an SDK delete
	isDelete := false
	if doc.Body(ctx) == nil {
		isDelete = true
	} else {
		isDelete = deleted
	}
	// Use an admin-scoped database for import
	importDb := DatabaseCollectionWithUser{DatabaseCollection: db.DatabaseCollection, user: nil}

	importOpts := importDocOptions{
		expiry:   nil,
		mode:     ImportOnDemand,
		isDelete: isDelete,
		revSeqNo: revSeqNo,
	}
	importedDoc, importErr := importDb.ImportDoc(ctx, docid, doc, importOpts) // nolint:staticcheck

	if importErr == base.ErrImportCancelledFilter {
		// Document exists, but existing doc wasn't imported based on import filter.  Treat write as insert
		doc.SyncData = SyncData{History: make(RevTree)}
	} else if importErr != nil {
		return importErr
	} else {
		doc = importedDoc // nolint:staticcheck
	}
	return nil
}

// updateHLV updates the HLV in the sync data appropriately based on what type of document update event we are encountering. mouMatch represents if the _mou.cas == doc.cas
func (db *DatabaseCollectionWithUser) updateHLV(ctx context.Context, d *Document, docUpdateEvent DocUpdateType, mouMatch bool) (*Document, error) {

	hasHLV := d.HLV != nil
	if d.HLV == nil {
		d.HLV = &HybridLogicalVector{}
		base.DebugfCtx(ctx, base.KeyVV, "No existing HLV for doc %s", base.UD(d.ID))
	} else {
		base.DebugfCtx(ctx, base.KeyVV, "Existing HLV for doc %s before modification %+v", base.UD(d.ID), d.HLV)
	}
	switch docUpdateEvent {
	case ExistingVersion:
		// preserve any other logic on the HLV that has been done by the client, only update to cvCAS will be needed
		d.HLV.CurrentVersionCAS = expandMacroCASValueUint64
	case Import:
		// Do not update HLV if the current document version (cas) is already included in the existing HLV, as either:
		//    1. _vv.cvCAS == document.cas (current mutation is already present as cv), or
		//    2. _mou.cas == document.cas (current mutation is already present as cv, and was imported on a different cluster)

		cvCASMatch := hasHLV && d.HLV.CurrentVersionCAS == d.Cas
		if !hasHLV || (!cvCASMatch && !mouMatch) {
			// Otherwise this is an SDK mutation made by the local cluster that should be added to HLV.
			newVVEntry := Version{}
			newVVEntry.SourceID = db.dbCtx.EncodedSourceID
			newVVEntry.Value = d.Cas
			err := d.SyncData.HLV.AddVersion(newVVEntry)
			if err != nil {
				return nil, err
			}
			d.HLV.CurrentVersionCAS = d.Cas
			base.DebugfCtx(ctx, base.KeyVV, "Adding new version to HLV due to import for doc %s, updated HLV %+v", base.UD(d.ID), d.HLV)
		} else {
			base.DebugfCtx(ctx, base.KeyVV, "Not updating HLV due to _mou.cas == doc.cas for doc %s, extant HLV %+v", base.UD(d.ID), d.HLV)
		}
	case NewVersion, ExistingVersionWithUpdateToHLV:
		// add a new entry to the version vector
		newVVEntry := Version{}
		newVVEntry.SourceID = db.dbCtx.EncodedSourceID
		newVVEntry.Value = expandMacroCASValueUint64
		err := d.SyncData.HLV.AddVersion(newVVEntry)
		if err != nil {
			return nil, err
		}
		// update the cvCAS on the SGWrite event too
		d.HLV.CurrentVersionCAS = expandMacroCASValueUint64
	}
	return d, nil
}

// MigrateAttachmentMetadata will move any attachment metadata defined in sync data to global sync xattr
func (c *DatabaseCollectionWithUser) MigrateAttachmentMetadata(ctx context.Context, docID string, cas uint64, syncData *SyncData) error {
	xattrs, _, err := c.dataStore.GetXattrs(ctx, docID, []string{base.GlobalXattrName})
	if err != nil && !base.IsXattrNotFoundError(err) {
		return err
	}
	var globalData GlobalSyncData
	if xattrs[base.GlobalXattrName] != nil {
		// we have a global xattr to preserve
		err := base.JSONUnmarshal(xattrs[base.GlobalXattrName], &globalData)
		if err != nil {
			return base.RedactErrorf("Failed to Unmarshal global sync data when attempting to migrate sync data attachments to global xattr with id: %s. Error: %v", base.UD(docID), err)
		}
		// add the sync data attachment metadata to global xattr
		for i, v := range syncData.Attachments {
			globalData.GlobalAttachments[i] = v
		}
	} else {
		globalData.GlobalAttachments = syncData.Attachments
	}
	globalXattr, err := base.JSONMarshal(globalData)
	if err != nil {
		return base.RedactErrorf("Failed to Marshal global sync data when attempting to migrate sync data attachments to global xattr with id: %s. Error: %v", base.UD(docID), err)
	}
	syncData.Attachments = nil
	rawSyncXattr, err := base.JSONMarshal(*syncData)
	if err != nil {
		return base.RedactErrorf("Failed to Marshal sync data when attempting to migrate sync data attachments to global xattr with id: %s. Error: %v", base.UD(docID), err)
	}

	// build macro expansion for sync data. This will avoid the update to xattrs causing an extra import event (i.e. sync cas will be == to doc cas)
	opts := &sgbucket.MutateInOptions{}
	spec := macroExpandSpec(base.SyncXattrName)
	opts.MacroExpansion = spec
	opts.PreserveExpiry = true // if doc has expiry, we should preserve this

	updatedXattr := map[string][]byte{base.SyncXattrName: rawSyncXattr, base.GlobalXattrName: globalXattr}
	_, err = c.dataStore.UpdateXattrs(ctx, docID, 0, cas, updatedXattr, opts)
	return err
}

// Updates or creates a document.
// The new body's BodyRev property must match the current revision's, if any.
func (db *DatabaseCollectionWithUser) Put(ctx context.Context, docid string, body Body) (newRevID string, doc *Document, err error) {

	delete(body, BodyId)

	// Get the revision ID to match, and the new generation number:
	matchRev, _ := body[BodyRev].(string)
	generation, _ := ParseRevID(ctx, matchRev)
	if generation < 0 {
		return "", nil, base.HTTPErrorf(http.StatusBadRequest, "Invalid revision ID")
	}
	generation++
	delete(body, BodyRev)

	// Not extracting it yet because we need this property around to generate a rev ID
	deleted, _ := body[BodyDeleted].(bool)

	expiry, err := body.ExtractExpiry()
	if err != nil {
		return "", nil, base.HTTPErrorf(http.StatusBadRequest, "Invalid expiry: %v", err)
	}

	// Create newDoc which will be used to pass around Body
	newDoc := &Document{
		ID: docid,
	}

	// Pull out attachments
	newDoc.DocAttachments = GetBodyAttachments(body)
	delete(body, BodyAttachments)

	delete(body, BodyRevisions)

	err = validateAPIDocUpdate(body)
	if err != nil {
		return "", nil, err
	}

	docUpdateEvent := NewVersion
	allowImport := db.UseXattrs()
<<<<<<< HEAD

	doc, newRevID, err = db.updateAndReturnDoc(ctx, newDoc.ID, allowImport, &expiry, nil, docUpdateEvent, nil, false, func(doc *Document) (resultDoc *Document, resultAttachmentData updatedAttachments, createNewRevIDSkipped bool, updatedExpiry *uint32, resultErr error) {

=======
	updateRevCache := true
	doc, newRevID, err = db.updateAndReturnDoc(ctx, newDoc.ID, allowImport, &expiry, nil, nil, false, updateRevCache, func(doc *Document) (resultDoc *Document, resultAttachmentData updatedAttachments, createNewRevIDSkipped bool, updatedExpiry *uint32, resultErr error) {
>>>>>>> 150702a4
		var isSgWrite bool
		var crc32Match bool

		// Is this doc an sgWrite?
		if doc != nil {
			isSgWrite, crc32Match, _ = doc.IsSGWrite(ctx, nil)
			if crc32Match {
				db.dbStats().Database().Crc32MatchCount.Add(1)
			}
		}

		// (Be careful: this block can be invoked multiple times if there are races!)
		// If the existing doc isn't an SG write, import prior to updating
		if doc != nil && !isSgWrite && db.UseXattrs() {
			err := db.OnDemandImportForWrite(ctx, newDoc.ID, doc, deleted)
			if err != nil {
				if db.ForceAPIForbiddenErrors() {
					base.InfofCtx(ctx, base.KeyCRUD, "Importing doc %q prior to write caused error", base.UD(newDoc.ID))
					return nil, nil, false, nil, ErrForbidden
				}
				return nil, nil, false, nil, err
			}
		}

		var conflictErr error
		// Make sure matchRev matches an existing leaf revision:
		if matchRev == "" {
			matchRev = doc.CurrentRev
			if matchRev != "" {
				// PUT with no parent rev given, but there is an existing current revision.
				// This is OK as long as the current one is deleted.
				if !doc.History[matchRev].Deleted {
					conflictErr = base.HTTPErrorf(http.StatusConflict, "Document exists")
				} else {
					generation, _ = ParseRevID(ctx, matchRev)
					generation++
				}
			}
		} else if !doc.History.isLeaf(matchRev) || db.IsIllegalConflict(ctx, doc, matchRev, deleted, false, nil) {
			conflictErr = base.HTTPErrorf(http.StatusConflict, "Document revision conflict")
		}

		// Make up a new _rev, and add it to the history:
		bodyWithoutInternalProps, wasStripped := stripInternalProperties(body)
		canonicalBytesForRevID, err := base.JSONMarshalCanonical(bodyWithoutInternalProps)
		if err != nil {
			return nil, nil, false, nil, err
		}

		// We needed to keep _deleted around in the body until we generated a rev ID, but now we can ditch it.
		_, isDeleted := body[BodyDeleted]
		if isDeleted {
			delete(body, BodyDeleted)
		}

		// and now we can finally update the newDoc body to be without any special properties
		newDoc.UpdateBody(body)

		// If no special properties were stripped and document wasn't deleted, the canonical bytes represent the current
		// body.  In this scenario, store canonical bytes as newDoc._rawBody
		if !wasStripped && !isDeleted {
			newDoc._rawBody = canonicalBytesForRevID
		}

		// Handle telling the user if there is a conflict
		if conflictErr != nil {
			if db.ForceAPIForbiddenErrors() {
				// Make sure the user has permission to modify the document before confirming doc existence
				mutableBody, metaMap, newRevID, err := db.prepareSyncFn(doc, newDoc)
				if err != nil {
					base.InfofCtx(ctx, base.KeyCRUD, "Failed to prepare to run sync function: %v", err)
					return nil, nil, false, nil, ErrForbidden
				}

				_, _, _, _, _, err = db.runSyncFn(ctx, doc, mutableBody, metaMap, newRevID)
				if err != nil {
					base.DebugfCtx(ctx, base.KeyCRUD, "Could not modify doc %q due to %s and sync func rejection: %v", base.UD(doc.ID), conflictErr, err)
					return nil, nil, false, nil, ErrForbidden
				}
			}
			return nil, nil, false, nil, conflictErr
		}

		// Process the attachments, and populate _sync with metadata. This alters 'body' so it has to
		// be done before calling CreateRevID (the ID is based on the digest of the body.)
		newAttachments, err := db.storeAttachments(ctx, doc, newDoc.DocAttachments, generation, matchRev, nil)
		if err != nil {
			return nil, nil, false, nil, err
		}

		newRev := CreateRevIDWithBytes(generation, matchRev, canonicalBytesForRevID)

		if err := doc.History.addRevision(newDoc.ID, RevInfo{ID: newRev, Parent: matchRev, Deleted: deleted}); err != nil {
			base.InfofCtx(ctx, base.KeyCRUD, "Failed to add revision ID: %s, for doc: %s, error: %v", newRev, base.UD(docid), err)
			return nil, nil, false, nil, base.ErrRevTreeAddRevFailure
		}

		newDoc.RevID = newRev
		newDoc.Deleted = deleted

		return newDoc, newAttachments, false, nil, nil
	})

	return newRevID, doc, err
}

func (db *DatabaseCollectionWithUser) PutExistingCurrentVersion(ctx context.Context, newDoc *Document, newDocHLV *HybridLogicalVector, existingDoc *sgbucket.BucketDocument, revTreeHistory []string) (doc *Document, cv *Version, newRevID string, err error) {
	var matchRev string
	if existingDoc != nil {
		doc, unmarshalErr := db.unmarshalDocumentWithXattrs(ctx, newDoc.ID, existingDoc.Body, existingDoc.Xattrs, existingDoc.Cas, DocUnmarshalRev)
		if unmarshalErr != nil {
			return nil, nil, "", base.HTTPErrorf(http.StatusBadRequest, "Error unmarshaling existing doc")
		}
		matchRev = doc.CurrentRev
	}
	generation, _ := ParseRevID(ctx, matchRev)
	if generation < 0 {
		return nil, nil, "", base.HTTPErrorf(http.StatusBadRequest, "Invalid revision ID")
	}
	generation++ //nolint

	docUpdateEvent := ExistingVersion
	allowImport := db.UseXattrs()
	doc, newRevID, err = db.updateAndReturnDoc(ctx, newDoc.ID, allowImport, &newDoc.DocExpiry, nil, docUpdateEvent, existingDoc, false, func(doc *Document) (resultDoc *Document, resultAttachmentData updatedAttachments, createNewRevIDSkipped bool, updatedExpiry *uint32, resultErr error) {
		// (Be careful: this block can be invoked multiple times if there are races!)

		var isSgWrite bool
		var crc32Match bool

		// Is this doc an sgWrite?
		if doc != nil {
			isSgWrite, crc32Match, _ = doc.IsSGWrite(ctx, nil)
			if crc32Match {
				db.dbStats().Database().Crc32MatchCount.Add(1)
			}
		}

		// If the existing doc isn't an SG write, import prior to updating
		if doc != nil && !isSgWrite && db.UseXattrs() {
			err := db.OnDemandImportForWrite(ctx, newDoc.ID, doc, newDoc.Deleted)
			if err != nil {
				return nil, nil, false, nil, err
			}
		}

		// set up revTreeID for backward compatibility
		var previousRevTreeID string
		var prevGeneration int
		var newGeneration int
		if len(revTreeHistory) == 0 {
			previousRevTreeID = doc.CurrentRev
			prevGeneration, _ = ParseRevID(ctx, previousRevTreeID)
			newGeneration = prevGeneration + 1
		} else {
			previousRevTreeID = revTreeHistory[0]
			prevGeneration, _ = ParseRevID(ctx, previousRevTreeID)
			newGeneration = prevGeneration + 1
		}
		revTreeConflictChecked := false
		var parent string
		var currentRevIndex int

		// Conflict check here
		// if doc has no HLV defined this is a new doc we haven't seen before, skip conflict check
		if doc.HLV == nil {
			doc.HLV = NewHybridLogicalVector()
			addNewerVersionsErr := doc.HLV.AddNewerVersions(newDocHLV)
			if addNewerVersionsErr != nil {
				return nil, nil, false, nil, addNewerVersionsErr
			}
		} else {
			if doc.HLV.isDominating(newDocHLV) {
				base.DebugfCtx(ctx, base.KeyCRUD, "PutExistingCurrentVersion(%q): No new versions to add.  existing: %#v  new:%#v", base.UD(newDoc.ID), doc.HLV, newDocHLV)
				return nil, nil, false, nil, base.ErrUpdateCancel // No new revisions to add
			}
			if newDocHLV.isDominating(doc.HLV) {
				// update hlv for all newer incoming source version pairs
				addNewerVersionsErr := doc.HLV.AddNewerVersions(newDocHLV)
				if addNewerVersionsErr != nil {
					return nil, nil, false, nil, addNewerVersionsErr
				}
				// the new document has a dominating hlv, so we can ignore any legacy rev revtree information on the incoming document
				revTreeConflictChecked = true
				previousRevTreeID = doc.CurrentRev
			} else {
				if len(revTreeHistory) > 0 {
					// conflict check on rev tree history, if there is a rev in rev tree history we have the parent of locally we are not in conflict
					parent, currentRevIndex, err = db.revTreeConflictCheck(ctx, revTreeHistory, doc, newDoc.Deleted)
					if err != nil {
						base.InfofCtx(ctx, base.KeyCRUD, "conflict detected between the two HLV's for doc %s, incoming version %s, local version %s, and conflict found in rev tree history", base.UD(doc.ID), newDocHLV.GetCurrentVersionString(), doc.HLV.GetCurrentVersionString())
						return nil, nil, false, nil, err
					}
					revTreeConflictChecked = true
					addNewerVersionsErr := doc.HLV.AddNewerVersions(newDocHLV)
					if addNewerVersionsErr != nil {
						return nil, nil, false, nil, addNewerVersionsErr
					}
				} else {
					base.InfofCtx(ctx, base.KeyCRUD, "conflict detected between the two HLV's for doc %s, incoming version %s, local version %s", base.UD(doc.ID), newDocHLV.GetCurrentVersionString(), doc.HLV.GetCurrentVersionString())
					// cancel rest of update, HLV needs to be sent back to client with merge versions populated
					return nil, nil, false, nil, base.HTTPErrorf(http.StatusConflict, "Document revision conflict")
				}
			}
		}
		// populate merge versions
		if newDocHLV.MergeVersions != nil {
			doc.HLV.MergeVersions = newDocHLV.MergeVersions
		}
		// rev tree conflict check if we have rev tree history to check against + finds current rev index to allow us
		// to add any new revision to rev tree below.
		// Only check for rev tree conflicts if we haven't already checked above
		if !revTreeConflictChecked && len(revTreeHistory) > 0 {
			parent, currentRevIndex, err = db.revTreeConflictCheck(ctx, revTreeHistory, doc, newDoc.Deleted)
			if err != nil {
				return nil, nil, false, nil, err
			}
		}
		// Add all the new revisions to the rev tree:
		for i := currentRevIndex - 1; i >= 0; i-- {
			err := doc.History.addRevision(newDoc.ID,
				RevInfo{
					ID:      revTreeHistory[i],
					Parent:  parent,
					Deleted: i == 0 && newDoc.Deleted})

			if err != nil {
				return nil, nil, false, nil, err
			}
			parent = revTreeHistory[i]
		}

		// Process the attachments, replacing bodies with digests.
		newAttachments, err := db.storeAttachments(ctx, doc, newDoc.DocAttachments, newGeneration, previousRevTreeID, nil)
		if err != nil {
			return nil, nil, false, nil, err
		}

		// generate rev id for new arriving doc
		strippedBody, _ := stripInternalProperties(newDoc._body)
		encoding, err := base.JSONMarshalCanonical(strippedBody)
		if err != nil {
			return nil, nil, false, nil, err
		}
		newRev := CreateRevIDWithBytes(newGeneration, previousRevTreeID, encoding)

		if err := doc.History.addRevision(newDoc.ID, RevInfo{ID: newRev, Parent: previousRevTreeID, Deleted: newDoc.Deleted}); err != nil {
			base.InfofCtx(ctx, base.KeyCRUD, "Failed to add revision ID: %s, for doc: %s, error: %v", newRev, base.UD(newDoc.ID), err)
			return nil, nil, false, nil, base.ErrRevTreeAddRevFailure
		}

		newDoc.RevID = newRev

		return newDoc, newAttachments, false, nil, nil
	})

	if doc != nil && doc.HLV != nil {
		if cv == nil {
			cv = &Version{}
		}
		source, version := doc.HLV.GetCurrentVersion()
		cv.SourceID = source
		cv.Value = version
	}

	return doc, cv, newRevID, err
}

// Adds an existing revision to a document along with its history (list of rev IDs.)
func (db *DatabaseCollectionWithUser) PutExistingRev(ctx context.Context, newDoc *Document, docHistory []string, noConflicts bool, forceAllConflicts bool, existingDoc *sgbucket.BucketDocument, docUpdateEvent DocUpdateType) (doc *Document, newRevID string, err error) {
	return db.PutExistingRevWithConflictResolution(ctx, newDoc, docHistory, noConflicts, nil, forceAllConflicts, existingDoc, docUpdateEvent)
}

// PutExistingRevWithConflictResolution Adds an existing revision to a document along with its history (list of rev IDs.)
// If this new revision would result in a conflict:
//  1. If noConflicts == false, the revision will be added to the rev tree as a conflict
//  2. If noConflicts == true and a conflictResolverFunc is not provided, a 409 conflict error will be returned
//  3. If noConflicts == true and a conflictResolverFunc is provided, conflicts will be resolved and the result added to the document.
func (db *DatabaseCollectionWithUser) PutExistingRevWithConflictResolution(ctx context.Context, newDoc *Document, docHistory []string, noConflicts bool, conflictResolver *ConflictResolver, forceAllowConflictingTombstone bool, existingDoc *sgbucket.BucketDocument, docUpdateEvent DocUpdateType) (doc *Document, newRevID string, err error) {
	newRev := docHistory[0]
	generation, _ := ParseRevID(ctx, newRev)
	if generation < 0 {
		return nil, "", base.HTTPErrorf(http.StatusBadRequest, "Invalid revision ID")
	}

	allowImport := db.UseXattrs()
<<<<<<< HEAD
	doc, _, err = db.updateAndReturnDoc(ctx, newDoc.ID, allowImport, &newDoc.DocExpiry, nil, docUpdateEvent, existingDoc, false, func(doc *Document) (resultDoc *Document, resultAttachmentData updatedAttachments, createNewRevIDSkipped bool, updatedExpiry *uint32, resultErr error) {

=======
	updateRevCache := true
	doc, _, err = db.updateAndReturnDoc(ctx, newDoc.ID, allowImport, &newDoc.DocExpiry, nil, existingDoc, false, updateRevCache, func(doc *Document) (resultDoc *Document, resultAttachmentData updatedAttachments, createNewRevIDSkipped bool, updatedExpiry *uint32, resultErr error) {
>>>>>>> 150702a4
		// (Be careful: this block can be invoked multiple times if there are races!)

		var isSgWrite bool
		var crc32Match bool

		// Is this doc an sgWrite?
		if doc != nil {
			isSgWrite, crc32Match, _ = doc.IsSGWrite(ctx, nil)
			if crc32Match {
				db.dbStats().Database().Crc32MatchCount.Add(1)
			}
		}

		// If the existing doc isn't an SG write, import prior to updating
		if doc != nil && !isSgWrite && db.UseXattrs() {
			err := db.OnDemandImportForWrite(ctx, newDoc.ID, doc, newDoc.Deleted)
			if err != nil {
				return nil, nil, false, nil, err
			}
		}

		// Find the point where this doc's history branches from the current rev:
		currentRevIndex := len(docHistory)
		parent := ""
		for i, revid := range docHistory {
			if doc.History.contains(revid) {
				currentRevIndex = i
				parent = revid
				break
			}
		}
		if currentRevIndex == 0 {
			base.DebugfCtx(ctx, base.KeyCRUD, "PutExistingRevWithBody(%q): No new revisions to add", base.UD(newDoc.ID))
			newDoc.RevID = newRev
			return nil, nil, false, nil, base.ErrUpdateCancel // No new revisions to add
		}

		// Conflict-free mode check

		// We only bypass conflict resolution for incoming tombstones if the local doc is also a tombstone
		allowConflictingTombstone := forceAllowConflictingTombstone && doc.IsDeleted()

		if !allowConflictingTombstone && db.IsIllegalConflict(ctx, doc, parent, newDoc.Deleted, noConflicts, docHistory) {
			if conflictResolver == nil {
				return nil, nil, false, nil, base.HTTPErrorf(http.StatusConflict, "Document revision conflict")
			}
			_, updatedHistory, err := db.resolveConflict(ctx, doc, newDoc, docHistory, conflictResolver)
			if err != nil {
				base.InfofCtx(ctx, base.KeyCRUD, "Error resolving conflict for %s: %v", base.UD(doc.ID), err)
				return nil, nil, false, nil, err
			}
			if updatedHistory != nil {
				docHistory = updatedHistory
				// Recalculate the point where this doc's history branches from the current rev.
				// TODO: The only current scenario for conflict resolution is to add one entry to the history,
				//       could shorthand this to a +1?
				newRev = docHistory[0]
				currentRevIndex = len(docHistory)
				parent = ""
				for i, revid := range docHistory {
					if doc.History.contains(revid) {
						currentRevIndex = i
						parent = revid
						break
					}
				}
			}
		}

		// Add all the new-to-me revisions to the rev tree:
		for i := currentRevIndex - 1; i >= 0; i-- {
			err := doc.History.addRevision(newDoc.ID,
				RevInfo{
					ID:      docHistory[i],
					Parent:  parent,
					Deleted: i == 0 && newDoc.Deleted})

			if err != nil {
				return nil, nil, false, nil, err
			}
			parent = docHistory[i]
		}

		// Process the attachments, replacing bodies with digests.
		parentRevID := doc.History[newRev].Parent
		newAttachments, err := db.storeAttachments(ctx, doc, newDoc.DocAttachments, generation, parentRevID, docHistory)
		if err != nil {
			return nil, nil, false, nil, err
		}

		newDoc.RevID = newRev

		return newDoc, newAttachments, false, nil, nil
	})

	return doc, newRev, err
}

func (db *DatabaseCollectionWithUser) PutExistingRevWithBody(ctx context.Context, docid string, body Body, docHistory []string, noConflicts bool, docUpdateEvent DocUpdateType) (doc *Document, newRev string, err error) {
	err = validateAPIDocUpdate(body)
	if err != nil {
		return nil, "", err
	}

	expiry, _ := body.ExtractExpiry()
	deleted := body.ExtractDeleted()
	revid := body.ExtractRev()

	newDoc := &Document{
		ID:        docid,
		Deleted:   deleted,
		DocExpiry: expiry,
		RevID:     revid,
	}

	delete(body, BodyId)
	delete(body, BodyRevisions)

	newDoc.DocAttachments = GetBodyAttachments(body)
	delete(body, BodyAttachments)

	newDoc.UpdateBody(body)

	doc, newRevID, putExistingRevErr := db.PutExistingRev(ctx, newDoc, docHistory, noConflicts, false, nil, docUpdateEvent)

	if putExistingRevErr != nil {
		return nil, "", putExistingRevErr
	}

	return doc, newRevID, err

}

// SyncFnDryrun Runs a document through the sync function and returns expiry, channels doc was placed in, access map for users, roles, handler errors and sync fn exceptions
func (db *DatabaseCollectionWithUser) SyncFnDryrun(ctx context.Context, body Body, docID string) (*channels.ChannelMapperOutput, error, error) {
	doc := &Document{
		ID:    docID,
		_body: body,
	}
	oldDoc := doc
	if docID != "" {
		if docInBucket, err := db.GetDocument(ctx, docID, DocUnmarshalAll); err == nil {
			oldDoc = docInBucket
			if doc._body == nil {
				body = oldDoc.Body(ctx)
				doc._body = body
				// If no body is given, use doc in bucket as doc with no old doc
				oldDoc._body = nil
			}
			doc._body[BodyRev] = oldDoc.SyncData.CurrentRev
		} else {
			return nil, err, nil
		}
	} else {
		oldDoc._body = nil
	}

	delete(body, BodyId)

	// Get the revision ID to match, and the new generation number:
	matchRev, _ := body[BodyRev].(string)
	generation, _ := ParseRevID(ctx, matchRev)
	if generation < 0 {
		return nil, base.HTTPErrorf(http.StatusBadRequest, "Invalid revision ID"), nil
	}
	generation++

	// Create newDoc which will be used to pass around Body
	newDoc := &Document{
		ID: docID,
	}
	// Pull out attachments
	newDoc.DocAttachments = GetBodyAttachments(body)
	delete(body, BodyAttachments)

	delete(body, BodyRevisions)

	err := validateAPIDocUpdate(body)
	if err != nil {
		return nil, err, nil
	}
	bodyWithoutInternalProps, wasStripped := stripInternalProperties(body)
	canonicalBytesForRevID, err := base.JSONMarshalCanonical(bodyWithoutInternalProps)
	if err != nil {
		return nil, err, nil
	}

	// We needed to keep _deleted around in the body until we generated a rev ID, but now we can ditch it.
	_, isDeleted := body[BodyDeleted]
	if isDeleted {
		delete(body, BodyDeleted)
	}

	// and now we can finally update the newDoc body to be without any special properties
	newDoc.UpdateBody(body)

	// If no special properties were stripped and document wasn't deleted, the canonical bytes represent the current
	// body.  In this scenario, store canonical bytes as newDoc._rawBody
	if !wasStripped && !isDeleted {
		newDoc._rawBody = canonicalBytesForRevID
	}

	newRev := CreateRevIDWithBytes(generation, matchRev, canonicalBytesForRevID)
	newDoc.RevID = newRev
	mutableBody, metaMap, _, err := db.prepareSyncFn(oldDoc, newDoc)
	if err != nil {
		base.InfofCtx(ctx, base.KeyDiagnostic, "Failed to prepare to run sync function: %v", err)
		return nil, err, nil
	}

	output, err := db.ChannelMapper.MapToChannelsAndAccess(ctx, mutableBody, string(oldDoc._rawBody), metaMap,
		MakeUserCtx(db.user, db.ScopeName, db.Name))

	return output, nil, err
}

// revTreeConflictCheck checks for conflicts in the rev tree history and returns the parent revid, currentRevIndex
// (index of parent rev), and an error if the document is in conflict
func (db *DatabaseCollectionWithUser) revTreeConflictCheck(ctx context.Context, revTreeHistory []string, doc *Document, newDocDeleted bool) (string, int, error) {
	currentRevIndex := len(revTreeHistory)
	parent := ""
	if currentRevIndex > 0 {
		for i, revid := range revTreeHistory {
			if doc.History.contains(revid) {
				currentRevIndex = i
				parent = revid
				break
			}
		}
		// conflict check on rev tree history
		if db.IsIllegalConflict(ctx, doc, parent, newDocDeleted, true, revTreeHistory) {
			return "", 0, base.HTTPErrorf(http.StatusConflict, "Document revision conflict")
		}
	}
	return parent, currentRevIndex, nil
}

// resolveConflict runs the conflictResolverFunction with doc and newDoc.  doc and newDoc's bodies and revision trees
// may be changed based on the outcome of conflict resolution - see resolveDocLocalWins, resolveDocRemoteWins and
// resolveDocMerge for specifics on what is changed under each scenario.
func (db *DatabaseCollectionWithUser) resolveConflict(ctx context.Context, localDoc *Document, remoteDoc *Document, docHistory []string, resolver *ConflictResolver) (resolvedRevID string, updatedHistory []string, resolveError error) {

	if resolver == nil {
		return "", nil, errors.New("Conflict resolution function is nil for resolveConflict")
	}

	// Local doc (localDoc) is persisted in the bucket unlike the incoming remote doc (remoteDoc).
	// Internal properties of the localDoc can be accessed from syc metadata.
	localRevID := localDoc.SyncData.CurrentRev
	localAttachments := localDoc.SyncData.Attachments
	localExpiry := localDoc.SyncData.Expiry

	remoteRevID := remoteDoc.RevID
	remoteAttachments := remoteDoc.DocAttachments

	// TODO: Make doc expiry (_exp) available over replication.
	// remoteExpiry := remoteDoc.Expiry

	localDocBody, err := localDoc.GetDeepMutableBody()
	if err != nil {
		return "", nil, err
	}
	localDocBody[BodyId] = localDoc.ID
	localDocBody[BodyRev] = localRevID
	localDocBody[BodyAttachments] = localAttachments
	localDocBody[BodyExpiry] = localExpiry
	localDocBody[BodyDeleted] = localDoc.IsDeleted()

	remoteDocBody, err := remoteDoc.GetDeepMutableBody()
	if err != nil {
		return "", nil, err
	}
	remoteDocBody[BodyId] = remoteDoc.ID
	remoteDocBody[BodyRev] = remoteRevID
	remoteDocBody[BodyAttachments] = remoteAttachments
	// remoteDocBody[BodyExpiry] = remoteExpiry
	remoteDocBody[BodyDeleted] = remoteDoc.Deleted

	conflict := Conflict{
		LocalDocument:  localDocBody,
		RemoteDocument: remoteDocBody,
	}

	resolvedBody, resolutionType, resolveFuncError := resolver.Resolve(ctx, conflict)
	if resolveFuncError != nil {
		base.InfofCtx(ctx, base.KeyReplicate, "Error when running conflict resolution for doc %s: %v", base.UD(localDoc.ID), resolveFuncError)
		return "", nil, resolveFuncError
	}

	switch resolutionType {
	case ConflictResolutionLocal:
		resolvedRevID, updatedHistory, resolveError = db.resolveDocLocalWins(ctx, localDoc, remoteDoc, conflict, docHistory)
		return resolvedRevID, updatedHistory, resolveError
	case ConflictResolutionRemote:
		resolvedRevID, resolveError = db.resolveDocRemoteWins(ctx, localDoc, conflict)
		return resolvedRevID, nil, resolveError
	case ConflictResolutionMerge:
		resolvedRevID, updatedHistory, resolveError = db.resolveDocMerge(ctx, localDoc, remoteDoc, conflict, docHistory, resolvedBody)
		return resolvedRevID, updatedHistory, resolveError
	default:
		return "", nil, fmt.Errorf("Unexpected conflict resolution type: %v", resolutionType)
	}
}

// resolveDocRemoteWins makes the following changes to the document:
//   - Tombstones the local revision
//
// The remote revision is added to the revision tree by the standard update processing.
func (db *DatabaseCollectionWithUser) resolveDocRemoteWins(ctx context.Context, localDoc *Document, conflict Conflict) (resolvedRevID string, err error) {

	// Tombstone the local revision
	localRevID := localDoc.CurrentRev
	tombstoneRevID, tombstoneErr := db.tombstoneActiveRevision(ctx, localDoc, localRevID)
	if err != nil {
		return "", tombstoneErr
	}
	remoteRevID := conflict.RemoteDocument.ExtractRev()
	base.DebugfCtx(ctx, base.KeyReplicate, "Resolved conflict for doc %s as remote wins - remote rev is %s, previous local rev %s tombstoned by %s, ", base.UD(localDoc.ID), remoteRevID, localRevID, tombstoneRevID)
	return remoteRevID, nil
}

// resolveDocLocalWins makes the following updates to the revision tree:
//   - Adds the remote revision to the rev tree
//   - Makes a copy of the local revision as a child of the remote revision
//   - Tombstones the (original) local revision
//
// TODO: This is CBL 2.x handling, and is compatible with the current version of the replicator, but
//
//	results in additional replication work for clients that have previously replicated the local
//	revision.  This will be addressed post-Hydrogen with version vector work, but additional analysis
//	of options for Hydrogen should be completed.
func (db *DatabaseCollectionWithUser) resolveDocLocalWins(ctx context.Context, localDoc *Document, remoteDoc *Document, conflict Conflict, docHistory []string) (resolvedRevID string, updatedHistory []string, err error) {

	// Clone the local revision as a child of the remote revision
	docBodyBytes, err := localDoc.BodyBytes(ctx)
	if err != nil {
		return "", nil, fmt.Errorf("Unable to retrieve local document body while resolving conflict: %w", err)
	}

	remoteRevID := remoteDoc.RevID
	remoteGeneration, _ := ParseRevID(ctx, remoteRevID)
	var newRevID string

	if !localDoc.Deleted {
		// If the local doc is not a tombstone, we're just rewriting it as a child of the remote
		newRevID = CreateRevIDWithBytes(remoteGeneration+1, remoteRevID, docBodyBytes)
	} else {
		// If the local doc is a tombstone, we're going to end up with both the local and remote branches tombstoned,
		// and need to ensure the remote branch is the winning branch. To do that, we inject entries into the remote
		// branch's history until it's generation is longer than the local branch.
		remoteDoc.Deleted = localDoc.Deleted
		localGeneration, _ := ParseRevID(ctx, localDoc.CurrentRev)

		requiredAdditionalRevs := localGeneration - remoteGeneration
		injectedRevBody := []byte("{}")
		injectedGeneration := remoteGeneration
		for i := 0; i < requiredAdditionalRevs; i++ {
			injectedGeneration++
			remoteLeafRevID := docHistory[0]
			injectedRevID := CreateRevIDWithBytes(injectedGeneration, remoteLeafRevID, injectedRevBody)
			docHistory = append([]string{injectedRevID}, docHistory...)
		}
		newRevID = CreateRevIDWithBytes(injectedGeneration+1, docHistory[0], docBodyBytes)
	}

	// Update the history for the incoming doc to prepend the cloned revID
	docHistory = append([]string{newRevID}, docHistory...)
	remoteDoc.RevID = newRevID

	// Set the incoming document's rev, body, deleted flag and attachment to the cloned local revision.
	// Note: not setting expiry, as syncData.expiry is reference only and isn't guaranteed to match the bucket doc expiry
	remoteDoc.RemoveBody()
	remoteDoc.Deleted = localDoc.IsDeleted()
	remoteDoc.DocAttachments = localDoc.SyncData.Attachments.ShallowCopy()

	// If the local doc had attachments, any with revpos more recent than the common ancestor will need
	// to have their revpos updated when we rewrite the rev as a child of the remote branch.
	if remoteDoc.DocAttachments != nil {
		// Identify generation of common ancestor and new rev
		commonAncestorRevID := localDoc.SyncData.History.findAncestorFromSet(localDoc.CurrentRev, docHistory)
		commonAncestorGen := 0
		if commonAncestorRevID != "" {
			commonAncestorGen, _ = ParseRevID(ctx, commonAncestorRevID)
		}
		newRevIDGen, _ := ParseRevID(ctx, newRevID)

		// If attachment revpos is older than common ancestor, or common ancestor doesn't exist, set attachment's
		// revpos to the generation of newRevID (i.e. treat as previously unknown to this revtree branch)
		for _, value := range remoteDoc.DocAttachments {
			attachmentMeta, ok := value.(map[string]interface{})
			if !ok {
				base.WarnfCtx(ctx, "Unable to parse attachment meta during conflict resolution for %s/%s: %v", base.UD(localDoc.ID), localDoc.SyncData.CurrentRev, value)
				continue
			}
			revpos, _ := base.ToInt64(attachmentMeta["revpos"])
			if revpos > int64(commonAncestorGen) || commonAncestorGen == 0 {
				attachmentMeta["revpos"] = newRevIDGen
			}
		}
	}

	remoteDoc._rawBody = docBodyBytes

	// Tombstone the local revision
	localRevID := localDoc.CurrentRev
	tombstoneRevID, tombstoneErr := db.tombstoneActiveRevision(ctx, localDoc, localRevID)
	if tombstoneErr != nil {
		return "", nil, tombstoneErr
	}

	base.DebugfCtx(ctx, base.KeyReplicate, "Resolved conflict for doc %s as localWins - local rev %s moved to %s, and tombstoned with %s", base.UD(localDoc.ID), localRevID, newRevID, tombstoneRevID)
	return newRevID, docHistory, nil
}

// resolveDocMerge makes the following updates to the revision tree
//   - Tombstones the local revision
//   - Modifies the incoming document body to the merged body
//   - Modifies the incoming history to prepend the merged revid (retaining the previous remote revID as its parent)
func (db *DatabaseCollectionWithUser) resolveDocMerge(ctx context.Context, localDoc *Document, remoteDoc *Document, conflict Conflict, docHistory []string, mergedBody Body) (resolvedRevID string, updatedHistory []string, err error) {

	// Move attachments from the merged body to the incoming DocAttachments for normal processing.
	bodyAtts, ok := mergedBody[BodyAttachments]
	if ok {
		attsMap, ok := bodyAtts.(map[string]interface{})
		if ok {
			remoteDoc.DocAttachments = attsMap
			delete(mergedBody, BodyAttachments)
		}
	}

	// Tombstone the local revision
	localRevID := localDoc.CurrentRev
	tombstoneRevID, tombstoneErr := db.tombstoneActiveRevision(ctx, localDoc, localRevID)
	if tombstoneErr != nil {
		return "", nil, tombstoneErr
	}

	remoteRevID := remoteDoc.RevID
	remoteGeneration, _ := ParseRevID(ctx, remoteRevID)
	mergedRevID, err := CreateRevID(remoteGeneration+1, remoteRevID, mergedBody)
	if err != nil {
		return "", nil, err
	}

	// Update the remote document's body to the merge result
	remoteDoc.RevID = mergedRevID
	remoteDoc.RemoveBody()
	remoteDoc._body = mergedBody

	// Update the history for the remote doc to prepend the merged revID
	docHistory = append([]string{mergedRevID}, docHistory...)

	base.DebugfCtx(ctx, base.KeyReplicate, "Resolved conflict for doc %s as merge - merged rev %s added as child of %s, previous local rev %s tombstoned by %s", base.UD(localDoc.ID), mergedRevID, remoteRevID, localRevID, tombstoneRevID)
	return mergedRevID, docHistory, nil
}

// tombstoneRevision updates the document's revision tree to add a tombstone revision as a child of the specified revID
func (db *DatabaseCollectionWithUser) tombstoneActiveRevision(ctx context.Context, doc *Document, revID string) (tombstoneRevID string, err error) {

	if doc.CurrentRev != revID {
		return "", fmt.Errorf("Attempted to tombstone active revision for doc (%s), but provided rev (%s) doesn't match current rev(%s)", base.UD(doc.ID), revID, doc.CurrentRev)
	}

	// Don't tombstone an already deleted revision, return the incoming revID instead.
	if doc.IsDeleted() {
		base.DebugfCtx(ctx, base.KeyReplicate, "Active revision %s/%s is already tombstoned.", base.UD(doc.ID), revID)
		return revID, nil
	}

	// Create tombstone
	newGeneration := genOfRevID(ctx, revID) + 1
	newRevID := CreateRevIDWithBytes(newGeneration, revID, []byte(DeletedDocument))
	err = doc.History.addRevision(doc.ID,
		RevInfo{
			ID:      newRevID,
			Parent:  revID,
			Deleted: true,
		})
	if err != nil {
		return "", err
	}

	// Backup previous revision body, then remove the current body from the doc
	bodyBytes, err := doc.BodyBytes(ctx)
	if err == nil {
		_ = db.setOldRevisionJSON(ctx, doc.ID, revID, bodyBytes, db.oldRevExpirySeconds())
	}
	doc.RemoveBody()

	return newRevID, nil
}

func (doc *Document) updateWinningRevAndSetDocFlags(ctx context.Context) {
	var branched, inConflict bool
	doc.CurrentRev, branched, inConflict = doc.History.winningRevision(ctx)
	doc.setFlag(channels.Deleted, doc.History[doc.CurrentRev].Deleted)
	doc.setFlag(channels.Conflict, inConflict)
	doc.setFlag(channels.Branched, branched)
	if doc.hasFlag(channels.Deleted) {
		doc.SyncData.TombstonedAt = time.Now().Unix()
	} else {
		doc.SyncData.TombstonedAt = 0
	}
}

func (db *DatabaseCollectionWithUser) storeOldBodyInRevTreeAndUpdateCurrent(ctx context.Context, doc *Document, prevCurrentRev string, newRevID string, newDoc *Document, newDocHasAttachments bool) {
	if doc.HasBody() && doc.CurrentRev != prevCurrentRev && prevCurrentRev != "" {
		// Store the doc's previous body into the revision tree:
		oldBodyJson, marshalErr := doc.BodyBytes(ctx)
		if marshalErr != nil {
			base.WarnfCtx(ctx, "Unable to marshal document body for storage in rev tree: %v", marshalErr)
		}

		var kvPairs []base.KVPair
		oldDocHasAttachments := false

		// Stamp _attachments into the old body we're about to backup
		// We need to do a revpos check here because doc actually contains the new attachments
		if len(doc.SyncData.Attachments) > 0 {
			prevCurrentRevGen, _ := ParseRevID(ctx, prevCurrentRev)
			bodyAtts := make(AttachmentsMeta)
			for attName, attMeta := range doc.SyncData.Attachments {
				if attMetaMap, ok := attMeta.(map[string]interface{}); ok {
					var attRevposInt int
					if attRevpos, ok := attMetaMap["revpos"].(int); ok {
						attRevposInt = attRevpos
					} else if attRevPos, ok := attMetaMap["revpos"].(float64); ok {
						attRevposInt = int(attRevPos)
					}
					if attRevposInt <= prevCurrentRevGen {
						bodyAtts[attName] = attMeta
					}

					version, _ := GetAttachmentVersion(attMetaMap)
					if version == AttVersion2 {
						oldDocHasAttachments = true
					}
				}
			}
			if len(bodyAtts) > 0 {
				kvPairs = append(kvPairs, base.KVPair{Key: BodyAttachments, Val: bodyAtts})
			}
		}

		if ancestorRev, ok := doc.History[prevCurrentRev]; ok && ancestorRev != nil && ancestorRev.Deleted {
			kvPairs = append(kvPairs, base.KVPair{Key: BodyDeleted, Val: true})
		}

		// Stamp _attachments and _deleted into rev tree bodies
		oldBodyJson, marshalErr = base.InjectJSONProperties(oldBodyJson, kvPairs...)
		if marshalErr != nil {
			base.WarnfCtx(ctx, "Unable to marshal document body properties for storage in rev tree: %v", marshalErr)
		}
		doc.setNonWinningRevisionBody(prevCurrentRev, oldBodyJson, db.AllowExternalRevBodyStorage(), oldDocHasAttachments)
	}
	// Store the new revision body into the doc:
	doc.setRevisionBody(ctx, newRevID, newDoc, db.AllowExternalRevBodyStorage(), newDocHasAttachments)
	doc.SyncData.Attachments = newDoc.DocAttachments
	doc.MetadataOnlyUpdate = newDoc.MetadataOnlyUpdate

	if doc.CurrentRev == newRevID {
		doc.NewestRev = ""
		doc.setFlag(channels.Hidden, false)
	} else {
		doc.NewestRev = newRevID
		doc.setFlag(channels.Hidden, true)
		if doc.CurrentRev != prevCurrentRev {
			doc.promoteNonWinningRevisionBody(ctx, doc.CurrentRev, db.RevisionBodyLoader)
			// If the update resulted in promoting a previous non-winning revision body to winning, this isn't a metadata only update.
			doc.MetadataOnlyUpdate = nil
		}
	}
}

func (db *DatabaseCollectionWithUser) prepareSyncFn(doc *Document, newDoc *Document) (mutableBody Body, metaMap map[string]interface{}, newRevID string, err error) {
	// Marshal raw user xattrs for use in Sync Fn. If this fails we can bail out so we should do early as possible.
	metaMap, err = doc.GetMetaMap(db.userXattrKey())
	if err != nil {
		return
	}

	mutableBody, err = newDoc.GetDeepMutableBody()
	if err != nil {
		return
	}

	err = validateNewBody(mutableBody)
	if err != nil {
		return
	}

	newRevID = newDoc.RevID

	mutableBody[BodyId] = doc.ID
	mutableBody[BodyRev] = newRevID
	if newDoc.Deleted {
		mutableBody[BodyDeleted] = true
	}

	return
}

// Run the sync function on the given document and body. Need to inject the document ID and rev ID temporarily to run
// the sync function.
func (db *DatabaseCollectionWithUser) runSyncFn(ctx context.Context, doc *Document, body Body, metaMap map[string]interface{}, newRevId string) (*uint32, string, base.Set, channels.AccessMap, channels.AccessMap, error) {
	channelSet, access, roles, syncExpiry, oldBody, err := db.getChannelsAndAccess(ctx, doc, body, metaMap, newRevId)
	if err != nil {
		return nil, ``, nil, nil, nil, err
	}
	db.checkDocChannelsAndGrantsLimits(ctx, doc.ID, channelSet, access, roles)
	return syncExpiry, oldBody, channelSet, access, roles, nil
}

func (db *DatabaseCollectionWithUser) recalculateSyncFnForActiveRev(ctx context.Context, doc *Document, metaMap map[string]interface{}, newRevID string) (channelSet base.Set, access, roles channels.AccessMap, syncExpiry *uint32, oldBodyJSON string, err error) {
	// In some cases an older revision might become the current one. If so, get its
	// channels & access, for purposes of updating the doc:
	curBodyBytes, err := db.getAvailable1xRev(ctx, doc, doc.CurrentRev)
	if err != nil {
		return
	}

	var curBody Body
	err = curBody.Unmarshal(curBodyBytes)
	if err != nil {
		return
	}

	if curBody != nil {
		base.DebugfCtx(ctx, base.KeyCRUD, "updateDoc(%q): Rev %q causes %q to become current again",
			base.UD(doc.ID), newRevID, doc.CurrentRev)
		channelSet, access, roles, syncExpiry, oldBodyJSON, err = db.getChannelsAndAccess(ctx, doc, curBody, metaMap, doc.CurrentRev)
		if err != nil {
			return
		}
	} else {
		// Shouldn't be possible (CurrentRev is a leaf so won't have been compacted)
		base.WarnfCtx(ctx, "updateDoc(%q): Rev %q missing, can't call getChannelsAndAccess "+
			"on it (err=%v)", base.UD(doc.ID), doc.CurrentRev, err)
		channelSet = nil
		access = nil
		roles = nil
	}
	return
}

func (db *DatabaseCollectionWithUser) addAttachments(ctx context.Context, newAttachments updatedAttachments) error {
	// Need to check and add attachments here to ensure the attachment is within size constraints
	err := db.setAttachments(ctx, newAttachments)
	if err != nil {
		if errors.Is(err, ErrAttachmentTooLarge) || err.Error() == "document value was too large" {
			err = base.HTTPErrorf(http.StatusRequestEntityTooLarge, "Attachment too large")
		} else {
			err = errors.Wrap(err, "Error adding attachment")
		}
	}
	return err
}

// assignSequence assigns a global sequence number from database.
func (c *DatabaseCollectionWithUser) assignSequence(ctx context.Context, docSequence uint64, doc *Document, unusedSequences []uint64) ([]uint64, error) {
	return c.dbCtx.assignSequence(ctx, docSequence, doc, unusedSequences)
}

// Sequence processing :
// Assigns provided sequence to the document
// Update unusedSequences in the event that there is a conflict and we have to provide a new sequence number
// Update and prune RecentSequences
func (db *DatabaseContext) assignSequence(ctx context.Context, docSequence uint64, doc *Document, unusedSequences []uint64) ([]uint64, error) {

	// Assign the next sequence number, for _changes feed.
	// Be careful not to request a second sequence # on a retry if we don't need one.
	if docSequence <= doc.Sequence {
		if docSequence > 0 {
			// Oops: we're on our second iteration thanks to a conflict, but the sequence
			// we previously allocated is unusable now. We have to allocate a new sequence
			// instead, but we add the unused one(s) to the document so when the changeCache
			// reads the doc it won't freak out over the break in the sequence numbering.
			base.InfofCtx(ctx, base.KeyCache, "updateDoc %q: Unused sequence #%d", base.UD(doc.ID), docSequence)
			unusedSequences = append(unusedSequences, docSequence)
		}

		var err error
		if docSequence, err = db.sequences.nextSequence(ctx); err != nil {
			return unusedSequences, err
		}
		firstAllocatedSequence := docSequence

		// If the assigned sequence is less than or equal to the previous sequence on the document, release
		// the assigned sequence and acquire one using nextSequenceGreaterThan
		if docSequence <= doc.Sequence {
			if err = db.sequences.releaseSequence(ctx, docSequence); err != nil {
				base.WarnfCtx(ctx, "Error returned when releasing sequence %d. Falling back to skipped sequence handling.  Error:%v", docSequence, err)
			}
			var releasedSequenceCount uint64
			docSequence, releasedSequenceCount, err = db.sequences.nextSequenceGreaterThan(ctx, doc.Sequence)
			if err != nil {
				return unusedSequences, err
			}
			if releasedSequenceCount > unusedSequenceWarningThreshold {
				base.WarnfCtx(ctx, "Doc %s / %s had an existing sequence %d that is higher than the next db sequence value %d, resulting in the release of %d unused sequences. This may indicate documents being migrated between databases by an external process.", base.UD(doc.ID), doc.CurrentRev, doc.Sequence, firstAllocatedSequence, releasedSequenceCount)
			}

		}
	}

	doc.Sequence = docSequence
	doc.UnusedSequences = unusedSequences

	// The server DCP feed will deduplicate multiple revisions for the same doc if they occur in
	// the same mutation queue processing window. This results in missing sequences on the change listener.
	// To account for this, we track the recent sequence numbers for the document.
	if doc.RecentSequences == nil {
		doc.RecentSequences = make([]uint64, 0, 1+len(unusedSequences))
	}

	if len(doc.RecentSequences) >= kMaxRecentSequences {
		// Prune recent sequences that are earlier than the nextSequence.  The dedup window
		// on the feed is small - sub-second, so we usually shouldn't care about more than
		// a few recent sequences.  However, the pruning has some overhead (read lock on nextSequence),
		// so we're allowing more 'recent sequences' on the doc (20) before attempting pruning
		stableSequence := db.changeCache.GetStableSequence(doc.ID).Seq
		count := 0
		// we want to keep at least kMinRecentSequences recent sequences in the recent sequences list to reduce likelihood
		// races between compaction of resent sequences and a coalesced DCP mutation resulting in skipped/abandoned sequences
		maxToCompact := len(doc.RecentSequences) - kMinRecentSequences
		for _, seq := range doc.RecentSequences {
			// Only remove sequences if they are higher than a sequence that's been seen on the
			// feed. This is valid across SG nodes (which could each have a different nextSequence),
			// as the mutations that this node used to rev nextSequence will at some point be delivered
			// to each node.
			if seq < stableSequence {
				count++
				if count == maxToCompact {
					break
				}
			} else {
				break
			}
		}
		if count > 0 {
			doc.RecentSequences = doc.RecentSequences[count:]
		}
	}

	// Append current sequence and unused sequences to recent sequence history.
	// CAS failures can result in unusedSequences being older than existing recentSequences,
	// so sorting is required
	doc.RecentSequences = append(doc.RecentSequences, unusedSequences...)
	doc.RecentSequences = append(doc.RecentSequences, docSequence)
	if len(doc.RecentSequences) > 1 {
		base.SortedUint64Slice(doc.RecentSequences).Sort()
	}

	return unusedSequences, nil
}

func (doc *Document) updateExpiry(syncExpiry, updatedExpiry *uint32, expiry *uint32) (finalExp *uint32) {
	if syncExpiry != nil {
		finalExp = syncExpiry
	} else if updatedExpiry != nil {
		finalExp = updatedExpiry
	} else if expiry != nil {
		finalExp = expiry
	}

	if finalExp != nil {
		doc.UpdateExpiry(*finalExp)
	} else {
		doc.UpdateExpiry(0)

	}

	return finalExp

}

// IsIllegalConflict returns true if the given operation is forbidden due to conflicts.
// AllowConflicts is whether or not the database allows conflicts,
// and 'noConflicts' is whether or not the request should allow conflicts to occur.
/*
Truth table for AllowConflicts and noConflicts combinations:

                       AllowConflicts=true     AllowConflicts=false
   noConflicts=true    continue checks         continue checks
   noConflicts=false   return false            continue checks */
func (db *DatabaseCollectionWithUser) IsIllegalConflict(ctx context.Context, doc *Document, parentRevID string, deleted, noConflicts bool, docHistory []string) bool {
	if db.AllowConflicts() && !noConflicts {
		return false
	}

	// Conflict-free mode: If doc exists, it must satisfy one of the following:
	//   (a) its current rev is the new rev's parent
	//   (b) the new rev is a tombstone, whose parent is an existing non-tombstoned leaf
	//   (c) the current rev is a tombstone, and the new rev is a non-tombstone disconnected branch

	// case a: If the parent is the current rev, it's not a conflict.
	if parentRevID == doc.CurrentRev || doc.CurrentRev == "" {
		return false
	}

	// case b: If it's a tombstone, it's allowed if it's tombstoning an existing non-tombstoned leaf
	if deleted {
		for _, leafRevId := range doc.History.GetLeaves() {
			if leafRevId == parentRevID && doc.History[leafRevId].Deleted == false {
				return false
			}
		}
		base.DebugfCtx(ctx, base.KeyCRUD, "Conflict - tombstone updates to non-leaf or already tombstoned revisions aren't valid when allow_conflicts=false")
		return true
	}

	// case c: If current doc is a tombstone, disconnected branch resurrections are allowed
	if doc.IsDeleted() {
		for _, ancestorRevID := range docHistory {
			_, ok := doc.History[ancestorRevID]
			if ok {
				base.DebugfCtx(ctx, base.KeyCRUD, "Conflict - document is deleted, but update would branch from existing revision.")
				return true
			}
		}
		return false
	}

	// If we haven't found a valid conflict scenario by this point, flag as invalid
	base.DebugfCtx(ctx, base.KeyCRUD, "Conflict - non-tombstone updates to non-winning revisions aren't valid when allow_conflicts=false")
	return true
}

func (col *DatabaseCollectionWithUser) documentUpdateFunc(
	ctx context.Context,
	docExists bool,
	doc *Document,
	allowImport bool,
	previousDocSequenceIn uint64,
	unusedSequences []uint64,
	callback updateAndReturnDocCallback,
	expiry *uint32,
	docUpdateEvent DocUpdateType,
) (
	retSyncFuncExpiry *uint32,
	retNewRevID string,
	retStoredDoc *Document,
	retOldBodyJSON string,
	retUnusedSequences []uint64,
	changedAccessPrincipals []string,
	changedRoleAccessUsers []string,
	createNewRevIDSkipped bool,
	revokedChannelsRequiringExpansion []string,
	err error) {

	err = validateExistingDoc(doc, allowImport, docExists)
	if err != nil {
		return
	}

	// compute mouMatch before the callback modifies doc.MetadataOnlyUpdate
	mouMatch := false
	if doc.MetadataOnlyUpdate != nil && doc.MetadataOnlyUpdate.CAS() == doc.Cas {
		mouMatch = doc.MetadataOnlyUpdate.CAS() == doc.Cas
		base.DebugfCtx(ctx, base.KeyVV, "updateDoc(%q): _mou:%+v Metadata-only update match:%t", base.UD(doc.ID), doc.MetadataOnlyUpdate, mouMatch)
	} else {
		base.DebugfCtx(ctx, base.KeyVV, "updateDoc(%q): has no _mou", base.UD(doc.ID))
	}
	// Invoke the callback to update the document and with a new revision body to be used by the Sync Function:
	newDoc, newAttachments, createNewRevIDSkipped, updatedExpiry, err := callback(doc)
	if err != nil {
		return
	}

	mutableBody, metaMap, newRevID, err := col.prepareSyncFn(doc, newDoc)
	if err != nil {
		return
	}

	prevCurrentRev := doc.CurrentRev
	doc.updateWinningRevAndSetDocFlags(ctx)
	newDocHasAttachments := len(newAttachments) > 0
	col.storeOldBodyInRevTreeAndUpdateCurrent(ctx, doc, prevCurrentRev, newRevID, newDoc, newDocHasAttachments)

	syncExpiry, oldBodyJSON, channelSet, access, roles, err := col.runSyncFn(ctx, doc, mutableBody, metaMap, newRevID)
	if err != nil {
		if col.ForceAPIForbiddenErrors() {
			base.InfofCtx(ctx, base.KeyCRUD, "Sync function rejected update to %s %s due to %v",
				base.UD(doc.ID), base.MD(doc.RevID), err)
			err = ErrForbidden
		}
		return
	}

	if len(channelSet) > 0 {
		doc.History[newRevID].Channels = channelSet
	}

	if newAttachments != nil {
		err = col.addAttachments(ctx, newAttachments)
		if err != nil {
			return
		}
		for _, att := range newAttachments {
			auditFields := base.AuditFields{
				base.AuditFieldDocID:        doc.ID,
				base.AuditFieldDocVersion:   newRevID,
				base.AuditFieldAttachmentID: att.name,
			}
			if att.created {
				base.Audit(ctx, base.AuditIDAttachmentCreate, auditFields)
			} else {
				base.Audit(ctx, base.AuditIDAttachmentUpdate, auditFields)
			}
		}
	}

	col.backupAncestorRevs(ctx, doc, newDoc)

	unusedSequences, err = col.assignSequence(ctx, previousDocSequenceIn, doc, unusedSequences)
	if err != nil {
		return
	}

	// The callback has updated the HLV for mutations coming from CBL.  Update the HLV so that the current version is set before
	// we call updateChannels, which needs to set the current version for removals
	// update the HLV values
	doc, err = col.updateHLV(ctx, doc, docUpdateEvent, mouMatch)
	if err != nil {
		return
	}

	if doc.CurrentRev != prevCurrentRev || createNewRevIDSkipped {
		// Most of the time this update will change the doc's current rev. (The exception is
		// if the new rev is a conflict that doesn't win the revid comparison.) If so, we
		// need to update the doc's top-level Channels and Access properties to correspond
		// to the current rev's state.
		if newRevID != doc.CurrentRev {
			channelSet, access, roles, syncExpiry, oldBodyJSON, err = col.recalculateSyncFnForActiveRev(ctx, doc, metaMap, newRevID)
			if err != nil {
				return
			}
		}
		_, revokedChannelsRequiringExpansion, err = doc.updateChannels(ctx, channelSet)
		if err != nil {
			return
		}
		changedAccessPrincipals = doc.Access.updateAccess(ctx, doc, access)
		changedRoleAccessUsers = doc.RoleAccess.updateAccess(ctx, doc, roles)
	} else {

		base.DebugfCtx(ctx, base.KeyCRUD, "updateDoc(%q): Rev %q leaves %q still current",
			base.UD(doc.ID), newRevID, prevCurrentRev)
	}

	// Prune old revision history to limit the number of revisions:
	if pruned := doc.pruneRevisions(ctx, col.revsLimit(), doc.CurrentRev); pruned > 0 {
		base.DebugfCtx(ctx, base.KeyCRUD, "updateDoc(%q): Pruned %d old revisions", base.UD(doc.ID), pruned)
	}

	updatedExpiry = doc.updateExpiry(syncExpiry, updatedExpiry, expiry)
	err = doc.persistModifiedRevisionBodies(col.dataStore)
	if err != nil {
		return
	}

	doc.ClusterUUID = col.serverUUID()
	doc.TimeSaved = time.Now()
	return updatedExpiry, newRevID, newDoc, oldBodyJSON, unusedSequences, changedAccessPrincipals, changedRoleAccessUsers, createNewRevIDSkipped, revokedChannelsRequiringExpansion, err
}

// Function type for the callback passed into updateAndReturnDoc
type updateAndReturnDocCallback func(*Document) (resultDoc *Document, resultAttachmentData updatedAttachments, createNewRevIDSkipped bool, updatedExpiry *uint32, resultErr error)

// Calling updateAndReturnDoc directly allows callers to:
//  1. Receive the updated document body in the response
//  2. Specify the existing document body/xattr/cas, to avoid initial retrieval of the doc in cases that the current contents are already known (e.g. import).
//     On cas failure, the document will still be reloaded from the bucket as usual.
//  3. If isImport=true, document body will not be updated - only metadata xattr(s)
<<<<<<< HEAD

func (db *DatabaseCollectionWithUser) updateAndReturnDoc(ctx context.Context, docid string, allowImport bool, expiry *uint32, opts *sgbucket.MutateInOptions, docUpdateEvent DocUpdateType, existingDoc *sgbucket.BucketDocument, isImport bool, callback updateAndReturnDocCallback) (doc *Document, newRevID string, err error) {
=======
func (db *DatabaseCollectionWithUser) updateAndReturnDoc(ctx context.Context, docid string, allowImport bool, expiry *uint32, opts *sgbucket.MutateInOptions, existingDoc *sgbucket.BucketDocument, isImport bool, updateRevCache bool, callback updateAndReturnDocCallback) (doc *Document, newRevID string, err error) {
>>>>>>> 150702a4
	key := realDocID(docid)
	if key == "" {
		return nil, "", base.HTTPErrorf(400, "Invalid doc ID")
	}

	var prevCurrentRev string
	var storedDoc *Document
	var changedAccessPrincipals, changedRoleAccessUsers []string // Returned by documentUpdateFunc
	var docSequence uint64                                       // Must be scoped outside callback, used over multiple iterations
	var unusedSequences []uint64                                 // Must be scoped outside callback, used over multiple iterations
	var oldBodyJSON string                                       // Stores previous revision body for use by DocumentChangeEvent
	var createNewRevIDSkipped bool
	var previousAttachments map[string][]string

	// Update the document
	inConflict := false
	upgradeInProgress := false
	docBytes := 0   // Track size of document written, for write stats
	xattrBytes := 0 // Track size of xattr written, for write stats
	skipObsoleteAttachmentsRemoval := false
	isNewDocCreation := false

	if !db.UseXattrs() {
		// Update the document, storing metadata in _sync property
		var initialExpiry uint32 // expiry before Update callback happens
		if expiry != nil {
			initialExpiry = *expiry
		}
		_, err = db.dataStore.Update(key, initialExpiry, func(currentValue []byte) (raw []byte, syncFuncExpiry *uint32, isDelete bool, err error) {
			// Be careful: this block can be invoked multiple times if there are races!
			if doc, err = unmarshalDocument(docid, currentValue); err != nil {
				return
			}
			previousAttachments, err = getAttachmentIDsForLeafRevisions(ctx, db, doc, newRevID)
			if err != nil {
				skipObsoleteAttachmentsRemoval = true
				base.ErrorfCtx(ctx, "Error retrieving previous leaf attachments of doc: %s, Error: %v", base.UD(docid), err)
			}
			prevCurrentRev = doc.CurrentRev

			isNewDocCreation = currentValue == nil
			syncFuncExpiry, newRevID, storedDoc, oldBodyJSON, unusedSequences, changedAccessPrincipals, changedRoleAccessUsers, createNewRevIDSkipped, _, err = db.documentUpdateFunc(ctx, !isNewDocCreation, doc, allowImport, docSequence, unusedSequences, callback, expiry, docUpdateEvent)
			if err != nil {
				return
			}

			docSequence = doc.Sequence
			inConflict = doc.hasFlag(channels.Conflict)
			// Return the new raw document value for the bucket to store.
			raw, err = doc.MarshalBodyAndSync()
			base.DebugfCtx(ctx, base.KeyCRUD, "Saving doc (seq: #%d, id: %v rev: %v)", doc.Sequence, base.UD(doc.ID), doc.CurrentRev)
			docBytes = len(raw)
			return raw, syncFuncExpiry, false, err
		})

		// If we can't find sync metadata in the document body, check for upgrade.  If upgrade, retry write using WriteUpdateWithXattr
		if err != nil && err.Error() == "409 Not imported" {
			_, bucketDocument := db.checkForUpgrade(ctx, key, DocUnmarshalAll)
			if bucketDocument != nil && bucketDocument.Xattrs[base.SyncXattrName] != nil {
				existingDoc = bucketDocument
				upgradeInProgress = true
			}
		}
	}

	if db.UseXattrs() || upgradeInProgress {
		var casOut uint64
		// Update the document, storing metadata in extended attribute
		if opts == nil {
			opts = &sgbucket.MutateInOptions{}
		}
		opts.MacroExpansion = macroExpandSpec(base.SyncXattrName)
		var initialExpiry uint32
		if expiry != nil {
			initialExpiry = *expiry
		}
		casOut, err = db.dataStore.WriteUpdateWithXattrs(ctx, key, db.syncGlobalSyncMouRevSeqNoAndUserXattrKeys(), initialExpiry, existingDoc, opts, func(currentValue []byte, currentXattrs map[string][]byte, cas uint64) (updatedDoc sgbucket.UpdatedDoc, err error) {
			// Be careful: this block can be invoked multiple times if there are races!
			if doc, err = db.unmarshalDocumentWithXattrs(ctx, docid, currentValue, currentXattrs, cas, DocUnmarshalAll); err != nil {
				return
			}

			prevCurrentRev = doc.CurrentRev

			// Check whether Sync Data originated in body
			currentSyncXattr := currentXattrs[base.SyncXattrName]
			if currentSyncXattr == nil && doc.Sequence > 0 {
				doc.inlineSyncData = true
			}

			previousAttachments, err = getAttachmentIDsForLeafRevisions(ctx, db, doc, newRevID)
			if err != nil {
				skipObsoleteAttachmentsRemoval = true
				base.ErrorfCtx(ctx, "Error retrieving previous leaf attachments of doc: %s, Error: %v", base.UD(docid), err)
			}

			isNewDocCreation = currentValue == nil
			var revokedChannelsRequiringExpansion []string
			updatedDoc.Expiry, newRevID, storedDoc, oldBodyJSON, unusedSequences, changedAccessPrincipals, changedRoleAccessUsers, createNewRevIDSkipped, revokedChannelsRequiringExpansion, err = db.documentUpdateFunc(ctx, !isNewDocCreation, doc, allowImport, docSequence, unusedSequences, callback, expiry, docUpdateEvent)
			if err != nil {
				return
			}
			// If importing and the sync function has modified the expiry, allow sgbucket.MutateInOptions to modify the expiry
			if db.dataStore.IsSupported(sgbucket.BucketStoreFeaturePreserveExpiry) && updatedDoc.Expiry != nil {
				opts.PreserveExpiry = false
			}
			docSequence = doc.Sequence
			inConflict = doc.hasFlag(channels.Conflict)
			currentRevFromHistory, ok := doc.History[doc.CurrentRev]
			if !ok {
				err = base.RedactErrorf("WriteUpdateWithXattr() not able to find revision (%v) in history of doc: %+v.  Cannot update doc.", doc.CurrentRev, base.UD(doc))
				return
			}

			// update the mutate in options based on the above logic
			updatedDoc.Spec = doc.SyncData.HLV.computeMacroExpansions()

			updatedDoc.Spec = appendRevocationMacroExpansions(updatedDoc.Spec, revokedChannelsRequiringExpansion)

			updatedDoc.IsTombstone = currentRevFromHistory.Deleted
			if doc.MetadataOnlyUpdate != nil {
				if doc.MetadataOnlyUpdate.HexCAS != "" {
					updatedDoc.Spec = append(updatedDoc.Spec, sgbucket.NewMacroExpansionSpec(XattrMouCasPath(), sgbucket.MacroCas))
				}
			} else {
				if currentXattrs[base.MouXattrName] != nil && !isNewDocCreation {
					updatedDoc.XattrsToDelete = append(updatedDoc.XattrsToDelete, base.MouXattrName)
				}
			}

			// Return the new raw document value for the bucket to store.
			doc.SetCrc32cUserXattrHash()

			var rawSyncXattr, rawMouXattr, rawVvXattr, rawGlobalSync, rawDocBody []byte
			rawDocBody, rawSyncXattr, rawVvXattr, rawMouXattr, rawGlobalSync, err = doc.MarshalWithXattrs()
			if err != nil {
				return updatedDoc, err
			}

			if len(rawDocBody) > 0 {
				updatedDoc.Doc = rawDocBody
				docBytes = len(updatedDoc.Doc)
			}

			updatedDoc.Xattrs = map[string][]byte{base.SyncXattrName: rawSyncXattr, base.VvXattrName: rawVvXattr}
			if rawMouXattr != nil && db.useMou() {
				updatedDoc.Xattrs[base.MouXattrName] = rawMouXattr
			}
			if rawGlobalSync != nil {
				updatedDoc.Xattrs[base.GlobalXattrName] = rawGlobalSync
			} else {
				if currentXattrs[base.GlobalXattrName] != nil && !isNewDocCreation {
					updatedDoc.XattrsToDelete = append(updatedDoc.XattrsToDelete, base.GlobalXattrName)
				}
			}

			// Warn when sync data is larger than a configured threshold
			if db.unsupportedOptions() != nil && db.unsupportedOptions().WarningThresholds != nil {
				if xattrBytesThreshold := db.unsupportedOptions().WarningThresholds.XattrSize; xattrBytesThreshold != nil {
					xattrBytes = len(rawSyncXattr)
					if uint32(xattrBytes) >= *xattrBytesThreshold {
						db.dbStats().Database().WarnXattrSizeCount.Add(1)
						base.WarnfCtx(ctx, "Doc id: %v sync metadata size: %d bytes exceeds %d bytes for sync metadata warning threshold", base.UD(doc.ID), xattrBytes, *xattrBytesThreshold)
					}
				}
			}

			// Prior to saving doc, remove the revision in cache
			if createNewRevIDSkipped {
<<<<<<< HEAD
				db.revisionCache.RemoveWithRev(doc.ID, doc.CurrentRev)
=======
				db.revisionCache.Remove(ctx, doc.ID, doc.CurrentRev)
>>>>>>> 150702a4
			}

			base.DebugfCtx(ctx, base.KeyCRUD, "Saving doc (seq: #%d, id: %v rev: %v)", doc.Sequence, base.UD(doc.ID), doc.CurrentRev)
			return updatedDoc, err
		})
		if err != nil {
			if err == base.ErrDocumentMigrated {
				base.DebugfCtx(ctx, base.KeyCRUD, "Migrated document %q to use xattr.", base.UD(key))
			} else {
				base.DebugfCtx(ctx, base.KeyCRUD, "Did not update document %q w/ xattr: %v", base.UD(key), err)
			}
		} else if doc != nil {
			// Update the in-memory CAS values to match macro-expanded values
			doc.Cas = casOut
			if doc.MetadataOnlyUpdate != nil && doc.MetadataOnlyUpdate.HexCAS == expandMacroCASValueString {
				doc.MetadataOnlyUpdate.HexCAS = base.CasToString(casOut)
			}
			// update the doc's HLV defined post macro expansion
			doc = db.postWriteUpdateHLV(ctx, doc, casOut)
		}
	}

	// If the WriteUpdate didn't succeed, check whether there are unused, allocated sequences that need to be accounted for
	if err != nil {
		// For timeout errors, the write may or may not have succeeded so we cannot release the sequence as unused
		if !base.IsTimeoutError(err) {
			if docSequence > 0 {
				if seqErr := db.sequences().releaseSequence(ctx, docSequence); seqErr != nil {
					base.WarnfCtx(ctx, "Error returned when releasing sequence %d. Falling back to skipped sequence handling.  Error:%v", docSequence, seqErr)
				}

			}
			for _, sequence := range unusedSequences {
				if seqErr := db.sequences().releaseSequence(ctx, sequence); seqErr != nil {
					base.WarnfCtx(ctx, "Error returned when releasing sequence %d. Falling back to skipped sequence handling.  Error:%v", sequence, seqErr)
				}
			}
		}
	}

	// ErrUpdateCancel is returned when the incoming revision is already known
	if err == base.ErrUpdateCancel {
		return nil, "", nil
	} else if err != nil {
		return nil, "", err
	}

	if !isImport {
		auditFields := base.AuditFields{
			base.AuditFieldDocID:      docid,
			base.AuditFieldDocVersion: newRevID,
		}
		if doc.IsDeleted() {
			base.Audit(ctx, base.AuditIDDocumentDelete, auditFields)
		} else {
			if isNewDocCreation {
				base.Audit(ctx, base.AuditIDDocumentCreate, auditFields)
			} else {
				base.Audit(ctx, base.AuditIDDocumentUpdate, auditFields)
			}
		}
	}

	db.collectionStats.NumDocWrites.Add(1)
	db.collectionStats.DocWritesBytes.Add(int64(docBytes))
	db.dbStats().Database().NumDocWrites.Add(1)
	db.dbStats().Database().DocWritesBytes.Add(int64(docBytes))
	db.dbStats().Database().DocWritesXattrBytes.Add(int64(xattrBytes))
	if inConflict {
		db.dbStats().Database().ConflictWriteCount.Add(1)
	}

	if doc.History[newRevID] != nil {
		// Store the new revision in the cache
		history, getHistoryErr := doc.History.getHistory(newRevID)
		if getHistoryErr != nil {
			return nil, "", getHistoryErr
		}

		// Lazily marshal bytes for storage in revcache
		storedDocBytes, err := storedDoc.BodyBytes(ctx)
		if err != nil {
			return nil, "", err
		}

		revChannels := doc.History[newRevID].Channels
		documentRevision := DocumentRevision{
			DocID:       docid,
			RevID:       newRevID,
			BodyBytes:   storedDocBytes,
			History:     encodeRevisions(ctx, docid, history),
			Channels:    revChannels,
			Attachments: doc.Attachments,
			Expiry:      doc.Expiry,
			Deleted:     doc.History[newRevID].Deleted,
			hlvHistory:  doc.HLV.ToHistoryForHLV(),
			CV:          &Version{SourceID: doc.HLV.SourceID, Value: doc.HLV.Version},
		}

		if updateRevCache {
			if createNewRevIDSkipped {
				db.revisionCache.Upsert(ctx, documentRevision)
			} else {
				db.revisionCache.Put(ctx, documentRevision)
			}
		}

		if db.eventMgr().HasHandlerForEvent(DocumentChange) {
			webhookJSON, err := doc.BodyWithSpecialProperties(ctx)
			if err != nil {
				base.WarnfCtx(ctx, "Error marshalling doc with id %s and revid %s for webhook post: %v", base.UD(docid), base.UD(newRevID), err)
			} else {
				winningRevChange := prevCurrentRev != doc.CurrentRev
				err = db.eventMgr().RaiseDocumentChangeEvent(ctx, webhookJSON, docid, oldBodyJSON, revChannels, winningRevChange)
				if err != nil {
					base.DebugfCtx(ctx, base.KeyCRUD, "Error raising document change event: %v", err)
				}
			}
		}
	} else {
		// Revision has been pruned away so won't be added to cache
		base.InfofCtx(ctx, base.KeyCRUD, "doc %q / %q, has been pruned, it has not been inserted into the revision cache", base.UD(docid), newRevID)
	}

	// Now that the document has successfully been stored, we can make other db changes:
	base.DebugfCtx(ctx, base.KeyCRUD, "Stored doc %q / %q as #%v", base.UD(docid), newRevID, doc.Sequence)

	leafAttachments := make(map[string][]string)
	if !skipObsoleteAttachmentsRemoval {
		leafAttachments, err = getAttachmentIDsForLeafRevisions(ctx, db, doc, newRevID)
		if err != nil {
			skipObsoleteAttachmentsRemoval = true
			base.ErrorfCtx(ctx, "Error retrieving current leaf attachments of doc: %s, Error: %v", base.UD(docid), err)
		}
	}

	if !skipObsoleteAttachmentsRemoval {
		var obsoleteAttachments []string
		for previousAttachmentID, previousAttachmentName := range previousAttachments {
			if _, found := leafAttachments[previousAttachmentID]; !found {
				err = db.dataStore.Delete(previousAttachmentID)
				if err != nil {
					base.ErrorfCtx(ctx, "Error deleting obsolete attachment %q of doc %q, Error: %v", previousAttachmentID, base.UD(doc.ID), err)
				} else {
					obsoleteAttachments = append(obsoleteAttachments, previousAttachmentID)
					if !isImport {
						for _, previousAttachmentName := range previousAttachmentName {
							_, exists := doc.SyncData.Attachments[previousAttachmentName]
							if !exists {
								base.Audit(ctx, base.AuditIDAttachmentDelete, base.AuditFields{
									base.AuditFieldDocID:        doc.ID,
									base.AuditFieldDocVersion:   newRevID,
									base.AuditFieldAttachmentID: previousAttachmentName,
								})
							}
						}
					}
				}
			}
		}
		if len(obsoleteAttachments) > 0 {
			base.DebugfCtx(ctx, base.KeyCRUD, "Deleted obsolete attachments (key: %v, doc: %q)", obsoleteAttachments, base.UD(doc.ID))
		}
	}

	// Remove any obsolete non-winning revision bodies
	doc.deleteRemovedRevisionBodies(ctx, db.dataStore)

	// Mark affected users/roles as needing to recompute their channel access:
	db.MarkPrincipalsChanged(ctx, docid, newRevID, changedAccessPrincipals, changedRoleAccessUsers, doc.Sequence)
	return doc, newRevID, nil
}

func (db *DatabaseCollectionWithUser) postWriteUpdateHLV(ctx context.Context, doc *Document, casOut uint64) *Document {
	if doc.HLV == nil {
		return doc
	}
	if doc.HLV.Version == expandMacroCASValueUint64 {
		doc.HLV.Version = casOut
	}
	if doc.HLV.CurrentVersionCAS == expandMacroCASValueUint64 {
		doc.HLV.CurrentVersionCAS = casOut
	}
	// backup new revision to the bucket now we have a doc assigned a CV (post macro expansion) for delta generation purposes
	backupRev := db.deltaSyncEnabled() && db.deltaSyncRevMaxAgeSeconds() != 0
	if db.UseXattrs() && backupRev {
		var newBodyWithAtts = doc._rawBody
		if len(doc.Attachments) > 0 {
			var err error
			newBodyWithAtts, err = base.InjectJSONProperties(doc._rawBody, base.KVPair{
				Key: BodyAttachments,
				Val: doc.Attachments,
			})
			if err != nil {
				base.WarnfCtx(ctx, "Unable to marshal new revision body during backupRevisionJSON: doc=%q rev=%q cv=%q err=%v ", base.UD(doc.ID), doc.CurrentRev, doc.HLV.GetCurrentVersionString(), err)
				return doc
			}
		}
		revHash := base.Crc32cHashString([]byte(doc.HLV.GetCurrentVersionString()))
		_ = db.setOldRevisionJSON(ctx, doc.ID, revHash, newBodyWithAtts, db.deltaSyncRevMaxAgeSeconds())
	}
	return doc
}

// getAttachmentIDsForLeafRevisions returns a map of attachment docids with values of attachment names.
func getAttachmentIDsForLeafRevisions(ctx context.Context, db *DatabaseCollectionWithUser, doc *Document, newRevID string) (map[string][]string, error) {
	leafAttachments := make(map[string][]string)

	currentAttachments, err := retrieveV2Attachments(doc.ID, doc.Attachments)
	if err != nil {
		return nil, err
	}

	for docid, names := range currentAttachments {
		leafAttachments[docid] = names
	}

	// Grab leaf revisions that have attachments and aren't the currently being added rev
	// Currently handled rev won't have information set properly on it yet so we handle this above
	// Can safely ignore the getInfo error as the only event this should happen in is if there is no entry for the given
	// rev, however, given we have just got that rev from GetLeavesFiltered we can be sure that rev exists in history
	documentLeafRevisions := doc.History.GetLeavesFiltered(func(revId string) bool {
		revInfo, _ := doc.History.getInfo(revId)
		return revInfo.HasAttachments && revId != newRevID
	})

	for _, leafRevision := range documentLeafRevisions {
		_, attachmentMeta, err := db.getRevision(ctx, doc, leafRevision)
		if err != nil {
			return nil, err
		}

		attachmentKeys, err := retrieveV2Attachments(doc.ID, attachmentMeta)
		if err != nil {
			return nil, err
		}

		for attachmentID, attachmentNames := range attachmentKeys {
			leafAttachments[attachmentID] = attachmentNames
		}

	}

	return leafAttachments, nil
}
func (db *DatabaseCollectionWithUser) checkDocChannelsAndGrantsLimits(ctx context.Context, docID string, channels base.Set, accessGrants channels.AccessMap, roleGrants channels.AccessMap) {
	if db.unsupportedOptions() == nil || db.unsupportedOptions().WarningThresholds == nil {
		return
	}

	// Warn when channel count is larger than a configured threshold
	if channelCountThreshold := db.unsupportedOptions().WarningThresholds.ChannelsPerDoc; channelCountThreshold != nil {
		channelCount := len(channels)
		if uint32(channelCount) >= *channelCountThreshold {
			db.dbStats().Database().WarnChannelsPerDocCount.Add(1)
			base.WarnfCtx(ctx, "Doc id: %v channel count: %d exceeds %d for channels per doc warning threshold", base.UD(docID), channelCount, *channelCountThreshold)
		}
	}

	// Warn when grants are larger than a configured threshold
	if grantThreshold := db.unsupportedOptions().WarningThresholds.GrantsPerDoc; grantThreshold != nil {
		grantCount := len(accessGrants) + len(roleGrants)
		if uint32(grantCount) >= *grantThreshold {
			db.dbStats().Database().WarnGrantsPerDocCount.Add(1)
			base.WarnfCtx(ctx, "Doc id: %v access and role grants count: %d exceeds %d for grants per doc warning threshold", base.UD(docID), grantCount, *grantThreshold)
		}
	}

	// Warn when channel names are larger than a configured threshold
	if channelNameSizeThreshold := db.unsupportedOptions().WarningThresholds.ChannelNameSize; channelNameSizeThreshold != nil {
		for c := range channels {
			if uint32(len(c)) > *channelNameSizeThreshold {
				db.dbStats().Database().WarnChannelNameSizeCount.Add(1)
				base.WarnfCtx(ctx, "Doc: %q channel %q exceeds %d characters for channel name size warning threshold", base.UD(docID), base.UD(c), *channelNameSizeThreshold)
			}
		}
	}
}

func (db *DatabaseCollectionWithUser) MarkPrincipalsChanged(ctx context.Context, docid string, newRevID string, changedPrincipals, changedRoleUsers []string, invalSeq uint64) {

	reloadActiveUser := false

	// Mark affected users/roles as needing to recompute their channel access:
	if len(changedPrincipals) > 0 {
		base.InfofCtx(ctx, base.KeyAccess, "Rev %q / %q invalidates channels of %s", base.UD(docid), newRevID, changedPrincipals)
		for _, changedAccessPrincipalName := range changedPrincipals {
			db.invalUserOrRoleChannels(ctx, changedAccessPrincipalName, invalSeq)
			// Check whether the active user needs to be recalculated.  Skip check if reload has already been identified
			// as required for a previous changedPrincipal
			if db.user != nil && reloadActiveUser == false {
				// If role changed, check if active user has been granted the role
				changedPrincipalName, isRole := channels.AccessNameToPrincipalName(changedAccessPrincipalName)
				if isRole {
					for roleName := range db.user.RoleNames() {
						if roleName == changedPrincipalName {
							base.DebugfCtx(ctx, base.KeyAccess, "Active user belongs to role %q with modified channel access - user %q will be reloaded.", base.UD(roleName), base.UD(db.user.Name()))
							reloadActiveUser = true
							break
						}
					}
				} else if db.user.Name() == changedPrincipalName {
					// User matches
					base.DebugfCtx(ctx, base.KeyAccess, "Channel set for active user has been modified - user %q will be reloaded.", base.UD(db.user.Name()))
					reloadActiveUser = true
				}

			}
		}
	}

	if len(changedRoleUsers) > 0 {
		base.InfofCtx(ctx, base.KeyAccess, "Rev %q / %q invalidates roles of %s", base.UD(docid), newRevID, base.UD(changedRoleUsers))
		for _, name := range changedRoleUsers {
			db.dbCtx.invalUserRoles(ctx, name, invalSeq)
			// If this is the current in memory db.user, reload to generate updated roles
			if db.user != nil && db.user.Name() == name {
				base.DebugfCtx(ctx, base.KeyAccess, "Role set for active user has been modified - user %q will be reloaded.", base.UD(db.user.Name()))
				reloadActiveUser = true

			}
		}
	}

	if reloadActiveUser {
		user, err := db.Authenticator(ctx).GetUser(db.user.Name())
		if err != nil {
			base.WarnfCtx(ctx, "Error reloading active db.user[%s], security information will not be recalculated until next authentication --> %+v", base.UD(db.user.Name()), err)
		} else {
			db.user = user
		}
	}

}

// Creates a new document, assigning it a random doc ID.
func (db *DatabaseCollectionWithUser) Post(ctx context.Context, body Body) (docid string, rev string, doc *Document, err error) {
	if body[BodyRev] != nil {
		return "", "", nil, base.HTTPErrorf(http.StatusNotFound, "No previous revision to replace")
	}

	// If there's an incoming _id property, use that as the doc ID.
	docid, idFound := body[BodyId].(string)
	if !idFound {
		docid, err = base.GenerateRandomID()
		if err != nil {
			return "", "", nil, err
		}
	}

	rev, doc, err = db.Put(ctx, docid, body)
	if err != nil {
		docid = ""
	}
	return docid, rev, doc, err
}

// Deletes a document, by adding a new revision whose _deleted property is true.
func (db *DatabaseCollectionWithUser) DeleteDoc(ctx context.Context, docid string, revid string) (string, *Document, error) {
	body := Body{BodyDeleted: true, BodyRev: revid}
	newRevID, doc, err := db.Put(ctx, docid, body)
	return newRevID, doc, err
}

// Purges a document from the bucket (no tombstone)
func (db *DatabaseCollectionWithUser) Purge(ctx context.Context, key string, needsAudit bool) error {
	doc, err := db.GetDocument(ctx, key, DocUnmarshalAll)
	if err != nil {
		return err
	}

	attachments, err := getAttachmentIDsForLeafRevisions(ctx, db, doc, "")
	if err != nil {
		return err
	}

	for attachmentID, attachmentNames := range attachments {
		err = db.dataStore.Delete(attachmentID)
		if err != nil {
			base.WarnfCtx(ctx, "Unable to delete attachment %q. Error: %v", attachmentID, err)
		}
		for _, attachmentName := range attachmentNames {
			base.Audit(ctx, base.AuditIDAttachmentDelete, base.AuditFields{
				base.AuditFieldDocID:        doc.ID,
				base.AuditFieldAttachmentID: attachmentName,
			})
		}

	}

	if db.UseXattrs() {
		err := db.dataStore.DeleteWithXattrs(ctx, key, []string{base.SyncXattrName})
		if err != nil {
			return err
		}
	} else {
		err := db.dataStore.Delete(key)
		if err != nil {
			return err
		}
	}
	if needsAudit {
		base.Audit(ctx, base.AuditIDDocumentDelete, base.AuditFields{
			base.AuditFieldDocID:  key,
			base.AuditFieldPurged: true,
		})
	}
	return nil
}

// ////// CHANNELS:

// Calls the JS sync function to assign the doc to channels, grant users
// access to channels, and reject invalid documents.
func (col *DatabaseCollectionWithUser) getChannelsAndAccess(ctx context.Context, doc *Document, body Body, metaMap map[string]interface{}, revID string) (
	result base.Set,
	access channels.AccessMap,
	roles channels.AccessMap,
	expiry *uint32,
	oldJson string,
	err error) {
	base.DebugfCtx(ctx, base.KeyCRUD, "Invoking sync on doc %q rev %s", base.UD(doc.ID), body[BodyRev])

	// Low-level protection against writes for read-only guest.  Handles write pathways that don't fail-fast
	if col.user != nil && col.user.Name() == "" && col.isGuestReadOnly() {
		return result, access, roles, expiry, oldJson, base.HTTPErrorf(403, auth.GuestUserReadOnly)
	}

	// Get the parent revision, to pass to the sync function:
	var oldJsonBytes []byte
	if oldJsonBytes, err = col.getAncestorJSON(ctx, doc, revID); err != nil {
		return
	}
	oldJson = string(oldJsonBytes)

	if col.ChannelMapper != nil {
		// Call the ChannelMapper:
		col.dbStats().Database().SyncFunctionCount.Add(1)
		col.collectionStats.SyncFunctionCount.Add(1)

		var output *channels.ChannelMapperOutput

		startTime := time.Now()
		output, err = col.ChannelMapper.MapToChannelsAndAccess(ctx, body, oldJson, metaMap,
			MakeUserCtx(col.user, col.ScopeName, col.Name))
		syncFunctionTimeNano := time.Since(startTime).Nanoseconds()

		col.dbStats().Database().SyncFunctionTime.Add(syncFunctionTimeNano)
		col.collectionStats.SyncFunctionTime.Add(syncFunctionTimeNano)

		if err == nil {
			result = output.Channels
			access = output.Access
			roles = output.Roles
			expiry = output.Expiry
			err = output.Rejection
			if err != nil {
				base.InfofCtx(ctx, base.KeyAll, "Sync fn rejected doc %q / %q --> %s", base.UD(doc.ID), base.UD(doc.NewestRev), err)
				base.DebugfCtx(ctx, base.KeyAll, "    rejected doc %q / %q : new=%+v  old=%s", base.UD(doc.ID), base.UD(doc.NewestRev), base.UD(body), base.UD(oldJson))
				col.dbStats().Security().NumDocsRejected.Add(1)
				col.collectionStats.SyncFunctionRejectCount.Add(1)
				if isAccessError(err) {
					col.dbStats().Security().NumAccessErrors.Add(1)
					col.collectionStats.SyncFunctionRejectAccessCount.Add(1)
				}
			} else if !validateAccessMap(ctx, access) || !validateRoleAccessMap(ctx, roles) {
				err = base.HTTPErrorf(500, "Error in JS sync function")
			}

		} else {
			base.WarnfCtx(ctx, "Sync fn exception: %+v; doc %q / %q", err, base.UD(doc.ID), base.MD(doc.CurrentRev))
			if errors.Is(err, sgbucket.ErrJSTimeout) {
				err = base.HTTPErrorf(500, "JS sync function timed out")
			} else {
				err = base.HTTPErrorf(500, "Exception in JS sync function")
				col.collectionStats.SyncFunctionExceptionCount.Add(1)
				col.dbStats().Database().SyncFunctionExceptionCount.Add(1)
			}
		}

	} else {
		if base.IsDefaultCollection(col.ScopeName, col.Name) {
			// No ChannelMapper so by default use the "channels" property:
			value := body["channels"]
			if value != nil {
				array, nonStrings := base.ValueToStringArray(value)
				if nonStrings != nil {
					base.WarnfCtx(ctx, "Channel names must be string values only. Ignoring non-string channels: %s", base.UD(nonStrings))
				}
				result, err = channels.SetFromArray(array, channels.KeepStar)
			}
		} else {
			result = base.SetOf(col.Name)
		}
	}
	return result, access, roles, expiry, oldJson, err
}

// Creates a userCtx object to be passed to the sync function
func MakeUserCtx(user auth.User, scopeName string, collectionName string) map[string]interface{} {
	if user == nil {
		return nil
	}
	return map[string]interface{}{
		"name":     user.Name(),
		"roles":    user.RoleNames(),
		"channels": user.InheritedCollectionChannels(scopeName, collectionName).AllKeys(),
	}
}

// Are the principal and role names in an AccessMap all valid?
func validateAccessMap(ctx context.Context, access channels.AccessMap) bool {
	for name := range access {
		principalName, _ := channels.AccessNameToPrincipalName(name)
		if !auth.IsValidPrincipalName(principalName) {
			base.WarnfCtx(ctx, "Invalid principal name %q in access() or role() call", base.UD(principalName))
			return false
		}
	}
	return true
}

func validateRoleAccessMap(ctx context.Context, roleAccess channels.AccessMap) bool {
	if !validateAccessMap(ctx, roleAccess) {
		return false
	}
	for _, roles := range roleAccess {
		for rolename := range roles {
			if !auth.IsValidPrincipalName(rolename) {
				base.WarnfCtx(ctx, "Invalid role name %q in role() call", base.UD(rolename))
				return false
			}
		}
	}
	return true
}

func isAccessError(err error) bool {
	return base.ContainsString(base.SyncFnAccessErrors, err.Error())
}

// Recomputes the set of channels a User/Role has been granted access to by sync() functions for the default collection
// This is part of the ChannelComputer interface defined by the Authenticator.
func (context *DatabaseContext) ComputeChannelsForPrincipal(ctx context.Context, princ auth.Principal, scope string, collection string) (channels.TimedSet, error) {
	key := princ.Name()
	if _, ok := princ.(auth.User); !ok {
		key = channels.RoleAccessPrefix + key // Roles are identified in access view by a "role:" prefix
	}

	dbCollection, err := context.GetDatabaseCollection(scope, collection)
	if err != nil {
		return nil, err
	}

	results, err := dbCollection.QueryAccess(ctx, key)
	if err != nil {
		base.WarnfCtx(ctx, "QueryAccess returned error: %v", err)
		return nil, err
	}

	var accessRow QueryAccessRow
	channelSet := channels.TimedSet{}
	for results.Next(ctx, &accessRow) {
		channelSet.Add(accessRow.Value)
	}

	closeErr := results.Close()
	if closeErr != nil {
		return nil, closeErr
	}

	return channelSet, nil
}

// Recomputes the set of channels a User/Role has been granted access to by sync() function for all collections.
// This is part of the ChannelComputer interface defined by the Authenticator.
func (context *DatabaseContext) ComputeRolesForUser(ctx context.Context, user auth.User) (channels.TimedSet, error) {

	roles := channels.TimedSet{}

	for _, collection := range context.CollectionByID {
		collectionRoles, err := collection.ComputeRolesForUser(ctx, user)
		if err != nil {
			return nil, err
		}
		roles.Add(collectionRoles)
	}
	return roles, nil
}

// Recomputes the set of channels a User/Role has been granted access to by sync() functions for a single collection.
func (c *DatabaseCollection) ComputeRolesForUser(ctx context.Context, user auth.User) (channels.TimedSet, error) {
	results, err := c.QueryRoleAccess(ctx, user.Name())
	if err != nil {
		return nil, err
	}

	// Merge the TimedSets from the view result:
	roleChannelSet := channels.TimedSet{}
	var roleAccessRow QueryAccessRow
	for results.Next(ctx, &roleAccessRow) {
		roleChannelSet.Add(roleAccessRow.Value)
	}
	closeErr := results.Close()
	if closeErr != nil {
		return nil, closeErr
	}

	return roleChannelSet, nil
}

// Checks whether a document has a mobile xattr.  Used when running in non-xattr mode to support no downtime upgrade.
func (c *DatabaseCollection) checkForUpgrade(ctx context.Context, key string, unmarshalLevel DocumentUnmarshalLevel) (*Document, *sgbucket.BucketDocument) {
	// If we are using xattrs or Couchbase Server doesn't support them, an upgrade isn't going to be in progress
	if c.UseXattrs() || !c.dataStore.IsSupported(sgbucket.BucketStoreFeatureXattrs) {
		return nil, nil
	}

	doc, rawDocument, err := c.GetDocWithXattrs(ctx, key, unmarshalLevel)
	if err != nil || doc == nil || !doc.HasValidSyncData() {
		return nil, nil
	}
	return doc, rawDocument
}

// ////// REVS_DIFF:

// Given a document ID and a set of revision IDs, looks up which ones are not known. Returns an
// array of the unknown revisions, and an array of known revisions that might be recent ancestors.
func (db *DatabaseCollectionWithUser) RevDiff(ctx context.Context, docid string, revids []string) (missing, possible []string) {
	if strings.HasPrefix(docid, "_design/") && db.user != nil {
		return // Users can't upload design docs, so ignore them
	}

	doc, err := db.GetDocSyncDataNoImport(ctx, docid, DocUnmarshalHistory)
	if err != nil {
		if !base.IsDocNotFoundError(err) && !errors.Is(err, base.ErrXattrNotFound) {
			base.WarnfCtx(ctx, "RevDiff(%q) --> %T %v", base.UD(docid), err, err)
		}
		missing = revids
		return
	}
	// Check each revid to see if it's in the doc's rev tree:
	revidsSet := base.SetFromArray(revids)
	possibleSet := make(map[string]bool)
	for _, revid := range revids {
		if !doc.History.contains(revid) {
			missing = append(missing, revid)
			// Look at the doc's leaves for a known possible ancestor:
			if gen, _ := ParseRevID(ctx, revid); gen > 1 {
				doc.History.forEachLeaf(func(possible *RevInfo) {
					if !revidsSet.Contains(possible.ID) {
						possibleGen, _ := ParseRevID(ctx, possible.ID)
						if possibleGen < gen && possibleGen >= gen-100 {
							possibleSet[possible.ID] = true
						} else if possibleGen == gen && possible.Parent != "" {
							possibleSet[possible.Parent] = true // since parent is < gen
						}
					}
				})
			}
		}
	}

	// Convert possibleSet to an array (possible)
	if len(possibleSet) > 0 {
		possible = make([]string, 0, len(possibleSet))
		for revid, _ := range possibleSet {
			possible = append(possible, revid)
		}
	}
	return
}

// Status code returned by CheckProposedRev
type ProposedRevStatus int

const (
	ProposedRev_OK_IsNew ProposedRevStatus = 201 // Rev can be added, doc does not exist locally
	ProposedRev_OK       ProposedRevStatus = 0   // Rev can be added without conflict
	ProposedRev_Exists   ProposedRevStatus = 304 // Rev already exists locally
	ProposedRev_Conflict ProposedRevStatus = 409 // Rev would cause conflict
	ProposedRev_Error    ProposedRevStatus = 500 // Error occurred reading local doc
)

// Given a docID/revID to be pushed by a client, check whether it can be added _without conflict_.
// This is used by the BLIP replication code in "allow_conflicts=false" mode.
func (db *DatabaseCollectionWithUser) CheckProposedRev(ctx context.Context, docid string, revid string, parentRevID string) (status ProposedRevStatus, currentRev string) {
	if strings.HasPrefix(docid, "_design/") && db.user != nil {
		return ProposedRev_OK, "" // Users can't upload design docs, so ignore them
	}

	level := DocUnmarshalRev
	if parentRevID == "" {
		level = DocUnmarshalHistory // doc.History only needed in this case (see below)
	}
	doc, err := db.GetDocSyncDataNoImport(ctx, docid, level)
	if err != nil {
		if !base.IsDocNotFoundError(err) && !errors.Is(err, base.ErrXattrNotFound) {
			base.WarnfCtx(ctx, "CheckProposedRev(%q) --> %T %v", base.UD(docid), err, err)
			return ProposedRev_Error, ""
		}
		// Doc doesn't exist locally; adding it is OK (even if it has a history)
		return ProposedRev_OK_IsNew, ""
	} else if doc.CurrentRev == revid {
		// Proposed rev already exists here:
		return ProposedRev_Exists, ""
	} else if doc.CurrentRev == parentRevID {
		// Proposed rev's parent is my current revision; OK to add:
		return ProposedRev_OK, ""
	} else if parentRevID == "" && doc.History[doc.CurrentRev].Deleted {
		// Proposed rev has no parent and doc is currently deleted; OK to add:
		return ProposedRev_OK, ""
	} else {
		// Parent revision mismatch, so this is a conflict:
		return ProposedRev_Conflict, doc.CurrentRev
	}
}

// CheckProposedVersion - given DocID and a version in string form, check whether it can be added without conflict.
// proposedVersionStr is the string representation of the proposed version's CV.
// previousRev is the string representation of the CV of the last known parent of the proposed version.
// proposedHLVString is the string representation of the proposed version's full HLV.
func (db *DatabaseCollectionWithUser) CheckProposedVersion(ctx context.Context, docid, proposedVersionStr string, previousRev string, proposedHLVString string) (status ProposedRevStatus, currentVersion string) {

	proposedVersion, err := ParseVersion(proposedVersionStr)
	if err != nil {
		base.WarnfCtx(ctx, "Couldn't parse proposed version for doc %q / %q: %v", base.UD(docid), proposedVersionStr, err)
		return ProposedRev_Error, ""
	}

	// previousRev may be revTreeID or version
	var previousVersion Version
	previousRevFormat := "version"
	if !strings.Contains(previousRev, "@") {
		previousRevFormat = "revTreeID"
	}
	if previousRev != "" && previousRevFormat == "version" {
		var err error
		previousVersion, err = ParseVersion(previousRev)
		if err != nil {
			base.WarnfCtx(ctx, "Couldn't parse previous version for doc %q / %q: %v", base.UD(docid), previousRev, err)
			return ProposedRev_Error, ""
		}
	}

	localDocCV := Version{}
	doc, err := db.GetDocSyncDataNoImport(ctx, docid, DocUnmarshalNoHistory)
	if doc.HLV != nil {
		localDocCV.SourceID, localDocCV.Value = doc.HLV.GetCurrentVersion()
	}
	if err != nil {
		if !base.IsDocNotFoundError(err) && !errors.Is(err, base.ErrXattrNotFound) {
			base.WarnfCtx(ctx, "CheckProposedRev(%q) --> %T %v", base.UD(docid), err, err)
			return ProposedRev_Error, ""
		}
		// New document not found on server
		return ProposedRev_OK_IsNew, ""
	} else if previousRevFormat == "revTreeID" && doc.CurrentRev == previousRev {
		// Non-conflicting update, client's previous legacy revTreeID is server's currentRev
		return ProposedRev_OK, ""
	} else if previousRevFormat == "version" && localDocCV == previousVersion {
		// Non-conflicting update, client's previous version is server's CV
		return ProposedRev_OK, ""
	} else if doc.HLV.DominatesSource(proposedVersion) {
		// SGW already has this version
		return ProposedRev_Exists, ""
	} else if localDocCV.SourceID == proposedVersion.SourceID && localDocCV.Value < proposedVersion.Value {
		// previousVersion didn't match, but proposed version and server CV have matching source, and proposed version is newer
		return ProposedRev_OK, ""
	} else {
		// Temporary (CBG-4466): check the full HLV that's being sent by CBL with proposeChanges messages.
		// If the current server cv is dominated by the incoming HLV (i.e. the incoming HLV has an entry for the same source
		// with a version that's greater than or equal to the server's cv), then we can accept the proposed version.
		proposedHLV, _, err := ExtractHLVFromBlipMessage(proposedHLVString)
		if err != nil {
			base.InfofCtx(ctx, base.KeyCRUD, "CheckProposedVersion for doc %s unable to extract proposedHLV from rev message, will be treated as conflict: %v", base.UD(docid), err)
		} else if proposedHLV.DominatesSource(localDocCV) {
			base.DebugfCtx(ctx, base.KeyCRUD, "CheckProposedVersion returning OK for doc %s because incoming HLV dominates cv", base.UD(docid))
			return ProposedRev_OK, ""
		}

		// In conflict cases, return the current cv.  This may be a false positive conflict if the client has replicated
		// the server cv via a different peer and so is not sending previousRev.  The client is responsible for performing this check based on the
		// returned localDocCV
		return ProposedRev_Conflict, localDocCV.String()
	}
}

const (
	xattrMacroCas               = "cas"          // SyncData.Cas
	xattrMacroValueCrc32c       = "value_crc32c" // SyncData.Crc32c
	xattrMacroCurrentRevVersion = "rev.ver"      // SyncDataJSON.RevAndVersion.CurrentVersion
	versionVectorVrsMacro       = "ver"          // PersistedHybridLogicalVector.Version
	versionVectorCVCASMacro     = "cvCas"        // PersistedHybridLogicalVector.CurrentVersionCAS

	expandMacroCASValueUint64 = math.MaxUint64 // static value that indicates that a CAS macro expansion should be applied to a property
	expandMacroCASValueString = "expand"
)

func macroExpandSpec(xattrName string) []sgbucket.MacroExpansionSpec {
	macroExpansion := []sgbucket.MacroExpansionSpec{
		sgbucket.NewMacroExpansionSpec(xattrCasPath(xattrName), sgbucket.MacroCas),
		sgbucket.NewMacroExpansionSpec(xattrCrc32cPath(xattrName), sgbucket.MacroCrc32c),
	}

	return macroExpansion
}

func xattrCasPath(xattrKey string) string {
	return xattrKey + "." + xattrMacroCas
}

func xattrCrc32cPath(xattrKey string) string {
	return xattrKey + "." + xattrMacroValueCrc32c
}

// XattrMouCasPath returns the xattr path for the CAS value for expansion, _mou.cas
func XattrMouCasPath() string {
	return base.MouXattrName + "." + xattrMacroCas
}

func xattrCurrentRevVersionPath(xattrKey string) string {
	return xattrKey + "." + xattrMacroCurrentRevVersion
}

func xattrCurrentVersionPath(xattrKey string) string {
	return xattrKey + "." + versionVectorVrsMacro
}

func xattrCurrentVersionCASPath(xattrKey string) string {
	return xattrKey + "." + versionVectorCVCASMacro
}

func xattrRevokedChannelVersionPath(xattrKey string, channelName string) string {
	return xattrKey + ".channels." + channelName + "." + xattrMacroCurrentRevVersion
}<|MERGE_RESOLUTION|>--- conflicted
+++ resolved
@@ -49,7 +49,6 @@
 	return docid
 }
 
-<<<<<<< HEAD
 // getRevSeqNo fetches the revSeqNo for a document, using the virtual xattr if available. Returns the cas from this fetch.
 func (c *DatabaseCollection) getRevSeqNo(ctx context.Context, docID string) (revSeqNo, cas uint64, err error) {
 	xattrs, cas, err := c.dataStore.GetXattrs(ctx, docID, []string{base.VirtualXattrRevSeqNo})
@@ -60,9 +59,6 @@
 	return revSeqNo, cas, err
 }
 
-=======
-// GetDocument with raw returns the document from the bucket. This may perform an on-demand import.
->>>>>>> 150702a4
 func (c *DatabaseCollection) GetDocument(ctx context.Context, docid string, unmarshalLevel DocumentUnmarshalLevel) (doc *Document, err error) {
 	doc, _, err = c.GetDocumentWithRaw(ctx, docid, unmarshalLevel)
 	return doc, err
@@ -1102,14 +1098,8 @@
 
 	docUpdateEvent := NewVersion
 	allowImport := db.UseXattrs()
-<<<<<<< HEAD
-
-	doc, newRevID, err = db.updateAndReturnDoc(ctx, newDoc.ID, allowImport, &expiry, nil, docUpdateEvent, nil, false, func(doc *Document) (resultDoc *Document, resultAttachmentData updatedAttachments, createNewRevIDSkipped bool, updatedExpiry *uint32, resultErr error) {
-
-=======
 	updateRevCache := true
-	doc, newRevID, err = db.updateAndReturnDoc(ctx, newDoc.ID, allowImport, &expiry, nil, nil, false, updateRevCache, func(doc *Document) (resultDoc *Document, resultAttachmentData updatedAttachments, createNewRevIDSkipped bool, updatedExpiry *uint32, resultErr error) {
->>>>>>> 150702a4
+	doc, newRevID, err = db.updateAndReturnDoc(ctx, newDoc.ID, allowImport, &expiry, nil, docUpdateEvent, nil, false, updateRevCache, func(doc *Document) (resultDoc *Document, resultAttachmentData updatedAttachments, createNewRevIDSkipped bool, updatedExpiry *uint32, resultErr error) {
 		var isSgWrite bool
 		var crc32Match bool
 
@@ -1233,7 +1223,8 @@
 
 	docUpdateEvent := ExistingVersion
 	allowImport := db.UseXattrs()
-	doc, newRevID, err = db.updateAndReturnDoc(ctx, newDoc.ID, allowImport, &newDoc.DocExpiry, nil, docUpdateEvent, existingDoc, false, func(doc *Document) (resultDoc *Document, resultAttachmentData updatedAttachments, createNewRevIDSkipped bool, updatedExpiry *uint32, resultErr error) {
+	updateRevCache := true
+	doc, newRevID, err = db.updateAndReturnDoc(ctx, newDoc.ID, allowImport, &newDoc.DocExpiry, nil, docUpdateEvent, existingDoc, false, updateRevCache, func(doc *Document) (resultDoc *Document, resultAttachmentData updatedAttachments, createNewRevIDSkipped bool, updatedExpiry *uint32, resultErr error) {
 		// (Be careful: this block can be invoked multiple times if there are races!)
 
 		var isSgWrite bool
@@ -1395,13 +1386,8 @@
 	}
 
 	allowImport := db.UseXattrs()
-<<<<<<< HEAD
-	doc, _, err = db.updateAndReturnDoc(ctx, newDoc.ID, allowImport, &newDoc.DocExpiry, nil, docUpdateEvent, existingDoc, false, func(doc *Document) (resultDoc *Document, resultAttachmentData updatedAttachments, createNewRevIDSkipped bool, updatedExpiry *uint32, resultErr error) {
-
-=======
 	updateRevCache := true
-	doc, _, err = db.updateAndReturnDoc(ctx, newDoc.ID, allowImport, &newDoc.DocExpiry, nil, existingDoc, false, updateRevCache, func(doc *Document) (resultDoc *Document, resultAttachmentData updatedAttachments, createNewRevIDSkipped bool, updatedExpiry *uint32, resultErr error) {
->>>>>>> 150702a4
+	doc, _, err = db.updateAndReturnDoc(ctx, newDoc.ID, allowImport, &newDoc.DocExpiry, nil, docUpdateEvent, existingDoc, false, updateRevCache, func(doc *Document) (resultDoc *Document, resultAttachmentData updatedAttachments, createNewRevIDSkipped bool, updatedExpiry *uint32, resultErr error) {
 		// (Be careful: this block can be invoked multiple times if there are races!)
 
 		var isSgWrite bool
@@ -2376,12 +2362,8 @@
 //  2. Specify the existing document body/xattr/cas, to avoid initial retrieval of the doc in cases that the current contents are already known (e.g. import).
 //     On cas failure, the document will still be reloaded from the bucket as usual.
 //  3. If isImport=true, document body will not be updated - only metadata xattr(s)
-<<<<<<< HEAD
-
-func (db *DatabaseCollectionWithUser) updateAndReturnDoc(ctx context.Context, docid string, allowImport bool, expiry *uint32, opts *sgbucket.MutateInOptions, docUpdateEvent DocUpdateType, existingDoc *sgbucket.BucketDocument, isImport bool, callback updateAndReturnDocCallback) (doc *Document, newRevID string, err error) {
-=======
-func (db *DatabaseCollectionWithUser) updateAndReturnDoc(ctx context.Context, docid string, allowImport bool, expiry *uint32, opts *sgbucket.MutateInOptions, existingDoc *sgbucket.BucketDocument, isImport bool, updateRevCache bool, callback updateAndReturnDocCallback) (doc *Document, newRevID string, err error) {
->>>>>>> 150702a4
+
+func (db *DatabaseCollectionWithUser) updateAndReturnDoc(ctx context.Context, docid string, allowImport bool, expiry *uint32, opts *sgbucket.MutateInOptions, docUpdateEvent DocUpdateType, existingDoc *sgbucket.BucketDocument, isImport bool, updateRevCache bool, callback updateAndReturnDocCallback) (doc *Document, newRevID string, err error) {
 	key := realDocID(docid)
 	if key == "" {
 		return nil, "", base.HTTPErrorf(400, "Invalid doc ID")
@@ -2551,11 +2533,7 @@
 
 			// Prior to saving doc, remove the revision in cache
 			if createNewRevIDSkipped {
-<<<<<<< HEAD
-				db.revisionCache.RemoveWithRev(doc.ID, doc.CurrentRev)
-=======
-				db.revisionCache.Remove(ctx, doc.ID, doc.CurrentRev)
->>>>>>> 150702a4
+				db.revisionCache.RemoveWithRev(ctx, doc.ID, doc.CurrentRev)
 			}
 
 			base.DebugfCtx(ctx, base.KeyCRUD, "Saving doc (seq: #%d, id: %v rev: %v)", doc.Sequence, base.UD(doc.ID), doc.CurrentRev)
