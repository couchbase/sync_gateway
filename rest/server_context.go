--- conflicted
+++ resolved
@@ -808,12 +808,9 @@
 				collectionsRequiringResync = append(collectionsRequiringResync, scName)
 			}
 
-<<<<<<< HEAD
-=======
 			if requiresAttachmentMigration {
 				collectionsRequiringAttachmentMigration = append(collectionsRequiringAttachmentMigration, base.ScopeAndCollectionName{Scope: base.DefaultScope, Collection: base.DefaultCollection})
 			}
->>>>>>> 8acc6c28
 		}
 		if contextOptions.UseViews {
 			if err := db.InitializeViews(ctx, ds); err != nil {
