--- conflicted
+++ resolved
@@ -155,10 +155,7 @@
 // SGFeedSourceParams is a wrapper for cbgt's parameters.
 type SGFeedSourceParams struct {
 	cbgt.DCPFeedParams
-<<<<<<< HEAD
-=======
-
->>>>>>> 8acc6c28
+
 	// Used to pass the SG database name to SGFeed* shims
 	DbName string `json:"sg_dbname,omitempty"`
 }
