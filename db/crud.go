//  Copyright 2012-Present Couchbase, Inc.
//
//  Use of this software is governed by the Business Source License included
//  in the file licenses/BSL-Couchbase.txt.  As of the Change Date specified
//  in that file, in accordance with the Business Source License, use of this
//  software will be governed by the Apache License, Version 2.0, included in
//  the file licenses/APL2.txt.

package db

import (
	"bytes"
	"context"
	"fmt"
	"math"
	"net/http"
	"strings"
	"time"

	"github.com/couchbase/go-couchbase"
	sgbucket "github.com/couchbase/sg-bucket"
	"github.com/couchbase/sync_gateway/auth"
	"github.com/couchbase/sync_gateway/base"
	"github.com/couchbase/sync_gateway/channels"
	"github.com/couchbase/sync_gateway/documents"
	"github.com/pkg/errors"
)

const (
	kMaxRecentSequences = 20 // Maximum number of sequences stored in RecentSequences before pruning is triggered
)

// ErrForbidden is returned when the user requests a document without a revision that they do not have access to.
// this is different from a client specifically requesting a revision they know about, which are treated as a _removal.
var ErrForbidden = base.HTTPErrorf(403, "forbidden")

var ErrMissing = base.HTTPErrorf(404, "missing")
var ErrDeleted = base.HTTPErrorf(404, "deleted")

// ////// READING DOCUMENTS:

func realDocID(docid string) string {
	if len(docid) > 250 {
		return "" // Invalid doc IDs
	}
	if strings.HasPrefix(docid, "_") {
		return "" // Disallow "_" prefix, which is for special docs
	}
	return docid
}

func (c *DatabaseCollection) GetDocument(ctx context.Context, docid string, unmarshalLevel DocumentUnmarshalLevel) (doc *Document, err error) {
	doc, _, err = c.GetDocumentWithRaw(ctx, docid, unmarshalLevel)
	return doc, err
}

// Lowest-level method that reads a document from the bucket
func (c *DatabaseCollection) GetDocumentWithRaw(ctx context.Context, docid string, unmarshalLevel DocumentUnmarshalLevel) (doc *Document, rawBucketDoc *sgbucket.BucketDocument, err error) {
	key := realDocID(docid)
	if key == "" {
		return nil, nil, base.HTTPErrorf(400, "Invalid doc ID")
	}
	if c.UseXattrs() {
		doc, rawBucketDoc, err = c.GetDocWithXattr(key, unmarshalLevel)
		if err != nil {
			return nil, nil, err
		}

		isSgWrite, crc32Match, _ := doc.IsSGWrite(ctx, rawBucketDoc.Body)
		if crc32Match {
			c.dbStats().Database().Crc32MatchCount.Add(1)
		}

		// If existing doc wasn't an SG Write, import the doc.
		if !isSgWrite {
			var importErr error
			doc, importErr = c.OnDemandImportForGet(ctx, docid, rawBucketDoc.Body, rawBucketDoc.Xattr, rawBucketDoc.UserXattr, rawBucketDoc.Cas)
			if importErr != nil {
				return nil, nil, importErr
			}
		}
		if !doc.HasValidSyncData() {
			return nil, nil, base.HTTPErrorf(404, "Not imported")
		}
	} else {
		rawDoc, cas, getErr := c.dataStore.GetRaw(key)
		if getErr != nil {
			return nil, nil, getErr
		}

		doc, err = documents.UnmarshalDocument(key, rawDoc)
		if err != nil {
			return nil, nil, err
		}

		if !doc.HasValidSyncData() {
			// Check whether doc has been upgraded to use xattrs
			upgradeDoc, _ := c.checkForUpgrade(docid, unmarshalLevel)
			if upgradeDoc == nil {
				return nil, nil, base.HTTPErrorf(404, "Not imported")
			}
			doc = upgradeDoc
		}

		rawBucketDoc = &sgbucket.BucketDocument{
			Body: rawDoc,
			Cas:  cas,
		}
	}

	return doc, rawBucketDoc, nil
}

func (c *DatabaseCollection) GetDocWithXattr(key string, unmarshalLevel DocumentUnmarshalLevel) (doc *Document, rawBucketDoc *sgbucket.BucketDocument, err error) {
	rawBucketDoc = &sgbucket.BucketDocument{}
	var getErr error
	rawBucketDoc.Cas, getErr = c.dataStore.GetWithXattr(key, base.SyncXattrName, c.userXattrKey(), &rawBucketDoc.Body, &rawBucketDoc.Xattr, &rawBucketDoc.UserXattr)
	if getErr != nil {
		return nil, nil, getErr
	}

	var unmarshalErr error
	doc, unmarshalErr = documents.UnmarshalDocumentWithXattr(key, rawBucketDoc.Body, rawBucketDoc.Xattr, rawBucketDoc.UserXattr, rawBucketDoc.Cas, unmarshalLevel)
	if unmarshalErr != nil {
		return nil, nil, unmarshalErr
	}

	return doc, rawBucketDoc, nil
}

// This gets *just* the Sync Metadata (_sync field) rather than the entire doc, for efficiency reasons.
func (c *DatabaseCollection) GetDocSyncData(ctx context.Context, docid string) (SyncData, error) {

	emptySyncData := SyncData{}
	key := realDocID(docid)
	if key == "" {
		return emptySyncData, base.HTTPErrorf(400, "Invalid doc ID")
	}

	if c.UseXattrs() {
		// Retrieve doc and xattr from bucket, unmarshal only xattr.
		// Triggers on-demand import when document xattr doesn't match cas.
		var rawDoc, rawXattr, rawUserXattr []byte
		cas, getErr := c.dataStore.GetWithXattr(key, base.SyncXattrName, c.userXattrKey(), &rawDoc, &rawXattr, &rawUserXattr)
		if getErr != nil {
			return emptySyncData, getErr
		}

		// Unmarshal xattr only
		doc, unmarshalErr := documents.UnmarshalDocumentWithXattr(docid, nil, rawXattr, rawUserXattr, cas, DocUnmarshalSync)
		if unmarshalErr != nil {
			return emptySyncData, unmarshalErr
		}

		isSgWrite, crc32Match, _ := doc.IsSGWrite(ctx, rawDoc)
		if crc32Match {
			c.dbStats().Database().Crc32MatchCount.Add(1)
		}

		// If existing doc wasn't an SG Write, import the doc.
		if !isSgWrite {
			var importErr error

			doc, importErr = c.OnDemandImportForGet(ctx, docid, rawDoc, rawXattr, rawUserXattr, cas)
			if importErr != nil {
				return emptySyncData, importErr
			}
		}

		return doc.SyncData, nil

	} else {
		// Non-xattr.  Retrieve doc from bucket, unmarshal metadata only.
		rawDocBytes, _, err := c.dataStore.GetRaw(key)
		if err != nil {
			return emptySyncData, err
		}

		docRoot := documents.DocumentRoot{
			SyncData: &SyncData{History: make(RevTree)},
		}
		if err := base.JSONUnmarshal(rawDocBytes, &docRoot); err != nil {
			return emptySyncData, err
		}

		return *docRoot.SyncData, nil
	}

}

// This gets *just* the Sync Metadata (_sync field) rather than the entire doc, for efficiency
// reasons. Unlike GetDocSyncData it does not check for on-demand import; this means it does not
// need to read the doc body from the bucket.
func (db *DatabaseCollection) GetDocSyncDataNoImport(ctx context.Context, docid string, level DocumentUnmarshalLevel) (syncData SyncData, err error) {
	if db.UseXattrs() {
		var cas uint64
		var xattrValue []byte
		if cas, err = db.dataStore.GetXattr(docid, base.SyncXattrName, &xattrValue); err == nil {
			var doc *Document
			doc, err = unmarshalDocumentWithXattr(docid, nil, xattrValue, nil, cas, level)
			if err == nil {
				syncData = doc.SyncData
			}
		}
	} else {
		if level == DocUnmarshalAll || level == DocUnmarshalSync || level == DocUnmarshalHistory {
			syncData.History = make(RevTree)
		}
		docRoot := documentRoot{
			SyncData: &syncData,
		}
		var rawDocBytes []byte
		if rawDocBytes, _, err = db.dataStore.GetRaw(docid); err == nil {
			if err = base.JSONUnmarshal(rawDocBytes, &docRoot); err == nil {
				// (unmarshaling populates `syncData` since `docRoot` points to it.)
				if !syncData.HasValidSyncData() {
					base.InfofCtx(ctx, base.KeyCRUD, "No valid sync data in doc %q; checking for xattrs", base.UD(docid))
					if upgradeDoc, _ := db.checkForUpgrade(docid, level); upgradeDoc != nil {
						// No valid sync data in doc, but doc has been upgraded to use xattrs
						syncData = upgradeDoc.SyncData
					} else {
						base.WarnfCtx(ctx, "No valid sync data nor xattrs in doc %q", base.UD(docid))
						err = base.HTTPErrorf(404, "Not imported")
					}
				}
			}
		}
	}
	return
}

// OnDemandImportForGet.  Attempts to import the doc based on the provided id, contents and cas.  ImportDocRaw does cas retry handling
// if the document gets updated after the initial retrieval attempt that triggered this.
func (c *DatabaseCollection) OnDemandImportForGet(ctx context.Context, docid string, rawDoc []byte, rawXattr []byte, rawUserXattr []byte, cas uint64) (docOut *Document, err error) {
	isDelete := rawDoc == nil
	importDb := DatabaseCollectionWithUser{DatabaseCollection: c, user: nil}
	var importErr error

	docOut, importErr = importDb.ImportDocRaw(ctx, docid, rawDoc, rawXattr, rawUserXattr, isDelete, cas, nil, ImportOnDemand)
	if importErr == base.ErrImportCancelledFilter {
		// If the import was cancelled due to filter, treat as not found
		return nil, base.HTTPErrorf(404, "Not imported")
	} else if importErr != nil {
		return nil, importErr
	}
	return docOut, nil
}

// GetRev returns the revision for the given docID and revID, or the current active revision if revID is empty.
func (db *DatabaseCollectionWithUser) GetRev(ctx context.Context, docID, revID string, history bool, attachmentsSince []string) (DocumentRevision, error) {
	maxHistory := 0
	if history {
		maxHistory = math.MaxInt32
	}
	return db.getRev(ctx, docID, revID, maxHistory, nil, attachmentsSince)
}

// Underlying revision retrieval used by Get1xRevBody, Get1xRevBodyWithHistory, GetRevCopy.
// Returns the revision of a document using the revision cache.
//   - revid may be "", meaning the current revision.
//   - maxHistory is >0 if the caller wants a revision history; it's the max length of the history.
//   - historyFrom is an optional list of revIDs the client already has. If any of these are found
//     in the revision's history, it will be trimmed after that revID.
//   - attachmentsSince is nil to return no attachment bodies, otherwise a (possibly empty) list of
//     revisions for which the client already has attachments and doesn't need bodies. Any attachment
//     that hasn't changed since one of those revisions will be returned as a stub.
func (db *DatabaseCollectionWithUser) getRev(ctx context.Context, docid, revid string, maxHistory int, historyFrom []string, attachmentsSince []string) (revision DocumentRevision, err error) {
	if revid != "" {
		// Get a specific revision body and history from the revision cache
		// (which will load them if necessary, by calling revCacheLoader, above)
		revision, err = db.revisionCache.Get(ctx, docid, revid, RevCacheOmitDelta)
	} else {
		// No rev ID given, so load active revision
		revision, err = db.revisionCache.GetActive(ctx, docid)
	}

	if err != nil {
		return DocumentRevision{}, err
	}

	if revision.BodyBytes() == nil {
		if db.ForceAPIForbiddenErrors() {
			base.InfofCtx(ctx, base.KeyCRUD, "Doc: %s %s is missing", base.UD(docid), base.MD(revid))
			return DocumentRevision{}, ErrForbidden
		}
		return DocumentRevision{}, ErrMissing
	}

	db.collectionStats.NumDocReads.Add(1)
	db.collectionStats.DocReadsBytes.Add(int64(len(revision.BodyBytes())))

	// Load and/or trim attachments:
	if attachmentsSince != nil && len(revision.Attachments) > 0 {
		minRevpos := 1
		if len(attachmentsSince) > 0 {
			if ancestor := revision.History.FindAncestor(attachmentsSince); ancestor != "" {
				minRevpos, _ = ParseRevID(ancestor)
				minRevpos++
			}
		}
		revision.Attachments, err = db.LoadAttachmentsData(revision.Attachments, minRevpos, docid)
		if err != nil {
			return DocumentRevision{}, err
		}
	}

	// Trim history:
	revision.TrimHistory(maxHistory, historyFrom)

	// Authorize:
	isAuthorized, redactedRev := db.authorizeUserForChannels(docid, revision.RevID, revision.Channels, revision.Deleted, revision.History)
	if !isAuthorized {
		if revid == "" {
			return DocumentRevision{}, ErrForbidden
		}
		if db.ForceAPIForbiddenErrors() {
			base.InfofCtx(ctx, base.KeyCRUD, "Not authorized to view doc: %s %s", base.UD(docid), base.MD(revid))
			return DocumentRevision{}, ErrForbidden
		}
		return redactedRev, nil
	}

	// If the revision is a removal cache entry (no body), but the user has access to that removal, then just
	// return 404 missing to indicate that the body of the revision is no longer available.
	if revision.Removed {
		return DocumentRevision{}, ErrMissing
	}

	if revision.Deleted && revid == "" {
		return DocumentRevision{}, ErrDeleted
	}

	return revision, nil
}

// GetDelta attempts to return the delta between fromRevId and toRevId.  If the delta can't be generated,
// returns nil.
func (db *DatabaseCollectionWithUser) GetDelta(ctx context.Context, docID, fromRevID, toRevID string) (delta *documents.RevisionDelta, redactedRev *DocumentRevision, err error) {

	if docID == "" || fromRevID == "" || toRevID == "" {
		return nil, nil, nil
	}

	fromRevision, err := db.revisionCache.Get(ctx, docID, fromRevID, RevCacheIncludeDelta)

	// If the fromRevision is a removal cache entry (no body), but the user has access to that removal, then just
	// return 404 missing to indicate that the body of the revision is no longer available.
	// Delta can't be generated if we don't have the fromRevision body.
	if fromRevision.Removed {
		return nil, nil, ErrMissing
	}

	// If the fromRevision was a tombstone, then return error to tell delta sync to send full body replication
	if fromRevision.Deleted {
		return nil, nil, base.ErrDeltaSourceIsTombstone
	}

	// If both body and delta are not available for fromRevId, the delta can't be generated
	if fromRevision.BodyBytes() == nil && fromRevision.Delta == nil {
		return nil, nil, err
	}

	// If delta is found, check whether it is a delta for the toRevID we want
	if fromRevision.Delta != nil {
		if fromRevision.Delta.ToRevID == toRevID {

			isAuthorized, redactedBody := db.authorizeUserForChannels(docID, toRevID, fromRevision.Delta.ToChannels, fromRevision.Delta.ToDeleted, documents.EncodeRevisions(docID, fromRevision.Delta.RevisionHistory))
			if !isAuthorized {
				return nil, &redactedBody, nil
			}

			// Case 2a. 'some rev' is the rev we're interested in - return the delta
			// db.DbStats.StatsDeltaSync().Add(base.StatKeyDeltaCacheHits, 1)
			db.dbStats().DeltaSync().DeltaCacheHit.Add(1)
			return fromRevision.Delta, nil, nil
		} else {
			// TODO: Recurse and merge deltas when gen(revCacheDelta.toRevID) < gen(toRevId)
			// until then, fall through to generating delta for given rev pair
		}
	}

	// Delta is unavailable, but the body is available.
	if fromRevision.BodyBytes() != nil {

		// db.DbStats.StatsDeltaSync().Add(base.StatKeyDeltaCacheMisses, 1)
		db.dbStats().DeltaSync().DeltaCacheMiss.Add(1)
		toRevision, err := db.revisionCache.Get(ctx, docID, toRevID, RevCacheIncludeDelta)
		if err != nil {
			return nil, nil, err
		}

		deleted := toRevision.Deleted
		isAuthorized, redactedBody := db.authorizeUserForChannels(docID, toRevID, toRevision.Channels, deleted, toRevision.History)
		if !isAuthorized {
			return nil, &redactedBody, nil
		}

		if toRevision.Removed {
			return nil, nil, ErrMissing
		}

		// If the revision we're generating a delta to is a tombstone, mark it as such and don't bother generating a delta
		if deleted {
			revCacheDelta := documents.NewRevCacheDelta([]byte(base.EmptyDocument), fromRevID, toRevision, deleted, nil)
			db.revisionCache.UpdateDelta(ctx, docID, fromRevID, revCacheDelta)
			return &revCacheDelta, nil, nil
		}

		// We didn't unmarshal fromBody earlier (in case we could get by with just the delta), so need do it now
		var fromBodyCopy Body
		if err := fromBodyCopy.Unmarshal(fromRevision.BodyBytes()); err != nil {
			return nil, nil, err
		}

		// We didn't unmarshal toBody earlier (in case we could get by with just the delta), so need do it now
		var toBodyCopy Body
		if err := toBodyCopy.Unmarshal(toRevision.BodyBytes()); err != nil {
			return nil, nil, err
		}

		// If attachments have changed between these revisions, we'll stamp the metadata into the bodies before diffing
		// so that the resulting delta also contains attachment metadata changes
		if fromRevision.Attachments != nil {
			// the delta library does not handle deltas in non builtin types,
			// so we need the map[string]interface{} type conversion here
			fromRevision.Attachments.DeleteAttachmentVersions()
			fromBodyCopy[BodyAttachments] = fromRevision.Attachments.AsMap()
		}

		var toRevAttStorageMeta []AttachmentStorageMeta
		if toRevision.Attachments != nil {
			// Flatten the AttachmentsMeta into a list of digest version pairs.
			toRevAttStorageMeta = documents.ToAttachmentStorageMeta(toRevision.Attachments)
			toRevision.Attachments.DeleteAttachmentVersions()
			toBodyCopy[BodyAttachments] = toRevision.Attachments.AsMap()
		}

		deltaBytes, err := base.Diff(fromBodyCopy, toBodyCopy)
		if err != nil {
			return nil, nil, err
		}
		revCacheDelta := documents.NewRevCacheDelta(deltaBytes, fromRevID, toRevision, deleted, toRevAttStorageMeta)

		// Write the newly calculated delta back into the cache before returning
		db.revisionCache.UpdateDelta(ctx, docID, fromRevID, revCacheDelta)
		return &revCacheDelta, nil, nil
	}

	return nil, nil, nil
}

func (col *DatabaseCollectionWithUser) authorizeUserForChannels(docID, revID string, channels base.Set, isDeleted bool, history Revisions) (isAuthorized bool, redactedRev DocumentRevision) {

	if col.user != nil {
		if err := col.user.AuthorizeAnyCollectionChannel(col.ScopeName, col.Name, channels); err != nil {
			// On access failure, return (only) the doc history and deletion/removal
			// status instead of returning an error. For justification see the comment in
			// the getRevFromDoc method, below
			redactedRev = DocumentRevision{
				DocID:   docID,
				RevID:   revID,
				History: history,
				Deleted: isDeleted,
				Removed: !isDeleted,
			}
			redactedRev.SetEmptyBody()
			return false, redactedRev
		}
	}

	return true, DocumentRevision{}
}

// Returns the body of a revision of a document, as well as the document's current channels
// and the user/roles it grants channel access to.
func (db *DatabaseCollectionWithUser) Get1xRevAndChannels(ctx context.Context, docID string, revID string, listRevisions bool) (bodyBytes []byte, channels channels.ChannelMap, access UserAccessMap, roleAccess UserAccessMap, flags uint8, sequence uint64, gotRevID string, removed bool, err error) {
	doc, err := db.GetDocument(ctx, docID, DocUnmarshalAll)
	if doc == nil {
		return
	}
	bodyBytes, removed, err = db.get1xRevFromDoc(ctx, doc, revID, listRevisions)
	if err != nil {
		return
	}
	channels = doc.Channels
	access = doc.Access
	roleAccess = doc.RoleAccess
	sequence = doc.Sequence
	flags = doc.Flags
	if revID == "" {
		gotRevID = doc.CurrentRev
	} else {
		gotRevID = revID
	}
	return
}

// Returns an HTTP 403 error if the User is not allowed to access any of this revision's channels.
func (col *DatabaseCollectionWithUser) authorizeDoc(doc *Document, revid string) error {
	user := col.user
	if doc == nil || user == nil {
		return nil // A nil User means access control is disabled
	}
	if revid == "" {
		revid = doc.CurrentRev
	}
	if rev := doc.History[revid]; rev != nil {
		// Authenticate against specific revision:
		return col.user.AuthorizeAnyCollectionChannel(col.ScopeName, col.Name, rev.Channels)
	} else {
		// No such revision; let the caller proceed and return a 404
		return nil
	}
}

// Gets a revision of a document. If it's obsolete it will be loaded from the database if possible.
// inline "_attachments" properties in the body will be extracted and returned separately if present (pre-2.5 metadata, or backup revisions)
func (c *DatabaseCollection) GetRevision(ctx context.Context, doc *Document, revid string) (bodyBytes []byte, attachments AttachmentsMeta, err error) {
	bodyBytes = doc.GetRevisionBodyJSON(ctx, revid, c.RevisionBodyLoader)

	// No inline body, so look for separate doc:
	if bodyBytes == nil {
		if !doc.History.Contains(revid) {
			return nil, nil, ErrMissing
		}

		bodyBytes, err = c.getOldRevisionJSON(ctx, doc.ID, revid)
		if err != nil || bodyBytes == nil {
			return nil, nil, err
		}
	}

	if doc.CurrentRev == revid {
		attachments = doc.Attachments
	}

	// handle backup revision inline attachments, or pre-2.5 meta
	if inlineAtts, cleanBodyBytes, err := extractInlineAttachments(bodyBytes); err != nil {
		return nil, nil, err
	} else if len(inlineAtts) > 0 {
		// we found some inline attachments, so merge them with attachments, and update the bodies
		attachments = mergeAttachments(inlineAtts, attachments)
		bodyBytes = cleanBodyBytes
	}

	return bodyBytes, attachments, nil
}

// mergeAttachments copies the docAttachments map, and merges pre25Attachments into it.
// conflicting attachment names falls back to a revpos comparison - highest wins.
func mergeAttachments(pre25Attachments, docAttachments AttachmentsMeta) AttachmentsMeta {
	if len(pre25Attachments)+len(docAttachments) == 0 {
		return nil // noop
	} else if len(pre25Attachments) == 0 {
		return docAttachments.ShallowCopy()
	} else if len(docAttachments) == 0 {
		return pre25Attachments.ShallowCopy()
	}

	merged := make(AttachmentsMeta, len(docAttachments))
	for k, v := range docAttachments {
		merged[k] = v
	}

	// Iterate over pre-2.5 attachments, and merge with docAttachments
	for attName, pre25Att := range pre25Attachments {
		if docAtt, exists := docAttachments[attName]; !exists {
			// we didn't have an attachment matching this name already in syncData, so we'll use the pre-2.5 attachment.
			merged[attName] = pre25Att
		} else {
			// we had the same attachment name in docAttachments and in pre25Attachments.
			// Use whichever has the highest revpos.
			if pre25Att.Revpos > docAtt.Revpos {
				merged[attName] = pre25Att
			}
		}
	}

	return merged
}

// extractInlineAttachments moves any inline attachments, from backup revision bodies, or pre-2.5 "_attachments", along with a "cleaned" version of bodyBytes and body.
func extractInlineAttachments(bodyBytes []byte) (attachments AttachmentsMeta, cleanBodyBytes []byte, err error) {
	if !bytes.Contains(bodyBytes, []byte(`"`+BodyAttachments+`"`)) {
		// we can safely say this doesn't contain any inline attachments.
		return nil, bodyBytes, nil
	}
	rev, err := documents.ParseDocumentRevision(bodyBytes, BodyAttachments, BodyDeleted)
	if err != nil {
		return
	}
	attachments = rev.Attachments
	if attachments == nil {
		return nil, bodyBytes, nil
	}
	for _, att := range attachments {
		att.Data = nil
		if att.Version == 0 {
			att.Version = 1
		}
	}
	cleanBodyBytes, err = rev.BodyBytesWith(BodyDeleted)
	return
}

// Gets the body of a revision's nearest ancestor, as raw JSON (without _id or _rev.)
// If no ancestor has any JSON, returns nil but no error.
func (db *DatabaseCollectionWithUser) getAncestorJSON(ctx context.Context, doc *Document, revid string) ([]byte, error) {
	for {
		if revid = doc.History.GetParent(revid); revid == "" {
			return nil, nil
		} else if body := doc.GetRevisionBodyJSON(ctx, revid, db.RevisionBodyLoader); body != nil {
			return body, nil
		}
	}
}

// Returns the body of a revision given a document struct. Checks user access.
// If the user is not authorized to see the specific revision they asked for,
// instead returns a minimal deletion or removal revision to let them know it's gone.
func (db *DatabaseCollectionWithUser) get1xRevFromDoc(ctx context.Context, doc *Document, revid string, listRevisions bool) (bodyBytes []byte, removed bool, err error) {
	var attachments AttachmentsMeta
	if err := db.authorizeDoc(doc, revid); err != nil {
		// As a special case, you don't need channel access to see a deletion revision,
		// otherwise the client's replicator can't process the deletion (since deletions
		// usually aren't on any channels at all!) But don't show the full body. (See #59)
		// Update: this applies to non-deletions too, since the client may have lost access to
		// the channel and gotten a "removed" entry in the _changes feed. It then needs to
		// incorporate that tombstone and for that it needs to see the _revisions property.
		if revid == "" || doc.History[revid] == nil {
			return nil, false, err
		}
		if doc.History[revid].Deleted {
			bodyBytes = []byte(base.EmptyDocument)
		} else {
			bodyBytes = []byte(documents.RemovedRedactedDocument)
			removed = true
		}
	} else {
		if revid == "" {
			revid = doc.CurrentRev
			if doc.History[revid].Deleted == true {
				return nil, false, ErrDeleted
			}
		}
		if bodyBytes, attachments, err = db.GetRevision(ctx, doc, revid); err != nil {
			return nil, false, err
		}
	}

	kvPairs := []base.KVPair{
		{Key: BodyId, Val: doc.ID},
		{Key: BodyRev, Val: revid},
	}

	if len(attachments) > 0 {
		kvPairs = append(kvPairs, base.KVPair{Key: BodyAttachments, Val: attachments})
	}

	if doc.History[revid].Deleted {
		kvPairs = append(kvPairs, base.KVPair{Key: BodyDeleted, Val: true})
	}

	if listRevisions {
		validatedHistory, getHistoryErr := doc.History.GetHistory(revid)
		if getHistoryErr != nil {
			return nil, removed, getHistoryErr
		}
		kvPairs = append(kvPairs, base.KVPair{Key: BodyRevisions, Val: documents.EncodeRevisions(doc.ID, validatedHistory)})
	}

	bodyBytes, err = base.InjectJSONProperties(bodyBytes, kvPairs...)
	if err != nil {
		return nil, removed, err
	}

	return bodyBytes, removed, nil
}

// Returns the body and rev ID of the asked-for revision or the most recent available ancestor.
func (db *DatabaseCollectionWithUser) getAvailableRev(ctx context.Context, doc *Document, revid string) ([]byte, string, AttachmentsMeta, error) {
	for ; revid != ""; revid = doc.History[revid].Parent {
		if bodyBytes, attachments, _ := db.GetRevision(ctx, doc, revid); bodyBytes != nil {
			return bodyBytes, revid, attachments, nil
		}
	}
	return nil, "", nil, ErrMissing
}

// Returns the 1x-style body of the asked-for revision or the most recent available ancestor.
func (db *DatabaseCollectionWithUser) getAvailable1xRev(ctx context.Context, doc *Document, revid string) ([]byte, error) {
	bodyBytes, ancestorRevID, attachments, err := db.getAvailableRev(ctx, doc, revid)
	if err != nil {
		return nil, err
	}

	kvPairs := []base.KVPair{
		{Key: BodyId, Val: doc.ID},
		{Key: BodyRev, Val: ancestorRevID},
	}

	if ancestorRev, ok := doc.History[ancestorRevID]; ok && ancestorRev != nil && ancestorRev.Deleted {
		kvPairs = append(kvPairs, base.KVPair{Key: BodyDeleted, Val: true})
	}

	if len(attachments) > 0 {
		kvPairs = append(kvPairs, base.KVPair{Key: BodyAttachments, Val: attachments})
	}

	bodyBytes, err = base.InjectJSONProperties(bodyBytes, kvPairs...)
	if err != nil {
		return nil, err
	}

	return bodyBytes, nil
}

// Returns the attachments of the asked-for revision or the most recent available ancestor.
// Returns nil if no attachments or ancestors are found.
func (db *DatabaseCollectionWithUser) getAvailableRevAttachments(ctx context.Context, doc *Document, revid string) (ancestorAttachments AttachmentsMeta, foundAncestor bool) {
	_, _, attachments, err := db.getAvailableRev(ctx, doc, revid)
	if err != nil {
		return nil, false
	}

	return attachments, true
}

// Moves a revision's ancestor's body out of the document object and into a separate db doc.
func (db *DatabaseCollectionWithUser) backupAncestorRevs(ctx context.Context, doc *Document, newDoc *Document) {
	newBodyBytes, err := newDoc.BodyBytes()
	if err != nil {
		base.WarnfCtx(ctx, "Error getting body bytes when backing up ancestor revs")
		return
	}

	// Find an ancestor that still has JSON in the document:
	var json []byte
	ancestorRevId := newDoc.RevID
	for {
		if ancestorRevId = doc.History.GetParent(ancestorRevId); ancestorRevId == "" {
			// No ancestors with JSON found.  Check if we need to back up current rev for delta sync, then return
			db.backupRevisionJSON(ctx, doc.ID, newDoc.RevID, "", newBodyBytes, nil, doc.Attachments)
			return
		} else if json = doc.GetRevisionBodyJSON(ctx, ancestorRevId, db.RevisionBodyLoader); json != nil {
			break
		}
	}

	// Back up the revision JSON as a separate doc in the bucket:
	db.backupRevisionJSON(ctx, doc.ID, newDoc.RevID, ancestorRevId, newBodyBytes, json, doc.Attachments)

	// Nil out the ancestor rev's body in the document struct:
	if ancestorRevId == doc.CurrentRev {
		doc.RemoveBody()
	} else {
		doc.RemoveRevisionBody(ancestorRevId)
	}
}

// ////// UPDATING DOCUMENTS:

func (db *DatabaseCollectionWithUser) OnDemandImportForWrite(ctx context.Context, docid string, doc *Document, deleted bool) error {

	// Check whether the doc requiring import is an SDK delete
	isDelete := deleted || !doc.HasBody()
	// Use an admin-scoped database for import
	importDb := DatabaseCollectionWithUser{DatabaseCollection: db.DatabaseCollection, user: nil}

	importedDoc, importErr := importDb.ImportDoc(ctx, docid, doc, isDelete, nil, ImportOnDemand)

	if importErr == base.ErrImportCancelledFilter {
		// Document exists, but existing doc wasn't imported based on import filter.  Treat write as insert
		doc.SyncData = SyncData{History: make(RevTree)}
	} else if importErr != nil {
		return importErr
	} else {
		doc = importedDoc
	}
	return nil
}

// Updates or creates a document.
// The new body's BodyRev property must match the current revision's, if any.
func (db *DatabaseCollectionWithUser) Put(ctx context.Context, docid string, body Body) (newRevID string, doc *Document, err error) {

	delete(body, BodyId)

	// Get the revision ID to match, and the new generation number:
	matchRev, _ := body[BodyRev].(string)
	generation, _ := ParseRevID(matchRev)
	if generation < 0 {
		return "", nil, base.HTTPErrorf(http.StatusBadRequest, "Invalid revision ID")
	}
	generation++
	delete(body, BodyRev)

	// Not extracting it yet because we need this property around to generate a rev ID
	deleted, _ := body[BodyDeleted].(bool)

	expiry, err := body.ExtractExpiry()
	if err != nil {
		return "", nil, base.HTTPErrorf(http.StatusBadRequest, "Invalid expiry: %v", err)
	}

	// Create newDoc which will be used to pass around Body
	newDoc := &Document{
		ID: docid,
	}

	// Pull out attachments
	newDoc.DocAttachments, err = body.GetAttachments()
	if err != nil {
		return "", nil, err
	}
	delete(body, BodyAttachments)

	delete(body, BodyRevisions)

	err = documents.ValidateAPIDocUpdate(body)
	if err != nil {
		return "", nil, err
	}

	allowImport := db.UseXattrs()
	doc, newRevID, err = db.updateAndReturnDoc(ctx, newDoc.ID, allowImport, expiry, nil, nil, func(doc *Document) (resultDoc *Document, resultAttachmentData AttachmentData, createNewRevIDSkipped bool, updatedExpiry *uint32, resultErr error) {
		var isSgWrite bool
		var crc32Match bool

		// Is this doc an sgWrite?
		if doc != nil {
			isSgWrite, crc32Match, _ = doc.IsSGWrite(ctx, nil)
			if crc32Match {
				db.dbStats().Database().Crc32MatchCount.Add(1)
			}
		}

		// (Be careful: this block can be invoked multiple times if there are races!)
		// If the existing doc isn't an SG write, import prior to updating
		if doc != nil && !isSgWrite && db.UseXattrs() {
			err := db.OnDemandImportForWrite(ctx, newDoc.ID, doc, deleted)
			if err != nil {
				if db.ForceAPIForbiddenErrors() {
					base.InfofCtx(ctx, base.KeyCRUD, "Importing doc %q prior to write caused error", base.UD(newDoc.ID))
					return nil, nil, false, nil, ErrForbidden
				}
				return nil, nil, false, nil, err
			}
		}

		var conflictErr error
		// Make sure matchRev matches an existing leaf revision:
		if matchRev == "" {
			matchRev = doc.CurrentRev
			if matchRev != "" {
				// PUT with no parent rev given, but there is an existing current revision.
				// This is OK as long as the current one is deleted.
				if !doc.History[matchRev].Deleted {
					conflictErr = base.HTTPErrorf(http.StatusConflict, "Document exists")
				} else {
					generation, _ = ParseRevID(matchRev)
					generation++
				}
			}
		} else if !doc.History.IsLeaf(matchRev) || db.IsIllegalConflict(ctx, doc, matchRev, deleted, false, nil) {
			conflictErr = base.HTTPErrorf(http.StatusConflict, "Document revision conflict")
		}

		// Make up a new _rev, and add it to the history:
		bodyWithoutInternalProps, wasStripped := documents.StripInternalProperties(body)
		canonicalBytesForRevID, err := base.JSONMarshalCanonical(bodyWithoutInternalProps)
		if err != nil {
			return nil, nil, false, nil, err
		}

		// We needed to keep _deleted around in the body until we generated a rev ID, but now we can ditch it.
		_, isDeleted := body[BodyDeleted]
		if isDeleted {
			delete(body, BodyDeleted)
		}

		// and now we can finally update the newDoc body to be without any special properties
		newDoc.UpdateBody(body)

		// If no special properties were stripped and document wasn't deleted, the canonical bytes represent the current
		// body.  In this scenario, store canonical bytes as newDoc._rawBody
		if !wasStripped && !isDeleted {
			newDoc.UpdateBodyBytes(canonicalBytesForRevID)
		}

		// Handle telling the user if there is a conflict
		if conflictErr != nil {
			if db.ForceAPIForbiddenErrors() {
				// Make sure the user has permission to modify the document before confirming doc existence
				mutableBody, metaMap, newRevID, err := db.prepareSyncFn(doc, newDoc)
				if err != nil {
					base.InfofCtx(ctx, base.KeyCRUD, "Failed to prepare to run sync function: %v", err)
					return nil, nil, false, nil, ErrForbidden
				}

				_, _, _, _, _, err = db.runSyncFn(ctx, doc, mutableBody, metaMap, newRevID)
				if err != nil {
					base.DebugfCtx(ctx, base.KeyCRUD, "Could not modify doc %q due to %s and sync func rejection: %v", base.UD(doc.ID), conflictErr, err)
					return nil, nil, false, nil, ErrForbidden
				}
			}
			return nil, nil, false, nil, conflictErr
		}

		// Process the attachments, and populate _sync with metadata. This alters 'body' so it has to
		// be done before calling CreateRevID (the ID is based on the digest of the body.)
		newAttachments, err := db.storeAttachments(ctx, doc, newDoc.DocAttachments, generation, matchRev, nil)
		if err != nil {
			return nil, nil, false, nil, err
		}

		newRev := documents.CreateRevIDWithBytes(generation, matchRev, canonicalBytesForRevID)

		if err := doc.History.AddRevision(newDoc.ID, RevInfo{ID: newRev, Parent: matchRev, Deleted: deleted}); err != nil {
			base.InfofCtx(ctx, base.KeyCRUD, "Failed to add revision ID: %s, for doc: %s, error: %v", newRev, base.UD(docid), err)
			return nil, nil, false, nil, base.ErrRevTreeAddRevFailure
		}

		newDoc.RevID = newRev
		newDoc.Deleted = deleted

		return newDoc, newAttachments, false, nil, nil
	})

	return newRevID, doc, err
}

// Adds an existing revision to a document along with its history (list of rev IDs.)
func (db *DatabaseCollectionWithUser) PutExistingRev(ctx context.Context, newDoc *Document, docHistory []string, noConflicts bool, forceAllConflicts bool, existingDoc *sgbucket.BucketDocument) (doc *Document, newRevID string, err error) {
	return db.PutExistingRevWithConflictResolution(ctx, newDoc, docHistory, noConflicts, nil, forceAllConflicts, existingDoc)
}

// PutExistingRevWithConflictResolution Adds an existing revision to a document along with its history (list of rev IDs.)
// If this new revision would result in a conflict:
//  1. If noConflicts == false, the revision will be added to the rev tree as a conflict
//  2. If noConflicts == true and a conflictResolverFunc is not provided, a 409 conflict error will be returned
//  3. If noConflicts == true and a conflictResolverFunc is provided, conflicts will be resolved and the result added to the document.
func (db *DatabaseCollectionWithUser) PutExistingRevWithConflictResolution(ctx context.Context, newDoc *Document, docHistory []string, noConflicts bool, conflictResolver *ConflictResolver, forceAllowConflictingTombstone bool, existingDoc *sgbucket.BucketDocument) (doc *Document, newRevID string, err error) {
	newRev := docHistory[0]
	generation, _ := ParseRevID(newRev)
	if generation < 0 {
		return nil, "", base.HTTPErrorf(http.StatusBadRequest, "Invalid revision ID")
	}

	allowImport := db.UseXattrs()
	doc, _, err = db.updateAndReturnDoc(ctx, newDoc.ID, allowImport, newDoc.DocExpiry, nil, existingDoc, func(doc *Document) (resultDoc *Document, resultAttachmentData AttachmentData, createNewRevIDSkipped bool, updatedExpiry *uint32, resultErr error) {
		// (Be careful: this block can be invoked multiple times if there are races!)

		var isSgWrite bool
		var crc32Match bool

		// Is this doc an sgWrite?
		if doc != nil {
			isSgWrite, crc32Match, _ = doc.IsSGWrite(ctx, nil)
			if crc32Match {
				db.dbStats().Database().Crc32MatchCount.Add(1)
			}
		}

		// If the existing doc isn't an SG write, import prior to updating
		if doc != nil && !isSgWrite && db.UseXattrs() {
			err := db.OnDemandImportForWrite(ctx, newDoc.ID, doc, newDoc.Deleted)
			if err != nil {
				return nil, nil, false, nil, err
			}
		}

		// Find the point where this doc's history branches from the current rev:
		currentRevIndex := len(docHistory)
		parent := ""
		for i, revid := range docHistory {
			if doc.History.Contains(revid) {
				currentRevIndex = i
				parent = revid
				break
			}
		}
		if currentRevIndex == 0 {
			base.DebugfCtx(ctx, base.KeyCRUD, "PutExistingRevWithBody(%q): No new revisions to add", base.UD(newDoc.ID))
			newDoc.RevID = newRev
			return nil, nil, false, nil, base.ErrUpdateCancel // No new revisions to add
		}

		// Conflict-free mode check

		// We only bypass conflict resolution for incoming tombstones if the local doc is also a tombstone
		allowConflictingTombstone := forceAllowConflictingTombstone && doc.IsDeleted()

		if !allowConflictingTombstone && db.IsIllegalConflict(ctx, doc, parent, newDoc.Deleted, noConflicts, docHistory) {
			if conflictResolver == nil {
				return nil, nil, false, nil, base.HTTPErrorf(http.StatusConflict, "Document revision conflict")
			}
			_, updatedHistory, err := db.resolveConflict(ctx, doc, newDoc, docHistory, conflictResolver)
			if err != nil {
				base.InfofCtx(ctx, base.KeyCRUD, "Error resolving conflict for %s: %v", base.UD(doc.ID), err)
				return nil, nil, false, nil, err
			}
			if updatedHistory != nil {
				docHistory = updatedHistory
				// Recalculate the point where this doc's history branches from the current rev.
				// TODO: The only current scenario for conflict resolution is to add one entry to the history,
				//       could shorthand this to a +1?
				newRev = docHistory[0]
				currentRevIndex = len(docHistory)
				parent = ""
				for i, revid := range docHistory {
					if doc.History.Contains(revid) {
						currentRevIndex = i
						parent = revid
						break
					}
				}
			}
		}

		// Add all the new-to-me revisions to the rev tree:
		for i := currentRevIndex - 1; i >= 0; i-- {
			err := doc.History.AddRevision(newDoc.ID,
				RevInfo{
					ID:      docHistory[i],
					Parent:  parent,
					Deleted: i == 0 && newDoc.Deleted})

			if err != nil {
				return nil, nil, false, nil, err
			}
			parent = docHistory[i]
		}

		// Process the attachments, replacing bodies with digests.
		parentRevID := doc.History[newRev].Parent
		newAttachments, err := db.storeAttachments(ctx, doc, newDoc.DocAttachments, generation, parentRevID, docHistory)
		if err != nil {
			return nil, nil, false, nil, err
		}

		newDoc.RevID = newRev

		return newDoc, newAttachments, false, nil, nil
	})

	return doc, newRev, err
}

func (db *DatabaseCollectionWithUser) PutExistingRevWithBody(ctx context.Context, docid string, body Body, docHistory []string, noConflicts bool) (doc *Document, newRev string, err error) {
	err = documents.ValidateAPIDocUpdate(body)
	if err != nil {
		return nil, "", err
	}

	expiry, _ := body.ExtractExpiry()
	deleted := body.ExtractDeleted()
	revid := body.ExtractRev()

	newDoc := &Document{
		ID:        docid,
		Deleted:   deleted,
		DocExpiry: expiry,
		RevID:     revid,
	}

	delete(body, BodyId)
	delete(body, BodyRevisions)

	newDoc.DocAttachments, err = body.GetAttachments()
	if err != nil {
		return nil, "", err
	}
	delete(body, BodyAttachments)

	newDoc.UpdateBody(body)

	doc, newRevID, putExistingRevErr := db.PutExistingRev(ctx, newDoc, docHistory, noConflicts, false, nil)

	if putExistingRevErr != nil {
		return nil, "", putExistingRevErr
	}

	return doc, newRevID, err

}

// resolveConflict runs the conflictResolverFunction with doc and newDoc.  doc and newDoc's bodies and revision trees
// may be changed based on the outcome of conflict resolution - see resolveDocLocalWins, resolveDocRemoteWins and
// resolveDocMerge for specifics on what is changed under each scenario.
func (db *DatabaseCollectionWithUser) resolveConflict(ctx context.Context, localDoc *Document, remoteDoc *Document, docHistory []string, resolver *ConflictResolver) (resolvedRevID string, updatedHistory []string, resolveError error) {

	if resolver == nil {
		return "", nil, errors.New("Conflict resolution function is nil for resolveConflict")
	}

	// Local doc (localDoc) is persisted in the bucket unlike the incoming remote doc (remoteDoc).
	// Internal properties of the localDoc can be accessed from syc metadata.
	localRevID := localDoc.SyncData.CurrentRev
	localAttachments := localDoc.SyncData.Attachments
	localExpiry := localDoc.SyncData.Expiry

	remoteRevID := remoteDoc.RevID
	remoteAttachments := remoteDoc.DocAttachments

	// TODO: Make doc expiry (_exp) available over replication.
	// remoteExpiry := remoteDoc.Expiry

	localDocBody, err := localDoc.GetDeepMutableBody()
	if err != nil {
		return "", nil, err
	}
	localDocBody[BodyId] = localDoc.ID
	localDocBody[BodyRev] = localRevID
	localDocBody[BodyAttachments] = localAttachments
	localDocBody[BodyExpiry] = localExpiry
	localDocBody[BodyDeleted] = localDoc.IsDeleted()

	remoteDocBody, err := remoteDoc.GetDeepMutableBody()
	if err != nil {
		return "", nil, err
	}
	remoteDocBody[BodyId] = remoteDoc.ID
	remoteDocBody[BodyRev] = remoteRevID
	remoteDocBody[BodyAttachments] = remoteAttachments
	// remoteDocBody[BodyExpiry] = remoteExpiry
	remoteDocBody[BodyDeleted] = remoteDoc.Deleted

	conflict := Conflict{
		LocalDocument:  localDocBody,
		RemoteDocument: remoteDocBody,
	}

	resolvedBody, resolutionType, resolveFuncError := resolver.Resolve(conflict)
	if resolveFuncError != nil {
		base.InfofCtx(ctx, base.KeyReplicate, "Error when running conflict resolution for doc %s: %v", base.UD(localDoc.ID), resolveFuncError)
		return "", nil, resolveFuncError
	}

	switch resolutionType {
	case ConflictResolutionLocal:
		resolvedRevID, updatedHistory, resolveError = db.resolveDocLocalWins(ctx, localDoc, remoteDoc, conflict, docHistory)
		return resolvedRevID, updatedHistory, resolveError
	case ConflictResolutionRemote:
		resolvedRevID, resolveError = db.resolveDocRemoteWins(ctx, localDoc, conflict)
		return resolvedRevID, nil, resolveError
	case ConflictResolutionMerge:
		resolvedRevID, updatedHistory, resolveError = db.resolveDocMerge(ctx, localDoc, remoteDoc, conflict, docHistory, resolvedBody)
		return resolvedRevID, updatedHistory, resolveError
	default:
		return "", nil, fmt.Errorf("Unexpected conflict resolution type: %v", resolutionType)
	}
}

// resolveDocRemoteWins makes the following changes to the document:
//   - Tombstones the local revision
//
// The remote revision is added to the revision tree by the standard update processing.
func (db *DatabaseCollectionWithUser) resolveDocRemoteWins(ctx context.Context, localDoc *Document, conflict Conflict) (resolvedRevID string, err error) {

	// Tombstone the local revision
	localRevID := localDoc.CurrentRev
	tombstoneRevID, tombstoneErr := db.tombstoneActiveRevision(ctx, localDoc, localRevID)
	if err != nil {
		return "", tombstoneErr
	}
	remoteRevID := conflict.RemoteDocument.ExtractRev()
	base.DebugfCtx(ctx, base.KeyReplicate, "Resolved conflict for doc %s as remote wins - remote rev is %s, previous local rev %s tombstoned by %s, ", base.UD(localDoc.ID), remoteRevID, localRevID, tombstoneRevID)
	return remoteRevID, nil
}

// resolveDocLocalWins makes the following updates to the revision tree:
//   - Adds the remote revision to the rev tree
//   - Makes a copy of the local revision as a child of the remote revision
//   - Tombstones the (original) local revision
//
// TODO: This is CBL 2.x handling, and is compatible with the current version of the replicator, but
//
//	results in additional replication work for clients that have previously replicated the local
//	revision.  This will be addressed post-Hydrogen with version vector work, but additional analysis
//	of options for Hydrogen should be completed.
func (db *DatabaseCollectionWithUser) resolveDocLocalWins(ctx context.Context, localDoc *Document, remoteDoc *Document, conflict Conflict, docHistory []string) (resolvedRevID string, updatedHistory []string, err error) {

	// Clone the local revision as a child of the remote revision
	docBodyBytes, err := localDoc.BodyBytes()
	if err != nil {
		return "", nil, fmt.Errorf("Unable to retrieve local document body while resolving conflict: %w", err)
	}

	remoteRevID := remoteDoc.RevID
	remoteGeneration, _ := ParseRevID(remoteRevID)
	var newRevID string

	if !localDoc.Deleted {
		// If the local doc is not a tombstone, we're just rewriting it as a child of the remote
		newRevID = documents.CreateRevIDWithBytes(remoteGeneration+1, remoteRevID, docBodyBytes)
	} else {
		// If the local doc is a tombstone, we're going to end up with both the local and remote branches tombstoned,
		// and need to ensure the remote branch is the winning branch. To do that, we inject entries into the remote
		// branch's history until it's generation is longer than the local branch.
		remoteDoc.Deleted = localDoc.Deleted
		localGeneration, _ := ParseRevID(localDoc.CurrentRev)

		requiredAdditionalRevs := localGeneration - remoteGeneration
		injectedRevBody := []byte("{}")
		injectedGeneration := remoteGeneration
		for i := 0; i < requiredAdditionalRevs; i++ {
			injectedGeneration++
			remoteLeafRevID := docHistory[0]
			injectedRevID := documents.CreateRevIDWithBytes(injectedGeneration, remoteLeafRevID, injectedRevBody)
			docHistory = append([]string{injectedRevID}, docHistory...)
		}
		newRevID = documents.CreateRevIDWithBytes(injectedGeneration+1, docHistory[0], docBodyBytes)
	}

	// Update the history for the incoming doc to prepend the cloned revID
	docHistory = append([]string{newRevID}, docHistory...)
	remoteDoc.RevID = newRevID

	// Set the incoming document's rev, body, deleted flag and attachment to the cloned local revision.
	// Note: not setting expiry, as syncData.expiry is reference only and isn't guaranteed to match the bucket doc expiry
	remoteDoc.RemoveBody()
	remoteDoc.Deleted = localDoc.IsDeleted()
	remoteDoc.DocAttachments = localDoc.SyncData.Attachments.ShallowCopy()

	// If the local doc had attachments, any with revpos more recent than the common ancestor will need
	// to have their revpos updated when we rewrite the rev as a child of the remote branch.
	if remoteDoc.DocAttachments != nil {
		// Identify generation of common ancestor and new rev
		commonAncestorRevID := localDoc.SyncData.History.FindAncestorFromSet(localDoc.CurrentRev, docHistory)
		commonAncestorGen := 0
		if commonAncestorRevID != "" {
			commonAncestorGen, _ = ParseRevID(commonAncestorRevID)
		}
		newRevIDGen, _ := ParseRevID(newRevID)

		// If attachment revpos is older than common ancestor, or common ancestor doesn't exist, set attachment's
		// revpos to the generation of newRevID (i.e. treat as previously unknown to this revtree branch)
		for _, attachmentMeta := range remoteDoc.DocAttachments {
			if attachmentMeta.Revpos > commonAncestorGen || commonAncestorGen == 0 {
				attachmentMeta.Revpos = newRevIDGen
			}
		}
	}

	remoteDoc.UpdateBodyBytes(docBodyBytes)

	// Tombstone the local revision
	localRevID := localDoc.CurrentRev
	tombstoneRevID, tombstoneErr := db.tombstoneActiveRevision(ctx, localDoc, localRevID)
	if tombstoneErr != nil {
		return "", nil, tombstoneErr
	}

	base.DebugfCtx(ctx, base.KeyReplicate, "Resolved conflict for doc %s as localWins - local rev %s moved to %s, and tombstoned with %s", base.UD(localDoc.ID), localRevID, newRevID, tombstoneRevID)
	return newRevID, docHistory, nil
}

// resolveDocMerge makes the following updates to the revision tree
//   - Tombstones the local revision
//   - Modifies the incoming document body to the merged body
//   - Modifies the incoming history to prepend the merged revid (retaining the previous remote revID as its parent)
func (db *DatabaseCollectionWithUser) resolveDocMerge(ctx context.Context, localDoc *Document, remoteDoc *Document, conflict Conflict, docHistory []string, mergedBody Body) (resolvedRevID string, updatedHistory []string, err error) {

	// Move attachments from the merged body to the incoming DocAttachments for normal processing.
	bodyAtts, ok := mergedBody[BodyAttachments]
	if ok {
		attsMap, ok := bodyAtts.(map[string]interface{})
		if ok {
			remoteDoc.DocAttachments, err = documents.AttachmentsMetaFromJSON(attsMap)
			if err != nil {
				return "", nil, err
			}
			delete(mergedBody, BodyAttachments)
		}
	}

	// Tombstone the local revision
	localRevID := localDoc.CurrentRev
	tombstoneRevID, tombstoneErr := db.tombstoneActiveRevision(ctx, localDoc, localRevID)
	if tombstoneErr != nil {
		return "", nil, tombstoneErr
	}

	remoteRevID := remoteDoc.RevID
	remoteGeneration, _ := ParseRevID(remoteRevID)
	mergedRevID, err := documents.CreateRevID(remoteGeneration+1, remoteRevID, mergedBody)
	if err != nil {
		return "", nil, err
	}

	// Update the remote document's body to the merge result
	remoteDoc.RevID = mergedRevID
	remoteDoc.UpdateBody(mergedBody)

	// Update the history for the remote doc to prepend the merged revID
	docHistory = append([]string{mergedRevID}, docHistory...)

	base.DebugfCtx(ctx, base.KeyReplicate, "Resolved conflict for doc %s as merge - merged rev %s added as child of %s, previous local rev %s tombstoned by %s", base.UD(localDoc.ID), mergedRevID, remoteRevID, localRevID, tombstoneRevID)
	return mergedRevID, docHistory, nil
}

// tombstoneRevision updates the document's revision tree to add a tombstone revision as a child of the specified revID
func (db *DatabaseCollectionWithUser) tombstoneActiveRevision(ctx context.Context, doc *Document, revID string) (tombstoneRevID string, err error) {

	if doc.CurrentRev != revID {
		return "", fmt.Errorf("Attempted to tombstone active revision for doc (%s), but provided rev (%s) doesn't match current rev(%s)", base.UD(doc.ID), revID, doc.CurrentRev)
	}

	// Don't tombstone an already deleted revision, return the incoming revID instead.
	if doc.IsDeleted() {
		base.DebugfCtx(ctx, base.KeyReplicate, "Active revision %s/%s is already tombstoned.", base.UD(doc.ID), revID)
		return revID, nil
	}

	// Create tombstone
	newGeneration := documents.GenOfRevID(revID) + 1
	newRevID := documents.CreateRevIDWithBytes(newGeneration, revID, []byte(documents.DeletedDocument))
	err = doc.History.AddRevision(doc.ID,
		RevInfo{
			ID:      newRevID,
			Parent:  revID,
			Deleted: true,
		})
	if err != nil {
		return "", err
	}

	// Backup previous revision body, then remove the current body from the doc
	bodyBytes, err := doc.BodyBytes()
	if err == nil {
		_ = db.setOldRevisionJSON(ctx, doc.ID, revID, bodyBytes, db.oldRevExpirySeconds())
	}
	doc.RemoveBody()

	return newRevID, nil
}

func updateWinningRevAndSetDocFlags(doc *Document) {
	var branched, inConflict bool
	doc.CurrentRev, branched, inConflict = doc.History.WinningRevision()
	doc.SetFlag(channels.Deleted, doc.History[doc.CurrentRev].Deleted)
	doc.SetFlag(channels.Conflict, inConflict)
	doc.SetFlag(channels.Branched, branched)
	if doc.HasFlag(channels.Deleted) {
		doc.SyncData.TombstonedAt = time.Now().Unix()
	} else {
		doc.SyncData.TombstonedAt = 0
	}
}

func (db *DatabaseCollectionWithUser) storeOldBodyInRevTreeAndUpdateCurrent(ctx context.Context, doc *Document, prevCurrentRev string, newRevID string, newDoc *Document, newDocHasAttachments bool) {
	if doc.HasBody() && doc.CurrentRev != prevCurrentRev && prevCurrentRev != "" {
		// Store the doc's previous body into the revision tree:
		oldBodyJson, marshalErr := doc.BodyBytes()
		if marshalErr != nil {
			base.WarnfCtx(ctx, "Unable to marshal document body for storage in rev tree: %v", marshalErr)
		}

		var kvPairs []base.KVPair
		oldDocHasAttachments := false

		// Stamp _attachments into the old body we're about to backup
		// We need to do a revpos check here because doc actually contains the new attachments
		if len(doc.SyncData.Attachments) > 0 {
			prevCurrentRevGen, _ := ParseRevID(prevCurrentRev)
			bodyAtts := make(AttachmentsMeta)
			for attName, attMeta := range doc.SyncData.Attachments {
				if attMeta.Revpos <= prevCurrentRevGen {
					bodyAtts[attName] = attMeta
				}
				if attMeta.Version == AttVersion2 {
					oldDocHasAttachments = true
				}
			}
			if len(bodyAtts) > 0 {
				kvPairs = append(kvPairs, base.KVPair{Key: BodyAttachments, Val: bodyAtts})
			}
		}

		if ancestorRev, ok := doc.History[prevCurrentRev]; ok && ancestorRev != nil && ancestorRev.Deleted {
			kvPairs = append(kvPairs, base.KVPair{Key: BodyDeleted, Val: true})
		}

		// Stamp _attachments and _deleted into rev tree bodies
		oldBodyJson, marshalErr = base.InjectJSONProperties(oldBodyJson, kvPairs...)
		if marshalErr != nil {
			base.WarnfCtx(ctx, "Unable to marshal document body properties for storage in rev tree: %v", marshalErr)
		}
		doc.SetNonWinningRevisionBody(prevCurrentRev, oldBodyJson, db.AllowExternalRevBodyStorage(), oldDocHasAttachments)
	}
	// Store the new revision body into the doc:
	doc.SetRevisionBody(newRevID, newDoc, db.AllowExternalRevBodyStorage(), newDocHasAttachments)
	doc.SyncData.Attachments = newDoc.DocAttachments

	if doc.CurrentRev == newRevID {
		doc.NewestRev = ""
		doc.SetFlag(channels.Hidden, false)
	} else {
		doc.NewestRev = newRevID
		doc.SetFlag(channels.Hidden, true)
		if doc.CurrentRev != prevCurrentRev {
			doc.PromoteNonWinningRevisionBody(doc.CurrentRev, db.RevisionBodyLoader)
		}
	}
}

func (db *DatabaseCollectionWithUser) prepareSyncFn(doc *Document, newDoc *Document) (mutableBody Body, metaMap map[string]interface{}, newRevID string, err error) {
	// Marshal raw user xattrs for use in Sync Fn. If this fails we can bail out so we should do early as possible.
	metaMap, err = doc.GetMetaMap(db.userXattrKey())
	if err != nil {
		return
	}

	mutableBody, err = newDoc.GetDeepMutableBody()
	if err != nil {
		return
	}

	err = documents.ValidateNewBody(mutableBody)
	if err != nil {
		return
	}

	newRevID = newDoc.RevID

	mutableBody[BodyId] = doc.ID
	mutableBody[BodyRev] = newRevID
	if newDoc.Deleted {
		mutableBody[BodyDeleted] = true
	}

	return
}

// Run the sync function on the given document and body. Need to inject the document ID and rev ID temporarily to run
// the sync function.
func (db *DatabaseCollectionWithUser) runSyncFn(ctx context.Context, doc *Document, body Body, metaMap map[string]interface{}, newRevId string) (*uint32, string, base.Set, channels.AccessMap, channels.AccessMap, error) {
	channelSet, access, roles, syncExpiry, oldBody, err := db.getChannelsAndAccess(ctx, doc, body, metaMap, newRevId)
	if err != nil {
		return nil, ``, nil, nil, nil, err
	}
	db.checkDocChannelsAndGrantsLimits(ctx, doc.ID, channelSet, access, roles)
	return syncExpiry, oldBody, channelSet, access, roles, nil
}

func (db *DatabaseCollectionWithUser) recalculateSyncFnForActiveRev(ctx context.Context, doc *Document, metaMap map[string]interface{}, newRevID string) (channelSet base.Set, access, roles channels.AccessMap, syncExpiry *uint32, oldBodyJSON string, err error) {
	// In some cases an older revision might become the current one. If so, get its
	// channels & access, for purposes of updating the doc:
	curBodyBytes, err := db.getAvailable1xRev(ctx, doc, doc.CurrentRev)
	if err != nil {
		return
	}

	var curBody Body
	err = curBody.Unmarshal(curBodyBytes)
	if err != nil {
		return
	}

	if curBody != nil {
		base.DebugfCtx(ctx, base.KeyCRUD, "updateDoc(%q): Rev %q causes %q to become current again",
			base.UD(doc.ID), newRevID, doc.CurrentRev)
		channelSet, access, roles, syncExpiry, oldBodyJSON, err = db.getChannelsAndAccess(ctx, doc, curBody, metaMap, doc.CurrentRev)
		if err != nil {
			return
		}
	} else {
		// Shouldn't be possible (CurrentRev is a leaf so won't have been compacted)
		base.WarnfCtx(ctx, "updateDoc(%q): Rev %q missing, can't call getChannelsAndAccess "+
			"on it (err=%v)", base.UD(doc.ID), doc.CurrentRev, err)
		channelSet = nil
		access = nil
		roles = nil
	}
	return
}

func (db *DatabaseCollectionWithUser) addAttachments(ctx context.Context, newAttachments AttachmentData) error {
	// Need to check and add attachments here to ensure the attachment is within size constraints
	err := db.setAttachments(ctx, newAttachments)
	if err != nil {
		if errors.Is(err, ErrAttachmentTooLarge) || err.Error() == "document value was too large" {
			err = base.HTTPErrorf(http.StatusRequestEntityTooLarge, "Attachment too large")
		} else {
			err = errors.Wrap(err, "Error adding attachment")
		}
	}
	return err
}

// assignSequence assigns a global sequence number from database.
func (c *DatabaseCollectionWithUser) assignSequence(ctx context.Context, docSequence uint64, doc *Document, unusedSequences []uint64) ([]uint64, error) {
	return c.dbCtx.assignSequence(ctx, docSequence, doc, unusedSequences)
}

// Sequence processing :
// Assigns provided sequence to the document
// Update unusedSequences in the event that there is a conflict and we have to provide a new sequence number
// Update and prune RecentSequences
func (db *DatabaseContext) assignSequence(ctx context.Context, docSequence uint64, doc *Document, unusedSequences []uint64) ([]uint64, error) {

	// Assign the next sequence number, for _changes feed.
	// Be careful not to request a second sequence # on a retry if we don't need one.
	if docSequence <= doc.Sequence {
		if docSequence > 0 {
			// Oops: we're on our second iteration thanks to a conflict, but the sequence
			// we previously allocated is unusable now. We have to allocate a new sequence
			// instead, but we add the unused one(s) to the document so when the changeCache
			// reads the doc it won't freak out over the break in the sequence numbering.
			base.InfofCtx(ctx, base.KeyCache, "updateDoc %q: Unused sequence #%d", base.UD(doc.ID), docSequence)
			unusedSequences = append(unusedSequences, docSequence)
		}

		for {
			var err error
			if docSequence, err = db.sequences.nextSequence(); err != nil {
				return unusedSequences, err
			}

			if docSequence > doc.Sequence {
				break
			} else {
				if err := db.sequences.releaseSequence(docSequence); err != nil {
					base.WarnfCtx(ctx, "Error returned when releasing sequence %d. Falling back to skipped sequence handling.  Error:%v", docSequence, err)
				}
			}
		}
		// Could add a db.Sequences.nextSequenceGreaterThan(doc.Sequence) to push the work down into the sequence allocator
		//  - sequence allocator is responsible for releasing unused sequences, could optimize to do that in bulk if needed
	}

	doc.Sequence = docSequence
	doc.UnusedSequences = unusedSequences

	// The server TAP/DCP feed will deduplicate multiple revisions for the same doc if they occur in
	// the same mutation queue processing window. This results in missing sequences on the change listener.
	// To account for this, we track the recent sequence numbers for the document.
	if doc.RecentSequences == nil {
		doc.RecentSequences = make([]uint64, 0, 1+len(unusedSequences))
	}

	if len(doc.RecentSequences) >= kMaxRecentSequences {
		// Prune recent sequences that are earlier than the nextSequence.  The dedup window
		// on the feed is small - sub-second, so we usually shouldn't care about more than
		// a few recent sequences.  However, the pruning has some overhead (read lock on nextSequence),
		// so we're allowing more 'recent sequences' on the doc (20) before attempting pruning
		stableSequence := db.changeCache.GetStableSequence(doc.ID).Seq
		count := 0
		for _, seq := range doc.RecentSequences {
			// Only remove sequences if they are higher than a sequence that's been seen on the
			// feed. This is valid across SG nodes (which could each have a different nextSequence),
			// as the mutations that this node used to rev nextSequence will at some point be delivered
			// to each node.
			if seq < stableSequence {
				count++
			} else {
				break
			}
		}
		if count > 0 {
			doc.RecentSequences = doc.RecentSequences[count:]
		}
	}

	// Append current sequence and unused sequences to recent sequence history.
	// CAS failures can result in unusedSequences being older than existing recentSequences,
	// so sorting is required
	doc.RecentSequences = append(doc.RecentSequences, unusedSequences...)
	doc.RecentSequences = append(doc.RecentSequences, docSequence)
	if len(doc.RecentSequences) > 1 {
		base.SortedUint64Slice(doc.RecentSequences).Sort()
	}

	return unusedSequences, nil
}

func updateExpiry(doc *Document, syncExpiry, updatedExpiry *uint32, expiry uint32) (finalExp *uint32) {
	if syncExpiry != nil {
		finalExp = syncExpiry
	} else if updatedExpiry != nil {
		finalExp = updatedExpiry
	} else {
		finalExp = &expiry
	}

	doc.UpdateExpiry(*finalExp)

	return finalExp

}

// IsIllegalConflict returns true if the given operation is forbidden due to conflicts.
// AllowConflicts is whether or not the database allows conflicts,
// and 'noConflicts' is whether or not the request should allow conflicts to occurr.
/*
Truth table for AllowConflicts and noConflicts combinations:

                       AllowConflicts=true     AllowConflicts=false
   noConflicts=true    continue checks         continue checks
   noConflicts=false   return false            continue checks */
func (db *DatabaseCollectionWithUser) IsIllegalConflict(ctx context.Context, doc *Document, parentRevID string, deleted, noConflicts bool, docHistory []string) bool {
	if db.AllowConflicts() && !noConflicts {
		return false
	}

	// Conflict-free mode: If doc exists, it must satisfy one of the following:
	//   (a) its current rev is the new rev's parent
	//   (b) the new rev is a tombstone, whose parent is an existing non-tombstoned leaf
	//   (c) the current rev is a tombstone, and the new rev is a non-tombstone disconnected branch

	// case a: If the parent is the current rev, it's not a conflict.
	if parentRevID == doc.CurrentRev || doc.CurrentRev == "" {
		return false
	}

	// case b: If it's a tombstone, it's allowed if it's tombstoning an existing non-tombstoned leaf
	if deleted {
		for _, leafRevId := range doc.History.GetLeaves() {
			if leafRevId == parentRevID && doc.History[leafRevId].Deleted == false {
				return false
			}
		}
		base.DebugfCtx(ctx, base.KeyCRUD, "Conflict - tombstone updates to non-leaf or already tombstoned revisions aren't valid when allow_conflicts=false")
		return true
	}

	// case c: If current doc is a tombstone, disconnected branch resurrections are allowed
	if doc.IsDeleted() {
		for _, ancestorRevID := range docHistory {
			_, ok := doc.History[ancestorRevID]
			if ok {
				base.DebugfCtx(ctx, base.KeyCRUD, "Conflict - document is deleted, but update would branch from existing revision.")
				return true
			}
		}
		return false
	}

	// If we haven't found a valid conflict scenario by this point, flag as invalid
	base.DebugfCtx(ctx, base.KeyCRUD, "Conflict - non-tombstone updates to non-winning revisions aren't valid when allow_conflicts=false")
	return true
}

func (col *DatabaseCollectionWithUser) documentUpdateFunc(ctx context.Context, docExists bool, doc *Document, allowImport bool, previousDocSequenceIn uint64, unusedSequences []uint64, callback updateAndReturnDocCallback, expiry uint32) (retSyncFuncExpiry *uint32, retNewRevID string, retStoredDoc *Document, retOldBodyJSON string, retUnusedSequences []uint64, changedAccessPrincipals []string, changedRoleAccessUsers []string, createNewRevIDSkipped bool, err error) {

	err = documents.ValidateExistingDoc(doc, allowImport, docExists)
	if err != nil {
		return
	}

	// Invoke the callback to update the document and return a new revision body:
	newDoc, newAttachments, createNewRevIDSkipped, updatedExpiry, err := callback(doc)
	if err != nil {
		return
	}

	mutableBody, metaMap, newRevID, err := col.prepareSyncFn(doc, newDoc)
	if err != nil {
		return
	}

	prevCurrentRev := doc.CurrentRev
	updateWinningRevAndSetDocFlags(doc)
	newDocHasAttachments := len(newAttachments) > 0
	col.storeOldBodyInRevTreeAndUpdateCurrent(ctx, doc, prevCurrentRev, newRevID, newDoc, newDocHasAttachments)

	syncExpiry, oldBodyJSON, channelSet, access, roles, err := col.runSyncFn(ctx, doc, mutableBody, metaMap, newRevID)
	if err != nil {
		if col.ForceAPIForbiddenErrors() {
			base.InfofCtx(ctx, base.KeyCRUD, "Sync function rejected update to %s %s due to %v",
				base.UD(doc.ID), base.MD(doc.RevID), err)
			err = ErrForbidden
		}
		return
	}

	if len(channelSet) > 0 {
		doc.History[newRevID].Channels = channelSet
	}

	err = col.addAttachments(ctx, newAttachments)
	if err != nil {
		return
	}

	col.backupAncestorRevs(ctx, doc, newDoc)

	unusedSequences, err = col.assignSequence(ctx, previousDocSequenceIn, doc, unusedSequences)
	if err != nil {
		return
	}

	if doc.CurrentRev != prevCurrentRev || createNewRevIDSkipped {
		// Most of the time this update will change the doc's current rev. (The exception is
		// if the new rev is a conflict that doesn't win the revid comparison.) If so, we
		// need to update the doc's top-level Channels and Access properties to correspond
		// to the current rev's state.
		if newRevID != doc.CurrentRev {
			channelSet, access, roles, syncExpiry, oldBodyJSON, err = col.recalculateSyncFnForActiveRev(ctx, doc, metaMap, newRevID)
			if err != nil {
				return
			}
		}
		_, err = doc.UpdateChannels(ctx, channelSet)
		if err != nil {
			return
		}
		changedAccessPrincipals = doc.Access.UpdateAccess(doc, access)
		changedRoleAccessUsers = doc.RoleAccess.UpdateAccess(doc, roles)
	} else {

		base.DebugfCtx(ctx, base.KeyCRUD, "updateDoc(%q): Rev %q leaves %q still current",
			base.UD(doc.ID), newRevID, prevCurrentRev)
	}

	// Prune old revision history to limit the number of revisions:
	if pruned := doc.PruneRevisions(col.revsLimit(), doc.CurrentRev); pruned > 0 {
		base.DebugfCtx(ctx, base.KeyCRUD, "updateDoc(%q): Pruned %d old revisions", base.UD(doc.ID), pruned)
	}

	updatedExpiry = updateExpiry(doc, syncExpiry, updatedExpiry, expiry)
	err = doc.PersistModifiedRevisionBodies(col.dataStore)
	if err != nil {
		return
	}

	doc.ClusterUUID = col.serverUUID()
	doc.TimeSaved = time.Now()
	return updatedExpiry, newRevID, newDoc, oldBodyJSON, unusedSequences, changedAccessPrincipals, changedRoleAccessUsers, createNewRevIDSkipped, err
}

// Function type for the callback passed into updateAndReturnDoc
type updateAndReturnDocCallback func(*Document) (resultDoc *Document, resultAttachmentData AttachmentData, createNewRevIDSkipped bool, updatedExpiry *uint32, resultErr error)

// Calling updateAndReturnDoc directly allows callers to:
//  1. Receive the updated document body in the response
//  2. Specify the existing document body/xattr/cas, to avoid initial retrieval of the doc in cases that the current contents are already known (e.g. import).
//     On cas failure, the document will still be reloaded from the bucket as usual.
func (db *DatabaseCollectionWithUser) updateAndReturnDoc(ctx context.Context, docid string, allowImport bool, expiry uint32, opts *sgbucket.MutateInOptions, existingDoc *sgbucket.BucketDocument, callback updateAndReturnDocCallback) (doc *Document, newRevID string, err error) {

	key := realDocID(docid)
	if key == "" {
		return nil, "", base.HTTPErrorf(400, "Invalid doc ID")
	}

	var prevCurrentRev string
	var storedDoc *Document
	var changedAccessPrincipals, changedRoleAccessUsers []string // Returned by documentUpdateFunc
	var docSequence uint64                                       // Must be scoped outside callback, used over multiple iterations
	var unusedSequences []uint64                                 // Must be scoped outside callback, used over multiple iterations
	var oldBodyJSON string                                       // Stores previous revision body for use by DocumentChangeEvent
	var createNewRevIDSkipped bool
	var previousAttachments map[string]struct{}

	// Update the document
	inConflict := false
	upgradeInProgress := false
	docBytes := 0   // Track size of document written, for write stats
	xattrBytes := 0 // Track size of xattr written, for write stats
	skipObsoleteAttachmentsRemoval := false

	if !db.UseXattrs() {
		// Update the document, storing metadata in _sync property
		_, err = db.dataStore.Update(key, expiry, func(currentValue []byte) (raw []byte, syncFuncExpiry *uint32, isDelete bool, err error) {
			// Be careful: this block can be invoked multiple times if there are races!
			if doc, err = documents.UnmarshalDocument(docid, currentValue); err != nil {
				return
			}
			previousAttachments, err = getAttachmentIDsForLeafRevisions(ctx, db, doc, newRevID)
			if err != nil {
				skipObsoleteAttachmentsRemoval = true
				base.ErrorfCtx(ctx, "Error retrieving previous leaf attachments of doc: %s, Error: %v", base.UD(docid), err)
			}
			prevCurrentRev = doc.CurrentRev
			docExists := currentValue != nil
			syncFuncExpiry, newRevID, storedDoc, oldBodyJSON, unusedSequences, changedAccessPrincipals, changedRoleAccessUsers, createNewRevIDSkipped, err = db.documentUpdateFunc(ctx, docExists, doc, allowImport, docSequence, unusedSequences, callback, expiry)
			if err != nil {
				return
			}

			docSequence = doc.Sequence
			inConflict = doc.HasFlag(channels.Conflict)
			// Return the new raw document value for the bucket to store.
			raw, err = doc.MarshalBodyAndSync()
			base.DebugfCtx(ctx, base.KeyCRUD, "Saving doc (seq: #%d, id: %v rev: %v)", doc.Sequence, base.UD(doc.ID), doc.CurrentRev)
			docBytes = len(raw)
			return raw, syncFuncExpiry, false, err
		})

		// If we can't find sync metadata in the document body, check for upgrade.  If upgrade, retry write using WriteUpdateWithXattr
		if err != nil && err.Error() == "409 Not imported" {
			_, bucketDocument := db.checkForUpgrade(key, DocUnmarshalAll)
			if bucketDocument != nil && bucketDocument.Xattr != nil {
				existingDoc = bucketDocument
				upgradeInProgress = true
			}
		}
	}

	if db.UseXattrs() || upgradeInProgress {
		var casOut uint64
		// Update the document, storing metadata in extended attribute
		casOut, err = db.dataStore.WriteUpdateWithXattr(key, base.SyncXattrName, db.userXattrKey(), expiry, opts, existingDoc, func(currentValue []byte, currentXattr []byte, currentUserXattr []byte, cas uint64) (raw []byte, rawXattr []byte, deleteDoc bool, syncFuncExpiry *uint32, err error) {
			// Be careful: this block can be invoked multiple times if there are races!
			if doc, err = documents.UnmarshalDocumentWithXattr(docid, currentValue, currentXattr, currentUserXattr, cas, DocUnmarshalAll); err != nil {
				return
			}
			prevCurrentRev = doc.CurrentRev

			// Check whether Sync Data originated in body
			if currentXattr == nil && doc.Sequence > 0 {
				doc.InlineSyncData = true
			}

			previousAttachments, err = getAttachmentIDsForLeafRevisions(ctx, db, doc, newRevID)
			if err != nil {
				skipObsoleteAttachmentsRemoval = true
				base.ErrorfCtx(ctx, "Error retrieving previous leaf attachments of doc: %s, Error: %v", base.UD(docid), err)
			}

			docExists := currentValue != nil
			syncFuncExpiry, newRevID, storedDoc, oldBodyJSON, unusedSequences, changedAccessPrincipals, changedRoleAccessUsers, createNewRevIDSkipped, err = db.documentUpdateFunc(ctx, docExists, doc, allowImport, docSequence, unusedSequences, callback, expiry)
			if err != nil {
				return
			}
			docSequence = doc.Sequence
			inConflict = doc.HasFlag(channels.Conflict)

			currentRevFromHistory, ok := doc.History[doc.CurrentRev]
			if !ok {
				err = base.RedactErrorf("WriteUpdateWithXattr() not able to find revision (%v) in history of doc: %+v.  Cannot update doc.", doc.CurrentRev, base.UD(doc))
				return
			}

			deleteDoc = currentRevFromHistory.Deleted

			// Return the new raw document value for the bucket to store.
			doc.SetCrc32cUserXattrHash()
			raw, rawXattr, err = doc.MarshalWithXattr()
			docBytes = len(raw)

			// Warn when sync data is larger than a configured threshold
			if db.unsupportedOptions() != nil && db.unsupportedOptions().WarningThresholds != nil {
				if xattrBytesThreshold := db.unsupportedOptions().WarningThresholds.XattrSize; xattrBytesThreshold != nil {
					xattrBytes = len(rawXattr)
					if uint32(xattrBytes) >= *xattrBytesThreshold {
						db.dbStats().Database().WarnXattrSizeCount.Add(1)
						base.WarnfCtx(ctx, "Doc id: %v sync metadata size: %d bytes exceeds %d bytes for sync metadata warning threshold", base.UD(doc.ID), xattrBytes, *xattrBytesThreshold)
					}
				}
			}

			// Prior to saving doc invalidate the revision in cache
			if createNewRevIDSkipped {
				db.revisionCache.Invalidate(ctx, doc.ID, doc.CurrentRev)
			}

			base.DebugfCtx(ctx, base.KeyCRUD, "Saving doc (seq: #%d, id: %v rev: %v)", doc.Sequence, base.UD(doc.ID), doc.CurrentRev)
			return raw, rawXattr, deleteDoc, syncFuncExpiry, err
		})
		if err != nil {
			if err == base.ErrDocumentMigrated {
				base.DebugfCtx(ctx, base.KeyCRUD, "Migrated document %q to use xattr.", base.UD(key))
			} else {
				base.DebugfCtx(ctx, base.KeyCRUD, "Did not update document %q w/ xattr: %v", base.UD(key), err)
			}
		} else if doc != nil {
			doc.Cas = casOut
		}
	}

	// If the WriteUpdate didn't succeed, check whether there are unused, allocated sequences that need to be accounted for
	if err != nil {
		if docSequence > 0 {
			if seqErr := db.sequences().releaseSequence(docSequence); seqErr != nil {
				base.WarnfCtx(ctx, "Error returned when releasing sequence %d. Falling back to skipped sequence handling.  Error:%v", docSequence, seqErr)
			}

		}
		for _, sequence := range unusedSequences {
			if seqErr := db.sequences().releaseSequence(sequence); seqErr != nil {
				base.WarnfCtx(ctx, "Error returned when releasing sequence %d. Falling back to skipped sequence handling.  Error:%v", sequence, seqErr)
			}
		}
	}

	if err == base.ErrUpdateCancel {
		return nil, "", nil
	} else if err == couchbase.ErrOverwritten {
		// ErrOverwritten is ok; if a later revision got persisted, that's fine too
		base.DebugfCtx(ctx, base.KeyCRUD, "Note: Rev %q/%q was overwritten in RAM before becoming indexable",
			base.UD(docid), newRevID)
	} else if err != nil {
		return nil, "", err
	}

	db.collectionStats.NumDocWrites.Add(1)
	db.collectionStats.DocWritesBytes.Add(int64(docBytes))
	db.dbStats().Database().NumDocWrites.Add(1)
	db.dbStats().Database().DocWritesBytes.Add(int64(docBytes))
	db.dbStats().Database().DocWritesXattrBytes.Add(int64(xattrBytes))
	if inConflict {
		db.dbStats().Database().ConflictWriteCount.Add(1)
	}

	if doc.History[newRevID] != nil {
		// Store the new revision in the cache
		history, getHistoryErr := doc.History.GetHistory(newRevID)
		if getHistoryErr != nil {
			return nil, "", getHistoryErr
		}

		// Lazily marshal bytes for storage in revcache
		storedDocBytes, err := storedDoc.BodyBytes()
		if err != nil {
			return nil, "", err
		}

		revChannels := doc.History[newRevID].Channels
		documentRevision := DocumentRevision{
			DocID:       docid,
			RevID:       newRevID,
			History:     documents.EncodeRevisions(docid, history),
			Channels:    revChannels,
			Attachments: doc.Attachments,
			Expiry:      doc.Expiry,
			Deleted:     doc.History[newRevID].Deleted,
		}
		documentRevision.SetBodyBytes(storedDocBytes)

		if createNewRevIDSkipped {
			db.revisionCache.Upsert(ctx, documentRevision)
		} else {
			db.revisionCache.Put(ctx, documentRevision)
		}

		if db.eventMgr().HasHandlerForEvent(DocumentChange) {
			webhookJSON, err := doc.BodyWithSpecialProperties()
			if err != nil {
				base.WarnfCtx(ctx, "Error marshalling doc with id %s and revid %s for webhook post: %v", base.UD(docid), base.UD(newRevID), err)
			} else {
				winningRevChange := prevCurrentRev != doc.CurrentRev
				err = db.eventMgr().RaiseDocumentChangeEvent(webhookJSON, docid, oldBodyJSON, revChannels, winningRevChange)
				if err != nil {
					base.DebugfCtx(ctx, base.KeyCRUD, "Error raising document change event: %v", err)
				}
			}
		}
	} else {
		// Revision has been pruned away so won't be added to cache
		base.InfofCtx(ctx, base.KeyCRUD, "doc %q / %q, has been pruned, it has not been inserted into the revision cache", base.UD(docid), newRevID)
	}

	// Now that the document has successfully been stored, we can make other db changes:
	base.DebugfCtx(ctx, base.KeyCRUD, "Stored doc %q / %q as #%v", base.UD(docid), newRevID, doc.Sequence)

	leafAttachments := make(map[string]struct{})
	if !skipObsoleteAttachmentsRemoval {
		leafAttachments, err = getAttachmentIDsForLeafRevisions(ctx, db, doc, newRevID)
		if err != nil {
			skipObsoleteAttachmentsRemoval = true
			base.ErrorfCtx(ctx, "Error retrieving current leaf attachments of doc: %s, Error: %v", base.UD(docid), err)
		}
	}

	if !skipObsoleteAttachmentsRemoval {
		var obsoleteAttachments []string
		for previousAttachmentID := range previousAttachments {
			if _, found := leafAttachments[previousAttachmentID]; !found {
				err = db.dataStore.Delete(previousAttachmentID)
				if err != nil {
					base.ErrorfCtx(ctx, "Error deleting obsolete attachment %q of doc %q, Error: %v", previousAttachmentID, base.UD(doc.ID), err)
				} else {
					obsoleteAttachments = append(obsoleteAttachments, previousAttachmentID)
				}
			}
		}
		if len(obsoleteAttachments) > 0 {
			base.DebugfCtx(ctx, base.KeyCRUD, "Deleted obsolete attachments (key: %v, doc: %q)", obsoleteAttachments, base.UD(doc.ID))
		}
	}

	// Remove any obsolete non-winning revision bodies
	doc.DeleteRemovedRevisionBodies(db.dataStore)

	// Mark affected users/roles as needing to recompute their channel access:
	db.MarkPrincipalsChanged(ctx, docid, newRevID, changedAccessPrincipals, changedRoleAccessUsers, doc.Sequence)
	return doc, newRevID, nil
}

func getAttachmentIDsForLeafRevisions(ctx context.Context, db *DatabaseCollectionWithUser, doc *Document, newRevID string) (map[string]struct{}, error) {
	leafAttachments := make(map[string]struct{})

	currentAttachments, err := retrieveV2AttachmentKeys(doc.ID, doc.Attachments)
	if err != nil {
		return nil, err
	}

	for attachmentID, _ := range currentAttachments {
		leafAttachments[attachmentID] = struct{}{}
	}

	// Grab leaf revisions that have attachments and aren't the currently being added rev
	// Currently handled rev won't have information set properly on it yet so we handle this above
	// Can safely ignore the getInfo error as the only event this should happen in is if there is no entry for the given
	// rev, however, given we have just got that rev from GetLeavesFiltered we can be sure that rev exists in history
	documentLeafRevisions := doc.History.GetLeavesFiltered(func(revId string) bool {
		revInfo, _ := doc.History.GetInfo(revId)
		return revInfo.HasAttachments && revId != newRevID
	})

	for _, leafRevision := range documentLeafRevisions {
		_, attachmentMeta, err := db.GetRevision(ctx, doc, leafRevision)
		if err != nil {
			return nil, err
		}

		attachmentKeys, err := retrieveV2AttachmentKeys(doc.ID, attachmentMeta)
		if err != nil {
			return nil, err
		}

		for attachmentID, _ := range attachmentKeys {
			leafAttachments[attachmentID] = struct{}{}
		}

	}

	return leafAttachments, nil
}

func (db *DatabaseCollectionWithUser) checkDocChannelsAndGrantsLimits(ctx context.Context, docID string, channels base.Set, accessGrants channels.AccessMap, roleGrants channels.AccessMap) {
	if db.unsupportedOptions() == nil || db.unsupportedOptions().WarningThresholds == nil {
		return
	}

	// Warn when channel count is larger than a configured threshold
	if channelCountThreshold := db.unsupportedOptions().WarningThresholds.ChannelsPerDoc; channelCountThreshold != nil {
		channelCount := len(channels)
		if uint32(channelCount) >= *channelCountThreshold {
			db.dbStats().Database().WarnChannelsPerDocCount.Add(1)
			base.WarnfCtx(ctx, "Doc id: %v channel count: %d exceeds %d for channels per doc warning threshold", base.UD(docID), channelCount, *channelCountThreshold)
		}
	}

	// Warn when grants are larger than a configured threshold
	if grantThreshold := db.unsupportedOptions().WarningThresholds.GrantsPerDoc; grantThreshold != nil {
		grantCount := len(accessGrants) + len(roleGrants)
		if uint32(grantCount) >= *grantThreshold {
			db.dbStats().Database().WarnGrantsPerDocCount.Add(1)
			base.WarnfCtx(ctx, "Doc id: %v access and role grants count: %d exceeds %d for grants per doc warning threshold", base.UD(docID), grantCount, *grantThreshold)
		}
	}

	// Warn when channel names are larger than a configured threshold
	if channelNameSizeThreshold := db.unsupportedOptions().WarningThresholds.ChannelNameSize; channelNameSizeThreshold != nil {
		for c := range channels {
			if uint32(len(c)) > *channelNameSizeThreshold {
				db.dbStats().Database().WarnChannelNameSizeCount.Add(1)
				base.WarnfCtx(ctx, "Doc: %q channel %q exceeds %d characters for channel name size warning threshold", base.UD(docID), base.UD(c), *channelNameSizeThreshold)
			}
		}
	}
}

func (db *DatabaseCollectionWithUser) MarkPrincipalsChanged(ctx context.Context, docid string, newRevID string, changedPrincipals, changedRoleUsers []string, invalSeq uint64) {

	reloadActiveUser := false

	// Mark affected users/roles as needing to recompute their channel access:
	if len(changedPrincipals) > 0 {
		base.InfofCtx(ctx, base.KeyAccess, "Rev %q / %q invalidates channels of %s", base.UD(docid), newRevID, changedPrincipals)
		for _, changedAccessPrincipalName := range changedPrincipals {
			db.invalUserOrRoleChannels(ctx, changedAccessPrincipalName, invalSeq)
			// Check whether the active user needs to be recalculated.  Skip check if reload has already been identified
			// as required for a previous changedPrincipal
			if db.user != nil && reloadActiveUser == false {
				// If role changed, check if active user has been granted the role
				changedPrincipalName, isRole := channels.AccessNameToPrincipalName(changedAccessPrincipalName)
				if isRole {
					for roleName := range db.user.RoleNames() {
						if roleName == changedPrincipalName {
							base.DebugfCtx(ctx, base.KeyAccess, "Active user belongs to role %q with modified channel access - user %q will be reloaded.", base.UD(roleName), base.UD(db.user.Name()))
							reloadActiveUser = true
							break
						}
					}
				} else if db.user.Name() == changedPrincipalName {
					// User matches
					base.DebugfCtx(ctx, base.KeyAccess, "Channel set for active user has been modified - user %q will be reloaded.", base.UD(db.user.Name()))
					reloadActiveUser = true
				}

			}
		}
	}

	if len(changedRoleUsers) > 0 {
		base.InfofCtx(ctx, base.KeyAccess, "Rev %q / %q invalidates roles of %s", base.UD(docid), newRevID, base.UD(changedRoleUsers))
		for _, name := range changedRoleUsers {
			db.invalUserRoles(ctx, name, invalSeq)
			// If this is the current in memory db.user, reload to generate updated roles
			if db.user != nil && db.user.Name() == name {
				base.DebugfCtx(ctx, base.KeyAccess, "Role set for active user has been modified - user %q will be reloaded.", base.UD(db.user.Name()))
				reloadActiveUser = true

			}
		}
	}

	if reloadActiveUser {
		user, err := db.Authenticator(ctx).GetUser(db.user.Name())
		if err != nil {
			base.WarnfCtx(ctx, "Error reloading active db.user[%s], security information will not be recalculated until next authentication --> %+v", base.UD(db.user.Name()), err)
		} else {
			db.user = user
		}
	}

}

// Creates a new document, assigning it a random doc ID.
func (db *DatabaseCollectionWithUser) Post(ctx context.Context, body Body) (docid string, rev string, doc *Document, err error) {
	if body[BodyRev] != nil {
		return "", "", nil, base.HTTPErrorf(http.StatusNotFound, "No previous revision to replace")
	}

	// If there's an incoming _id property, use that as the doc ID.
	docid, idFound := body[BodyId].(string)
	if !idFound {
		docid, err = base.GenerateRandomID()
		if err != nil {
			return "", "", nil, err
		}
	}

	rev, doc, err = db.Put(ctx, docid, body)
	if err != nil {
		docid = ""
	}
	return docid, rev, doc, err
}

// Deletes a document, by adding a new revision whose _deleted property is true.
func (db *DatabaseCollectionWithUser) DeleteDoc(ctx context.Context, docid string, revid string) (string, error) {
	body := Body{BodyDeleted: true, BodyRev: revid}
	newRevID, _, err := db.Put(ctx, docid, body)
	return newRevID, err
}

// Purges a document from the bucket (no tombstone)
func (db *DatabaseCollectionWithUser) Purge(ctx context.Context, key string) error {
	doc, err := db.GetDocument(ctx, key, DocUnmarshalAll)
	if err != nil {
		return err
	}

	attachments, err := getAttachmentIDsForLeafRevisions(ctx, db, doc, "")
	if err != nil {
		return err
	}

	for attachmentID := range attachments {
		err = db.dataStore.Delete(attachmentID)
		if err != nil {
			base.WarnfCtx(ctx, "Unable to delete attachment %q. Error: %v", attachmentID, err)
		}
	}

	if db.UseXattrs() {
		return db.dataStore.DeleteWithXattr(key, base.SyncXattrName)
	} else {
		return db.dataStore.Delete(key)
	}
}

// ////// CHANNELS:

// Calls the JS sync function to assign the doc to channels, grant users
// access to channels, and reject invalid documents.
func (col *DatabaseCollectionWithUser) getChannelsAndAccess(ctx context.Context, doc *Document, body Body, metaMap map[string]interface{}, revID string) (
	result base.Set,
	access channels.AccessMap,
	roles channels.AccessMap,
	expiry *uint32,
	oldJson string,
	err error) {
	base.DebugfCtx(ctx, base.KeyCRUD, "Invoking sync on doc %q rev %s", base.UD(doc.ID), body[BodyRev])

	// Low-level protection against writes for read-only guest.  Handles write pathways that don't fail-fast
	if col.user != nil && col.user.Name() == "" && col.isGuestReadOnly() {
		return result, access, roles, expiry, oldJson, base.HTTPErrorf(403, auth.GuestUserReadOnly)
	}

	// Get the parent revision, to pass to the sync function:
	var oldJsonBytes []byte
	if oldJsonBytes, err = col.getAncestorJSON(ctx, doc, revID); err != nil {
		return
	}
	oldJson = string(oldJsonBytes)

	if col.ChannelMapper != nil {
		// Call the ChannelMapper:
		col.dbStats().Database().SyncFunctionCount.Add(1)
		col.collectionStats.SyncFunctionCount.Add(1)

		var output *channels.ChannelMapperOutput

		startTime := time.Now()
		output, err = col.ChannelMapper.MapToChannelsAndAccess(body, oldJson, metaMap,
			MakeUserCtx(col.user, col.ScopeName, col.Name))
		syncFunctionTimeNano := time.Since(startTime).Nanoseconds()

		col.dbStats().Database().SyncFunctionTime.Add(syncFunctionTimeNano)
		col.collectionStats.SyncFunctionTime.Add(syncFunctionTimeNano)

		if err == nil {
			result = output.Channels
			access = output.Access
			roles = output.Roles
			expiry = output.Expiry
			err = output.Rejection
			if err != nil {
				base.InfofCtx(ctx, base.KeyAll, "Sync fn rejected doc %q / %q --> %s", base.UD(doc.ID), base.UD(doc.NewestRev), err)
				base.DebugfCtx(ctx, base.KeyAll, "    rejected doc %q / %q : new=%+v  old=%s", base.UD(doc.ID), base.UD(doc.NewestRev), base.UD(body), base.UD(oldJson))
				col.dbStats().Security().NumDocsRejected.Add(1)
				col.collectionStats.SyncFunctionRejectCount.Add(1)
				if isAccessError(err) {
					col.dbStats().Security().NumAccessErrors.Add(1)
					col.collectionStats.SyncFunctionRejectAccessCount.Add(1)
				}
			} else if !validateAccessMap(access) || !validateRoleAccessMap(roles) {
				err = base.HTTPErrorf(500, "Error in JS sync function")
			}

		} else {
			base.WarnfCtx(ctx, "Sync fn exception: %+v; doc %q / %q", err, base.UD(doc.ID), base.MD(doc.CurrentRev))
			if errors.Is(err, sgbucket.ErrJSTimeout) {
				err = base.HTTPErrorf(500, "JS sync function timed out")
			} else {
				err = base.HTTPErrorf(500, "Exception in JS sync function")
				col.collectionStats.SyncFunctionExceptionCount.Add(1)
				col.dbStats().Database().SyncFunctionExceptionCount.Add(1)
			}
		}

	} else {
		if base.IsDefaultCollection(col.ScopeName, col.Name) {
			// No ChannelMapper so by default use the "channels" property:
			value := body["channels"]
			if value != nil {
				array, nonStrings := base.ValueToStringArray(value)
				if nonStrings != nil {
					base.WarnfCtx(ctx, "Channel names must be string values only. Ignoring non-string channels: %s", base.UD(nonStrings))
				}
				result, err = channels.SetFromArray(array, channels.KeepStar)
			}
		} else {
			result = base.SetOf(col.Name)
		}
	}
	return result, access, roles, expiry, oldJson, err
}

// Creates a userCtx object to be passed to the sync function
func MakeUserCtx(user auth.User, scopeName string, collectionName string) map[string]interface{} {
	if user == nil {
		return nil
	}
	return map[string]interface{}{
		"name":     user.Name(),
		"roles":    user.RoleNames(),
		"channels": user.InheritedCollectionChannels(scopeName, collectionName).AllKeys(),
	}
}

// Are the principal and role names in an AccessMap all valid?
func validateAccessMap(access channels.AccessMap) bool {
	for name := range access {
		principalName, _ := channels.AccessNameToPrincipalName(name)
		if !auth.IsValidPrincipalName(principalName) {
			base.WarnfCtx(context.Background(), "Invalid principal name %q in access() or role() call", base.UD(principalName))
			return false
		}
	}
	return true
}

func validateRoleAccessMap(roleAccess channels.AccessMap) bool {
	if !validateAccessMap(roleAccess) {
		return false
	}
	for _, roles := range roleAccess {
		for rolename := range roles {
			if !auth.IsValidPrincipalName(rolename) {
				base.WarnfCtx(context.Background(), "Invalid role name %q in role() call", base.UD(rolename))
				return false
			}
		}
	}
	return true
}

func isAccessError(err error) bool {
	return base.ContainsString(base.SyncFnAccessErrors, err.Error())
}

// Recomputes the set of channels a User/Role has been granted access to by sync() functions for the default collection
// This is part of the ChannelComputer interface defined by the Authenticator.
func (context *DatabaseContext) ComputeChannelsForPrincipal(ctx context.Context, princ auth.Principal, scope string, collection string) (channels.TimedSet, error) {
	key := princ.Name()
	if _, ok := princ.(auth.User); !ok {
		key = channels.RoleAccessPrefix + key // Roles are identified in access view by a "role:" prefix
	}

	dbCollection, err := context.GetDatabaseCollection(scope, collection)
	if err != nil {
		return nil, err
	}

	results, err := dbCollection.QueryAccess(ctx, key)
	if err != nil {
		base.WarnfCtx(ctx, "QueryAccess returned error: %v", err)
		return nil, err
	}

	var accessRow QueryAccessRow
	channelSet := channels.TimedSet{}
	for results.Next(&accessRow) {
		channelSet.Add(accessRow.Value)
	}

	closeErr := results.Close()
	if closeErr != nil {
		return nil, closeErr
	}

	return channelSet, nil
}

// Recomputes the set of channels a User/Role has been granted access to by sync() function for all collections.
// This is part of the ChannelComputer interface defined by the Authenticator.
func (context *DatabaseContext) ComputeRolesForUser(ctx context.Context, user auth.User) (channels.TimedSet, error) {

	roles := channels.TimedSet{}

	for _, collection := range context.CollectionByID {
		collectionRoles, err := collection.ComputeRolesForUser(ctx, user)
		if err != nil {
			return nil, err
		}
		roles.Add(collectionRoles)
	}
	return roles, nil
}

// Recomputes the set of channels a User/Role has been granted access to by sync() functions for a single collection.
func (c *DatabaseCollection) ComputeRolesForUser(ctx context.Context, user auth.User) (channels.TimedSet, error) {
	results, err := c.QueryRoleAccess(ctx, user.Name())
	if err != nil {
		return nil, err
	}

	// Merge the TimedSets from the view result:
	roleChannelSet := channels.TimedSet{}
	var roleAccessRow QueryAccessRow
	for results.Next(&roleAccessRow) {
		roleChannelSet.Add(roleAccessRow.Value)
	}
	closeErr := results.Close()
	if closeErr != nil {
		return nil, closeErr
	}

	return roleChannelSet, nil
}

// Checks whether a document has a mobile xattr.  Used when running in non-xattr mode to support no downtime upgrade.
func (c *DatabaseCollection) checkForUpgrade(key string, unmarshalLevel DocumentUnmarshalLevel) (*Document, *sgbucket.BucketDocument) {
	// If we are using xattrs or Couchbase Server doesn't support them, an upgrade isn't going to be in progress
	if c.UseXattrs() || !c.dataStore.IsSupported(sgbucket.BucketStoreFeatureXattrs) {
		return nil, nil
	}

	doc, rawDocument, err := c.GetDocWithXattr(key, unmarshalLevel)
	if err != nil || doc == nil || !doc.HasValidSyncData() {
		return nil, nil
	}
	return doc, rawDocument
}

// ////// REVS_DIFF:

// Given a document ID and a set of revision IDs, looks up which ones are not known. Returns an
// array of the unknown revisions, and an array of known revisions that might be recent ancestors.
func (db *DatabaseCollectionWithUser) RevDiff(ctx context.Context, docid string, revids []string) (missing, possible []string) {
	if strings.HasPrefix(docid, "_design/") && db.user != nil {
		return // Users can't upload design docs, so ignore them
	}

<<<<<<< HEAD
	var history RevTree

	if db.UseXattrs() {
		var xattrValue []byte
		cas, err := db.dataStore.GetXattr(docid, base.SyncXattrName, &xattrValue)

		if err != nil {
			if !base.IsDocNotFoundError(err) {
				base.WarnfCtx(ctx, "RevDiff(%q) --> %T %v", base.UD(docid), err, err)
			}
			missing = revids
			return
		}
		doc, err := documents.UnmarshalDocumentWithXattr(docid, nil, xattrValue, nil, cas, DocUnmarshalSync)
		if err != nil {
			base.ErrorfCtx(ctx, "RevDiff(%q) Doc Unmarshal Failed: %T %v", base.UD(docid), err, err)
		}
		history = doc.History
	} else {
		doc, err := db.GetDocument(ctx, docid, DocUnmarshalSync)
		if err != nil {
			if !base.IsDocNotFoundError(err) {
				base.WarnfCtx(ctx, "RevDiff(%q) --> %T %v", base.UD(docid), err, err)
				// If something goes wrong getting the doc, treat it as though it's nonexistent.
			}
			missing = revids
			return
=======
	doc, err := db.GetDocSyncDataNoImport(ctx, docid, DocUnmarshalHistory)
	if err != nil {
		if !base.IsDocNotFoundError(err) && err != base.ErrXattrNotFound {
			base.WarnfCtx(ctx, "RevDiff(%q) --> %T %v", base.UD(docid), err, err)
>>>>>>> a31be806
		}
		missing = revids
		return
	}
	// Check each revid to see if it's in the doc's rev tree:
	revidsSet := base.SetFromArray(revids)
	possibleSet := make(map[string]bool)
	for _, revid := range revids {
<<<<<<< HEAD
		if !revtree.Contains(revid) {
			missing = append(missing, revid)
			// Look at the doc's leaves for a known possible ancestor:
			if gen, _ := ParseRevID(revid); gen > 1 {
				revtree.ForEachLeaf(func(possible *RevInfo) {
=======
		if !doc.History.contains(revid) {
			missing = append(missing, revid)
			// Look at the doc's leaves for a known possible ancestor:
			if gen, _ := ParseRevID(revid); gen > 1 {
				doc.History.forEachLeaf(func(possible *RevInfo) {
>>>>>>> a31be806
					if !revidsSet.Contains(possible.ID) {
						possibleGen, _ := ParseRevID(possible.ID)
						if possibleGen < gen && possibleGen >= gen-100 {
							possibleSet[possible.ID] = true
						} else if possibleGen == gen && possible.Parent != "" {
							possibleSet[possible.Parent] = true // since parent is < gen
						}
					}
				})
			}
		}
	}

	// Convert possibleSet to an array (possible)
	if len(possibleSet) > 0 {
		possible = make([]string, 0, len(possibleSet))
		for revid, _ := range possibleSet {
			possible = append(possible, revid)
		}
	}
	return
}

// Status code returned by CheckProposedRev
type ProposedRevStatus int

const (
	ProposedRev_OK_IsNew ProposedRevStatus = 201 // Rev can be added, doc does not exist locally
	ProposedRev_OK       ProposedRevStatus = 0   // Rev can be added without conflict
	ProposedRev_Exists   ProposedRevStatus = 304 // Rev already exists locally
	ProposedRev_Conflict ProposedRevStatus = 409 // Rev would cause conflict
	ProposedRev_Error    ProposedRevStatus = 500 // Error occurred reading local doc
)

// Given a docID/revID to be pushed by a client, check whether it can be added _without conflict_.
// This is used by the BLIP replication code in "allow_conflicts=false" mode.
func (db *DatabaseCollectionWithUser) CheckProposedRev(ctx context.Context, docid string, revid string, parentRevID string) (status ProposedRevStatus, currentRev string) {
	if strings.HasPrefix(docid, "_design/") && db.user != nil {
		return ProposedRev_OK, "" // Users can't upload design docs, so ignore them
	}

	level := DocUnmarshalRev
	if parentRevID == "" {
		level = DocUnmarshalHistory // doc.History only needed in this case (see below)
	}
	doc, err := db.GetDocSyncDataNoImport(ctx, docid, level)
	if err != nil {
		if !base.IsDocNotFoundError(err) && err != base.ErrXattrNotFound {
			base.WarnfCtx(ctx, "CheckProposedRev(%q) --> %T %v", base.UD(docid), err, err)
			return ProposedRev_Error, ""
		}
		// Doc doesn't exist locally; adding it is OK (even if it has a history)
		return ProposedRev_OK_IsNew, ""
	} else if doc.CurrentRev == revid {
		// Proposed rev already exists here:
		return ProposedRev_Exists, ""
	} else if doc.CurrentRev == parentRevID {
		// Proposed rev's parent is my current revision; OK to add:
		return ProposedRev_OK, ""
	} else if parentRevID == "" && doc.History[doc.CurrentRev].Deleted {
		// Proposed rev has no parent and doc is currently deleted; OK to add:
		return ProposedRev_OK, ""
	} else {
		// Parent revision mismatch, so this is a conflict:
		return ProposedRev_Conflict, doc.CurrentRev
	}
}<|MERGE_RESOLUTION|>--- conflicted
+++ resolved
@@ -197,16 +197,16 @@
 		var xattrValue []byte
 		if cas, err = db.dataStore.GetXattr(docid, base.SyncXattrName, &xattrValue); err == nil {
 			var doc *Document
-			doc, err = unmarshalDocumentWithXattr(docid, nil, xattrValue, nil, cas, level)
+			doc, err = documents.UnmarshalDocumentWithXattr(docid, nil, xattrValue, nil, cas, level)
 			if err == nil {
 				syncData = doc.SyncData
 			}
 		}
 	} else {
-		if level == DocUnmarshalAll || level == DocUnmarshalSync || level == DocUnmarshalHistory {
+		if level == DocUnmarshalAll || level == DocUnmarshalSync || level == documents.DocUnmarshalHistory {
 			syncData.History = make(RevTree)
 		}
-		docRoot := documentRoot{
+		docRoot := documents.DocumentRoot{
 			SyncData: &syncData,
 		}
 		var rawDocBytes []byte
@@ -2399,40 +2399,10 @@
 		return // Users can't upload design docs, so ignore them
 	}
 
-<<<<<<< HEAD
-	var history RevTree
-
-	if db.UseXattrs() {
-		var xattrValue []byte
-		cas, err := db.dataStore.GetXattr(docid, base.SyncXattrName, &xattrValue)
-
-		if err != nil {
-			if !base.IsDocNotFoundError(err) {
-				base.WarnfCtx(ctx, "RevDiff(%q) --> %T %v", base.UD(docid), err, err)
-			}
-			missing = revids
-			return
-		}
-		doc, err := documents.UnmarshalDocumentWithXattr(docid, nil, xattrValue, nil, cas, DocUnmarshalSync)
-		if err != nil {
-			base.ErrorfCtx(ctx, "RevDiff(%q) Doc Unmarshal Failed: %T %v", base.UD(docid), err, err)
-		}
-		history = doc.History
-	} else {
-		doc, err := db.GetDocument(ctx, docid, DocUnmarshalSync)
-		if err != nil {
-			if !base.IsDocNotFoundError(err) {
-				base.WarnfCtx(ctx, "RevDiff(%q) --> %T %v", base.UD(docid), err, err)
-				// If something goes wrong getting the doc, treat it as though it's nonexistent.
-			}
-			missing = revids
-			return
-=======
-	doc, err := db.GetDocSyncDataNoImport(ctx, docid, DocUnmarshalHistory)
+	doc, err := db.GetDocSyncDataNoImport(ctx, docid, documents.DocUnmarshalHistory)
 	if err != nil {
 		if !base.IsDocNotFoundError(err) && err != base.ErrXattrNotFound {
 			base.WarnfCtx(ctx, "RevDiff(%q) --> %T %v", base.UD(docid), err, err)
->>>>>>> a31be806
 		}
 		missing = revids
 		return
@@ -2441,19 +2411,11 @@
 	revidsSet := base.SetFromArray(revids)
 	possibleSet := make(map[string]bool)
 	for _, revid := range revids {
-<<<<<<< HEAD
-		if !revtree.Contains(revid) {
+		if !doc.History.Contains(revid) {
 			missing = append(missing, revid)
 			// Look at the doc's leaves for a known possible ancestor:
 			if gen, _ := ParseRevID(revid); gen > 1 {
-				revtree.ForEachLeaf(func(possible *RevInfo) {
-=======
-		if !doc.History.contains(revid) {
-			missing = append(missing, revid)
-			// Look at the doc's leaves for a known possible ancestor:
-			if gen, _ := ParseRevID(revid); gen > 1 {
-				doc.History.forEachLeaf(func(possible *RevInfo) {
->>>>>>> a31be806
+				doc.History.ForEachLeaf(func(possible *RevInfo) {
 					if !revidsSet.Contains(possible.ID) {
 						possibleGen, _ := ParseRevID(possible.ID)
 						if possibleGen < gen && possibleGen >= gen-100 {
@@ -2495,9 +2457,9 @@
 		return ProposedRev_OK, "" // Users can't upload design docs, so ignore them
 	}
 
-	level := DocUnmarshalRev
+	level := documents.DocUnmarshalRev
 	if parentRevID == "" {
-		level = DocUnmarshalHistory // doc.History only needed in this case (see below)
+		level = documents.DocUnmarshalHistory // doc.History only needed in this case (see below)
 	}
 	doc, err := db.GetDocSyncDataNoImport(ctx, docid, level)
 	if err != nil {
