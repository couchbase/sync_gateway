/*
Copyright 2020-Present Couchbase, Inc.

Use of this software is governed by the Business Source License included in
the file licenses/BSL-Couchbase.txt.  As of the Change Date specified in that
file, in accordance with the Business Source License, use of this software will
be governed by the Apache License, Version 2.0, included in the file
licenses/APL2.txt.
*/

package base

import (
	"context"
	"errors"
	"expvar"
	"fmt"
	"io"
	"net/http"
	"sync"
	"sync/atomic"
	"time"

	"github.com/couchbase/gocb/v2"
	"github.com/couchbase/gocbcore/v10"
	sgbucket "github.com/couchbase/sg-bucket"
	pkgerrors "github.com/pkg/errors"
)

var ErrCollectionsUnsupported = errors.New("collections not supported")

var _ sgbucket.KVStore = &Collection{}
var _ CouchbaseStore = &Collection{}

// Connect to the default collection for the specified bucket
func GetCouchbaseCollection(spec BucketSpec) (*Collection, error) {

	logCtx := context.TODO()
	connString, err := spec.GetGoCBConnString(nil)
	if err != nil {
		WarnfCtx(logCtx, "Unable to parse server value: %s error: %v", SD(spec.Server), err)
		return nil, err
	}

	securityConfig, err := GoCBv2SecurityConfig(&spec.TLSSkipVerify, spec.CACertPath)
	if err != nil {
		return nil, err
	}

	authenticator, err := spec.GocbAuthenticator()
	if err != nil {
		return nil, err
	}

	if _, ok := authenticator.(gocb.CertificateAuthenticator); ok {
		InfofCtx(logCtx, KeyAuth, "Using cert authentication for bucket %s on %s", MD(spec.BucketName), MD(spec.Server))
	} else {
		InfofCtx(logCtx, KeyAuth, "Using credential authentication for bucket %s on %s", MD(spec.BucketName), MD(spec.Server))
	}

	timeoutsConfig := GoCBv2TimeoutsConfig(spec.BucketOpTimeout, StdlibDurationPtr(spec.GetViewQueryTimeout()))
	InfofCtx(logCtx, KeyAll, "Setting query timeouts for bucket %s to %v", spec.BucketName, timeoutsConfig.QueryTimeout)

	clusterOptions := gocb.ClusterOptions{
		Authenticator:  authenticator,
		SecurityConfig: securityConfig,
		TimeoutsConfig: timeoutsConfig,
		RetryStrategy:  &goCBv2FailFastRetryStrategy{},
	}

	if spec.KvPoolSize > 0 {
		// TODO: Equivalent of kvPoolSize in gocb v2?
	}

	cluster, err := gocb.Connect(connString, clusterOptions)
	if err != nil {
		InfofCtx(logCtx, KeyAuth, "Unable to connect to cluster: %v", err)
		return nil, err
	}

	err = cluster.WaitUntilReady(time.Second*5, &gocb.WaitUntilReadyOptions{
		DesiredState:  gocb.ClusterStateOnline,
		ServiceTypes:  []gocb.ServiceType{gocb.ServiceTypeManagement},
		RetryStrategy: &goCBv2FailFastRetryStrategy{},
	})
	if err != nil {
		_ = cluster.Close(nil)
		if errors.Is(err, gocb.ErrAuthenticationFailure) {
			return nil, ErrAuthError
		}
		WarnfCtx(context.TODO(), "Error waiting for cluster to be ready: %v", err)
		return nil, err
	}

	return GetCollectionFromCluster(cluster, spec, 30)

}

// bucketSpecScopeAndCollection returns a scope and collection for the given bucket spec.
func bucketSpecScopeAndCollection(spec BucketSpec) (scope string, collection string) {
	scope, collection = DefaultScope, DefaultCollection
	if spec.Scope != nil {
		scope = *spec.Scope
	}
	if spec.Collection != nil {
		collection = *spec.Collection
	}
	return scope, collection
}

func GetCollectionFromCluster(cluster *gocb.Cluster, spec BucketSpec, waitUntilReadySeconds int) (*Collection, error) {

	// Connect to bucket
	bucket := cluster.Bucket(spec.BucketName)
	err := bucket.WaitUntilReady(time.Duration(waitUntilReadySeconds)*time.Second, nil)
	if err != nil {
		_ = cluster.Close(&gocb.ClusterCloseOptions{})
		if errors.Is(err, gocb.ErrAuthenticationFailure) {
			return nil, ErrAuthError
		}
		WarnfCtx(context.TODO(), "Error waiting for bucket to be ready: %v", err)
		return nil, err
	}

	// Query node meta to find cluster compat version
	nodesMetadata, err := cluster.Internal().GetNodesMetadata(&gocb.GetNodesMetadataOptions{})
	if err != nil || len(nodesMetadata) == 0 {
		_ = cluster.Close(&gocb.ClusterCloseOptions{})
		return nil, fmt.Errorf("unable to get server cluster compatibility for %d nodes: %w", len(nodesMetadata), err)
	}
	// Safe to get first node as there will always be at least one node in the list and cluster compat is uniform across all nodes.
	clusterCompatMajor, clusterCompatMinor := decodeClusterVersion(nodesMetadata[0].ClusterCompatibility)

	specScope, specCollection := bucketSpecScopeAndCollection(spec)
	c := cluster.Bucket(spec.BucketName).Scope(specScope).Collection(specCollection)

	collection := &Collection{
		Collection:                c,
		Spec:                      spec,
		cluster:                   cluster,
		clusterCompatMajorVersion: uint64(clusterCompatMajor),
		clusterCompatMinorVersion: uint64(clusterCompatMinor),
	}

	// Set limits for concurrent query and kv ops
	maxConcurrentQueryOps := MaxConcurrentQueryOps
	if spec.MaxConcurrentQueryOps != nil {
		maxConcurrentQueryOps = *spec.MaxConcurrentQueryOps
	}

	queryNodeCount, err := collection.QueryEpsCount()
	if err != nil || queryNodeCount == 0 {
		queryNodeCount = 1
	}

	if maxConcurrentQueryOps > DefaultHttpMaxIdleConnsPerHost*queryNodeCount {
		maxConcurrentQueryOps = DefaultHttpMaxIdleConnsPerHost * queryNodeCount
		InfofCtx(context.TODO(), KeyAll, "Setting max_concurrent_query_ops to %d based on query node count (%d)", maxConcurrentQueryOps, queryNodeCount)
	}

	collection.queryOps = make(chan struct{}, maxConcurrentQueryOps)

	// gocb v2 has a queue size of 2048 per pool per server node.
	// SG conservatively limits to 1000 per pool per node, to handle imbalanced
	// request distribution between server nodes.
	nodeCount := 1
	mgmtEps, mgmtEpsErr := collection.MgmtEps()
	if mgmtEpsErr != nil && len(mgmtEps) > 0 {
		nodeCount = len(mgmtEps)
	}
	numPools := 1
	if spec.KvPoolSize > 0 {
		numPools = spec.KvPoolSize
	}
	collection.kvOps = make(chan struct{}, MaxConcurrentSingleOps*nodeCount*numPools)

	return collection, nil
}

type Collection struct {
	*gocb.Collection               // underlying gocb Collection
	Spec             BucketSpec    // keep a copy of the BucketSpec for DCP usage
	cluster          *gocb.Cluster // Associated cluster - required for N1QL operations
	queryOps         chan struct{} // Manages max concurrent query ops
	kvOps            chan struct{} // Manages max concurrent kv ops
	collectionID     atomic.Value  // cached copy of collectionID

	clusterCompatMajorVersion, clusterCompatMinorVersion uint64 // E.g: 6 and 0 for 6.0.3
}

// DataStore
func (c *Collection) GetName() string {
	// Returning bucket name until full collection support is implemented
	return c.Collection.Bucket().Name()
}

func (c *Collection) UUID() (string, error) {
	config, configErr := c.getConfigSnapshot()
	if configErr != nil {
		return "", fmt.Errorf("Unable to determine bucket UUID: %w", configErr)
	}
	return config.BucketUUID(), nil
}

func (c *Collection) Close() {
	if c.cluster != nil {
		if err := c.cluster.Close(nil); err != nil {
			WarnfCtx(context.TODO(), "Error closing collection cluster: %v", err)
		}
	}
	return
}

func (c *Collection) IsSupported(feature sgbucket.DataStoreFeature) bool {

	switch feature {
	case sgbucket.DataStoreFeatureSubdocOperations, sgbucket.DataStoreFeatureXattrs, sgbucket.DataStoreFeatureCrc32cMacroExpansion:
		// Available on all supported server versions
		return true
	case sgbucket.DataStoreFeatureN1ql:
		agent, err := c.getGoCBAgent()
		if err != nil {
			return false
		}
		return len(agent.N1qlEps()) > 0
	case sgbucket.DataStoreFeatureCreateDeletedWithXattr:
		status, err := c.Bucket().Internal().CapabilityStatus(gocb.CapabilityCreateAsDeleted)
		if err != nil {
			return false
		}
		return status == gocb.CapabilityStatusSupported
	case sgbucket.DataStoreFeaturePreserveExpiry, sgbucket.DataStoreFeatureCollections:
		// TODO: Change to capability check when GOCBC-1218 merged
		return isMinimumVersion(c.clusterCompatMajorVersion, c.clusterCompatMinorVersion, 7, 0)
	default:
		return false
	}
}

// KV store

func (c *Collection) Get(k string, rv interface{}) (cas uint64, err error) {

	c.waitForAvailKvOp()
	defer c.releaseKvOp()

	getOptions := &gocb.GetOptions{
		Transcoder: NewSGJSONTranscoder(),
	}
	getResult, err := c.Collection.Get(k, getOptions)
	if err != nil {
		return 0, err
	}
	err = getResult.Content(rv)
	return uint64(getResult.Cas()), err
}

func (c *Collection) GetRaw(k string) (rv []byte, cas uint64, err error) {
	c.waitForAvailKvOp()
	defer c.releaseKvOp()

	getOptions := &gocb.GetOptions{
		Transcoder: NewSGRawTranscoder(),
	}
	getRawResult, getErr := c.Collection.Get(k, getOptions)
	if getErr != nil {
		return nil, 0, getErr
	}

	err = getRawResult.Content(&rv)
	return rv, uint64(getRawResult.Cas()), err
}

func (c *Collection) GetAndTouchRaw(k string, exp uint32) (rv []byte, cas uint64, err error) {
	c.waitForAvailKvOp()
	defer c.releaseKvOp()

	getAndTouchOptions := &gocb.GetAndTouchOptions{
		Transcoder: NewSGRawTranscoder(),
	}
	getAndTouchRawResult, getErr := c.Collection.GetAndTouch(k, CbsExpiryToDuration(exp), getAndTouchOptions)
	if getErr != nil {
		return nil, 0, getErr
	}

	err = getAndTouchRawResult.Content(&rv)
	return rv, uint64(getAndTouchRawResult.Cas()), err
}

func (c *Collection) Touch(k string, exp uint32) (cas uint64, err error) {
	c.waitForAvailKvOp()
	defer c.releaseKvOp()

	result, err := c.Collection.Touch(k, CbsExpiryToDuration(exp), nil)
	if err != nil {
		return 0, err
	}
	return uint64(result.Cas()), nil
}

func (c *Collection) Add(k string, exp uint32, v interface{}) (added bool, err error) {
	c.waitForAvailKvOp()
	defer c.releaseKvOp()

	opts := &gocb.InsertOptions{
		Expiry:     CbsExpiryToDuration(exp),
		Transcoder: NewSGJSONTranscoder(),
	}
	_, gocbErr := c.Collection.Insert(k, v, opts)
	if gocbErr != nil {
		// Check key exists handling
		if errors.Is(gocbErr, gocb.ErrDocumentExists) {
			return false, nil
		}
		err = pkgerrors.WithStack(gocbErr)
	}
	return err == nil, err
}

func (c *Collection) AddRaw(k string, exp uint32, v []byte) (added bool, err error) {
	c.waitForAvailKvOp()
	defer c.releaseKvOp()

	opts := &gocb.InsertOptions{
		Expiry:     CbsExpiryToDuration(exp),
		Transcoder: NewSGRawTranscoder(),
	}
	_, gocbErr := c.Collection.Insert(k, v, opts)
	if gocbErr != nil {
		// Check key exists handling
		if errors.Is(gocbErr, gocb.ErrDocumentExists) {
			return false, nil
		}
		err = pkgerrors.WithStack(gocbErr)
	}
	return err == nil, err
}

func (c *Collection) Set(k string, exp uint32, opts *sgbucket.UpsertOptions, v interface{}) error {
	c.waitForAvailKvOp()
	defer c.releaseKvOp()

	goCBUpsertOptions := &gocb.UpsertOptions{
		Expiry:     CbsExpiryToDuration(exp),
		Transcoder: NewSGJSONTranscoder(),
	}
	fillUpsertOptions(goCBUpsertOptions, opts)

	if _, ok := v.([]byte); ok {
		goCBUpsertOptions.Transcoder = gocb.NewRawJSONTranscoder()
	}

	_, err := c.Collection.Upsert(k, v, goCBUpsertOptions)
	return err
}

func (c *Collection) SetRaw(k string, exp uint32, opts *sgbucket.UpsertOptions, v []byte) error {
	c.waitForAvailKvOp()
	defer c.releaseKvOp()

	goCBUpsertOptions := &gocb.UpsertOptions{
		Expiry:     CbsExpiryToDuration(exp),
		Transcoder: NewSGRawTranscoder(),
	}
	fillUpsertOptions(goCBUpsertOptions, opts)

	_, err := c.Collection.Upsert(k, v, goCBUpsertOptions)
	return err
}

func (c *Collection) WriteCas(k string, flags int, exp uint32, cas uint64, v interface{}, opt sgbucket.WriteOptions) (casOut uint64, err error) {
	c.waitForAvailKvOp()
	defer c.releaseKvOp()

	var result *gocb.MutationResult
	if cas == 0 {
		insertOpts := &gocb.InsertOptions{
			Expiry:     CbsExpiryToDuration(exp),
			Transcoder: NewSGJSONTranscoder(),
		}
		if opt == sgbucket.Raw {
			insertOpts.Transcoder = gocb.NewRawBinaryTranscoder()
		}
		result, err = c.Collection.Insert(k, v, insertOpts)
	} else {
		replaceOpts := &gocb.ReplaceOptions{
			Cas:        gocb.Cas(cas),
			Expiry:     CbsExpiryToDuration(exp),
			Transcoder: NewSGJSONTranscoder(),
		}
		if opt == sgbucket.Raw {
			replaceOpts.Transcoder = gocb.NewRawBinaryTranscoder()
		}
		result, err = c.Collection.Replace(k, v, replaceOpts)
	}
	if err != nil {
		return 0, err
	}
	return uint64(result.Cas()), nil
}

func (c *Collection) Delete(k string) error {
	_, err := c.Remove(k, 0)
	return err
}

func (c *Collection) Remove(k string, cas uint64) (casOut uint64, err error) {
	c.waitForAvailKvOp()
	defer c.releaseKvOp()

	result, errRemove := c.Collection.Remove(k, &gocb.RemoveOptions{Cas: gocb.Cas(cas)})
	if errRemove == nil && result != nil {
		casOut = uint64(result.Cas())
	}
	return casOut, errRemove
}

func (c *Collection) Update(k string, exp uint32, callback sgbucket.UpdateFunc) (casOut uint64, err error) {
	for {
		var value []byte
		var err error
		var callbackExpiry *uint32

		// Load the existing value.
		getOptions := &gocb.GetOptions{
			Transcoder: gocb.NewRawJSONTranscoder(),
		}

		var cas uint64

		c.waitForAvailKvOp()
		getResult, err := c.Collection.Get(k, getOptions)
		c.releaseKvOp()

		if err != nil {
			if !errors.Is(err, gocb.ErrDocumentNotFound) {
				// Unexpected error, abort
				return cas, err
			}
			cas = 0 // Key not found error
		} else {
			cas = uint64(getResult.Cas())
			err = getResult.Content(&value)
			if err != nil {
				return 0, err
			}
		}

		// Invoke callback to get updated value
		var isDelete bool
		value, callbackExpiry, isDelete, err = callback(value)
		if err != nil {
			return cas, err
		}

		if callbackExpiry != nil {
			exp = *callbackExpiry
		}

		var casGoCB gocb.Cas
		var result *gocb.MutationResult
		casRetry := false

		c.waitForAvailKvOp()
		if cas == 0 {
			// If the Get fails, the cas will be 0 and so call Insert().
			// If we get an error on the insert, due to a race, this will
			// go back through the cas loop
			insertOpts := &gocb.InsertOptions{
				Transcoder: gocb.NewRawJSONTranscoder(),
				Expiry:     CbsExpiryToDuration(exp),
			}
			result, err = c.Collection.Insert(k, value, insertOpts)
			if err == nil {
				casGoCB = result.Cas()
			} else if errors.Is(err, gocb.ErrDocumentExists) {
				casRetry = true
			}
		} else {
			if value == nil && isDelete {
				removeOptions := &gocb.RemoveOptions{
					Cas: gocb.Cas(cas),
				}
				result, err = c.Collection.Remove(k, removeOptions)
				if err == nil {
					casGoCB = result.Cas()
				} else if errors.Is(err, gocb.ErrCasMismatch) {
					casRetry = true
				}
			} else {
				// Otherwise, attempt to do a replace.  won't succeed if
				// updated underneath us
				replaceOptions := &gocb.ReplaceOptions{
					Transcoder: gocb.NewRawJSONTranscoder(),
					Cas:        gocb.Cas(cas),
					Expiry:     CbsExpiryToDuration(exp),
				}
				result, err = c.Collection.Replace(k, value, replaceOptions)
				if err == nil {
					casGoCB = result.Cas()
				} else if errors.Is(err, gocb.ErrCasMismatch) {
					casRetry = true
				}
			}
		}
		c.releaseKvOp()

		if casRetry {
			// retry on cas failure
		} else {
			// err will be nil if successful
			return uint64(casGoCB), err
		}
	}
}

func (c *Collection) Incr(k string, amt, def uint64, exp uint32) (uint64, error) {
	c.waitForAvailKvOp()
	defer c.releaseKvOp()
	if amt == 0 {
		return 0, errors.New("amt passed to Incr must be non-zero")
	}
	incrOptions := gocb.IncrementOptions{
		Initial: int64(def),
		Delta:   amt,
		Expiry:  CbsExpiryToDuration(exp),
	}
	incrResult, err := c.Collection.Binary().Increment(k, &incrOptions)
	if err != nil {
		return 0, err
	}

	return incrResult.Content(), nil
}

func (c *Collection) StartDCPFeed(args sgbucket.FeedArguments, callback sgbucket.FeedEventCallbackFunc, dbStats *expvar.Map) error {
	groupID := ""
	return StartGocbDCPFeed(c, c.Spec.BucketName, args, callback, dbStats, DCPMetadataStoreInMemory, groupID)
}
func (c *Collection) StartTapFeed(args sgbucket.FeedArguments, dbStats *expvar.Map) (sgbucket.MutationFeed, error) {
	return nil, errors.New("StartTapFeed not implemented")
}
func (c *Collection) Dump() {
	return
}

// CouchbaseStore

func (c *Collection) GetStatsVbSeqno(maxVbno uint16, useAbsHighSeqNo bool) (uuids map[uint16]uint64, highSeqnos map[uint16]uint64, seqErr error) {

	agent, agentErr := c.getGoCBAgent()
	if agentErr != nil {
		return nil, nil, agentErr
	}

	statsOptions := gocbcore.StatsOptions{
		Key:      "vbucket-seqno",
		Deadline: c.getBucketOpDeadline(),
	}

	statsResult := &gocbcore.StatsResult{}
	wg := sync.WaitGroup{}
	wg.Add(1)
	statsCallback := func(result *gocbcore.StatsResult, err error) {
		defer wg.Done()
		if err != nil {
			seqErr = err
			return
		}
		statsResult = result
	}

	_, err := agent.Stats(statsOptions, statsCallback)
	if err != nil {
		wg.Done()
		return nil, nil, err
	}
	wg.Wait()

	// Convert gocbcore StatsResult to generic map of maps for use by GetStatsVbSeqno
	genericStats := make(map[string]map[string]string)
	for server, serverStats := range statsResult.Servers {
		genericServerStats := make(map[string]string)
		for k, v := range serverStats.Stats {
			genericServerStats[k] = v
		}
		genericStats[server] = genericServerStats
	}

	return GetStatsVbSeqno(genericStats, maxVbno, useAbsHighSeqNo)
}

func (c *Collection) GetMaxVbno() (uint16, error) {

	config, configErr := c.getConfigSnapshot()
	if configErr != nil {
		return 0, fmt.Errorf("Unable to determine vbucket count: %w", configErr)
	}

	vbNo, err := config.NumVbuckets()
	if err != nil {
		return 0, fmt.Errorf("Unable to determine vbucket count: %w", err)
	}

	return uint16(vbNo), nil
}

func (c *Collection) getConfigSnapshot() (*gocbcore.ConfigSnapshot, error) {
	agent, err := c.getGoCBAgent()
	if err != nil {
		return nil, fmt.Errorf("no gocbcore.Agent: %w", err)
	}

	config, configErr := agent.ConfigSnapshot()
	if configErr != nil {
		return nil, fmt.Errorf("no gocbcore.Agent config snapshot: %w", configErr)
	}
	return config, nil
}

func (c *Collection) IsError(err error, errorType sgbucket.DataStoreErrorType) bool {
	if err == nil {
		return false
	}
	switch errorType {
	case sgbucket.KeyNotFoundError:
		return errors.Is(err, gocb.ErrDocumentNotFound)
	default:
		return false
	}
}

// Recoverable errors or timeouts trigger retry for gocb v2 read operations
func (c *Collection) isRecoverableReadError(err error) bool {

	if err == nil {
		return false
	}

	if isGoCBTimeoutError(err) {
		return true
	}

	if errors.Is(err, gocb.ErrTemporaryFailure) || errors.Is(err, gocb.ErrOverload) {
		return true
	}
	return false
}

// Recoverable errors trigger retry for gocb v2 write operations
func (c *Collection) isRecoverableWriteError(err error) bool {

	if err == nil {
		return false
	}

	// TODO: CBG-1142 Handle SyncWriteInProgress errors --> Currently gocbv2 retries this internally and returns a
	//  timeout with KV_SYNC_WRITE_IN_PROGRESS as its reason. Decision on whether to handle inside gocb or retry here
	if errors.Is(err, gocb.ErrTemporaryFailure) || errors.Is(err, gocb.ErrOverload) {
		return true
	}
	return false
}

// DropAllScopesAndCollections attempts to drop *all* non-_default scopes and collections from the bucket associated with the collection.  Intended for test usage only.
func (c *Collection) DropAllScopesAndCollections() error {
	cm := c.Bucket().Collections()
	scopes, err := cm.GetAllScopes(nil)
	if err != nil {
		if httpErr, ok := err.(gocb.HTTPError); ok && httpErr.StatusCode == 404 {
			return ErrCollectionsUnsupported
		}
		WarnfCtx(context.TODO(), "Error getting scopes on bucket %s: %v  Will retry.", MD(c.Bucket().Name()).Redact(), err)
		return err
	}

	// For each non-default scope, drop them.
	// For each collection within the default scope, drop them.
	for _, scope := range scopes {
		WarnfCtx(context.TODO(), "Dropping scope %s on bucket %s", MD(scope).Redact(), MD(c.Bucket().Name()).Redact())
		if scope.Name != DefaultScope {
			if err := cm.DropScope(scope.Name, nil); err != nil {
				WarnfCtx(context.TODO(), "Error dropping scope %s on bucket %s: %v  Will retry.", MD(scope).Redact(), MD(c.Bucket().Name()).Redact(), err)
				return err
			}
			continue
		}

		// can't delete _default scope - but we can delete the non-_default collections within it
		for _, collection := range scope.Collections {
			if collection.Name != DefaultCollection {
				WarnfCtx(context.TODO(), "Dropping scope %s on bucket %s", MD(scope).Redact(), MD(c.Bucket().Name()).Redact())
				if err := cm.DropCollection(collection, nil); err != nil {
					WarnfCtx(context.TODO(), "Error dropping collection %s in scope %s on bucket %s: %v  Will retry.", MD(collection.Name).Redact(), MD(scope).Redact(), MD(c.Bucket().Name()).Redact(), err)
					return err
				}
			}
		}

	}
	return nil
}

// This flushes the *entire* bucket associated with the collection (not just the collection).  Intended for test usage only.
func (c *Collection) Flush() error {

	bucketManager := c.cluster.Buckets()

	workerFlush := func() (shouldRetry bool, err error, value interface{}) {
		if err := bucketManager.FlushBucket(c.Bucket().Name(), nil); err != nil {
			WarnfCtx(context.TODO(), "Error flushing bucket %s: %v  Will retry.", MD(c.Bucket().Name()).Redact(), err)
			return true, err, nil
		}

		return false, nil, nil
	}

	err, _ := RetryLoop("EmptyTestBucket", workerFlush, CreateDoublingSleeperFunc(12, 10))
	if err != nil {
		return err
	}

	// Wait until the bucket item count is 0, since flush is asynchronous
	worker := func() (shouldRetry bool, err error, value interface{}) {
		itemCount, err := c.BucketItemCount()
		if err != nil {
			return false, err, nil
		}

		if itemCount == 0 {
			// bucket flushed, we're done
			return false, nil, nil
		}

		// Retry
		return true, nil, nil

	}

	// Kick off retry loop
	err, _ = RetryLoop("Wait until bucket has 0 items after flush", worker, CreateMaxDoublingSleeperFunc(25, 100, 10000))
	if err != nil {
		return pkgerrors.Wrapf(err, "Error during Wait until bucket %s has 0 items after flush", MD(c.Bucket().Name()).Redact())
	}

	return nil

}

// BucketItemCount first tries to retrieve an accurate bucket count via N1QL,
// but falls back to the REST API if that cannot be done (when there's no index to count all items in a bucket)
func (c *Collection) BucketItemCount() (itemCount int, err error) {
	itemCount, err = QueryBucketItemCount(c)
	if err == nil {
		return itemCount, nil
	}

	// TODO: implement APIBucketItemCount for collections as part of CouchbaseStore refactoring.  Until then, give flush a moment to finish
	time.Sleep(1 * time.Second)
	// itemCount, err = bucket.APIBucketItemCount()
	return 0, err
}

func (c *Collection) MgmtEps() (url []string, err error) {

	agent, err := c.getGoCBAgent()
	if err != nil {
		return url, err
	}
	mgmtEps := agent.MgmtEps()
	if len(mgmtEps) == 0 {
		return nil, fmt.Errorf("No available Couchbase Server nodes")
	}
	return mgmtEps, nil
}

func (c *Collection) QueryEpsCount() (int, error) {
	agent, err := c.getGoCBAgent()
	if err != nil {
		return 0, err
	}

	return len(agent.N1qlEps()), nil
}

// Gets the metadata purge interval for the bucket.  First checks for a bucket-specific value.  If not
// found, retrieves the cluster-wide value.
func (c *Collection) MetadataPurgeInterval() (time.Duration, error) {
	return getMetadataPurgeInterval(c)
}

func (c *Collection) ServerUUID() (uuid string, err error) {
	return getServerUUID(c)
}

func (c *Collection) MaxTTL() (int, error) {
	return getMaxTTL(c)
}

func (c *Collection) HttpClient() *http.Client {
	agent, err := c.getGoCBAgent()
	if err != nil {
		WarnfCtx(context.TODO(), "Unable to obtain gocbcore.Agent while retrieving httpClient:%v", err)
		return nil
	}
	return agent.HTTPClient()
}

// GetExpiry requires a full document retrieval in order to obtain the expiry, which is reasonable for
// current use cases (on-demand import).  If there's a need for expiry as part of normal get, this shouldn't be
// used - an enhanced version of Get() should be implemented to avoid two ops
func (c *Collection) GetExpiry(k string) (expiry uint32, getMetaError error) {
	agent, err := c.getGoCBAgent()
	if err != nil {
		WarnfCtx(context.TODO(), "Unable to obtain gocbcore.Agent while retrieving expiry:%v", err)
		return 0, err
	}
<<<<<<< HEAD
	collectionID, err := c.GetCollectionID()
	if err != nil {
		return 0, err
	}
=======

>>>>>>> 0a822ae3
	getMetaOptions := gocbcore.GetMetaOptions{
		Key:          []byte(k),
		Deadline:     c.getBucketOpDeadline(),
		CollectionID: collectionID,
	}
	if !c.IsDefaultScopeCollection() {
		collectionID, err := c.GetCollectionID()
		if err != nil {
			return 0, err
		}
		getMetaOptions.CollectionID = collectionID
	}

	wg := sync.WaitGroup{}
	wg.Add(1)

	getMetaCallback := func(result *gocbcore.GetMetaResult, err error) {
		defer wg.Done()
		if err != nil {
			getMetaError = err
			return
		}
		expiry = result.Expiry
	}

	_, err = agent.GetMeta(getMetaOptions, getMetaCallback)
	if err != nil {
		wg.Done()
		return 0, err
	}
	wg.Wait()

	return expiry, getMetaError
}

func (c *Collection) BucketName() string {
	return c.Bucket().Name()
}

func getTranscoder(value interface{}) gocb.Transcoder {
	switch value.(type) {
	case []byte, *[]byte:
		return gocb.NewRawJSONTranscoder()
	default:
		return nil
	}
}

func (c *Collection) mgmtRequest(method, uri, contentType string, body io.Reader) (*http.Response, error) {
	if contentType == "" && body != nil {
		// TODO: CBG-1948
		panic("Content-type must be specified for non-null body.")
	}

	mgmtEp, err := GoCBBucketMgmtEndpoint(c)
	if err != nil {
		return nil, err
	}

	req, err := http.NewRequest(method, mgmtEp+uri, body)
	if err != nil {
		return nil, err
	}

	if contentType != "" {
		req.Header.Add("Content-Type", contentType)
	}

	if c.Spec.Auth != nil {
		username, password, _ := c.Spec.Auth.GetCredentials()
		req.SetBasicAuth(username, password)
	}

	return c.HttpClient().Do(req)
}

// This prevents Sync Gateway from overflowing gocb's pipeline
func (c *Collection) waitForAvailKvOp() {
	c.kvOps <- struct{}{}
}

func (c *Collection) releaseKvOp() {
	<-c.kvOps
}

// SGJsonTranscoder reads and writes JSON, with relaxed datatype restrictions on decode, and
// embedded support for writing raw JSON on encode
type SGJSONTranscoder struct {
}

func NewSGJSONTranscoder() *SGJSONTranscoder {
	return &SGJSONTranscoder{}
}

// SGJSONTranscoder supports reading BinaryType documents as JSON, for backward
// compatibility with legacy Sync Gateway data
func (t *SGJSONTranscoder) Decode(bytes []byte, flags uint32, out interface{}) error {
	valueType, compression := gocbcore.DecodeCommonFlags(flags)

	// Make sure compression is disabled
	if compression != gocbcore.NoCompression {
		return errors.New("unexpected value compression")
	}
	// Type-based decoding
	if valueType == gocbcore.BinaryType {
		switch typedOut := out.(type) {
		case *[]byte:
			*typedOut = bytes
			return nil
		case *interface{}:
			*typedOut = bytes
			return nil
		case *string:
			*typedOut = string(bytes)
			return nil
		default:
			return errors.New("you must encode raw JSON data in a byte array or string")
		}
	} else if valueType == gocbcore.StringType {
		return gocb.NewRawStringTranscoder().Decode(bytes, flags, out)
	} else if valueType == gocbcore.JSONType {
		switch out.(type) {
		case []byte, *[]byte:
			return gocb.NewRawJSONTranscoder().Decode(bytes, flags, out)
		default:
			return gocb.NewJSONTranscoder().Decode(bytes, flags, out)
		}
	}

	return errors.New("unexpected expectedFlags value")
}

// SGJSONTranscoder.Encode supports writing JSON as either raw bytes or an unmarshalled interface
func (t *SGJSONTranscoder) Encode(value interface{}) ([]byte, uint32, error) {
	switch value.(type) {
	case []byte, *[]byte:
		return gocb.NewRawJSONTranscoder().Encode(value)
	default:
		return gocb.NewJSONTranscoder().Encode(value)
	}
}

// SGBinaryTranscoder uses the appropriate raw transcoder for the data type.  Provides backward compatibility
// for pre-3.0 documents intended to be binary but written with JSON datatype, and vice versa
type SGRawTranscoder struct {
}

// NewRawBinaryTranscoder returns a new RawBinaryTranscoder.
func NewSGRawTranscoder() *SGRawTranscoder {
	return &SGRawTranscoder{}
}

// Decode applies raw binary transcoding behaviour to decode into a Go type.
func (t *SGRawTranscoder) Decode(bytes []byte, flags uint32, out interface{}) error {
	valueType, compression := gocbcore.DecodeCommonFlags(flags)

	// Make sure compression is disabled
	if compression != gocbcore.NoCompression {
		return errors.New("unexpected value compression")
	}
	// Normal types of decoding
	switch valueType {
	case gocbcore.BinaryType:
		return gocb.NewRawBinaryTranscoder().Decode(bytes, flags, out)
	case gocbcore.StringType:
		return gocb.NewRawStringTranscoder().Decode(bytes, flags, out)
	case gocbcore.JSONType:
		return gocb.NewRawJSONTranscoder().Decode(bytes, flags, out)
	default:
		return errors.New("unexpected expectedFlags value")
	}
}

// Encode applies raw binary transcoding behaviour to encode a Go type.
func (t *SGRawTranscoder) Encode(value interface{}) ([]byte, uint32, error) {
	return gocb.NewRawBinaryTranscoder().Encode(value)

}

// GetGoCBAgent returns the underlying agent from gocbcore
func (c *Collection) getGoCBAgent() (*gocbcore.Agent, error) {
	return c.Bucket().Internal().IORouter()

}

// GetBucketOpDeadline returns a deadline for use in gocbcore calls
func (c *Collection) getBucketOpDeadline() time.Time {
	opTimeout := DefaultGocbV2OperationTimeout
	configOpTimeout := c.Spec.BucketOpTimeout
	if configOpTimeout != nil {
		opTimeout = *configOpTimeout
	}
	return time.Now().Add(opTimeout)
}

<<<<<<< HEAD
// getCollectionID returns the gocbcore CollectionID for the current collection
=======
// GetCollectionID returns the gocbcore CollectionID for the current collection
>>>>>>> 0a822ae3
func (c *Collection) GetCollectionID() (uint32, error) {
	// return cached value if present
	collectionIDAtomic := c.collectionID.Load()
	if collectionIDAtomic != nil {
		collectionID, ok := collectionIDAtomic.(uint32)
		if !ok {
			return 0, fmt.Errorf("Expected Collection.collectionID to be uint32: %T", collectionID)
		}
		return collectionID, nil
	}
	if c.Spec.Scope == nil || c.Spec.Collection == nil {
		return 0, fmt.Errorf("Calling getCollectionID without Collection.Spec not having collections configured")
	}
	agent, err := c.getGoCBAgent()
	if err != nil {
		return 0, err
	}
	var collectionID uint32
	scope := *c.Spec.Scope
	collection := *c.Spec.Collection
	wg := sync.WaitGroup{}
	wg.Add(1)
	var callbackErr error
	callbackFunc := func(res *gocbcore.GetCollectionIDResult, getCollectionErr error) {
		defer wg.Done()
		if getCollectionErr != nil {
			callbackErr = getCollectionErr
			return
		}
		if res == nil {
			callbackErr = fmt.Errorf("getCollectionID not retrieved for %s.%s", scope, collection)
			return
		}

		collectionID = res.CollectionID
	}
	_, err = agent.GetCollectionID(scope,
		collection,
		gocbcore.GetCollectionIDOptions{
			Deadline: c.getBucketOpDeadline(),
		},
		callbackFunc)

	if err != nil {
		wg.Done()
		return 0, fmt.Errorf("GetCollectionID for %s.%s, err: %w", scope, collection, err)
	}
	wg.Wait()
	if callbackErr != nil {
		wg.Done()
		return 0, fmt.Errorf("GetCollectionID for %s.%s, err: %w", scope, collection, callbackErr)
	}
	// cache value for future use
	c.collectionID.Store(collectionID)
	return collectionID, nil
}

// asCollection tries to return the given bucket as a Collection.
func AsCollection(bucket Bucket) (*Collection, error) {
	var underlyingBucket Bucket
	switch typedBucket := bucket.(type) {
	case *Collection:
		return typedBucket, nil
	case *LoggingBucket:
		underlyingBucket = typedBucket.GetUnderlyingBucket()
	case *LeakyBucket:
		underlyingBucket = typedBucket.GetUnderlyingBucket()
	case *TestBucket:
		underlyingBucket = typedBucket.Bucket
	default:
		return nil, fmt.Errorf("bucket %+v has unrecognized type %T", bucket, bucket)
	}

	return AsCollection(underlyingBucket)
}<|MERGE_RESOLUTION|>--- conflicted
+++ resolved
@@ -815,18 +815,10 @@
 		WarnfCtx(context.TODO(), "Unable to obtain gocbcore.Agent while retrieving expiry:%v", err)
 		return 0, err
 	}
-<<<<<<< HEAD
-	collectionID, err := c.GetCollectionID()
-	if err != nil {
-		return 0, err
-	}
-=======
-
->>>>>>> 0a822ae3
+
 	getMetaOptions := gocbcore.GetMetaOptions{
-		Key:          []byte(k),
-		Deadline:     c.getBucketOpDeadline(),
-		CollectionID: collectionID,
+		Key:      []byte(k),
+		Deadline: c.getBucketOpDeadline(),
 	}
 	if !c.IsDefaultScopeCollection() {
 		collectionID, err := c.GetCollectionID()
@@ -1018,11 +1010,7 @@
 	return time.Now().Add(opTimeout)
 }
 
-<<<<<<< HEAD
-// getCollectionID returns the gocbcore CollectionID for the current collection
-=======
 // GetCollectionID returns the gocbcore CollectionID for the current collection
->>>>>>> 0a822ae3
 func (c *Collection) GetCollectionID() (uint32, error) {
 	// return cached value if present
 	collectionIDAtomic := c.collectionID.Load()
