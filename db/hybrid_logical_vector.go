// Copyright 2023-Present Couchbase, Inc.
//
// Use of this software is governed by the Business Source License included
// in the file licenses/BSL-Couchbase.txt.  As of the Change Date specified
// in that file, in accordance with the Business Source License, use of this
// software will be governed by the Apache License, Version 2.0, included in
// the file licenses/APL2.txt.

package db

import (
	"encoding/base64"
	"fmt"
	"maps"
	"sort"
	"strconv"
	"strings"

	sgbucket "github.com/couchbase/sg-bucket"
	"github.com/couchbase/sync_gateway/base"
)

type HLVVersions map[string]uint64 // map of source ID to version uint64 version value

// Version is representative of a single entry in a HybridLogicalVector.
type Version struct {
	// SourceID is an ID representing the source of the value (e.g. Couchbase Lite ID)
	SourceID string `json:"source_id"`
	// Value is a Hybrid Logical Clock value (In Couchbase Server, CAS is a HLC)
	Value uint64 `json:"version"`
}

// VersionsDeltas will be sorted by version, first entry will be fill version then after that will be calculated deltas
type VersionsDeltas []Version

func (vde VersionsDeltas) Len() int { return len(vde) }

func (vde VersionsDeltas) Swap(i, j int) {
	vde[i], vde[j] = vde[j], vde[i]
}

func (vde VersionsDeltas) Less(i, j int) bool {
	if vde[i].Value == vde[j].Value {
		return false
	}
	return vde[i].Value < vde[j].Value
}

// VersionDeltas calculate the deltas of input map
func VersionDeltas(versions map[string]uint64) VersionsDeltas {
	if versions == nil {
		return nil
	}

	vdm := make(VersionsDeltas, 0, len(versions))
	for src, vrs := range versions {
		vdm = append(vdm, CreateVersion(src, vrs))
	}

	// return early for single entry
	if len(vdm) == 1 {
		return vdm
	}

	// sort the list
	sort.Sort(vdm)

	// traverse in reverse order and calculate delta between versions, leaving the first element as is
	for i := len(vdm) - 1; i >= 1; i-- {
		vdm[i].Value = vdm[i].Value - vdm[i-1].Value
	}
	return vdm
}

// VersionsToDeltas will calculate deltas from the input map (pv or mv). Then will return the deltas in persisted format
func VersionsToDeltas(m map[string]uint64) []string {
	if len(m) == 0 {
		return nil
	}

	var vrsList []string
	deltas := VersionDeltas(m)
	for _, delta := range deltas {
		listItem := delta.StringForVersionDelta()
		vrsList = append(vrsList, listItem)
	}

	return vrsList
}

// PersistedDeltasToMap converts the list of deltas in pv or mv from the bucket back from deltas into full versions in map format
func PersistedDeltasToMap(vvList []string) (map[string]uint64, error) {
	vv := make(map[string]uint64)
	if len(vvList) == 0 {
		return vv, nil
	}

	var lastEntryVersion uint64
	for _, v := range vvList {
		timestampString, sourceBase64, found := strings.Cut(v, "@")
		if !found {
			return nil, fmt.Errorf("Malformed version string %s, delimiter not found", v)
		}
		ver, err := base.HexCasToUint64ForDelta([]byte(timestampString))
		if err != nil {
			return nil, err
		}
		lastEntryVersion = ver + lastEntryVersion
		vv[sourceBase64] = lastEntryVersion
	}
	return vv, nil
}

// CreateVersion creates an encoded sourceID and version pair
func CreateVersion(source string, version uint64) Version {
	return Version{
		SourceID: source,
		Value:    version,
	}
}

// ParseVersion will parse source version pair from string format
func ParseVersion(versionString string) (version Version, err error) {
	timestampString, sourceBase64, found := strings.Cut(versionString, "@")
	if !found {
		return version, fmt.Errorf("Malformed version string %s, delimiter not found", versionString)
	}
	version.SourceID = sourceBase64
	// remove any leading whitespace, this should be addressed in CBG-3662
	if len(timestampString) > 0 && timestampString[0] == ' ' {
		timestampString = timestampString[1:]
	}
	vrs, err := strconv.ParseUint(timestampString, 16, 64)
	if err != nil {
		return version, err
	}
	version.Value = vrs
	return version, nil
}

// String returns a version/sourceID pair in CBL string format. This does not match the format serialized on CBS, which will be in 0x0 format.
func (v Version) String() string {
	return strconv.FormatUint(v.Value, 16) + "@" + v.SourceID
}

func (v Version) GoString() string {
	return fmt.Sprintf("Version{SourceID:%s, Value:%d}", v.SourceID, v.Value)
}

// IsEmpty returns true if the version is empty/zero value.
func (v Version) IsEmpty() bool {
	return v.SourceID == "" && v.Value == 0
}

// Equal returns true if sourceID and value of the two versions are equal.
func (v Version) Equal(other Version) bool {
	return v.SourceID == other.SourceID && v.Value == other.Value
}

// StringForVersionDelta will take a version struct and convert the value to delta format
// (encoding it to LE hex, stripping any 0's off the end and stripping leading 0x)
func (v Version) StringForVersionDelta() string {
	encodedVal := base.Uint64ToLittleEndianHexAndStripZeros(v.Value)
	return encodedVal + "@" + v.SourceID
}

// ExtractCurrentVersionFromHLV will take the current version form the HLV struct and return it in the Version struct
func (hlv *HybridLogicalVector) ExtractCurrentVersionFromHLV() *Version {
	src, vrs := hlv.GetCurrentVersion()
	currVersion := CreateVersion(src, vrs)
	return &currVersion
}

// HybridLogicalVector is the in memory format for the hLv.
type HybridLogicalVector struct {
	CurrentVersionCAS uint64      // current version cas (or cvCAS) stores the current CAS in little endian hex format at the time of replication
	SourceID          string      // source bucket uuid in (base64 encoded format) of where this entry originated from
	Version           uint64      // current cas in little endian hex format of the current version on the version vector
	MergeVersions     HLVVersions // map of merge versions for fast efficient lookup
	PreviousVersions  HLVVersions // map of previous versions for fast efficient lookup
}

// NewHybridLogicalVector returns an initialised HybridLogicalVector.
func NewHybridLogicalVector() *HybridLogicalVector {
	return &HybridLogicalVector{
		PreviousVersions: make(HLVVersions),
		MergeVersions:    make(HLVVersions),
	}
}

<<<<<<< HEAD
// Equal compares the full HLV to another HLV.
=======
>>>>>>> 13508f1f
func (hlv *HybridLogicalVector) Equal(other *HybridLogicalVector) bool {
	if hlv.SourceID != other.SourceID {
		return false
	}
	if hlv.Version != other.Version {
		return false
	}

	if !maps.Equal(hlv.PreviousVersions, other.PreviousVersions) {
		return false
	}

	if !maps.Equal(hlv.MergeVersions, other.MergeVersions) {
		return false
	}

	return true
}

// GetCurrentVersion returns the current version from the HLV in memory.
func (hlv *HybridLogicalVector) GetCurrentVersion() (string, uint64) {
	return hlv.SourceID, hlv.Version
}

// GetCurrentVersion returns the current version in transport format
func (hlv *HybridLogicalVector) GetCurrentVersionString() string {
	if hlv == nil || hlv.SourceID == "" {
		return ""
	}
	version := Version{
		SourceID: hlv.SourceID,
		Value:    hlv.Version,
	}
	return version.String()
}

// IsVersionKnown checks to see whether the HLV already contains a Version for the provided
// source with a matching or newer value
func (hlv *HybridLogicalVector) DominatesSource(version Version) bool {
	existingValueForSource, found := hlv.GetValue(version.SourceID)
	if !found {
		return false
	}
	return existingValueForSource >= version.Value

}

// AddVersion adds newVersion as the current version to the in memory representation of the HLV.
func (hlv *HybridLogicalVector) AddVersion(newVersion Version) error {

	// check if this is the first time we're adding a source - version pair
	if hlv.SourceID == "" {
		hlv.Version = newVersion.Value
		hlv.SourceID = newVersion.SourceID
		return nil
	}

	// If the new version is older than an existing version for the same source, return error
	existingValueForSource, found := hlv.GetValue(newVersion.SourceID)
	if found && existingValueForSource > newVersion.Value {
		return fmt.Errorf("attempting to add new version vector entry with a value that is less than the existing value for the same source. New version: %v, Existing HLV: %v", newVersion, hlv)
	}

	// Move existing mv to pv before adding the new version
	hlv.InvalidateMV()

	// If the new version has the same source as existing cv, we just update the cv value
	if newVersion.SourceID == hlv.SourceID {
		hlv.Version = newVersion.Value
		return nil
	}

	// If we get here this is a new version from a different sourceID.  Need to move existing cv to pv and update cv
	if hlv.PreviousVersions == nil {
		hlv.PreviousVersions = make(HLVVersions)
	}

	hlv.PreviousVersions[hlv.SourceID] = hlv.Version

	// If new version source already existed in PV, need to remove it
	delete(hlv.PreviousVersions, newVersion.SourceID)
	hlv.Version = newVersion.Value
	hlv.SourceID = newVersion.SourceID
	return nil
}

// InvalidateMV will move all merge versions to PV, except merge version entries that share a source with cv
func (hlv *HybridLogicalVector) InvalidateMV() {
	for source, value := range hlv.MergeVersions {
		if source == hlv.SourceID {
			continue
		}
		hlv.SetPreviousVersion(source, value)
	}
	hlv.MergeVersions = nil
}

// Remove removes a source from previous versions of the HLV.
func (hlv *HybridLogicalVector) Remove(source string) error {
	// if entry is not found in previous versions we return error
	if hlv.PreviousVersions[source] == 0 {
		return base.ErrNotFound
	}
	delete(hlv.PreviousVersions, source)
	return nil
}

// isDominating tests if in memory HLV is dominating over another.
// If HLV A dominates CV of HLV B, it can be assumed to dominate the entire HLV, since
// CV dominates PV for a given HLV.  Given this, it's sufficient to check whether HLV A
// has a version for HLV B's current source that's greater than or equal to HLV B's current version.
func (hlv *HybridLogicalVector) isDominating(otherVector *HybridLogicalVector) bool {
	return hlv.DominatesSource(Version{otherVector.SourceID, otherVector.Version})
}

// GetVersion returns the latest decoded CAS value in the HLV for a given sourceID
func (hlv *HybridLogicalVector) GetValue(sourceID string) (uint64, bool) {
	if sourceID == "" {
		return 0, false
	}
	var latestVersion uint64
	if sourceID == hlv.SourceID {
		latestVersion = hlv.Version
	}
	if pvEntry, ok := hlv.PreviousVersions[sourceID]; ok {
		entry := pvEntry
		if entry > latestVersion {
			latestVersion = entry
		}
	}
	if mvEntry, ok := hlv.MergeVersions[sourceID]; ok {
		entry := mvEntry
		if entry > latestVersion {
			latestVersion = entry
		}
	}
	// if we have 0 cas value, there is no entry for this source ID in the HLV
	if latestVersion == 0 {
		return latestVersion, false
	}
	return latestVersion, true
}

// AddNewerVersions will take a hlv and add any newer source/version pairs found across CV and PV found in the other HLV taken as parameter
// when both HLV
func (hlv *HybridLogicalVector) AddNewerVersions(otherVector *HybridLogicalVector) error {

	// create current version for incoming vector and attempt to add it to the local HLV, AddVersion will handle if attempting to add older
	// version than local HLVs CV pair
	otherVectorCV := Version{SourceID: otherVector.SourceID, Value: otherVector.Version}
	err := hlv.AddVersion(otherVectorCV)
	if err != nil {
		return err
	}

	// Copy incoming merge versions (previously existing merge versions will have been moved to pv by AddVersion)
	for i, v := range otherVector.MergeVersions {
		hlv.SetMergeVersion(i, v)
	}

	if len(otherVector.PreviousVersions) != 0 {
		// Iterate through incoming vector previous versions, update with the version from other vector
		// for source if the local version for that source is lower
		for i, v := range otherVector.PreviousVersions {
			if hlv.PreviousVersions[i] == 0 {
				hlv.SetPreviousVersion(i, v)
			} else {
				// if we get here then there is entry for this source in PV so we must check if its newer or not
				otherHLVPVValue := v
				localHLVPVValue := hlv.PreviousVersions[i]
				if localHLVPVValue < otherHLVPVValue {
					hlv.SetPreviousVersion(i, v)
				}
			}
		}
	}
	// ensure no duplicates of cv, mv in pv
	delete(hlv.PreviousVersions, hlv.SourceID)

	for source := range hlv.MergeVersions {
		delete(hlv.PreviousVersions, source)
	}

	return nil
}

// computeMacroExpansions returns the mutate in spec needed for the document update based off the outcome in updateHLV
func (hlv *HybridLogicalVector) computeMacroExpansions() []sgbucket.MacroExpansionSpec {
	var outputSpec []sgbucket.MacroExpansionSpec
	if hlv.Version == expandMacroCASValueUint64 {
		spec := sgbucket.NewMacroExpansionSpec(xattrCurrentVersionPath(base.VvXattrName), sgbucket.MacroCas)
		outputSpec = append(outputSpec, spec)
		// If version is being expanded, we need to also specify the macro expansion for the expanded rev property
		currentRevSpec := sgbucket.NewMacroExpansionSpec(xattrCurrentRevVersionPath(base.SyncXattrName), sgbucket.MacroCas)
		outputSpec = append(outputSpec, currentRevSpec)
	}
	if hlv.CurrentVersionCAS == expandMacroCASValueUint64 {
		spec := sgbucket.NewMacroExpansionSpec(xattrCurrentVersionCASPath(base.VvXattrName), sgbucket.MacroCas)
		outputSpec = append(outputSpec, spec)
	}
	return outputSpec
}

// SetPreviousVersion will take a source/version pair and add it to the HLV previous versions map
func (hlv *HybridLogicalVector) SetPreviousVersion(source string, version uint64) {
	if hlv.PreviousVersions == nil {
		hlv.PreviousVersions = make(HLVVersions)
	}
	hlv.PreviousVersions[source] = version
}

// SetMergeVersion will take a source/version pair and add it to the HLV merge versions map
func (hlv *HybridLogicalVector) SetMergeVersion(source string, version uint64) {
	if hlv.MergeVersions == nil {
		hlv.MergeVersions = make(HLVVersions)
	}
	hlv.MergeVersions[source] = version
}

func (hlv *HybridLogicalVector) IsVersionKnown(otherVersion Version) bool {
	value, found := hlv.GetValue(otherVersion.SourceID)
	if !found {
		return false
	}
	return value >= otherVersion.Value
}

// toHistoryForHLV formats blip History property for V4 replication and above
func (hlv *HybridLogicalVector) ToHistoryForHLV() string {
	// take pv and mv from hlv if defined and add to history
	var s strings.Builder
	// Merge versions must be defined first if they exist
	if hlv.MergeVersions != nil {
		// We need to keep track of where we are in the map, so we don't add a trailing ',' to end of string
		itemNo := 1
		for key, value := range hlv.MergeVersions {
			vrs := Version{SourceID: key, Value: value}
			s.WriteString(vrs.String())
			if itemNo < len(hlv.MergeVersions) {
				s.WriteString(",")
			}
			itemNo++
		}
		if itemNo > 1 {
			s.WriteString(";")
		}
	}
	if hlv.PreviousVersions != nil {
		// We need to keep track of where we are in the map, so we don't add a trailing ',' to end of string
		itemNo := 1
		for key, value := range hlv.PreviousVersions {
			vrs := Version{SourceID: key, Value: value}
			s.WriteString(vrs.String())
			if itemNo < len(hlv.PreviousVersions) {
				s.WriteString(",")
			}
			itemNo++
		}
	}
	return s.String()
}

// appendRevocationMacroExpansions adds macro expansions for the channel map.  Not strictly an HLV operation
// but putting the function here as it's required when the HLV's current version is being macro expanded
func appendRevocationMacroExpansions(currentSpec []sgbucket.MacroExpansionSpec, channelNames []string) (updatedSpec []sgbucket.MacroExpansionSpec) {
	for _, channelName := range channelNames {
		spec := sgbucket.NewMacroExpansionSpec(xattrRevokedChannelVersionPath(base.SyncXattrName, channelName), sgbucket.MacroCas)
		currentSpec = append(currentSpec, spec)
	}
	return currentSpec

}

// ExtractHLVFromBlipMessage extracts the full HLV a string in the format seen over Blip
// blip string may be the following formats
//  1. cv only:    		cv
//  2. cv and pv:  		cv;pv
//  3. cv, pv, and mv: 	cv;mv;pv
//
// Function will return list of revIDs if legacy rev ID was found in the HLV history section (PV)
// TODO: CBG-3662 - Optimise once we've settled on and tested the format with CBL
func ExtractHLVFromBlipMessage(versionVectorStr string) (*HybridLogicalVector, []string, error) {
	hlv := &HybridLogicalVector{}

	vectorFields := strings.Split(versionVectorStr, ";")
	vectorLength := len(vectorFields)
	if vectorLength == 1 && vectorFields[0] == "" {
		return nil, nil, fmt.Errorf("invalid empty hlv in changes message received: %q", versionVectorStr)
	}
	if vectorLength > 2 {
		return nil, nil, fmt.Errorf("invalid hlv in changes message received, more than one semi-colon: %q", versionVectorStr)
	}

	cvmvList, legacyRevs, err := parseVectorValues(vectorFields[0])
	if err != nil {
		return nil, nil, err
	}
	if legacyRevs != nil {
		return nil, nil, fmt.Errorf("invalid hlv in changes message received, legacys revID found in cv: %q", vectorFields[0])
	}
	for i, v := range cvmvList {
		switch i {
		case 0:
			err := hlv.AddVersion(v)
			if err != nil {
				return nil, nil, err
			}
			continue
		case 1:
			hlv.MergeVersions = make(HLVVersions)
		}
		if _, ok := hlv.MergeVersions[v.SourceID]; ok {
			return nil, nil, fmt.Errorf("SourceID %q found multiple times in mv for %q", v.SourceID, versionVectorStr)
		}
		if v.SourceID == hlv.SourceID && v.Value == hlv.Version {
			return nil, nil, fmt.Errorf("cv exists in mv for %q", versionVectorStr)
		}
		hlv.MergeVersions[v.SourceID] = v.Value
	}
	// no pv
	if vectorLength == 1 {
		return hlv, nil, nil
	} else if vectorFields[1] == "" { // trailing semi-colon
		return hlv, nil, nil
	}
	pvList, legacyRevs, err := parseVectorValues(vectorFields[1])
	if err != nil {
		return nil, nil, err
	}
	for i, v := range pvList {
		if i == 0 {
			hlv.PreviousVersions = make(HLVVersions)
		}
		if _, ok := hlv.PreviousVersions[v.SourceID]; ok {
			return nil, nil, fmt.Errorf("SourceID %q found multiple times in pv for %q", v.SourceID, versionVectorStr)
		}
		if _, ok := hlv.MergeVersions[v.SourceID]; ok {
			return nil, nil, fmt.Errorf("SourceID %q found in pv and mv for %q", v.SourceID, versionVectorStr)
		}
		hlv.PreviousVersions[v.SourceID] = v.Value
	}
	return hlv, legacyRevs, nil
}

// ExtractCVFromProposeChangesRev strips any trailing HLV content from proposeChanges rev property(CBG-4460)
func ExtractCVFromProposeChangesRev(rev string) string {
	pvDelimiter := strings.Index(rev, ";")
	if pvDelimiter > 0 {
		rev = rev[:pvDelimiter]
	}
	mvDelimiter := strings.Index(rev, ",")
	if mvDelimiter > 0 {
		rev = rev[:mvDelimiter]
	}

	return strings.TrimSpace(rev)
}

// parseVectorValues takes an HLV section (cv, pv or mv) in string form and splits into
// source and version pairs. Also returns legacyRev list if legacy revID's are found in the input string.
func parseVectorValues(vectorStr string) (versions []Version, legacyRevList []string, err error) {
	versionsStr := strings.Split(vectorStr, ",")
	versions = make([]Version, 0, len(versionsStr))

	for _, v := range versionsStr {
		// remove any leading whitespace form the string value
		// TODO: Can avoid by restricting spec
		if len(v) > 0 && v[0] == ' ' {
			v = v[1:]
		}
		version, err := ParseVersion(v)
		if err != nil {
			// If v is a legacy rev ID, ignore when constructing the HLV.
			if isLegacyRev(v) {
				legacyRevList = append(legacyRevList, v)
				continue
			}
			return nil, nil, err
		}
		versions = append(versions, version)
	}

	return versions, legacyRevList, nil
}

// isLegacyRev returns true if the given string is a revID, false otherwise. Has the same functionality as ParseRevID
// but doesn't warn for malformed revIDs
func isLegacyRev(rev string) bool {
	if rev == "" {
		return false
	}

	idx := strings.Index(rev, "-")
	if idx == -1 {
		return false
	}

	gen, err := strconv.Atoi(rev[:idx])
	if err != nil {
		return false
	} else if gen < 1 {
		return false
	}
	return true
}

// Helper functions for version source and value encoding
func EncodeSource(source string) string {
	return base64.StdEncoding.EncodeToString([]byte(source))
}

// EncodeValueStr converts a simplified number ("1") to a hex-encoded string
func EncodeValueStr(value string) (string, error) {
	return base.StringDecimalToLittleEndianHex(strings.TrimSpace(value))
}

func (hlv HybridLogicalVector) MarshalJSON() ([]byte, error) {
	type BucketVector struct {
		CurrentVersionCAS string    `json:"cvCas,omitempty"`
		SourceID          string    `json:"src"`
		Version           string    `json:"ver"`
		PV                *[]string `json:"pv,omitempty"`
		MV                *[]string `json:"mv,omitempty"`
	}
	var cvCas string
	var vrsCas string

	var bucketHLV = BucketVector{}
	if hlv.CurrentVersionCAS != 0 {
		cvCas = base.CasToString(hlv.CurrentVersionCAS)
		bucketHLV.CurrentVersionCAS = cvCas
	}
	vrsCas = base.CasToString(hlv.Version)
	bucketHLV.Version = vrsCas
	bucketHLV.SourceID = hlv.SourceID

	pvPersistedFormat := VersionsToDeltas(hlv.PreviousVersions)
	if len(pvPersistedFormat) > 0 {
		bucketHLV.PV = &pvPersistedFormat
	}
	mvPersistedFormat := VersionsToDeltas(hlv.MergeVersions)
	if len(mvPersistedFormat) > 0 {
		bucketHLV.MV = &mvPersistedFormat
	}

	return base.JSONMarshal(&bucketHLV)
}

func (hlv *HybridLogicalVector) UnmarshalJSON(inputjson []byte) error {
	type BucketVector struct {
		CurrentVersionCAS string    `json:"cvCas,omitempty"`
		SourceID          string    `json:"src"`
		Version           string    `json:"ver"`
		PV                *[]string `json:"pv,omitempty"`
		MV                *[]string `json:"mv,omitempty"`
	}
	var bucketDeltas BucketVector
	err := base.JSONUnmarshal(inputjson, &bucketDeltas)
	if err != nil {
		return err
	}
	if bucketDeltas.CurrentVersionCAS != "" {
		hlv.CurrentVersionCAS = base.HexCasToUint64(bucketDeltas.CurrentVersionCAS)
	}

	hlv.SourceID = bucketDeltas.SourceID
	hlv.Version = base.HexCasToUint64(bucketDeltas.Version)
	if bucketDeltas.PV != nil {
		prevVersion, err := PersistedDeltasToMap(*bucketDeltas.PV)
		if err != nil {
			return err
		}
		hlv.PreviousVersions = prevVersion
	}
	if bucketDeltas.MV != nil {
		mergeVersion, err := PersistedDeltasToMap(*bucketDeltas.MV)
		if err != nil {
			return err
		}
		hlv.MergeVersions = mergeVersion
	}
	return nil
}

func (hlv HybridLogicalVector) GoString() string {
	return fmt.Sprintf("HybridLogicalVector{CurrentVersionCAS:%d, SourceID:%s, Version:%d, PreviousVersions:%#+v, MergeVersions:%#+v}", hlv.CurrentVersionCAS, hlv.SourceID, hlv.Version, hlv.PreviousVersions, hlv.MergeVersions)
}<|MERGE_RESOLUTION|>--- conflicted
+++ resolved
@@ -188,10 +188,7 @@
 	}
 }
 
-<<<<<<< HEAD
 // Equal compares the full HLV to another HLV.
-=======
->>>>>>> 13508f1f
 func (hlv *HybridLogicalVector) Equal(other *HybridLogicalVector) bool {
 	if hlv.SourceID != other.SourceID {
 		return false
@@ -209,6 +206,19 @@
 	}
 
 	return true
+}
+
+func (hlv *HybridLogicalVector) Copy() *HybridLogicalVector {
+	if hlv == nil {
+		return nil
+	}
+	return &HybridLogicalVector{
+		CurrentVersionCAS: hlv.CurrentVersionCAS,
+		SourceID:          hlv.SourceID,
+		Version:           hlv.Version,
+		MergeVersions:     maps.Clone(hlv.MergeVersions),
+		PreviousVersions:  maps.Clone(hlv.PreviousVersions),
+	}
 }
 
 // GetCurrentVersion returns the current version from the HLV in memory.
@@ -409,6 +419,7 @@
 		hlv.MergeVersions = make(HLVVersions)
 	}
 	hlv.MergeVersions[source] = version
+	fmt.Printf("hlv=%+v\n", hlv)
 }
 
 func (hlv *HybridLogicalVector) IsVersionKnown(otherVersion Version) bool {
