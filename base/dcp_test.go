--- conflicted
+++ resolved
@@ -225,11 +225,7 @@
 			}
 
 			// Create cbgt index via SG handling
-<<<<<<< HEAD
-			err = createCBGTIndex(context, tc.dbName, configGroup, bucket, spec, "", nil, 16)
-=======
-			err = createCBGTIndex(ctx, context, tc.dbName, configGroup, bucket, spec, 16)
->>>>>>> 82bbfee5
+			err = createCBGTIndex(ctx, context, tc.dbName, configGroup, bucket, spec, "", nil, 16)
 			require.NoError(t, err)
 
 			// Verify single index exists, and matches expected naming
@@ -300,11 +296,7 @@
 	require.NoError(t, err, "Unable to create legacy-style index")
 
 	// Create cbgt index
-<<<<<<< HEAD
-	err = createCBGTIndex(context, testDbName, configGroup, bucket, spec, "", nil, 16)
-=======
-	err = createCBGTIndex(ctx, context, testDbName, configGroup, bucket, spec, 16)
->>>>>>> 82bbfee5
+	err = createCBGTIndex(ctx, context, testDbName, configGroup, bucket, spec, "", nil, 16)
 	require.NoError(t, err)
 
 	// Verify single index created
@@ -313,11 +305,7 @@
 	assert.Equal(t, 1, len(indexDefsMap))
 
 	// Attempt to recreate index
-<<<<<<< HEAD
-	err = createCBGTIndex(context, testDbName, configGroup, bucket, spec, "", nil, 16)
-=======
-	err = createCBGTIndex(ctx, context, testDbName, configGroup, bucket, spec, 16)
->>>>>>> 82bbfee5
+	err = createCBGTIndex(ctx, context, testDbName, configGroup, bucket, spec, "", nil, 16)
 	require.NoError(t, err)
 
 	// Verify single index defined (acts as upsert to existing)
@@ -385,11 +373,7 @@
 	require.NoError(t, err, "Unable to create legacy-style index")
 
 	// Create cbgt index
-<<<<<<< HEAD
-	err = createCBGTIndex(context, unsafeTestDBName, configGroup, bucket, spec, "", nil, 16)
-=======
-	err = createCBGTIndex(ctx, context, unsafeTestDBName, configGroup, bucket, spec, 16)
->>>>>>> 82bbfee5
+	err = createCBGTIndex(ctx, context, unsafeTestDBName, configGroup, bucket, spec, "", nil, 16)
 	require.NoError(t, err)
 
 	// Verify single index created
@@ -398,11 +382,7 @@
 	assert.Equal(t, 1, len(indexDefsMap))
 
 	// Attempt to recreate index
-<<<<<<< HEAD
-	err = createCBGTIndex(context, unsafeTestDBName, configGroup, bucket, spec, "", nil, 16)
-=======
-	err = createCBGTIndex(ctx, context, unsafeTestDBName, configGroup, bucket, spec, 16)
->>>>>>> 82bbfee5
+	err = createCBGTIndex(ctx, context, unsafeTestDBName, configGroup, bucket, spec, "", nil, 16)
 	require.NoError(t, err)
 
 	// Verify single index defined (acts as upsert to existing)
@@ -456,11 +436,7 @@
 
 			// StartManager starts the manager and creates the index
 			log.Printf("Starting manager for %s", managerUUID)
-<<<<<<< HEAD
-			startErr := context.StartManager(testDBName, configGroup, bucket, spec, "", nil, DefaultImportPartitions)
-=======
-			startErr := context.StartManager(ctx, testDBName, configGroup, bucket, spec, DefaultImportPartitions)
->>>>>>> 82bbfee5
+			startErr := context.StartManager(ctx, testDBName, configGroup, bucket, spec, "", nil, DefaultImportPartitions)
 			assert.NoError(t, startErr)
 
 			managerWg.Done()
