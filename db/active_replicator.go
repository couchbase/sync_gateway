/*
Copyright 2020-Present Couchbase, Inc.

Use of this software is governed by the Business Source License included in
the file licenses/BSL-Couchbase.txt.  As of the Change Date specified in that
file, in accordance with the Business Source License, use of this software will
be governed by the Apache License, Version 2.0, included in the file
licenses/APL2.txt.
*/

package db

import (
	"context"
	"encoding/base64"
	"errors"
	"fmt"
	"net/http"
	"net/url"

	"github.com/couchbase/go-blip"
	"github.com/couchbase/sync_gateway/base"
)

var ISGRUserAgent = base.NewSGProcessUserAgent("ISGR")

// ActiveReplicator is a wrapper to encapsulate separate push and pull active replicators.
type ActiveReplicator struct {
	ID     string
	Push   *ActivePushReplicator
	Pull   *ActivePullReplicator
	config *ActiveReplicatorConfig
}

// NewActiveReplicator returns a bidirectional active replicator for the given config.
func NewActiveReplicator(ctx context.Context, config *ActiveReplicatorConfig) (*ActiveReplicator, error) {
	ar := &ActiveReplicator{
		ID:     config.ID,
		config: config,
	}

	if pushReplication := config.Direction == ActiveReplicatorTypePush || config.Direction == ActiveReplicatorTypePushAndPull; pushReplication {
		var err error
		ar.Push, err = NewPushReplicator(ctx, config)
		if err != nil {
			return nil, err
		}
		if ar.config.onComplete != nil {
			ar.Push.onReplicatorComplete = ar._onReplicationComplete
		}
	}

	if pullReplication := config.Direction == ActiveReplicatorTypePull || config.Direction == ActiveReplicatorTypePushAndPull; pullReplication {
		var err error
		ar.Pull, err = NewPullReplicator(ctx, config)
		if err != nil {
			return nil, err
		}
		if ar.config.onComplete != nil {
			ar.Pull.onReplicatorComplete = ar._onReplicationComplete
		}
	}

	base.InfofCtx(ctx, base.KeyReplicate, "Created active replicator ID:%s", config.ID)
	return ar, nil
}

func (ar *ActiveReplicator) Start(ctx context.Context) error {

	if ar.Push == nil && ar.Pull == nil {
		return fmt.Errorf("Attempted to start activeReplicator for %s with neither Push nor Pull defined", base.UD(ar.ID))
	}

	var pushErr error
	if ar.Push != nil {
		pushErr = ar.Push.Start(ctx)
	}

	var pullErr error
	if ar.Pull != nil {
		pullErr = ar.Pull.Start(ctx)
	}

	if pushErr != nil {
		return pushErr
	}

	if pullErr != nil {
		return pullErr
	}

	return nil
}

func (ar *ActiveReplicator) Stop() error {

	if ar.Push == nil && ar.Pull == nil {
		return fmt.Errorf("Attempted to stop activeReplicator for %s with neither Push nor Pull defined", base.UD(ar.ID))
	}

	var pushErr error
	if ar.Push != nil {
		pushErr = ar.Push.Stop()
	}

	var pullErr error
	if ar.Pull != nil {
		pullErr = ar.Pull.Stop()
	}

	if pushErr != nil {
		return pushErr
	}

	if pullErr != nil {
		return pullErr
	}

	if base.ValDefault(ar.config.reportHandlerPanicsOnStop, true) {
		if stats := ar.config.ReplicationStatsMap; stats != nil {
			if val := stats.NumHandlersPanicked.Value(); val > 0 {
				return fmt.Errorf("%d handlers panicked", val)
			}
		}
	}

	return nil
}

func (ar *ActiveReplicator) Reset() error {
	var pushErr error
	if ar.Push != nil {
		pushErr = ar.Push.reset()
	}

	var pullErr error
	if ar.Pull != nil {
		pullErr = ar.Pull.reset()
	}

	if pushErr != nil {
		return pushErr
	}

	if pullErr != nil {
		return pullErr
	}

	if ar.config.ReplicationStatsMap != nil {
		ar.config.ReplicationStatsMap.Reset()
	}

	return nil
}

// _onReplicationComplete is invoked from Complete in an active replication.  If all replications
// associated with the ActiveReplicator are complete, onComplete is invoked
func (ar *ActiveReplicator) _onReplicationComplete() {
	allReplicationsComplete := true
	if ar.Push != nil && ar.Push.getState() != ReplicationStateStopped {
		allReplicationsComplete = false
	}
	if ar.Pull != nil && ar.Pull.getState() != ReplicationStateStopped {
		allReplicationsComplete = false
	}

	if allReplicationsComplete {
		ar.config.onComplete(ar.ID)
	}

}

func (ar *ActiveReplicator) State(ctx context.Context) (state string, errorMessage string) {

	state = ReplicationStateStopped
	if ar.Push != nil {
		state, errorMessage = ar.Push.getStateWithErrorMessage()
	}

	if ar.Pull != nil {
		pullState, pullErrorMessage := ar.Pull.getStateWithErrorMessage()
		state = combinedState(ctx, state, pullState)
		if pullErrorMessage != "" {
			errorMessage = pullErrorMessage
		}
	}

	return state, errorMessage
}

func (ar *ActiveReplicator) GetStatus(ctx context.Context) *ReplicationStatus {

	status := &ReplicationStatus{
		ID: ar.ID,
	}
	status.Status, status.ErrorMessage = ar.State(ctx)

	if ar.Pull != nil {
		status.PullReplicationStatus = ar.Pull.GetStatus().PullReplicationStatus
	}

	if ar.Push != nil {
		status.PushReplicationStatus = ar.Push.GetStatus().PushReplicationStatus
	}

	return status
}

// connect establishes a blip connection to a remote host.
func connect(arc *activeReplicatorCommon, idSuffix string) (blipSender *blip.Sender, bsc *BlipSyncContext, err error) {
	arc.replicationStats.NumConnectAttempts.Add(1)

	ctx := base.CorrelationIDLogCtx(
		arc.config.ActiveDB.AddDatabaseLogContext(base.NewNonCancelCtx().Ctx),
		arc.config.ID+idSuffix)
	if arc.config.RunAs != "" {
		ctx = base.UserLogCtx(ctx, arc.config.RunAs, base.UserDomainSyncGateway, nil)
	} else {
		ctx = arc.config.ActiveDB.AddBucketUserLogContext(ctx)
	}

	cancelCtx, cancelFunc := context.WithCancel(context.WithoutCancel(ctx)) // separate cancel context from parent cancel context

	var originPatterns []string // no origin headers for ISGR
<<<<<<< HEAD
	ctx, blipContext, err := NewSGBlipContext(ctx, arc.config.ID+idSuffix, originPatterns, cancelCtx)
=======

	// NewSGBlipContext doesn't set cancellation context - active replication cancellation on db close is handled independently
	// TODO: CBG-3661 ActiveReplicator subprotocol versions
	// - make this configurable for testing mixed-version replications
	// - if unspecified, default to v2 and v3 until VV is supported with ISGR, then also include v4
	protocols := []string{CBMobileReplicationV3.SubprotocolString(), CBMobileReplicationV2.SubprotocolString()}
	cancelCtx, cancelFunc := context.WithCancel(context.Background())
	blipContext, err := NewSGBlipContextWithProtocols(arc.ctx, arc.config.ID+idSuffix, originPatterns, protocols, cancelCtx)
>>>>>>> 8acc6c28
	if err != nil {
		cancelFunc()
		return nil, nil, err
	}
	blipContext.WebsocketPingInterval = arc.config.WebsocketPingInterval
	blipContext.OnExitCallback = func() {
		// fall into a reconnect loop only if the connection is unexpectedly closed.
		if ctx.Err() == nil {
			arc.reconnect()
		}
	}

	bsc, err = NewBlipSyncContext(ctx, blipContext, arc.config.ActiveDB, arc.replicationStats, cancelFunc)
	if err != nil {
		return nil, nil, err
	}

	// NewBlipSyncContext has already set deltas as disabled/enabled based on config.ActiveDB.
	// If deltas have been disabled in the replication config, override this value
	if arc.config.DeltasEnabled == false {
		bsc.sgCanUseDeltas = false
	}

	blipSender, err = blipSync(*arc.config.RemoteDBURL, blipContext, arc.config.InsecureSkipVerify)
	if err != nil {
		return nil, nil, err
	}

	// set active subprotocol after handshake
	err = bsc.SetActiveCBMobileSubprotocol(blipContext.ActiveSubprotocol())
	if err != nil {
		return nil, nil, err
	}

	return blipSender, bsc, nil
}

// blipSync opens a connection to the target, and returns a blip.Sender to send messages over.
func blipSync(target url.URL, blipContext *blip.Context, insecureSkipVerify bool) (*blip.Sender, error) {
	// GET target database endpoint to see if reachable for exit-early/clearer error message
	req, err := http.NewRequest(http.MethodGet, target.String(), nil)
	if err != nil {
		return nil, err
	}
	client := base.GetHttpClientForWebSocket(insecureSkipVerify)
	resp, err := client.Do(req)
	if err != nil {
		return nil, err
	}

	err = resp.Body.Close()
	if err != nil {
		return nil, err
	}

	if resp.StatusCode != http.StatusOK {
		return nil, fmt.Errorf("unexpected status code %d from target database", resp.StatusCode)
	}

	// switch to websocket protocol scheme
	if target.Scheme == "http" {
		target.Scheme = "ws"
	} else if target.Scheme == "https" {
		target.Scheme = "wss"
	}

	// Strip userinfo from the URL, don't need it because of the Basic auth header.
	var basicAuthCreds *url.Userinfo
	if target.User != nil {
		// take a copy
		if password, hasPassword := target.User.Password(); hasPassword {
			basicAuthCreds = url.UserPassword(target.User.Username(), password)
		} else {
			basicAuthCreds = url.User(target.User.Username())
		}
		target.User = nil
	}

	config := blip.DialOptions{
		URL:        target.String() + "/_blipsync?" + BLIPSyncClientTypeQueryParam + "=" + string(BLIPClientTypeSGR2),
		HTTPClient: client,
		HTTPHeader: http.Header{
			base.HTTPHeaderUserAgent: []string{ISGRUserAgent},
		},
	}

	if basicAuthCreds != nil {
		config.HTTPHeader.Add("Authorization", "Basic "+base64UserInfo(basicAuthCreds))
	}

	return blipContext.DialConfig(&config)
}

// base64UserInfo returns the base64 encoded version of the given UserInfo.
// Can't use i.String() here because that returns URL encoded versions of credentials.
func base64UserInfo(i *url.Userinfo) string {
	password, _ := i.Password()
	return base64.StdEncoding.EncodeToString([]byte(i.Username() + ":" + password))
}

// combinedState reports a combined replication state for a pushAndPull
// replication, based on the following criteria:
//   - if either replication is in error, return error
//   - if either replication is running, return running
//   - if both replications are stopped, return stopped
func combinedState(ctx context.Context, state1, state2 string) (combinedState string) {
	if state1 == "" {
		return state2
	}
	if state2 == "" {
		return state1
	}

	if state1 == ReplicationStateStopped && state2 == ReplicationStateStopped {
		return ReplicationStateStopped
	}

	if state1 == ReplicationStateRunning || state2 == ReplicationStateRunning {
		return ReplicationStateRunning
	}

	if state1 == ReplicationStateError || state2 == ReplicationStateError {
		return ReplicationStateError
	}

	if state1 == ReplicationStateReconnecting || state2 == ReplicationStateReconnecting {
		return ReplicationStateReconnecting
	}

	base.InfofCtx(ctx, base.KeyReplicate, "Unhandled combination of replication states (%s, %s), returning %s", state1, state2, state1)
	return state1
}

func (ar *ActiveReplicator) purgeCheckpoints() {
	if ar.Pull != nil {
		_ = ar.Pull.reset()
	}

	if ar.Push != nil {
		_ = ar.Push.reset()
	}
}

// LoadReplicationStatus attempts to load both push and pull replication checkpoints, and constructs the combined status
func LoadReplicationStatus(ctx context.Context, dbContext *DatabaseContext, replicationID string) (status *ReplicationStatus, err error) {

	status = &ReplicationStatus{
		ID: replicationID,
	}

	pullStatusKey := dbContext.MetadataKeys.ReplicationStatusKey(PullCheckpointID(replicationID))
	pullStatus, _ := getLocalStatus(ctx, dbContext.MetadataStore, pullStatusKey)
	if pullStatus != nil {
		status.PullReplicationStatus = pullStatus.PullReplicationStatus
		status.Status = pullStatus.Status
		status.ErrorMessage = pullStatus.ErrorMessage
		status.LastSeqPull = pullStatus.LastSeqPull
	}

	pushStatusKey := dbContext.MetadataKeys.ReplicationStatusKey(PushCheckpointID(replicationID))
	pushStatus, _ := getLocalStatus(ctx, dbContext.MetadataStore, pushStatusKey)
	if pushStatus != nil {
		status.PushReplicationStatus = pushStatus.PushReplicationStatus
		status.Status = pushStatus.Status
		status.ErrorMessage = pushStatus.ErrorMessage
		status.LastSeqPush = pushStatus.LastSeqPush
	}

	if pullStatus == nil && pushStatus == nil {
		return nil, errors.New("Replication status not found")
	}

	return status, nil
}

func PushCheckpointID(replicationID string) string {
	return "sgr2cp:push:" + replicationID
}

func PullCheckpointID(replicationID string) string {
	return "sgr2cp:pull:" + replicationID
}<|MERGE_RESOLUTION|>--- conflicted
+++ resolved
@@ -222,18 +222,12 @@
 	cancelCtx, cancelFunc := context.WithCancel(context.WithoutCancel(ctx)) // separate cancel context from parent cancel context
 
 	var originPatterns []string // no origin headers for ISGR
-<<<<<<< HEAD
-	ctx, blipContext, err := NewSGBlipContext(ctx, arc.config.ID+idSuffix, originPatterns, cancelCtx)
-=======
-
 	// NewSGBlipContext doesn't set cancellation context - active replication cancellation on db close is handled independently
 	// TODO: CBG-3661 ActiveReplicator subprotocol versions
 	// - make this configurable for testing mixed-version replications
 	// - if unspecified, default to v2 and v3 until VV is supported with ISGR, then also include v4
 	protocols := []string{CBMobileReplicationV3.SubprotocolString(), CBMobileReplicationV2.SubprotocolString()}
-	cancelCtx, cancelFunc := context.WithCancel(context.Background())
-	blipContext, err := NewSGBlipContextWithProtocols(arc.ctx, arc.config.ID+idSuffix, originPatterns, protocols, cancelCtx)
->>>>>>> 8acc6c28
+	ctx, blipContext, err := NewSGBlipContextWithProtocols(ctx, arc.config.ID+idSuffix, originPatterns, protocols, cancelCtx)
 	if err != nil {
 		cancelFunc()
 		return nil, nil, err
