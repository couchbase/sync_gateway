//  Copyright 2012-Present Couchbase, Inc.
//
//  Use of this software is governed by the Business Source License included
//  in the file licenses/BSL-Couchbase.txt.  As of the Change Date specified
//  in that file, in accordance with the Business Source License, use of this
//  software will be governed by the Apache License, Version 2.0, included in
//  the file licenses/APL2.txt.

package db

import (
	"context"
	"errors"
	"fmt"
	"net/http"
	"regexp"
	"sync"
	"sync/atomic"
	"time"

	"github.com/couchbase/cbgt"
	sgbucket "github.com/couchbase/sg-bucket"
	"github.com/couchbase/sync_gateway/auth"
	"github.com/couchbase/sync_gateway/base"
	"github.com/couchbase/sync_gateway/channels"
	"github.com/couchbase/sync_gateway/js"
	pkgerrors "github.com/pkg/errors"
)

const (
	DBOffline uint32 = iota
	DBStarting
	DBOnline
	DBStopping
	DBResyncing
)

var RunStateString = []string{
	DBOffline:   "Offline",
	DBStarting:  "Starting",
	DBOnline:    "Online",
	DBStopping:  "Stopping",
	DBResyncing: "Resyncing",
}

const (
	DBCompactNotRunning uint32 = iota
	DBCompactRunning
)

const (
	DefaultRevsLimitNoConflicts = 50
	DefaultRevsLimitConflicts   = 100

	// DefaultPurgeInterval represents a time duration of 30 days to be
	// used as default metadata purge interval when the server’s purge
	// interval (either bucket specific or cluster wide) is not available.
	DefaultPurgeInterval                    = 30 * 24 * time.Hour
	DefaultSGReplicateEnabled               = true
	DefaultSGReplicateWebsocketPingInterval = time.Minute * 5
)

// Default values for delta sync
var (
	DefaultDeltaSyncEnabled   = false
	DefaultDeltaSyncRevMaxAge = uint32(60 * 60 * 24) // 24 hours in seconds
)

var DefaultCompactInterval = uint32(60 * 60 * 24) // Default compact interval in seconds = 1 Day
var (
	DefaultQueryPaginationLimit = 5000
)

const (
	CompactIntervalMinDays = float32(0.04) // ~1 Hour in days
	CompactIntervalMaxDays = float32(60)   // 60 Days in days
)

// BGTCompletionMaxWait is the maximum amount of time to wait for
// completion of all background tasks and background managers before the server is stopped.
const BGTCompletionMaxWait = 30 * time.Second

// Max number of V8 instances to create (per database)
const MaxV8VMs = 4

// Basic description of a database. Shared between all Database objects on the same database.
// This object is thread-safe so it can be shared between HTTP handlers.
type DatabaseContext struct {
	Name                        string                  // Database name
	UUID                        string                  // UUID for this database instance. Used by cbgt and sgr
	MetadataStore               base.DataStore          // Storage for database metadata (anything that isn't an end-user's/customer's documents)
	Bucket                      base.Bucket             // Storage
	BucketSpec                  base.BucketSpec         // The BucketSpec
	BucketLock                  sync.RWMutex            // Control Access to the underlying bucket object
	mutationListener            changeListener          // Caching feed listener
	ImportListener              *importListener         // Import feed listener
	sequences                   *sequenceAllocator      // Source of new sequence numbers
	ChannelMapper               *channels.ChannelMapper // Runs JS 'sync' function
	StartTime                   time.Time               // Timestamp when context was instantiated
	RevsLimit                   uint32                  // Max depth a document's revision tree can grow to
	autoImport                  bool                    // Add sync data to new untracked couchbase server docs?  (Xattr mode specific)
	channelCache                ChannelCache
	EventMgr                    *EventManager          // Manages notification events
	AllowEmptyPassword          bool                   // Allow empty passwords?  Defaults to false
	Options                     DatabaseContextOptions // Database Context Options
	AccessLock                  sync.RWMutex           // Allows DB offline to block until synchronous calls have completed
	State                       uint32                 // The runtime state of the DB from a service perspective
	ResyncManager               *BackgroundManager
	TombstoneCompactionManager  *BackgroundManager
	AttachmentCompactionManager *BackgroundManager
	ExitChanges                 chan struct{}        // Active _changes feeds on the DB will close when this channel is closed
	OIDCProviders               auth.OIDCProviderMap // OIDC clients
	LocalJWTProviders           auth.LocalJWTProviderMap
	PurgeInterval               time.Duration // Metadata purge interval
	serverUUID                  string        // UUID of the server, if available

	DbStats      *base.DbStats // stats that correspond to this database context
	CompactState uint32        // Status of database compaction
	terminator   chan bool     // Signal termination of background goroutines

	backgroundTasks              []BackgroundTask               // List of background tasks that are initiated.
	activeChannels               *channels.ActiveChannels       // Tracks active replications by channel
	CfgSG                        cbgt.Cfg                       // Sync Gateway cluster shared config
	SGReplicateMgr               *sgReplicateManager            // Manages interactions with sg-replicate replications
	Heartbeater                  base.Heartbeater               // Node heartbeater for SG cluster awareness
	ServeInsecureAttachmentTypes bool                           // Attachment content type will bypass the content-disposition handling, default false
	NoX509HTTPClient             *http.Client                   // A HTTP Client from gocb to use the management endpoints
	ServerContextHasStarted      chan struct{}                  // Closed via PostStartup once the server has fully started
	userFunctions                *UserFunctions                 // client-callable JavaScript functions
	graphQL                      *GraphQL                       // GraphQL query evaluator
	Scopes                       map[string]Scope               // A map keyed by scope name containing a set of scopes/collections. Nil if running with only _default._default
	singleCollection             *DatabaseCollection            // Temporary collection
	CollectionByID               map[uint32]*DatabaseCollection // A map keyed by collection ID to Collection
	CollectionNames              map[string]map[string]struct{} // Map of scope, collection names
	UserFunctions                *UserFunctions                 // JS/N1QL functions clients can call
	GraphQL                      GraphQL                        // GraphQL query interface
	V8VMs                        js.VMPool                      // A pool of preconfigured V8 instances
}

type Scope struct {
	Collections map[string]*DatabaseCollection
}

type DatabaseContextOptions struct {
	CacheOptions                  *CacheOptions
	RevisionCacheOptions          *RevisionCacheOptions
	OldRevExpirySeconds           uint32
	AdminInterface                *string
	UnsupportedOptions            *UnsupportedOptions
	OIDCOptions                   *auth.OIDCOptions
	LocalJWTConfig                auth.LocalJWTConfig
	DBOnlineCallback              DBOnlineCallback // Callback function to take the DB back online
	ImportOptions                 ImportOptions
	EnableXattr                   bool             // Use xattr for _sync
	LocalDocExpirySecs            uint32           // The _local doc expiry time in seconds
	SecureCookieOverride          bool             // Pass-through DBConfig.SecureCookieOverride
	SessionCookieName             string           // Pass-through DbConfig.SessionCookieName
	SessionCookieHttpOnly         bool             // Pass-through DbConfig.SessionCookieHTTPOnly
<<<<<<< HEAD
=======
	UserFunctions                 *UserFunctions   // JS/N1QL functions clients can call
	GraphQL                       GraphQL          // GraphQL query interface
>>>>>>> 012421f8
	AllowConflicts                *bool            // False forbids creating conflicts
	SendWWWAuthenticateHeader     *bool            // False disables setting of 'WWW-Authenticate' header
	DisablePasswordAuthentication bool             // True enforces OIDC/guest only
	UseViews                      bool             // Force use of views
	DeltaSyncOptions              DeltaSyncOptions // Delta Sync Options
	CompactInterval               uint32           // Interval in seconds between compaction is automatically ran - 0 means don't run
	SGReplicateOptions            SGReplicateOptions
	SlowQueryWarningThreshold     time.Duration
	QueryPaginationLimit          int    // Limit used for pagination of queries. If not set defaults to DefaultQueryPaginationLimit
	UserXattrKey                  string // Key of user xattr that will be accessible from the Sync Function. If empty the feature will be disabled.
	ClientPartitionWindow         time.Duration
	BcryptCost                    int
	GroupID                       string
	JavascriptTimeout             time.Duration // Max time the JS functions run for (ie. sync fn, import filter)
	Serverless                    bool          // If running in serverless mode
	Scopes                        ScopesOptions
<<<<<<< HEAD
	skipRegisterImportPIndex      bool                       // if set, skips the global gocb PIndex registration
	MetadataStore                 base.DataStore             // If set, use this location/connection for SG metadata storage - if not set, metadata is stored using the same location/connection as the bucket used for data storage.
	FunctionsConfig               IFunctionsAndGraphQLConfig // JS/N1QL functions clients can call
=======
	skipRegisterImportPIndex      bool                  // if set, skips the global gocb PIndex registration
	MetadataStore                 base.DataStore        // If set, use this location/connection for SG metadata storage - if not set, metadata is stored using the same location/connection as the bucket used for data storage.
	DefaultCollectionImportFilter *ImportFilterFunction // Opt-in filter for document import, for when collections are not supported
>>>>>>> 012421f8
}

type ScopesOptions map[string]ScopeOptions

type ScopeOptions struct {
	Collections map[string]CollectionOptions
}

type CollectionOptions struct {
	Sync         *string               // Collection sync function
	ImportFilter *ImportFilterFunction // Opt-in filter for document import
}

type SGReplicateOptions struct {
	Enabled               bool          // Whether this node can be assigned sg-replicate replications
	WebsocketPingInterval time.Duration // BLIP Websocket Ping interval (for active replicators)
}

type OidcTestProviderOptions struct {
	Enabled bool `json:"enabled,omitempty"` // Whether the oidc_test_provider endpoints should be exposed on the public API
}

type UserViewsOptions struct {
	Enabled *bool `json:"enabled,omitempty"` // Whether pass-through view query is supported through public API
}

type DeltaSyncOptions struct {
	Enabled          bool   // Whether delta sync is enabled (EE only)
	RevMaxAgeSeconds uint32 // The number of seconds deltas for old revs are available for
}

type APIEndpoints struct {

	// This setting is only needed for testing purposes.  In the Couchbase Lite unit tests that run in "integration mode"
	// against a running Sync Gateway, the tests need to be able to flush the data in between tests to start with a clean DB.
	EnableCouchbaseBucketFlush bool `json:"enable_couchbase_bucket_flush,omitempty"` // Whether Couchbase buckets can be flushed via Admin REST API
}

// UnsupportedOptions are not supported for external use
type UnsupportedOptions struct {
	UserViews                  *UserViewsOptions        `json:"user_views,omitempty"`                    // Config settings for user views
	OidcTestProvider           *OidcTestProviderOptions `json:"oidc_test_provider,omitempty"`            // Config settings for OIDC Provider
	APIEndpoints               *APIEndpoints            `json:"api_endpoints,omitempty"`                 // Config settings for API endpoints
	WarningThresholds          *WarningThresholds       `json:"warning_thresholds,omitempty"`            // Warning thresholds related to _sync size
	DisableCleanSkippedQuery   bool                     `json:"disable_clean_skipped_query,omitempty"`   // Clean skipped sequence processing bypasses final check
	OidcTlsSkipVerify          bool                     `json:"oidc_tls_skip_verify,omitempty"`          // Config option to enable self-signed certs for OIDC testing.
	SgrTlsSkipVerify           bool                     `json:"sgr_tls_skip_verify,omitempty"`           // Config option to enable self-signed certs for SG-Replicate testing.
	RemoteConfigTlsSkipVerify  bool                     `json:"remote_config_tls_skip_verify,omitempty"` // Config option to enable self signed certificates for external JavaScript load.
	GuestReadOnly              bool                     `json:"guest_read_only,omitempty"`               // Config option to restrict GUEST document access to read-only
	ForceAPIForbiddenErrors    bool                     `json:"force_api_forbidden_errors,omitempty"`    // Config option to force the REST API to return forbidden errors
	ConnectedClient            bool                     `json:"connected_client,omitempty"`              // Enables BLIP connected-client APIs
	UseQueryBasedResyncManager bool                     `json:"use_query_resync_manager,omitempty"`      // Config option to use Query based resync manager to perform Resync op
	DCPReadBuffer              int                      `json:"dcp_read_buffer,omitempty"`               // Enables user to set their own DCP read buffer
	KVBufferSize               int                      `json:"kv_buffer,omitempty"`                     // Enables user to set their own KV pool buffer
}

type WarningThresholds struct {
	XattrSize       *uint32 `json:"xattr_size_bytes,omitempty"`               // Number of bytes to be used as a threshold for xattr size limit warnings
	ChannelsPerDoc  *uint32 `json:"channels_per_doc,omitempty"`               // Number of channels per document to be used as a threshold for channel count warnings
	GrantsPerDoc    *uint32 `json:"access_and_role_grants_per_doc,omitempty"` // Number of access and role grants per document to be used as a threshold for grant count warnings
	ChannelsPerUser *uint32 `json:"channels_per_user,omitempty"`              // Number of channels per user to be used as a threshold for channel count warnings
	ChannelNameSize *uint32 `json:"channel_name_size,omitempty"`              // Number of channel name characters to be used as a threshold for channel name warnings
}

// Options associated with the import of documents not written by Sync Gateway
type ImportOptions struct {
<<<<<<< HEAD
	ImportFilterSource *string              // Opt-in filter for document import: JS source code
	ImportFilter       ImportFilterFunction // Compiled import filter
	BackupOldRev       bool                 // Create temporary backup of old revision body when available
	ImportPartitions   uint16               // Number of partitions for import
=======
	BackupOldRev     bool   // Create temporary backup of old revision body when available
	ImportPartitions uint16 // Number of partitions for import
>>>>>>> 012421f8
}

// Represents a simulated CouchDB database. A new instance is created for each HTTP request,
// so this struct does not have to be thread-safe.
type Database struct {
	*DatabaseContext
	user auth.User
}

func ValidateDatabaseName(dbName string) error {
	// http://wiki.apache.org/couchdb/HTTP_database_API#Naming_and_Addressing
	if match, _ := regexp.MatchString(`^[a-z][-a-z0-9_$()+/]*$`, dbName); !match {
		return base.HTTPErrorf(http.StatusBadRequest,
			"Illegal database name: %s", dbName)
	}
	return nil
}

// connectToBucketErrorHandling takes the given spec and error and returns a formatted error, along with whether it was a fatal error.
func connectToBucketErrorHandling(ctx context.Context, spec base.BucketSpec, gotErr error) (fatalError bool, err error) {
	if gotErr != nil {
		if errors.Is(gotErr, base.ErrAuthError) {
			username, _, _ := spec.Auth.GetCredentials()
			base.WarnfCtx(ctx, "Unable to authenticate as user %q: %v", base.UD(username), gotErr)
			// auth errors will be wrapped with HTTPError further up the stack where appropriate. Return the raw error that can still be checked.
			return false, gotErr
		}

		// Fatal errors get an additional log message, but are otherwise still transformed below.
		if errors.Is(gotErr, base.ErrFatalBucketConnection) {
			base.WarnfCtx(ctx, "Fatal error connecting to bucket: %v", gotErr)
			fatalError = true
		}

		// Remaining errors are appended to the end of a more helpful error message.
		return fatalError, base.HTTPErrorf(http.StatusBadGateway,
			" Unable to connect to Couchbase Server (connection refused). Please ensure it is running and reachable at the configured host and port.  Detailed error: %s", gotErr)
	}

	return false, nil
}

type OpenBucketFn func(ctx context.Context, spec base.BucketSpec) (base.Bucket, error)

// connectToBucketFailFast opens a Couchbase connect and return a specific bucket without retrying on failure.
func connectToBucketFailFast(ctx context.Context, spec base.BucketSpec) (bucket base.Bucket, err error) {
	bucket, err = base.GetBucket(spec)
	_, err = connectToBucketErrorHandling(ctx, spec, err)
	return bucket, err
}

// connectToBucket opens a Couchbase connection and return a specific bucket.
func connectToBucket(ctx context.Context, spec base.BucketSpec) (base.Bucket, error) {

	// start a retry loop to connect to the bucket backing off double the delay each time
	worker := func() (bool, error, interface{}) {
		bucket, err := base.GetBucket(spec)

		// Retry if there was a non-fatal error
		fatalError, newErr := connectToBucketErrorHandling(ctx, spec, err)
		shouldRetry := newErr != nil && !fatalError

		return shouldRetry, newErr, bucket
	}

	sleeper := base.CreateDoublingSleeperFunc(
		13, // MaxNumRetries approx 40 seconds total retry duration
		5,  // InitialRetrySleepTimeMS
	)

	description := fmt.Sprintf("Attempt to connect to bucket : %v", spec.BucketName)
	err, ibucket := base.RetryLoop(description, worker, sleeper)
	if err != nil {
		return nil, err
	}

	return ibucket.(base.Bucket), nil
}

// GetConnectToBucketFn returns a different OpenBucketFn to connect to the bucket depending on the value of failFast
func GetConnectToBucketFn(failFast bool) OpenBucketFn {
	if failFast {
		return connectToBucketFailFast
	}
	return connectToBucket
}

// Function type for something that calls NewDatabaseContext and wants a callback when the DB is detected
// to come back online. A rest.ServerContext package cannot be passed since it would introduce a circular dependency
type DBOnlineCallback func(dbContext *DatabaseContext)

// Creates a new DatabaseContext on a bucket. The bucket will be closed when this context closes.
func NewDatabaseContext(ctx context.Context, dbName string, bucket base.Bucket, autoImport bool, options DatabaseContextOptions) (dbc *DatabaseContext, returnedError error) {
	cleanupFunctions := make([]func(), 0)

	defer func() {
		if returnedError != nil {
			for _, cleanupFunc := range cleanupFunctions {
				cleanupFunc()
			}
		}
	}()

	if err := ValidateDatabaseName(dbName); err != nil {
		return nil, err
	}

	// add db info to ctx before having a DatabaseContext (cannot call AddDatabaseLogContext),
	// in order to pass it to RegisterImportPindexImpl
	ctx = base.LogContextWith(ctx, &base.DatabaseLogContext{DatabaseName: dbName})

	// Register the cbgt pindex type for the configGroup
	RegisterImportPindexImpl(ctx, options.GroupID)

	dbStats, statsError := initDatabaseStats(dbName, autoImport, options)
	if statsError != nil {
		return nil, statsError
	}

	// options.MetadataStore is always passed via rest._getOrAddDatabase...
	// but in db package tests this is unlikely to be set. In this case we'll use the existing bucket connection to store metadata.
	metadataStore := options.MetadataStore
	if metadataStore == nil {
		base.DebugfCtx(context.TODO(), base.KeyConfig, "MetadataStore was nil - falling back to use existing bucket connection %q for database %q", bucket.GetName(), dbName)
		metadataStore = bucket.DefaultDataStore()
	}

	dbContext := &DatabaseContext{
		Name:           dbName,
		UUID:           cbgt.NewUUID(),
		MetadataStore:  metadataStore,
		Bucket:         bucket,
		StartTime:      time.Now(),
		autoImport:     autoImport,
		Options:        options,
		DbStats:        dbStats,
		CollectionByID: make(map[uint32]*DatabaseCollection),
	}

	dbContext.V8VMs.Init(MaxV8VMs)

	if options.ImportOptions.ImportFilterSource != nil {
		dbContext.Options.ImportOptions.ImportFilter = NewImportFilterFunction(&dbContext.V8VMs, *options.ImportOptions.ImportFilterSource, options.JavascriptTimeout)
	}

	cleanupFunctions = append(cleanupFunctions, func() {
		base.SyncGatewayStats.ClearDBStats(dbName)
		dbContext.V8VMs.Close()
	})

	if dbContext.AllowConflicts() {
		dbContext.RevsLimit = DefaultRevsLimitConflicts
	} else {
		dbContext.RevsLimit = DefaultRevsLimitNoConflicts
	}

	dbContext.terminator = make(chan bool)

	dbContext.EventMgr = NewEventManager(dbContext.terminator)

	var err error
	dbContext.sequences, err = newSequenceAllocator(metadataStore, dbContext.DbStats.Database())
	if err != nil {
		return nil, err
	}

	cleanupFunctions = append(cleanupFunctions, func() {
		dbContext.sequences.Stop()
	})

	// Get current value of _sync:seq
	initialSequence, seqErr := dbContext.sequences.lastSequence()
	if seqErr != nil {
		return nil, seqErr
	}
	initialSequenceTime := time.Now()

	// Initialize the active channel counter
	dbContext.activeChannels = channels.NewActiveChannels(dbContext.DbStats.Cache().NumActiveChannels)

	cacheOptions := options.CacheOptions
	if cacheOptions == nil {
		defaultOpts := DefaultCacheOptions()
		cacheOptions = &defaultOpts
	}
	channelCache, err := NewChannelCacheForContext(cacheOptions.ChannelCacheOptions, dbContext)
	if err != nil {
		return nil, err
	}
	dbContext.channelCache = channelCache

	// Initialize sg cluster config.  Required even if import and sgreplicate are disabled
	// on this node, to support replication REST API calls
	if base.IsEnterpriseEdition() {
		sgCfg, err := base.NewCfgSG(metadataStore, dbContext.Options.GroupID)
		if err != nil {
			return nil, err
		}
		dbContext.CfgSG = sgCfg
	} else {
		dbContext.CfgSG = cbgt.NewCfgMem()
	}

	// Initialize the tap Listener for notify handling
	dbContext.mutationListener.Init(bucket.GetName(), options.GroupID)

	if len(options.Scopes) > 0 {
		dbContext.Scopes = make(map[string]Scope, len(options.Scopes))
		dbContext.CollectionNames = make(map[string]map[string]struct{}, len(options.Scopes))
		for scopeName, scope := range options.Scopes {
			dbContext.Scopes[scopeName] = Scope{
				Collections: make(map[string]*DatabaseCollection, len(scope.Collections)),
			}
			collectionNameMap := make(map[string]struct{}, len(scope.Collections))
			for collName, collOpts := range scope.Collections {
				ctx := base.CollectionCtx(ctx, collName)
				dataStore := bucket.NamedDataStore(base.ScopeAndCollectionName{Scope: scopeName, Collection: collName})
				dbCollection, err := newDatabaseCollection(ctx, dbContext, dataStore)
				if err != nil {
					return nil, err
				}
				syncFn := ""
				if collOpts.Sync != nil {
					syncFn = *collOpts.Sync
				}

				if collOpts.ImportFilter != nil {
					dbCollection.importFilterFunction = collOpts.ImportFilter
				}

				_, err = dbCollection.UpdateSyncFun(ctx, syncFn)
				if err != nil {
					return nil, err
				}

				dbContext.Scopes[scopeName].Collections[collName] = dbCollection

				collectionID := dbCollection.GetCollectionID()
				dbContext.CollectionByID[collectionID] = dbCollection
				dbContext.singleCollection = dbCollection
				collectionNameMap[collName] = struct{}{}
			}
			dbContext.CollectionNames[scopeName] = collectionNameMap
		}
	} else {
		dataStore := bucket.DefaultDataStore()
		dbCollection, err := newDatabaseCollection(ctx, dbContext, dataStore)
		if err != nil {
			return nil, err
		}
		if options.DefaultCollectionImportFilter != nil {
			dbCollection.importFilterFunction = options.DefaultCollectionImportFilter
		}

		dbContext.CollectionByID[base.DefaultCollectionID] = dbCollection
		dbContext.singleCollection = dbCollection
	}

	// Initialize sg-replicate manager
	dbContext.SGReplicateMgr, err = NewSGReplicateManager(ctx, dbContext, dbContext.CfgSG)
	if err != nil {
		return nil, err
	}

	importEnabled := dbContext.UseXattrs() && dbContext.autoImport
	sgReplicateEnabled := dbContext.Options.SGReplicateOptions.Enabled

	// Initialize node heartbeater in EE mode if sg-replicate or import enabled on the node.  This node must start
	// sending heartbeats before registering itself to the cfg, to avoid triggering immediate removal by other active nodes.
	if base.IsEnterpriseEdition() && (importEnabled || sgReplicateEnabled) {
		// Create heartbeater
		heartbeaterPrefix := base.HeartbeaterPrefixWithGroupID(dbContext.Options.GroupID)
		heartbeater, err := base.NewCouchbaseHeartbeater(dbContext.MetadataStore, heartbeaterPrefix, dbContext.UUID)
		if err != nil {
			return nil, pkgerrors.Wrapf(err, "Error starting heartbeater for bucket %s", base.MD(bucket.GetName()).Redact())
		}
		err = heartbeater.StartSendingHeartbeats()
		if err != nil {
			return nil, err
		}
		dbContext.Heartbeater = heartbeater

		cleanupFunctions = append(cleanupFunctions, func() {
			dbContext.Heartbeater.Stop()
		})
	}

	// If sgreplicate is enabled on this node, register this node to accept notifications
	if sgReplicateEnabled {
		registerNodeErr := dbContext.SGReplicateMgr.StartLocalNode(dbContext.UUID, dbContext.Heartbeater)
		if registerNodeErr != nil {
			return nil, registerNodeErr
		}

		cleanupFunctions = append(cleanupFunctions, func() {
			dbContext.SGReplicateMgr.Stop()
		})
	}

	// Start DCP feed
	base.InfofCtx(ctx, base.KeyDCP, "Starting mutation feed on bucket %v due to either channel cache mode or doc tracking (auto-import)", base.MD(bucket.GetName()))
	cacheFeedStatsMap := dbContext.DbStats.Database().CacheFeedMapStats
	err = dbContext.mutationListener.Start(bucket, cacheFeedStatsMap.Map, dbContext.Scopes, dbContext.MetadataStore)

	// Check if there is an error starting the DCP feed
	if err != nil {
		dbContext.channelCache = nil
		return nil, err
	}

	cleanupFunctions = append(cleanupFunctions, func() {
		dbContext.mutationListener.Stop()
	})

	// Unlock change cache.  Validate that any allocated sequences on other nodes have either been assigned or released
	// before starting
	if initialSequence > 0 {
		_ = dbContext.sequences.waitForReleasedSequences(initialSequenceTime)
	}

	for _, collection := range dbContext.CollectionByID {
		err = collection.changeCache.Start(initialSequence)
		if err != nil {
			return nil, err
		}
		cleanupFunctions = append(cleanupFunctions, func() {
			collection.changeCache.Stop()
		})
	}

	// If this is an xattr import node, start import feed.  Must be started after the caching DCP feed, as import cfg
	// subscription relies on the caching feed.
	if importEnabled {
		dbContext.ImportListener = NewImportListener(dbContext.Options.GroupID)
		if importFeedErr := dbContext.ImportListener.StartImportFeed(ctx, bucket, dbContext.DbStats, dbContext); importFeedErr != nil {
			return nil, importFeedErr
		}

		cleanupFunctions = append(cleanupFunctions, func() {
			dbContext.ImportListener.Stop()
		})
	}

	// Load providers into provider map.  Does basic validation on the provider definition, and identifies the default provider.
	if options.OIDCOptions != nil {
		dbContext.OIDCProviders = make(auth.OIDCProviderMap)

		for name, provider := range options.OIDCOptions.Providers {
			if provider.Issuer == "" || base.StringDefault(provider.ClientID, "") == "" {
				// TODO: this duplicates a check in DbConfig.validate to avoid a backwards compatibility issue
				base.WarnfCtx(ctx, "Issuer and Client ID not defined for provider %q - skipping", base.UD(name))
				continue
			}
			provider.Name = name

			// If this is the default provider, or there's only one provider defined, set IsDefault
			if (options.OIDCOptions.DefaultProvider != nil && name == *options.OIDCOptions.DefaultProvider) || len(options.OIDCOptions.Providers) == 1 {
				provider.IsDefault = true
			}

			insecureSkipVerify := false
			if options.UnsupportedOptions != nil {
				insecureSkipVerify = options.UnsupportedOptions.OidcTlsSkipVerify
			}
			provider.InsecureSkipVerify = insecureSkipVerify

			// If this isn't the default provider, add the provider to the callback URL (needed to identify provider to _oidc_callback)
			if !provider.IsDefault && provider.CallbackURL != nil {
				updatedCallback, err := auth.SetURLQueryParam(*provider.CallbackURL, auth.OIDCAuthProvider, name)
				if err != nil {
					return nil, base.RedactErrorf("Failed to add provider %q to OIDC callback URL: %v", base.UD(name), err)
				}
				provider.CallbackURL = &updatedCallback
			}

			dbContext.OIDCProviders[name] = provider
		}
	}

	dbContext.LocalJWTProviders = make(auth.LocalJWTProviderMap, len(options.LocalJWTConfig))
	for name, cfg := range options.LocalJWTConfig {
		dbContext.LocalJWTProviders[name] = cfg.BuildProvider(name)
	}

	if dbContext.UseXattrs() {
		// Set the purge interval for tombstone compaction
		dbContext.PurgeInterval = DefaultPurgeInterval
		cbStore, ok := base.AsCouchbaseBucketStore(bucket)
		if ok {
			serverPurgeInterval, err := cbStore.MetadataPurgeInterval()
			if err != nil {
				base.WarnfCtx(ctx, "Unable to retrieve server's metadata purge interval - will use default value. %s", err)
			} else if serverPurgeInterval > 0 {
				dbContext.PurgeInterval = serverPurgeInterval
			}
		}
		base.InfofCtx(ctx, base.KeyAll, "Using metadata purge interval of %.2f days for tombstone compaction.", dbContext.PurgeInterval.Hours()/24)

		if dbContext.Options.CompactInterval != 0 {
			if autoImport {
				db := Database{DatabaseContext: dbContext}
				// Wrap the dbContext's terminator in a SafeTerminator for the compaction task
				bgtTerminator := base.NewSafeTerminator()
				go func() {
					<-dbContext.terminator
					bgtTerminator.Close()
				}()
				bgt, err := NewBackgroundTask("Compact", dbContext.Name, func(ctx context.Context) error {
					_, err := db.Compact(ctx, false, func(purgedDocCount *int) {}, bgtTerminator)
					if err != nil {
						base.WarnfCtx(ctx, "Error trying to compact tombstoned documents for %q with error: %v", dbContext.Name, err)
					}
					return nil
				}, time.Duration(dbContext.Options.CompactInterval)*time.Second, dbContext.terminator)
				if err != nil {
					return nil, err
				}
				db.backgroundTasks = append(db.backgroundTasks, bgt)
			} else {
				base.WarnfCtx(ctx, "Automatic compaction can only be enabled on nodes running an Import process")
			}
		}

	}

	// Make sure there is no MaxTTL set on the bucket (SG #3314)
	cbs, ok := base.AsCouchbaseBucketStore(bucket)
	if ok {
		maxTTL, err := cbs.MaxTTL()
		if err != nil {
			return nil, err
		}
		if maxTTL != 0 {
			return nil, fmt.Errorf("Backing Couchbase Server bucket has a non-zero MaxTTL value: %d.  Please set MaxTTL to 0 in Couchbase Server Admin UI and try again.", maxTTL)
		}
	}

	dbContext.ExitChanges = make(chan struct{})

	// Start checking heartbeats for other nodes.  Must be done after caching feed starts, to ensure any removals
	// are detected and processed by this node.
	if dbContext.Heartbeater != nil {
		err = dbContext.Heartbeater.StartCheckingHeartbeats()
		if err != nil {
			return nil, err
		}
		// No cleanup necessary, stop heartbeater above will take care of it
	}

	if dbContext.UseQueryBasedResyncManager() {
		dbContext.ResyncManager = NewResyncManager(metadataStore)
	} else {
		dbContext.ResyncManager = NewResyncManagerDCP(metadataStore)
	}
	dbContext.TombstoneCompactionManager = NewTombstoneCompactionManager()
	dbContext.AttachmentCompactionManager = NewAttachmentCompactionManager(metadataStore)

	if dbContext.Options.FunctionsConfig != nil {
		dbContext.UserFunctions, dbContext.GraphQL, err = dbContext.Options.FunctionsConfig.Compile(&dbContext.V8VMs)
		if err != nil {
			return nil, err
		}
	}

	return dbContext, nil
}

func (context *DatabaseContext) GetOIDCProvider(providerName string) (*auth.OIDCProvider, error) {

	// If providerName isn't specified, check whether there's a default provider
	if providerName == "" {
		provider := context.OIDCProviders.GetDefaultProvider()
		if provider == nil {
			return nil, errors.New("No default provider available.")
		}
		return provider, nil
	}

	if provider, ok := context.OIDCProviders[providerName]; ok {
		return provider, nil
	} else {
		return nil, base.RedactErrorf("No provider found for provider name %q", base.MD(providerName))
	}
}

// Registers an on change callback.  Each change cache (per collection) will register here
func (context *DatabaseContext) RegisterOnChangeCallback(collectionID uint32, callback DocChangedFunc) error {
	return context.mutationListener.RegisterOnChangeCallback(collectionID, callback)
}

func (dbCtx *DatabaseContext) GetServerUUID(ctx context.Context) string {

	dbCtx.BucketLock.RLock()
	defer dbCtx.BucketLock.RUnlock()

	// Lazy load the server UUID, if we can get it.
	if dbCtx.serverUUID == "" {
		cbs, ok := base.AsCouchbaseBucketStore(dbCtx.Bucket)
		if !ok {
			base.WarnfCtx(ctx, "Database %v: Unable to get server UUID. Underlying bucket type was not GoCBBucket.", base.MD(dbCtx.Name))
			return ""
		}

		uuid, err := cbs.ServerUUID()
		if err != nil {
			base.WarnfCtx(ctx, "Database %v: Unable to get server UUID: %v", base.MD(dbCtx.Name), err)
			return ""
		}

		base.DebugfCtx(ctx, base.KeyAll, "Database %v: Got server UUID %v", base.MD(dbCtx.Name), base.MD(uuid))
		dbCtx.serverUUID = uuid
	}

	return dbCtx.serverUUID
}

func (context *DatabaseContext) Close(ctx context.Context) {
	context.BucketLock.Lock()
	defer context.BucketLock.Unlock()

	context.OIDCProviders.Stop()
	close(context.terminator)

	// Stop All background processors
	bgManagers := context.stopBackgroundManagers()

	// Wait for database background tasks to finish.
	waitForBGTCompletion(ctx, BGTCompletionMaxWait, context.backgroundTasks, context.Name)
	context.sequences.Stop()
	context.mutationListener.Stop()
	context.stopChangeCaches()
	// Stop the channel cache and it's background tasks.
	context.channelCache.Stop()
	context.ImportListener.Stop()
	if context.Heartbeater != nil {
		context.Heartbeater.Stop()
	}
	if context.SGReplicateMgr != nil {
		context.SGReplicateMgr.Stop()
	}

	waitForBackgroundManagersToStop(ctx, BGTCompletionMaxWait, bgManagers)

	context.Bucket.Close()
	context.Bucket = nil

	base.RemovePerDbStats(context.Name)

	context.V8VMs.Close()
}

// stopBackgroundManagers stops any running BackgroundManager.
// Returns a list of BackgroundManager it signalled to stop
func (context *DatabaseContext) stopBackgroundManagers() []*BackgroundManager {
	bgManagers := make([]*BackgroundManager, 0)

	if context.ResyncManager != nil {
		if !isBackgroundManagerStopped(context.ResyncManager.GetRunState()) {
			if err := context.ResyncManager.Stop(); err == nil {
				bgManagers = append(bgManagers, context.ResyncManager)
			}
		}
	}

	if context.AttachmentCompactionManager != nil {
		if !isBackgroundManagerStopped(context.AttachmentCompactionManager.GetRunState()) {
			if err := context.AttachmentCompactionManager.Stop(); err == nil {
				bgManagers = append(bgManagers, context.AttachmentCompactionManager)
			}
		}
	}

	if context.TombstoneCompactionManager != nil {
		if !isBackgroundManagerStopped(context.TombstoneCompactionManager.GetRunState()) {
			if err := context.TombstoneCompactionManager.Stop(); err == nil {
				bgManagers = append(bgManagers, context.TombstoneCompactionManager)
			}
		}
	}

	return bgManagers
}

// waitForBackgroundManagersToStop wait for given BackgroundManagers to stop within given time
func waitForBackgroundManagersToStop(ctx context.Context, waitTimeMax time.Duration, bgManagers []*BackgroundManager) {
	timeout := time.NewTicker(waitTimeMax)
	defer timeout.Stop()
	retryInterval := 1 * time.Millisecond
	maxRetryInterval := 1 * time.Second
	for {
		select {
		case <-timeout.C:
			runningBackgroundManagerNames := ""
			for _, bgManager := range bgManagers {
				if !isBackgroundManagerStopped(bgManager.GetRunState()) {
					runningBackgroundManagerNames += fmt.Sprintf(" %s", bgManager.GetName())
				}
			}
			base.WarnfCtx(ctx, "Background Managers [%s] failed to stop within deadline of %s.", runningBackgroundManagerNames, waitTimeMax)
			return
		case <-time.After(retryInterval):
			stoppedServices := 0
			for _, bgManager := range bgManagers {
				state := bgManager.GetRunState()
				if isBackgroundManagerStopped(state) {
					stoppedServices += 1
				}
			}
			if stoppedServices == len(bgManagers) {
				return
			}

			// exponential backoff with max wait
			if retryInterval < maxRetryInterval {
				retryInterval = retryInterval * 2
				if retryInterval > maxRetryInterval {
					retryInterval = maxRetryInterval
				}
			}
		}
	}
}

func isBackgroundManagerStopped(state BackgroundProcessState) bool {
	return state == BackgroundProcessStateStopped || state == BackgroundProcessStateCompleted || state == BackgroundProcessStateError || state == ""
}

// waitForBGTCompletion waits for all the background tasks to finish.
func waitForBGTCompletion(ctx context.Context, waitTimeMax time.Duration, tasks []BackgroundTask, dbName string) {
	waitTime := waitTimeMax
	for _, t := range tasks {
		start := time.Now()
		select {
		case <-t.doneChan:
			waitTime -= time.Now().Sub(start)
			continue
		case <-time.After(waitTime):
			// Timeout after waiting for background task to terminate.
		}
		base.InfofCtx(ctx, base.KeyAll, "Timeout after %v of waiting for background task %q to "+
			"terminate, database: %s", waitTimeMax, t.taskName, dbName)
	}
}

func (context *DatabaseContext) IsClosed() bool {
	context.BucketLock.RLock()
	defer context.BucketLock.RUnlock()
	return context.Bucket == nil
}

// For testing only!
func (context *DatabaseContext) RestartListener() error {
	context.mutationListener.Stop()
	// Delay needed to properly stop
	time.Sleep(2 * time.Second)
	context.mutationListener.Init(context.Bucket.GetName(), context.Options.GroupID)
	cacheFeedStatsMap := context.DbStats.Database().CacheFeedMapStats
	if err := context.mutationListener.Start(context.Bucket, cacheFeedStatsMap.Map, context.Scopes, context.MetadataStore); err != nil {
		return err
	}
	return nil
}

// Removes previous versions of Sync Gateway's design docs found on the server
func (dbCtx *DatabaseContext) RemoveObsoleteDesignDocs(previewOnly bool) (removedDesignDocs []string, err error) {
	ds := dbCtx.Bucket.DefaultDataStore()
	viewStore, ok := ds.(sgbucket.ViewStore)
	if !ok {
		return []string{}, fmt.Errorf("Datastore does not support views")
	}
	return removeObsoleteDesignDocs(context.TODO(), viewStore, previewOnly, dbCtx.UseViews())
}

// getDataStores returns all datastores on the database, including metadatastore
func (dbCtx *DatabaseContext) getDataStores() []sgbucket.DataStore {
	datastores := make([]sgbucket.DataStore, 0, len(dbCtx.CollectionByID))
	for _, collection := range dbCtx.CollectionByID {
		datastores = append(datastores, collection.dataStore)
	}
	_, hasDefaultCollection := dbCtx.CollectionByID[base.DefaultCollectionID]
	if !hasDefaultCollection {
		datastores = append(datastores, dbCtx.MetadataStore)
	}
	return datastores
}

// Removes previous versions of Sync Gateway's indexes found on the server. Returns a map of indexes removed by collection name.
func (dbCtx *DatabaseContext) RemoveObsoleteIndexes(ctx context.Context, previewOnly bool) ([]string, error) {

	if !dbCtx.Bucket.IsSupported(sgbucket.BucketStoreFeatureN1ql) {
		return nil, nil
	}
	var errs *base.MultiError
	var removedIndexes []string
	for _, dataStore := range dbCtx.getDataStores() {
		dsName, ok := base.AsDataStoreName(dataStore)
		if !ok {
			err := fmt.Sprintf("Cannot get datastore name from %s", dataStore)
			base.WarnfCtx(ctx, err)
			errs = errs.Append(errors.New(err))
			continue
		}
		collectionName := fmt.Sprintf("`%s`.`%s`", dsName.ScopeName(), dsName.CollectionName())
		n1qlStore, ok := base.AsN1QLStore(dataStore)
		if !ok {
			err := fmt.Sprintf("Cannot remove obsolete indexes for non-gocb collection %s - skipping.", base.MD(collectionName))
			base.WarnfCtx(ctx, err)
			errs = errs.Append(errors.New(err))
			continue
		}
		collectionRemovedIndexes, err := removeObsoleteIndexes(n1qlStore, previewOnly, dbCtx.UseXattrs(), dbCtx.UseViews(), sgIndexes)
		if err != nil {
			errs = errs.Append(err)
			continue
		}
		onlyDefaultCollection := dbCtx.onlyDefaultCollection()
		for _, idxName := range collectionRemovedIndexes {
			if onlyDefaultCollection {
				removedIndexes = append(removedIndexes, idxName)
			} else {
				removedIndexes = append(removedIndexes,
					fmt.Sprintf("%s.%s", collectionName, idxName))
			}
		}
	}
	return removedIndexes, errs.ErrorOrNil()
}

// Trigger terminate check handling for connected continuous replications.
// TODO: The underlying code (NotifyCheckForTermination) doesn't actually leverage the specific username - should be refactored
//
//	to remove
func (context *DatabaseContext) NotifyTerminatedChanges(username string) {
	context.mutationListener.NotifyCheckForTermination(base.SetOf(base.UserPrefix + username))
}

func (dc *DatabaseContext) TakeDbOffline(ctx context.Context, reason string) error {

	if atomic.CompareAndSwapUint32(&dc.State, DBOnline, DBStopping) {
		// notify all active _changes feeds to close
		close(dc.ExitChanges)

		// Block until all current calls have returned, including _changes feeds
		dc.AccessLock.Lock()
		defer dc.AccessLock.Unlock()

		dc.stopChangeCaches()

		// set DB state to Offline
		atomic.StoreUint32(&dc.State, DBOffline)

		if err := dc.EventMgr.RaiseDBStateChangeEvent(dc.Name, "offline", reason, dc.Options.AdminInterface); err != nil {
			base.DebugfCtx(ctx, base.KeyCRUD, "Error raising database state change event: %v", err)
		}

		return nil
	} else {
		dbState := atomic.LoadUint32(&dc.State)
		// If the DB is already transitioning to: offline or is offline silently return
		if dbState == DBOffline || dbState == DBResyncing || dbState == DBStopping {
			return nil
		}

		msg := "Unable to take Database offline, database must be in Online state but was " + RunStateString[dbState]
		if dbState == DBOnline {
			msg = "Unable to take Database offline, another operation was already in progress. Please try again."
		}

		base.InfofCtx(ctx, base.KeyCRUD, msg)
		return base.HTTPErrorf(http.StatusServiceUnavailable, msg)
	}
}

func (db *Database) TakeDbOffline(ctx context.Context, reason string) error {
	return db.DatabaseContext.TakeDbOffline(ctx, reason)
}

func (context *DatabaseContext) Authenticator(ctx context.Context) *auth.Authenticator {
	context.BucketLock.RLock()
	defer context.BucketLock.RUnlock()

	sessionCookieName := auth.DefaultCookieName
	if context.Options.SessionCookieName != "" {
		sessionCookieName = context.Options.SessionCookieName
	}

	var channelsWarningThreshold *uint32
	if context.Options.UnsupportedOptions != nil && context.Options.UnsupportedOptions.WarningThresholds != nil {
		channelsWarningThreshold = context.Options.UnsupportedOptions.WarningThresholds.ChannelsPerUser
	}

	// Authenticators are lightweight & stateless, so it's OK to return a new one every time
	authenticator := auth.NewAuthenticator(context.MetadataStore, context, auth.AuthenticatorOptions{
		ClientPartitionWindow:    context.Options.ClientPartitionWindow,
		ChannelsWarningThreshold: channelsWarningThreshold,
		SessionCookieName:        sessionCookieName,
		BcryptCost:               context.Options.BcryptCost,
		LogCtx:                   ctx,
		Collections:              context.CollectionNames,
	})

	return authenticator
}

func (context *DatabaseContext) IsServerless() bool {
	return context.Options.Serverless
}

// Makes a Database object given its name and bucket.
func GetDatabase(context *DatabaseContext, user auth.User) (*Database, error) {
	return &Database{DatabaseContext: context, user: user}, nil
}

func CreateDatabase(context *DatabaseContext) (*Database, error) {
	return &Database{DatabaseContext: context}, nil
}

func (db *Database) SameAs(otherdb *Database) bool {
	return db != nil && otherdb != nil &&
		db.Bucket == otherdb.Bucket
}

func (db *Database) IsCompactRunning() bool {
	return atomic.LoadUint32(&db.CompactState) == DBCompactRunning
}

func (db *Database) User() auth.User {
	return db.user
}

func (db *Database) SetUser(user auth.User) {
	db.user = user
}

// Reloads the database's User object, in case its persistent properties have been changed.
func (db *Database) ReloadUser(ctx context.Context) error {
	if db.user == nil {
		return nil
	}
	user, err := db.Authenticator(ctx).GetUser(db.user.Name())
	if err != nil {
		return err
	}
	if user == nil {
		return errors.New("User not found during reload")
	} else {
		db.user = user
		return nil
	}
}

// ////// ALL DOCUMENTS:

type IDRevAndSequence struct {
	DocID    string
	RevID    string
	Sequence uint64
}

// The ForEachDocID options for limiting query results
type ForEachDocIDOptions struct {
	Startkey string
	Endkey   string
	Limit    uint64
}

type ForEachDocIDFunc func(id IDRevAndSequence, channels []string) (bool, error)

// Iterates over all documents in the database, calling the callback function on each
func (db *DatabaseCollection) ForEachDocID(ctx context.Context, callback ForEachDocIDFunc, resultsOpts ForEachDocIDOptions) error {

	results, err := db.QueryAllDocs(ctx, resultsOpts.Startkey, resultsOpts.Endkey)
	if err != nil {
		return err
	}

	err = db.processForEachDocIDResults(callback, resultsOpts.Limit, results)
	if err != nil {
		return err
	}
	return results.Close()
}

// Iterate over the results of an AllDocs query, performing ForEachDocID handling for each row
func (db *DatabaseCollection) processForEachDocIDResults(callback ForEachDocIDFunc, limit uint64, results sgbucket.QueryResultIterator) error {

	count := uint64(0)
	for {
		var queryRow AllDocsIndexQueryRow
		var found bool
		var docid, revid string
		var seq uint64
		var channels []string
		if db.useViews() {
			var viewRow AllDocsViewQueryRow
			found = results.Next(&viewRow)
			if found {
				docid = viewRow.Key
				revid = viewRow.Value.RevID
				seq = viewRow.Value.Sequence
				channels = viewRow.Value.Channels
			}
		} else {
			found = results.Next(&queryRow)
			if found {
				docid = queryRow.Id
				revid = queryRow.RevID
				seq = queryRow.Sequence
				channels = make([]string, 0)
				// Query returns all channels, but we only want to return active channels
				for channelName, removal := range queryRow.Channels {
					if removal == nil {
						channels = append(channels, channelName)
					}
				}
			}
		}
		if !found {
			break
		}

		if ok, err := callback(IDRevAndSequence{docid, revid, seq}, channels); ok {
			count++
		} else if err != nil {
			return err
		}
		// We have to apply limit check after callback has been called
		// to account for rows that are not in the current users channels
		if limit > 0 && count == limit {
			break
		}

	}
	return nil
}

// Returns the IDs of all users and roles, including deleted Roles
func (db *DatabaseContext) AllPrincipalIDs(ctx context.Context) (users, roles []string, err error) {

	if !db.IsServerless() || db.Options.UseViews {
		return db.getAllPrincipalIDsSyncDocs(ctx)
	}

	// If running in Serverless mode, we can leverage `users` and `roles` index
	// to fetch users and roles
	usersCh := db.getUserNamesInBackground(ctx)
	rolesCh := db.getRoleIDsInBackground(ctx)

	userData := <-usersCh
	if userData.err != nil {
		return nil, nil, userData.err
	}
	users = userData.value

	rolesData := <-rolesCh
	if rolesData.err != nil {
		return nil, nil, rolesData.err
	}
	roles = rolesData.value

	return users, roles, err
}

// used to send users/roles data from background fetch
type data struct {
	value []string
	err   error
}

func (db *DatabaseContext) getUserNamesInBackground(ctx context.Context) <-chan data {
	ch := make(chan data, 1)
	go func() {
		defer close(ch)
		users, err := db.GetUserNames(ctx)
		ch <- data{
			value: users,
			err:   err,
		}
	}()
	return ch
}

func (db *DatabaseContext) getRoleIDsInBackground(ctx context.Context) <-chan data {
	ch := make(chan data, 1)
	go func() {
		defer close(ch)
		roles, err := db.getRoleIDsUsingIndex(ctx, true)
		ch <- data{
			value: roles,
			err:   err,
		}
	}()
	return ch
}

// Returns the Names of all users
func (db *DatabaseContext) GetUserNames(ctx context.Context) (users []string, err error) {
	startKey := base.UserPrefix
	limit := db.Options.QueryPaginationLimit

	users = []string{}

outerLoop:
	for {
		results, err := db.QueryUsers(ctx, startKey, limit)
		if err != nil {
			return nil, err
		}

		var principalName string

		resultCount := 0

		for {
			// startKey is inclusive for views, so need to skip first result if using non-empty startKey, as this results in an overlapping result
			var skipAddition bool
			if resultCount == 0 && startKey != base.UserPrefix {
				skipAddition = true
			}

			var queryRow QueryUsersRow
			found := results.Next(&queryRow)
			if !found {
				break
			}
			principalName = queryRow.Name
			startKey = base.UserPrefix + queryRow.Name

			resultCount++

			if principalName != "" && !skipAddition {
				users = append(users, principalName)
			}
		}

		closeErr := results.Close()
		if closeErr != nil {
			return nil, closeErr
		}

		if resultCount < limit {
			break outerLoop
		}

	}

	return users, nil
}

// Returns the IDs of all users and roles using syncDocs index
func (db *DatabaseContext) getAllPrincipalIDsSyncDocs(ctx context.Context) (users, roles []string, err error) {

	startKey := ""
	limit := db.Options.QueryPaginationLimit

	users = []string{}
	roles = []string{}

outerLoop:
	for {
		results, err := db.QueryPrincipals(ctx, startKey, limit)
		if err != nil {
			return nil, nil, err
		}

		var isUser bool
		var principalName string
		lenUserKeyPrefix := len(base.UserPrefix)

		resultCount := 0

		for {
			// startKey is inclusive for views, so need to skip first result if using non-empty startKey, as this results in an overlapping result
			var skipAddition bool
			if resultCount == 0 && startKey != "" {
				skipAddition = true
			}

			if db.Options.UseViews {
				var viewRow principalsViewRow
				found := results.Next(&viewRow)
				if !found {
					break
				}
				isUser = viewRow.Value
				principalName = viewRow.Key
				startKey = principalName
			} else {
				var queryRow QueryIdRow
				found := results.Next(&queryRow)
				if !found {
					break
				}
				if len(queryRow.Id) < lenUserKeyPrefix {
					continue
				}
				isUser = queryRow.Id[0:lenUserKeyPrefix] == base.UserPrefix
				principalName = queryRow.Id[lenUserKeyPrefix:]
				startKey = queryRow.Id
			}
			resultCount++

			if principalName != "" && !skipAddition {
				if isUser {
					users = append(users, principalName)
				} else {
					roles = append(roles, principalName)
				}
			}
		}

		closeErr := results.Close()
		if closeErr != nil {
			return nil, nil, closeErr
		}

		if resultCount < limit {
			break outerLoop
		}

	}

	return users, roles, nil
}

// Returns user information for all users (ID, disabled, email)
func (db *DatabaseContext) GetUsers(ctx context.Context, limit int) (users []auth.PrincipalConfig, err error) {

	if db.Options.UseViews {
		return nil, errors.New("GetUsers not supported when running with useViews=true")
	}

	// While using SyncDocs index, must set startKey to the user prefix to avoid unwanted interaction between
	// limit handling and startKey (non-user _sync: prefixed documents being included in the query limit evaluation).
	// This doesn't happen for AllPrincipalIDs, I believe because the role check forces query to not assume
	// a contiguous set of results
	startKey := base.UserPrefix
	paginationLimit := db.Options.QueryPaginationLimit
	if paginationLimit == 0 {
		paginationLimit = DefaultQueryPaginationLimit
	}

	// If the requested limit is lower than the pagination limit, use requested limit as pagination limit
	if limit > 0 && limit < paginationLimit {
		paginationLimit = limit
	}

	users = []auth.PrincipalConfig{}

	totalCount := 0

outerLoop:
	for {
		results, err := db.QueryUsers(ctx, startKey, paginationLimit)
		if err != nil {
			return nil, err
		}

		resultCount := 0
		for {
			// startKey is inclusive, so need to skip first result if using non-empty startKey, as this results in an overlapping result
			var skipAddition bool
			if resultCount == 0 && startKey != base.UserPrefix {
				skipAddition = true
			}

			var queryRow QueryUsersRow
			found := results.Next(&queryRow)
			if !found {
				break
			}
			startKey = base.UserPrefix + queryRow.Name
			resultCount++
			if queryRow.Name != "" && !skipAddition {
				principal := auth.PrincipalConfig{
					Name:     &queryRow.Name,
					Email:    &queryRow.Email,
					Disabled: &queryRow.Disabled,
				}
				users = append(users, principal)
				totalCount++
				if limit > 0 && totalCount >= limit {
					break
				}
			}
		}

		closeErr := results.Close()
		if closeErr != nil {
			return nil, closeErr
		}

		if resultCount < paginationLimit {
			break outerLoop
		}

		if limit > 0 && totalCount >= limit {
			break outerLoop
		}

	}

	return users, nil
}

func (db *DatabaseContext) getRoleIDsUsingIndex(ctx context.Context, includeDeleted bool) (roles []string, err error) {

	startKey := ""
	limit := db.Options.QueryPaginationLimit

	roles = []string{}

outerLoop:
	for {
		var results sgbucket.QueryResultIterator
		var err error
		if includeDeleted {
			results, err = db.QueryAllRoles(ctx, startKey, limit)
		} else {
			results, err = db.QueryRoles(ctx, startKey, limit)
		}
		if err != nil {
			return nil, err
		}

		var roleName string
		lenRoleKeyPrefix := len(base.RolePrefix)

		resultCount := 0

		for {
			// startKey is inclusive for views, so need to skip first result if using non-empty startKey, as this results in an overlapping result
			var skipAddition bool
			if resultCount == 0 && startKey != "" {
				skipAddition = true
			}

			var queryRow QueryIdRow
			found := results.Next(&queryRow)
			if !found {
				break
			}
			if len(queryRow.Id) < lenRoleKeyPrefix {
				continue
			}
			roleName = queryRow.Id[lenRoleKeyPrefix:]
			startKey = queryRow.Id

			resultCount++

			if roleName != "" && !skipAddition {
				roles = append(roles, roleName)
			}
		}

		closeErr := results.Close()
		if closeErr != nil {
			return nil, closeErr
		}

		if resultCount < limit {
			break outerLoop
		}

	}

	return roles, nil
}

// GetRoleIDs returns IDs of all roles, Includes deleted roles based on given flag
//
// It choses which View/Index to use based on combination of useViews and includeDeleted
// When Views is enabled and includeDeleted is true, ViewPrincipal is used to fetch roles
// when View is enabled and includeDelete is false, ViewRolesExcludeDelete is used
// Otherwise RoleIndex is used to fetch roles
func (db *DatabaseContext) GetRoleIDs(ctx context.Context, useViews, includeDeleted bool) (roles []string, err error) {
	if useViews && includeDeleted {
		_, roles, err = db.AllPrincipalIDs(ctx)
	} else {
		roles, err = db.getRoleIDsUsingIndex(ctx, includeDeleted)
	}

	if err != nil {
		return nil, err
	}

	return roles, nil
}

// ////// HOUSEKEEPING:

// Deletes all session documents for a user
func (db *DatabaseContext) DeleteUserSessions(ctx context.Context, userName string) error {

	results, err := db.QuerySessions(ctx, userName)
	if err != nil {
		return err
	}

	var sessionsRow QueryIdRow
	for results.Next(&sessionsRow) {
		base.InfofCtx(ctx, base.KeyCRUD, "\tDeleting %q", sessionsRow.Id)
		if err := db.MetadataStore.Delete(sessionsRow.Id); err != nil {
			base.WarnfCtx(ctx, "Error deleting %q: %v", sessionsRow.Id, err)
		}
	}
	return results.Close()
}

// Trigger tombstone compaction from view and/or GSI indexes.  Several Sync Gateway indexes server tombstones (deleted documents with an xattr).
// There currently isn't a mechanism for server to remove these docs from the index when the tombstone is purged by the server during
// metadata purge, because metadata purge doesn't trigger a DCP event.
// When compact is run, Sync Gateway initiates a normal delete operation for the document and xattr (a Sync Gateway purge).  This triggers
// removal of the document from the index.  In the event that the document has already been purged by server, we need to recreate and delete
// the document to accomplish the same result.
type compactCallbackFunc func(purgedDocCount *int)

func (db *Database) Compact(ctx context.Context, skipRunningStateCheck bool, callback compactCallbackFunc, terminator *base.SafeTerminator) (int, error) {
	if !skipRunningStateCheck {
		if !atomic.CompareAndSwapUint32(&db.CompactState, DBCompactNotRunning, DBCompactRunning) {
			return 0, base.HTTPErrorf(http.StatusServiceUnavailable, "Compaction already running")
		}

		defer atomic.CompareAndSwapUint32(&db.CompactState, DBCompactRunning, DBCompactNotRunning)
	}

	// Compact should be a no-op if not running w/ xattrs
	if !db.UseXattrs() {
		return 0, nil
	}

	// Trigger view compaction for all tombstoned documents older than the purge interval
	startTime := time.Now()
	purgeOlderThan := startTime.Add(-db.PurgeInterval)

	purgedDocCount := 0

	defer callback(&purgedDocCount)

	base.InfofCtx(ctx, base.KeyAll, "Starting compaction of purged tombstones for %s ...", base.MD(db.Name))

	// Update metadata purge interval if not explicitly set to 0 (used in testing)
	if db.PurgeInterval > 0 {
		cbStore, ok := base.AsCouchbaseBucketStore(db.Bucket)
		if ok {
			serverPurgeInterval, err := cbStore.MetadataPurgeInterval()
			if err != nil {
				base.WarnfCtx(ctx, "Unable to retrieve server's metadata purge interval - using existing purge interval. %s", err)
			} else if serverPurgeInterval > 0 {
				db.PurgeInterval = serverPurgeInterval
			}
		}
	}
	base.InfofCtx(ctx, base.KeyAll, "Tombstone compaction using the metadata purge interval of %.2f days.", db.PurgeInterval.Hours()/24)

	purgeBody := Body{"_purged": true}
	for _, c := range db.CollectionByID {
		// shadow ctx, sot that we can't misuse the parent's inside the loop
		ctx := base.CollectionCtx(ctx, c.Name())

		// create admin collection interface
		collection, err := db.GetDatabaseCollectionWithUser(c.ScopeName(), c.Name())
		if err != nil {
			base.WarnfCtx(ctx, "Tombstone compaction could not get collection: %s", err)
			continue
		}

		for {
			purgedDocs := make([]string, 0)
			results, err := collection.QueryTombstones(ctx, purgeOlderThan, QueryTombstoneBatch)
			if err != nil {
				return 0, err
			}
			var tombstonesRow QueryIdRow
			var resultCount int
			for results.Next(&tombstonesRow) {
				select {
				case <-terminator.Done():
					closeErr := results.Close()
					if closeErr != nil {
						return 0, closeErr
					}
					return purgedDocCount, nil
				default:
				}

				resultCount++
				base.DebugfCtx(ctx, base.KeyCRUD, "\tDeleting %q", tombstonesRow.Id)
				// First, attempt to purge.
				purgeErr := collection.Purge(ctx, tombstonesRow.Id)
				if purgeErr == nil {
					purgedDocs = append(purgedDocs, tombstonesRow.Id)
				} else if base.IsDocNotFoundError(purgeErr) {
					// If key no longer exists, need to add and remove to trigger removal from view
					_, addErr := collection.dataStore.Add(tombstonesRow.Id, 0, purgeBody)
					if addErr != nil {
						base.WarnfCtx(ctx, "Error compacting key %s (add) - tombstone will not be compacted.  %v", base.UD(tombstonesRow.Id), addErr)
						continue
					}

					// At this point, the doc is not in a usable state for mobile
					// so mark it to be removed from cache, even if the subsequent delete fails
					purgedDocs = append(purgedDocs, tombstonesRow.Id)

					if delErr := collection.dataStore.Delete(tombstonesRow.Id); delErr != nil {
						base.ErrorfCtx(ctx, "Error compacting key %s (delete) - tombstone will not be compacted.  %v", base.UD(tombstonesRow.Id), delErr)
					}
				} else {
					base.WarnfCtx(ctx, "Error compacting key %s (purge) - tombstone will not be compacted.  %v", base.UD(tombstonesRow.Id), purgeErr)
				}
			}

			err = results.Close()
			if err != nil {
				return 0, err
			}

			// Now purge them from all channel caches
			count := len(purgedDocs)
			purgedDocCount += count
			if count > 0 {
				collection.RemoveFromChangeCache(purgedDocs, startTime)
				collection.dbStats().Database().NumTombstonesCompacted.Add(int64(count))
			}
			base.DebugfCtx(ctx, base.KeyAll, "Compacted %v tombstones", count)

			callback(&purgedDocCount)

			if resultCount < QueryTombstoneBatch {
				break
			}
		}
	}
	base.InfofCtx(ctx, base.KeyAll, "Finished compaction of purged tombstones for %s... Total Tombstones Compacted: %d", base.MD(db.Name), purgedDocCount)

	return purgedDocCount, nil
}

// ////// SYNC FUNCTION:

// Sets the database context's sync function based on the JS code from config.
// Returns a boolean indicating whether the function is different from the saved one.
// If multiple gateway instances try to update the function at the same time (to the same new
// value) only one of them will get a changed=true result.
func (dbCtx *DatabaseContext) UpdateSyncFun(ctx context.Context, syncFun string) (changed bool, err error) {
	if syncFun == "" {
		dbCtx.ChannelMapper = nil
	} else if dbCtx.ChannelMapper != nil {
		err = dbCtx.ChannelMapper.SetFunction(syncFun)
	} else {
		dbCtx.ChannelMapper = channels.NewChannelMapper(&dbCtx.V8VMs, syncFun, dbCtx.Options.JavascriptTimeout)
	}
	if err != nil {
		base.WarnfCtx(ctx, "Error setting sync function: %s", err)
		return
	}

	var syncData struct { // format of the sync-fn document
		Sync string
	}

	syncFunctionDocID := base.SyncFunctionKeyWithGroupID(dbCtx.Options.GroupID)
	_, err = dbCtx.MetadataStore.Update(syncFunctionDocID, 0, func(currentValue []byte) ([]byte, *uint32, bool, error) {
		// The first time opening a new db, currentValue will be nil. Don't treat this as a change.
		if currentValue != nil {
			parseErr := base.JSONUnmarshal(currentValue, &syncData)
			if parseErr != nil || syncData.Sync != syncFun {
				changed = true
			}
		}
		if changed || currentValue == nil {
			syncData.Sync = syncFun
			bytes, err := base.JSONMarshal(syncData)
			return bytes, nil, false, err
		} else {
			return nil, nil, false, base.ErrUpdateCancel // value unchanged, no need to save
		}
	})

	if err == base.ErrUpdateCancel {
		err = nil
	}
	return
}

func (db *Database) UpdateSyncFun(ctx context.Context, syncFun string) (changed bool, err error) {
	return db.DatabaseContext.UpdateSyncFun(ctx, syncFun)
}

// Re-runs the sync function on every current document in the database (if doCurrentDocs==true)
// and/or imports docs in the bucket not known to the gateway (if doImportDocs==true).
// To be used when the JavaScript sync function changes.
type updateAllDocChannelsCallbackFunc func(docsProcessed, docsChanged *int)

func (db *DatabaseCollectionWithUser) UpdateAllDocChannels(ctx context.Context, regenerateSequences bool, callback updateAllDocChannelsCallbackFunc, terminator *base.SafeTerminator) (int, error) {
	base.InfofCtx(ctx, base.KeyAll, "Recomputing document channels...")
	base.InfofCtx(ctx, base.KeyAll, "Re-running sync function on all documents...")

	queryLimit := db.queryPaginationLimit()
	startSeq := uint64(0)
	endSeq, err := db.sequences().getSequence()
	if err != nil {
		return 0, err
	}

	docsChanged := 0
	docsProcessed := 0

	// In the event of an early exit we would like to ensure these values are up to date which they wouldn't be if they
	// were unable to reach the end of the batch iteration.
	defer callback(&docsProcessed, &docsChanged)

	var unusedSequences []uint64

	for {
		results, err := db.QueryResync(ctx, queryLimit, startSeq, endSeq)
		if err != nil {
			return 0, err
		}

		queryRowCount := 0
		highSeq := uint64(0)

		var importRow QueryIdRow
		for results.Next(&importRow) {
			select {
			case <-terminator.Done():
				base.InfofCtx(ctx, base.KeyAll, "Resync was stopped before the operation could be completed. System "+
					"may be in an inconsistent state. Docs changed: %d Docs Processed: %d", docsChanged, docsProcessed)
				closeErr := results.Close()
				if closeErr != nil {
					return 0, closeErr
				}
				return docsChanged, nil
			default:
			}

			docid := importRow.Id
			key := realDocID(docid)
			queryRowCount++
			docsProcessed++
			highSeq, unusedSequences, err = db.resyncDocument(ctx, docid, key, regenerateSequences, unusedSequences)
			if err == nil {
				docsChanged++
			} else if err != base.ErrUpdateCancel {
				base.WarnfCtx(ctx, "Error updating doc %q: %v", base.UD(docid), err)
			}
		}

		callback(&docsProcessed, &docsChanged)

		// Close query results
		closeErr := results.Close()
		if closeErr != nil {
			return 0, closeErr
		}

		if queryRowCount < queryLimit || highSeq >= endSeq {
			break
		}
		startSeq = highSeq + 1
	}

	db.releaseSequences(ctx, unusedSequences)

	if regenerateSequences {
		if err := db.updateAllPrincipalsSequences(ctx); err != nil {
			return docsChanged, err
		}
	}

	base.InfofCtx(ctx, base.KeyAll, "Finished re-running sync function; %d/%d docs changed", docsChanged, docsProcessed)

	if docsChanged > 0 {
		db.invalidateAllPrincipalsCache(ctx, endSeq)
	}
	return docsChanged, nil
}

// invalidate channel cache of all users/roles:
func (db *DatabaseCollection) invalidateAllPrincipalsCache(ctx context.Context, endSeq uint64) {
	base.InfofCtx(ctx, base.KeyAll, "Invalidating channel caches of users/roles...")
	users, roles, _ := db.allPrincipalIDs(ctx)
	for _, name := range users {
		db.invalUserChannels(ctx, name, endSeq)
	}
	for _, name := range roles {
		db.invalRoleChannels(ctx, name, endSeq)
	}
}

func (db *DatabaseCollection) updateAllPrincipalsSequences(ctx context.Context) error {
	users, roles, err := db.allPrincipalIDs(ctx)
	if err != nil {
		return err
	}

	authr := db.Authenticator(ctx)

	for _, role := range roles {
		role, err := authr.GetRole(role)
		if err != nil {
			return err
		}
		err = db.regeneratePrincipalSequences(authr, role)
		if err != nil {
			return err
		}
	}

	for _, user := range users {
		user, err := authr.GetUser(user)
		if err != nil {
			return err
		}
		err = db.regeneratePrincipalSequences(authr, user)
		if err != nil {
			return err
		}
	}
	return nil
}

func (db *DatabaseCollection) regeneratePrincipalSequences(authr *auth.Authenticator, princ auth.Principal) error {
	nextSeq, err := db.sequences().nextSequence()
	if err != nil {
		return err
	}

	err = authr.UpdateSequenceNumber(princ, nextSeq)
	if err != nil {
		return err
	}

	return nil
}

func (db *DatabaseCollection) releaseSequences(ctx context.Context, sequences []uint64) {
	for _, sequence := range sequences {
		err := db.sequences().releaseSequence(sequence)
		if err != nil {
			base.WarnfCtx(ctx, "Error attempting to release sequence %d. Error %v", sequence, err)
		}
	}
}

func (db *DatabaseCollectionWithUser) getResyncedDocument(ctx context.Context, doc *Document, regenerateSequences bool, unusedSequences []uint64) (updatedDoc *Document, shouldUpdate bool, updatedExpiry *uint32, highSeq uint64, updatedUnusedSequences []uint64, err error) {
	docid := doc.ID
	forceUpdate := false
	if !doc.HasValidSyncData() {
		// This is a document not known to the sync gateway. Ignore it:
		return nil, false, nil, doc.Sequence, unusedSequences, base.ErrUpdateCancel
	}

	base.DebugfCtx(ctx, base.KeyCRUD, "\tRe-syncing document %q", base.UD(docid))

	// Run the sync fn over each current/leaf revision, in case there are conflicts:
	changed := 0
	doc.History.forEachLeaf(func(rev *RevInfo) {
		bodyBytes, _, err := db.get1xRevFromDoc(ctx, doc, rev.ID, false)
		if err != nil {
			base.WarnfCtx(ctx, "Error getting rev from doc %s/%s %s", base.UD(docid), rev.ID, err)
		}
		var body Body
		if err := body.Unmarshal(bodyBytes); err != nil {
			base.WarnfCtx(ctx, "Error unmarshalling body %s/%s for sync function %s", base.UD(docid), rev.ID, err)
			return
		}
		metaMap, err := doc.GetMetaMap(db.userXattrKey())
		if err != nil {
			return
		}
		channels, access, roles, syncExpiry, _, err := db.getChannelsAndAccess(ctx, doc, body, metaMap, rev.ID)
		if err != nil {
			// Probably the validator rejected the doc
			base.WarnfCtx(ctx, "Error calling sync() on doc %q: %v", base.UD(docid), err)
			access = nil
			channels = nil
		}
		rev.Channels = channels

		if rev.ID == doc.CurrentRev {
			if regenerateSequences {
				updatedUnusedSequences, err = db.assignSequence(ctx, 0, doc, unusedSequences)
				if err != nil {
					base.WarnfCtx(ctx, "Unable to assign a sequence number: %v", err)
				}
				forceUpdate = true
			}

			changedChannels, err := doc.updateChannels(ctx, channels)
			changed = len(doc.Access.updateAccess(doc, access)) +
				len(doc.RoleAccess.updateAccess(doc, roles)) +
				len(changedChannels)
			if err != nil {
				return
			}
			// Only update document expiry based on the current (active) rev
			if syncExpiry != nil {
				doc.UpdateExpiry(*syncExpiry)
				updatedExpiry = syncExpiry
			}
		}
	})
	shouldUpdate = changed > 0 || forceUpdate
	return doc, shouldUpdate, updatedExpiry, doc.Sequence, updatedUnusedSequences, nil
}

func (db *DatabaseCollectionWithUser) resyncDocument(ctx context.Context, docid, key string, regenerateSequences bool, unusedSequences []uint64) (updatedHighSeq uint64, updatedUnusedSequences []uint64, err error) {
	var updatedDoc *Document
	var shouldUpdate bool
	var updatedExpiry *uint32
	if db.UseXattrs() {
		writeUpdateFunc := func(currentValue []byte, currentXattr []byte, currentUserXattr []byte, cas uint64) (
			raw []byte, rawXattr []byte, deleteDoc bool, expiry *uint32, err error) {
			// There's no scenario where a doc should from non-deleted to deleted during UpdateAllDocChannels processing,
			// so deleteDoc is always returned as false.
			if currentValue == nil || len(currentValue) == 0 {
				return nil, nil, deleteDoc, nil, base.ErrUpdateCancel
			}
			doc, err := unmarshalDocumentWithXattr(docid, currentValue, currentXattr, currentUserXattr, cas, DocUnmarshalAll)
			if err != nil {
				return nil, nil, deleteDoc, nil, err
			}
			updatedDoc, shouldUpdate, updatedExpiry, updatedHighSeq, unusedSequences, err = db.getResyncedDocument(ctx, doc, regenerateSequences, unusedSequences)
			if err != nil {
				return nil, nil, deleteDoc, nil, err
			}
			if shouldUpdate {
				base.InfofCtx(ctx, base.KeyAccess, "Saving updated channels and access grants of %q", base.UD(docid))
				if updatedExpiry != nil {
					updatedDoc.UpdateExpiry(*updatedExpiry)
				}

				doc.SetCrc32cUserXattrHash()
				raw, rawXattr, err = updatedDoc.MarshalWithXattr()
				return raw, rawXattr, deleteDoc, updatedExpiry, err
			} else {
				return nil, nil, deleteDoc, nil, base.ErrUpdateCancel
			}
		}
		_, err = db.dataStore.WriteUpdateWithXattr(key, base.SyncXattrName, db.userXattrKey(), 0, nil, nil, writeUpdateFunc)
	} else {
		_, err = db.dataStore.Update(key, 0, func(currentValue []byte) ([]byte, *uint32, bool, error) {
			// Be careful: this block can be invoked multiple times if there are races!
			if currentValue == nil {
				return nil, nil, false, base.ErrUpdateCancel // someone deleted it?!
			}
			doc, err := unmarshalDocument(docid, currentValue)
			if err != nil {
				return nil, nil, false, err
			}
			updatedDoc, shouldUpdate, updatedExpiry, updatedHighSeq, unusedSequences, err = db.getResyncedDocument(ctx, doc, regenerateSequences, unusedSequences)
			if err != nil {
				return nil, nil, false, err
			}
			if shouldUpdate {
				base.InfofCtx(ctx, base.KeyAccess, "Saving updated channels and access grants of %q", base.UD(docid))
				if updatedExpiry != nil {
					updatedDoc.UpdateExpiry(*updatedExpiry)
				}

				updatedBytes, marshalErr := base.JSONMarshal(updatedDoc)
				return updatedBytes, updatedExpiry, false, marshalErr
			} else {
				return nil, nil, false, base.ErrUpdateCancel
			}
		})
	}
	return updatedHighSeq, unusedSequences, err
}

func (db *DatabaseCollection) invalUserRoles(ctx context.Context, username string, invalSeq uint64) {
	authr := db.Authenticator(ctx)
	if err := authr.InvalidateRoles(username, invalSeq); err != nil {
		base.WarnfCtx(ctx, "Error invalidating roles for user %s: %v", base.UD(username), err)
	}
}

func (db *DatabaseCollection) invalUserChannels(ctx context.Context, username string, invalSeq uint64) {
	authr := db.Authenticator(ctx)
	if err := authr.InvalidateChannels(username, true, db.ScopeName(), db.Name(), invalSeq); err != nil {
		base.WarnfCtx(ctx, "Error invalidating channels for user %s: %v", base.UD(username), err)
	}
}

func (db *DatabaseCollection) invalRoleChannels(ctx context.Context, rolename string, invalSeq uint64) {
	authr := db.Authenticator(ctx)
	if err := authr.InvalidateChannels(rolename, false, db.ScopeName(), db.Name(), invalSeq); err != nil {
		base.WarnfCtx(ctx, "Error invalidating channels for role %s: %v", base.UD(rolename), err)
	}
}

func (db *DatabaseCollection) invalUserOrRoleChannels(ctx context.Context, name string, invalSeq uint64) {

	principalName, isRole := channels.AccessNameToPrincipalName(name)
	if isRole {
		db.invalRoleChannels(ctx, principalName, invalSeq)
	} else {
		db.invalUserChannels(ctx, principalName, invalSeq)
	}
}

func (dbCtx *DatabaseContext) ObtainManagementEndpoints(ctx context.Context) ([]string, error) {
	cbStore, ok := base.AsCouchbaseBucketStore(dbCtx.Bucket)
	if !ok {
		base.WarnfCtx(ctx, "Database %v: Unable to get server management endpoints. Underlying bucket type was not GoCBBucket.", base.MD(dbCtx.Name))
		return nil, nil
	}

	return base.GoCBBucketMgmtEndpoints(cbStore)
}

func (dbCtx *DatabaseContext) ObtainManagementEndpointsAndHTTPClient(ctx context.Context) ([]string, *http.Client, error) {
	cbStore, ok := base.AsCouchbaseBucketStore(dbCtx.Bucket)
	if !ok {
		base.WarnfCtx(ctx, "Database %v: Unable to get server management endpoints. Underlying bucket type was not GoCBBucket.", base.MD(dbCtx.Name))
		return nil, nil, nil
	}

	// This shouldn't happen as the only place we don't initialize this is in the case where we're not using a Couchbase
	// Bucket. This means the above check should catch it but check just to be safe.
	if dbCtx.NoX509HTTPClient == nil {
		return nil, nil, fmt.Errorf("unable to obtain http client")
	}

	endpoints, err := base.GoCBBucketMgmtEndpoints(cbStore)
	if err != nil {
		return nil, nil, err
	}

	return endpoints, dbCtx.NoX509HTTPClient, nil
}

func (context *DatabaseContext) GetUserViewsEnabled() bool {
	if context.Options.UnsupportedOptions != nil && context.Options.UnsupportedOptions.UserViews != nil && context.Options.UnsupportedOptions.UserViews.Enabled != nil {
		return *context.Options.UnsupportedOptions.UserViews.Enabled
	}
	return false
}

func (context *DatabaseContext) UseXattrs() bool {
	return context.Options.EnableXattr
}

func (context *DatabaseContext) UseViews() bool {
	return context.Options.UseViews
}

// UseQueryBasedResyncManager returns if query bases resync manager should be used for Resync operation
func (context *DatabaseContext) UseQueryBasedResyncManager() bool {
	if context.Options.UnsupportedOptions != nil {
		return context.Options.UnsupportedOptions.UseQueryBasedResyncManager
	}
	return false
}

func (context *DatabaseContext) DeltaSyncEnabled() bool {
	return context.Options.DeltaSyncOptions.Enabled
}

func (context *DatabaseCollection) AllowExternalRevBodyStorage() bool {

	// Support unit testing w/out xattrs enabled
	if base.TestExternalRevStorage {
		return false
	}
	return !context.UseXattrs()
}

func (context *DatabaseContext) SetUserViewsEnabled(value bool) {
	if context.Options.UnsupportedOptions == nil {
		context.Options.UnsupportedOptions = &UnsupportedOptions{}
	}
	if context.Options.UnsupportedOptions.UserViews == nil {
		context.Options.UnsupportedOptions.UserViews = &UserViewsOptions{}
	}
	context.Options.UnsupportedOptions.UserViews.Enabled = &value
}

func initDatabaseStats(dbName string, autoImport bool, options DatabaseContextOptions) (*base.DbStats, error) {

	enabledDeltaSync := options.DeltaSyncOptions.Enabled
	enabledImport := autoImport || options.EnableXattr
	enabledViews := options.UseViews

	var queryNames []string
	if enabledViews {
		queryNames = []string{
			fmt.Sprintf(base.StatViewFormat, DesignDocSyncGateway(), ViewAccess),
			fmt.Sprintf(base.StatViewFormat, DesignDocSyncGateway(), ViewAccessVbSeq),
			fmt.Sprintf(base.StatViewFormat, DesignDocSyncGateway(), ViewChannels),
			fmt.Sprintf(base.StatViewFormat, DesignDocSyncGateway(), ViewPrincipals),
			fmt.Sprintf(base.StatViewFormat, DesignDocSyncGateway(), ViewRolesExcludeDeleted),
			fmt.Sprintf(base.StatViewFormat, DesignDocSyncGateway(), ViewRoleAccess),
			fmt.Sprintf(base.StatViewFormat, DesignDocSyncGateway(), ViewRoleAccessVbSeq),
			fmt.Sprintf(base.StatViewFormat, DesignDocSyncHousekeeping(), ViewAllDocs),
			fmt.Sprintf(base.StatViewFormat, DesignDocSyncHousekeeping(), ViewImport),
			fmt.Sprintf(base.StatViewFormat, DesignDocSyncHousekeeping(), ViewSessions),
			fmt.Sprintf(base.StatViewFormat, DesignDocSyncHousekeeping(), ViewTombstones),
		}
	} else {
		queryNames = []string{
			QueryTypeAccess,
			QueryTypeRoleAccess,
			QueryTypeChannels,
			QueryTypeChannelsStar,
			QueryTypeSequences,
			QueryTypePrincipals,
			QueryTypeRolesExcludeDeleted,
			QueryTypeRoles,
			QueryTypeSessions,
			QueryTypeTombstones,
			QueryTypeResync,
			QueryTypeAllDocs,
			QueryTypeUsers,
		}
	}

<<<<<<< HEAD
	if options.FunctionsConfig != nil {
		queryNames = append(queryNames, options.FunctionsConfig.N1QLQueryNames()...)
=======
	if options.UserFunctions != nil {
		for _, fn := range options.UserFunctions.Definitions {
			if queryName, ok := fn.N1QLQueryName(); ok {
				queryNames = append(queryNames, queryName)
			}
		}
	}
	if options.GraphQL != nil {
		queryNames = append(queryNames, options.GraphQL.N1QLQueryNames()...)
>>>>>>> 012421f8
	}

	return base.SyncGatewayStats.NewDBStats(dbName, enabledDeltaSync, enabledImport, enabledViews, queryNames...)
}

func (context *DatabaseContext) AllowConflicts() bool {
	if context.Options.AllowConflicts != nil {
		return *context.Options.AllowConflicts
	}
	return base.DefaultAllowConflicts
}

func (context *DatabaseContext) AllowFlushNonCouchbaseBuckets() bool {
	if context.Options.UnsupportedOptions != nil && context.Options.UnsupportedOptions.APIEndpoints != nil {
		return context.Options.UnsupportedOptions.APIEndpoints.EnableCouchbaseBucketFlush
	}
	return false
}

// ////// SEQUENCE ALLOCATION:

func (context *DatabaseContext) LastSequence() (uint64, error) {
	return context.sequences.lastSequence()
}

// Helpers for unsupported options
func (context *DatabaseContext) IsGuestReadOnly() bool {
	return context.Options.UnsupportedOptions != nil && context.Options.UnsupportedOptions.GuestReadOnly
}

// ////// TIMEOUTS

// Calls a function, synchronously, while imposing a timeout on the Database's Context. Any call to CheckTimeout while the function is running will return an error if the timeout has expired.
// The function will *not* be aborted automatically! Its code must check for timeouts by calling CheckTimeout periodically, returning once that produces an error.
func WithTimeout(ctx context.Context, timeout time.Duration, operation func(tmCtx context.Context) error) error {
	newCtx, cancel := context.WithTimeout(ctx, timeout)
	defer func() {
		cancel()
	}()
	return operation(newCtx)
}

// Returns an HTTP timeout (408) error if the Database's Context has an expired timeout or has been explicitly canceled. (See WithTimeout.)
func CheckTimeout(ctx context.Context) error {
	if ctx == nil {
		return nil
	}
	select {
	case <-ctx.Done():
		return base.HTTPErrorf(http.StatusRequestTimeout, "Request timed out")
	default:
		return nil
	}
}

// / LOGGING

// AddDatabaseLogContext adds database name to the parent context for logging
func (dbCtx *DatabaseContext) AddDatabaseLogContext(ctx context.Context) context.Context {
	if dbCtx != nil && dbCtx.Name != "" {
		return base.LogContextWith(ctx, &base.DatabaseLogContext{DatabaseName: dbCtx.Name})
	}
	return ctx
}

// onlyDefaultCollection is true if the database is only configured with default collection.
func (dbCtx *DatabaseContext) onlyDefaultCollection() bool {
	if len(dbCtx.CollectionByID) > 1 {
		return false
	}
	_, exists := dbCtx.CollectionByID[base.DefaultCollectionID]
	return exists
}

// GetDatabaseCollectionWithUser returns a DatabaseCollectionWithUser if the collection exists on the database, otherwise error.
func (dbc *Database) GetDatabaseCollectionWithUser(scopeName, collectionName string) (*DatabaseCollectionWithUser, error) {
	collection, err := dbc.GetDatabaseCollection(scopeName, collectionName)
	if err != nil {
		return nil, err
	}
	return &DatabaseCollectionWithUser{
		DatabaseCollection: collection,
		user:               dbc.user,
	}, nil
}

// GetDatabaseCollection returns a collection if one exists, otherwise error.
func (dbc *DatabaseContext) GetDatabaseCollection(scopeName, collectionName string) (*DatabaseCollection, error) {
	if base.IsDefaultCollection(scopeName, collectionName) && dbc.onlyDefaultCollection() {
		return dbc.GetDefaultDatabaseCollection()
	}
	if dbc.Scopes == nil {
		return nil, fmt.Errorf("scope %s does not exist on this database", base.UD(scopeName))
	}
	collections, exists := dbc.Scopes[scopeName]
	if !exists {
		return nil, fmt.Errorf("scope %s does not exist on this database", base.UD(scopeName))
	}
	collection, exists := collections.Collections[collectionName]
	if !exists {
		return nil, fmt.Errorf("collection %s.%s is not configured on this database", base.UD(scopeName), base.UD(collectionName))
	}
	return collection, nil
}

func (dbc *DatabaseContext) GetDefaultDatabaseCollection() (*DatabaseCollection, error) {
	col, exists := dbc.CollectionByID[base.DefaultCollectionID]
	if !exists {
		return nil, fmt.Errorf("default collection is not configured on this database")
	}
	return col, nil
}

// GetDefaultDatabaseCollectionWithUser will return the default collection if the default collection is supplied in the database config.
func (dbc *Database) GetDefaultDatabaseCollectionWithUser() (*DatabaseCollectionWithUser, error) {
	col, err := dbc.GetDefaultDatabaseCollection()
	if err != nil {
		return nil, err
	}
	return &DatabaseCollectionWithUser{
		DatabaseCollection: col,
		user:               dbc.user,
	}, nil
}

// GetSingleDatabaseCollection is a temporary function to return a single collection. This should be a temporary function while collection work is ongoing.
func (dbc *DatabaseContext) GetSingleDatabaseCollection() *DatabaseCollection {
	return dbc.singleCollection
}

// newDatabaseCollection returns a collection which inherits values from the database but is specific to a given DataStore.
func newDatabaseCollection(ctx context.Context, dbContext *DatabaseContext, dataStore base.DataStore) (*DatabaseCollection, error) {
	dbCollection := &DatabaseCollection{
		dataStore:   dataStore,
		dbCtx:       dbContext,
		changeCache: &changeCache{},
	}
	dbCollection.revisionCache = NewRevisionCache(
		dbContext.Options.RevisionCacheOptions,
		dbCollection,
		dbContext.DbStats.Cache(),
	)
	// Callback that is invoked whenever a set of channels is changed in the ChangeCache
	notifyChange := func(changedChannels channels.Set) {
		dbContext.mutationListener.Notify(changedChannels)
	}

	// Initialize the ChangeCache.  Will be locked and unusable until .Start() is called (SG #3558)
	err := dbCollection.changeCache.Init(
		ctx,
		dbCollection,
		dbContext.channelCache,
		notifyChange,
		dbContext.Options.CacheOptions,
	)
	if err != nil {
		base.DebugfCtx(ctx, base.KeyDCP, "Error initializing the change cache", err)
		return nil, err
	}
	// Set the DB Context notifyChange callback to call back the changecache DocChanged callback
	err = dbContext.RegisterOnChangeCallback(dbCollection.GetCollectionID(), dbCollection.changeCache.DocChanged)
	if err != nil {
		base.DebugfCtx(ctx, base.KeyDCP, "Error registering the listener callback for collection %s: %v", dbCollection.GetCollectionID(), err)
		return nil, err
	}

	if base.IsEnterpriseEdition() {
		cfgSG, ok := dbContext.CfgSG.(*base.CfgSG)
		if !ok {
			return nil, fmt.Errorf("Could not cast %V to CfgSG", dbContext.CfgSG)
		}
		dbCollection.changeCache.cfgEventCallback = cfgSG.FireEvent
	}
	return dbCollection, nil
}

func (dbc *DatabaseContext) stopChangeCaches() {
	for _, collection := range dbc.CollectionByID {
		collection.changeCache.Stop()
	}
}<|MERGE_RESOLUTION|>--- conflicted
+++ resolved
@@ -156,11 +156,6 @@
 	SecureCookieOverride          bool             // Pass-through DBConfig.SecureCookieOverride
 	SessionCookieName             string           // Pass-through DbConfig.SessionCookieName
 	SessionCookieHttpOnly         bool             // Pass-through DbConfig.SessionCookieHTTPOnly
-<<<<<<< HEAD
-=======
-	UserFunctions                 *UserFunctions   // JS/N1QL functions clients can call
-	GraphQL                       GraphQL          // GraphQL query interface
->>>>>>> 012421f8
 	AllowConflicts                *bool            // False forbids creating conflicts
 	SendWWWAuthenticateHeader     *bool            // False disables setting of 'WWW-Authenticate' header
 	DisablePasswordAuthentication bool             // True enforces OIDC/guest only
@@ -177,15 +172,10 @@
 	JavascriptTimeout             time.Duration // Max time the JS functions run for (ie. sync fn, import filter)
 	Serverless                    bool          // If running in serverless mode
 	Scopes                        ScopesOptions
-<<<<<<< HEAD
 	skipRegisterImportPIndex      bool                       // if set, skips the global gocb PIndex registration
 	MetadataStore                 base.DataStore             // If set, use this location/connection for SG metadata storage - if not set, metadata is stored using the same location/connection as the bucket used for data storage.
+	DefaultCollectionImportFilter *string                    // Opt-in filter for document import, for when collections are not supported
 	FunctionsConfig               IFunctionsAndGraphQLConfig // JS/N1QL functions clients can call
-=======
-	skipRegisterImportPIndex      bool                  // if set, skips the global gocb PIndex registration
-	MetadataStore                 base.DataStore        // If set, use this location/connection for SG metadata storage - if not set, metadata is stored using the same location/connection as the bucket used for data storage.
-	DefaultCollectionImportFilter *ImportFilterFunction // Opt-in filter for document import, for when collections are not supported
->>>>>>> 012421f8
 }
 
 type ScopesOptions map[string]ScopeOptions
@@ -195,8 +185,9 @@
 }
 
 type CollectionOptions struct {
-	Sync         *string               // Collection sync function
-	ImportFilter *ImportFilterFunction // Opt-in filter for document import
+	Sync               *string               // Collection sync function
+	ImportFilterSource *string               // Source code of ImportFilter
+	ImportFilter       *ImportFilterFunction // Opt-in filter for document import
 }
 
 type SGReplicateOptions struct {
@@ -252,15 +243,10 @@
 
 // Options associated with the import of documents not written by Sync Gateway
 type ImportOptions struct {
-<<<<<<< HEAD
 	ImportFilterSource *string              // Opt-in filter for document import: JS source code
 	ImportFilter       ImportFilterFunction // Compiled import filter
 	BackupOldRev       bool                 // Create temporary backup of old revision body when available
 	ImportPartitions   uint16               // Number of partitions for import
-=======
-	BackupOldRev     bool   // Create temporary backup of old revision body when available
-	ImportPartitions uint16 // Number of partitions for import
->>>>>>> 012421f8
 }
 
 // Represents a simulated CouchDB database. A new instance is created for each HTTP request,
@@ -487,8 +473,8 @@
 					syncFn = *collOpts.Sync
 				}
 
-				if collOpts.ImportFilter != nil {
-					dbCollection.importFilterFunction = collOpts.ImportFilter
+				if collOpts.ImportFilterSource != nil {
+					dbCollection.importFilterFunction = NewImportFilterFunction(&dbContext.V8VMs, *collOpts.ImportFilterSource, options.JavascriptTimeout)
 				}
 
 				_, err = dbCollection.UpdateSyncFun(ctx, syncFn)
@@ -512,7 +498,7 @@
 			return nil, err
 		}
 		if options.DefaultCollectionImportFilter != nil {
-			dbCollection.importFilterFunction = options.DefaultCollectionImportFilter
+			dbCollection.importFilterFunction = NewImportFilterFunction(&dbContext.V8VMs, *options.DefaultCollectionImportFilter, options.JavascriptTimeout)
 		}
 
 		dbContext.CollectionByID[base.DefaultCollectionID] = dbCollection
@@ -2180,20 +2166,8 @@
 		}
 	}
 
-<<<<<<< HEAD
 	if options.FunctionsConfig != nil {
 		queryNames = append(queryNames, options.FunctionsConfig.N1QLQueryNames()...)
-=======
-	if options.UserFunctions != nil {
-		for _, fn := range options.UserFunctions.Definitions {
-			if queryName, ok := fn.N1QLQueryName(); ok {
-				queryNames = append(queryNames, queryName)
-			}
-		}
-	}
-	if options.GraphQL != nil {
-		queryNames = append(queryNames, options.GraphQL.N1QLQueryNames()...)
->>>>>>> 012421f8
 	}
 
 	return base.SyncGatewayStats.NewDBStats(dbName, enabledDeltaSync, enabledImport, enabledViews, queryNames...)
