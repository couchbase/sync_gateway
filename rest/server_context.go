//  Copyright 2013-Present Couchbase, Inc.
//
//  Use of this software is governed by the Business Source License included
//  in the file licenses/BSL-Couchbase.txt.  As of the Change Date specified
//  in that file, in accordance with the Business Source License, use of this
//  software will be governed by the Apache License, Version 2.0, included in
//  the file licenses/APL2.txt.

package rest

import (
	"bytes"
	"context"
	"crypto/tls"
	"crypto/x509"
	"encoding/json"
	"errors"
	"fmt"
	"io/ioutil"
	"net"
	"net/http"
	"os"
	"strconv"
	"strings"
	"sync"
	"sync/atomic"
	"time"

	"github.com/couchbase/sync_gateway/auth"
	"github.com/couchbase/sync_gateway/functions"

	"github.com/couchbase/gocbcore/v10"
	sgbucket "github.com/couchbase/sg-bucket"
	"github.com/couchbase/sync_gateway/base"
	"github.com/couchbase/sync_gateway/db"
)

// The URL that stats will be reported to if deployment_id is set in the config
const kStatsReportURL = "http://localhost:9999/stats"
const kStatsReportInterval = time.Hour
const kDefaultSlowQueryWarningThreshold = 500 // ms
const KDefaultNumShards = 16

var errCollectionsUnsupported = base.HTTPErrorf(http.StatusBadRequest, "Named collections specified in database config, but not supported by connected Couchbase Server.")

// Shared context of HTTP handlers: primarily a registry of databases by name. It also stores
// the configuration settings so handlers can refer to them.
// This struct is accessed from HTTP handlers running on multiple goroutines, so it needs to
// be thread-safe.
type ServerContext struct {
	config               *StartupConfig // The current runtime configuration of the node
	initialStartupConfig *StartupConfig // The configuration at startup of the node. Built from config file + flags
	persistentConfig     bool
	bucketDbName         map[string]string              // bucketDbName is a map of bucket to database name
	dbConfigs            map[string]*DatabaseConfig     // dbConfigs is a map of db name to DatabaseConfig
	databases_           map[string]*db.DatabaseContext // databases_ is a map of dbname to db.DatabaseContext
	lock                 sync.RWMutex
	statsContext         *statsContext
	bootstrapContext     *bootstrapContext
	HTTPClient           *http.Client
	cpuPprofFileMutex    sync.Mutex      // Protect cpuPprofFile from concurrent Start and Stop CPU profiling requests
	cpuPprofFile         *os.File        // An open file descriptor holds the reference during CPU profiling
	_httpServers         []*http.Server  // A list of HTTP servers running under the ServerContext
	GoCBAgent            *gocbcore.Agent // GoCB Agent to use when obtaining management endpoints
	NoX509HTTPClient     *http.Client    // httpClient for the cluster that doesn't include x509 credentials, even if they are configured for the cluster
	hasStarted           chan struct{}   // A channel that is closed via PostStartup once the ServerContext has fully started
	LogContextID         string          // ID to differentiate log messages from different server context
}

type bootstrapContext struct {
	connection base.BootstrapConnection
	terminator chan struct{} // Used to stop the goroutine handling the stats logging
	doneChan   chan struct{} // doneChan is closed when the stats logger goroutine finishes.
}

func (sc *ServerContext) CreateLocalDatabase(ctx context.Context, dbs DbConfigMap) error {
	for _, dbConfig := range dbs {
		dbc := dbConfig.ToDatabaseConfig()
		_, err := sc._getOrAddDatabaseFromConfig(ctx, *dbc, false, db.GetConnectToBucketFn(false))
		if err != nil {
			return err
		}
	}
	return nil
}

func (sc *ServerContext) SetCpuPprofFile(file *os.File) {
	sc.cpuPprofFileMutex.Lock()
	sc.cpuPprofFile = file
	sc.cpuPprofFileMutex.Unlock()
}

func (sc *ServerContext) CloseCpuPprofFile(ctx context.Context) {
	sc.cpuPprofFileMutex.Lock()
	if err := sc.cpuPprofFile.Close(); err != nil {
		base.WarnfCtx(ctx, "Error closing CPU profile file: %v", err)
	}
	sc.cpuPprofFile = nil
	sc.cpuPprofFileMutex.Unlock()
}

func NewServerContext(ctx context.Context, config *StartupConfig, persistentConfig bool) *ServerContext {
	sc := &ServerContext{
		config:           config,
		persistentConfig: persistentConfig,
		bucketDbName:     map[string]string{},
		dbConfigs:        map[string]*DatabaseConfig{},
		databases_:       map[string]*db.DatabaseContext{},
		HTTPClient:       http.DefaultClient,
		statsContext:     &statsContext{},
		bootstrapContext: &bootstrapContext{},
		hasStarted:       make(chan struct{}),
	}

	if base.ServerIsWalrus(sc.config.Bootstrap.Server) {
		sc.persistentConfig = false

		// Disable Admin API authentication when running as walrus on the default admin interface to support dev
		// environments.
		if sc.config.API.AdminInterface == DefaultAdminInterface {
			sc.config.API.AdminInterfaceAuthentication = base.BoolPtr(false)
			sc.config.API.MetricsInterfaceAuthentication = base.BoolPtr(false)
		}
	}

	sc.startStatsLogger(ctx)

	return sc
}

func (sc *ServerContext) waitForRESTAPIs() error {
	timeout := 30 * time.Second
	interval := time.Millisecond * 100
	numAttempts := int(timeout / interval)
	timeoutCtx, cancelFn := context.WithTimeout(context.Background(), timeout)
	defer cancelFn()
	err, _ := base.RetryLoopCtx("Wait for REST APIs", func() (shouldRetry bool, err error, value interface{}) {
		sc.lock.RLock()
		defer sc.lock.RUnlock()
		if len(sc._httpServers) == 3 {
			return false, nil, nil
		}
		return true, nil, nil
	}, base.CreateSleeperFunc(numAttempts, int(interval.Milliseconds())), timeoutCtx)
	return err
}

// PostStartup runs anything that relies on SG being fully started (i.e. sgreplicate)
func (sc *ServerContext) PostStartup() {
	// Delay DatabaseContext processes starting up, e.g. to avoid replication reassignment churn when a Sync Gateway Cluster is being initialized
	// TODO: Consider sc.waitForRESTAPIs for faster startup?
	time.Sleep(5 * time.Second)
	close(sc.hasStarted)
}

// serverContextStopMaxWait is the maximum amount of time to wait for
// background goroutines to terminate before the server is stopped.
const serverContextStopMaxWait = 30 * time.Second

func (sc *ServerContext) Close(ctx context.Context) {

	err := base.TerminateAndWaitForClose(sc.statsContext.terminator, sc.statsContext.doneChan, serverContextStopMaxWait)
	if err != nil {
		base.InfofCtx(ctx, base.KeyAll, "Couldn't stop stats logger: %v", err)
	}

	err = base.TerminateAndWaitForClose(sc.bootstrapContext.terminator, sc.bootstrapContext.doneChan, serverContextStopMaxWait)
	if err != nil {
		base.InfofCtx(ctx, base.KeyAll, "Couldn't stop background config update worker: %v", err)
	}

	sc.lock.Lock()
	defer sc.lock.Unlock()

	for _, db := range sc.databases_ {
		db.Close(ctx)
		_ = db.EventMgr.RaiseDBStateChangeEvent(db.Name, "offline", "Database context closed", &sc.config.API.AdminInterface)
	}
	sc.databases_ = nil

	for _, s := range sc._httpServers {
		base.InfofCtx(ctx, base.KeyHTTP, "Closing HTTP Server: %v", s.Addr)
		if err := s.Close(); err != nil {
			base.WarnfCtx(ctx, "Error closing HTTP server %q: %v", s.Addr, err)
		}
	}
	sc._httpServers = nil

	if agent := sc.GoCBAgent; agent != nil {
		if err := agent.Close(); err != nil {
			base.WarnfCtx(ctx, "Error closing agent connection: %v", err)
		}
	}
}

// Returns the DatabaseContext with the given name
func (sc *ServerContext) GetDatabase(ctx context.Context, name string) (*db.DatabaseContext, error) {
	sc.lock.RLock()
	dbc := sc.databases_[name]
	sc.lock.RUnlock()
	if dbc != nil {
		return dbc, nil
	} else if db.ValidateDatabaseName(name) != nil {
		return nil, base.HTTPErrorf(http.StatusBadRequest, "invalid database name %q", name)
	}

	if sc.bootstrapContext.connection != nil {
		sc.lock.Lock()
		defer sc.lock.Unlock()
		// database not loaded, go look for it in the cluster
		found, err := sc._fetchAndLoadDatabase(ctx, name)
		if err != nil {
			return nil, base.HTTPErrorf(http.StatusInternalServerError, "couldn't load database: %v", err)
		}
		if found {
			dbc := sc.databases_[name]
			if dbc != nil {
				return dbc, nil
			}
		}
	}

	return nil, base.HTTPErrorf(http.StatusNotFound, "no such database %q", name)
}

func (sc *ServerContext) GetDbConfig(name string) *DbConfig {
	if dbConfig := sc.GetDatabaseConfig(name); dbConfig != nil {
		return &dbConfig.DbConfig
	}
	return nil
}

func (sc *ServerContext) GetDatabaseConfig(name string) *DatabaseConfig {
	sc.lock.RLock()
	config, ok := sc.dbConfigs[name]
	sc.lock.RUnlock()
	if !ok {
		return nil
	}
	return config
}

func (sc *ServerContext) AllDatabaseNames() []string {
	sc.lock.RLock()
	defer sc.lock.RUnlock()

	names := make([]string, 0, len(sc.databases_))
	for name := range sc.databases_ {
		names = append(names, name)
	}
	return names
}

// AllDatabases returns a copy of the databases_ map.
func (sc *ServerContext) AllDatabases() map[string]*db.DatabaseContext {
	sc.lock.RLock()
	defer sc.lock.RUnlock()

	databases := make(map[string]*db.DatabaseContext, len(sc.databases_))

	for name, database := range sc.databases_ {
		databases[name] = database
	}
	return databases
}

type PostUpgradeResult map[string]PostUpgradeDatabaseResult

type PostUpgradeDatabaseResult struct {
	RemovedDDocs   []string `json:"removed_design_docs"`
	RemovedIndexes []string `json:"removed_indexes"`
}

// PostUpgrade performs post-upgrade processing for each database
func (sc *ServerContext) PostUpgrade(ctx context.Context, preview bool) (postUpgradeResults PostUpgradeResult, err error) {
	sc.lock.RLock()
	defer sc.lock.RUnlock()

	postUpgradeResults = make(map[string]PostUpgradeDatabaseResult, len(sc.databases_))

	for name, database := range sc.databases_ {
		// View cleanup
		removedDDocs, _ := database.RemoveObsoleteDesignDocs(preview)

		// Index cleanup
		var removedIndexes []string
		if !base.TestsDisableGSI() {
			removedIndexes, _ = database.RemoveObsoleteIndexes(ctx, preview)
		}

		postUpgradeResults[name] = PostUpgradeDatabaseResult{
			RemovedDDocs:   removedDDocs,
			RemovedIndexes: removedIndexes,
		}
	}
	return postUpgradeResults, nil
}

// Removes and re-adds a database to the ServerContext.
func (sc *ServerContext) _reloadDatabase(ctx context.Context, reloadDbName string, failFast bool) (*db.DatabaseContext, error) {
	sc._unloadDatabase(ctx, reloadDbName)
	config := sc.dbConfigs[reloadDbName]
	return sc._getOrAddDatabaseFromConfig(ctx, *config, true, db.GetConnectToBucketFn(failFast))
}

// Removes and re-adds a database to the ServerContext.
func (sc *ServerContext) ReloadDatabase(ctx context.Context, reloadDbName string) (*db.DatabaseContext, error) {
	// Obtain write lock during add database, to avoid race condition when creating based on ConfigServer
	sc.lock.Lock()
	dbContext, err := sc._reloadDatabase(ctx, reloadDbName, false)
	sc.lock.Unlock()

	return dbContext, err
}

func (sc *ServerContext) ReloadDatabaseWithConfig(ctx context.Context, config DatabaseConfig) error {
	sc.lock.Lock()
	defer sc.lock.Unlock()
	return sc._reloadDatabaseWithConfig(ctx, config, true)
}

func (sc *ServerContext) _reloadDatabaseWithConfig(ctx context.Context, config DatabaseConfig, failFast bool) error {
	sc._removeDatabase(ctx, config.Name)
	_, err := sc._getOrAddDatabaseFromConfig(ctx, config, false, db.GetConnectToBucketFn(failFast))
	return err
}

// Adds a database to the ServerContext.  Attempts a read after it gets the write
// lock to see if it's already been added by another process. If so, returns either the
// existing DatabaseContext or an error based on the useExisting flag.
func (sc *ServerContext) getOrAddDatabaseFromConfig(ctx context.Context, config DatabaseConfig, useExisting bool, openBucketFn db.OpenBucketFn) (*db.DatabaseContext, error) {
	// Obtain write lock during add database, to avoid race condition when creating based on ConfigServer
	sc.lock.Lock()
	defer sc.lock.Unlock()
	return sc._getOrAddDatabaseFromConfig(ctx, config, useExisting, openBucketFn)
}

func GetBucketSpec(ctx context.Context, config *DatabaseConfig, serverConfig *StartupConfig) (spec base.BucketSpec, err error) {

	spec = config.MakeBucketSpec()

	if serverConfig.Bootstrap.ServerTLSSkipVerify != nil {
		spec.TLSSkipVerify = *serverConfig.Bootstrap.ServerTLSSkipVerify
	}

	if spec.BucketName == "" {
		spec.BucketName = config.Name
	}

	spec.FeedType = strings.ToLower(config.FeedType)

	spec.CouchbaseDriver = base.ChooseCouchbaseDriver(base.DataBucket)

	if config.ViewQueryTimeoutSecs != nil {
		spec.ViewQueryTimeoutSecs = config.ViewQueryTimeoutSecs
	}

	spec.UseXattrs = config.UseXattrs()
	if !spec.UseXattrs {
		base.WarnfCtx(ctx, "Running Sync Gateway without shared bucket access is deprecated. Recommendation: set enable_shared_bucket_access=true")
	}

	if config.BucketOpTimeoutMs != nil {
		operationTimeout := time.Millisecond * time.Duration(*config.BucketOpTimeoutMs)
		spec.BucketOpTimeout = &operationTimeout
	}
	return spec, nil
}

// Adds a database to the ServerContext.  Attempts a read after it gets the write
// lock to see if it's already been added by another process. If so, returns either the
// existing DatabaseContext or an error based on the useExisting flag.
// Pass in a bucketFromBucketSpecFn to replace the default ConnectToBucket function. This will cause the failFast argument to be ignored
func (sc *ServerContext) _getOrAddDatabaseFromConfig(ctx context.Context, config DatabaseConfig, useExisting bool, openBucketFn db.OpenBucketFn) (*db.DatabaseContext, error) {

	// Generate bucket spec and validate whether db already exists
	spec, err := GetBucketSpec(ctx, &config, sc.config)
	if err != nil {
		return nil, err
	}

	dbName := config.Name
	if dbName == "" {
		dbName = spec.BucketName
	}
	if spec.Server == "" {
		spec.Server = sc.config.Bootstrap.Server
	}

	if sc.databases_[dbName] != nil {
		if useExisting {
			return sc.databases_[dbName], nil
		} else {
			return nil, base.HTTPErrorf(http.StatusPreconditionFailed, // what CouchDB returns
				"Duplicate database name %q", dbName)
		}
	}

	if err := db.ValidateDatabaseName(dbName); err != nil {
		return nil, err
	}

	// Connect to bucket
	base.InfofCtx(ctx, base.KeyAll, "Opening db /%s as bucket %q, pool %q, server <%s>",
		base.MD(dbName), base.MD(spec.BucketName), base.SD(base.DefaultPool), base.SD(spec.Server))
	bucket, err := openBucketFn(ctx, spec)
	if err != nil {
		return nil, err
	}

	// If using a walrus bucket, force use of views
	useViews := base.BoolDefault(config.UseViews, false)
	if !useViews && spec.IsWalrusBucket() {
		base.WarnfCtx(ctx, "Using GSI is not supported when using a walrus bucket - switching to use views.  Set 'use_views':true in Sync Gateway's database config to avoid this warning.")
		useViews = true
	}

	if len(config.Scopes) > 0 {
		if !bucket.IsSupported(sgbucket.DataStoreFeatureCollections) {
			return nil, errCollectionsUnsupported
		}
	}

	// Initialize Views or GSI indexes for the bucket
	if !useViews {
		gsiSupported := bucket.IsSupported(sgbucket.DataStoreFeatureN1ql)
		if !gsiSupported {
			return nil, errors.New("Sync Gateway was unable to connect to a query node on the provided Couchbase Server cluster.  Ensure a query node is accessible, or set 'use_views':true in Sync Gateway's database config.")
		}

		numReplicas := DefaultNumIndexReplicas
		if config.NumIndexReplicas != nil {
			numReplicas = *config.NumIndexReplicas
		}
		n1qlStore, ok := base.AsN1QLStore(bucket)
		if !ok {
			return nil, errors.New("Cannot create indexes on non-Couchbase data store.")

		}
		indexErr := db.InitializeIndexes(n1qlStore, config.UseXattrs(), numReplicas, false)
		if indexErr != nil {
			return nil, indexErr
		}
	} else {
		viewErr := db.InitializeViews(bucket)
		if viewErr != nil {
			return nil, viewErr
		}
	}

	// Process unsupported config options or store runtime defaults if not set
	if config.Unsupported == nil {
		config.Unsupported = &db.UnsupportedOptions{}
	}
	if config.Unsupported.WarningThresholds == nil {
		config.Unsupported.WarningThresholds = &db.WarningThresholds{}
	}

	if config.Unsupported.WarningThresholds.XattrSize == nil {
		config.Unsupported.WarningThresholds.XattrSize = base.Uint32Ptr(uint32(base.DefaultWarnThresholdXattrSize))
	} else {
		lowerLimit := 0.1 * 1024 * 1024 // 0.1 MB
		upperLimit := 1 * 1024 * 1024   // 1 MB
		if *config.Unsupported.WarningThresholds.XattrSize < uint32(lowerLimit) {
			return nil, fmt.Errorf("xattr_size warning threshold cannot be lower than %d bytes", uint32(lowerLimit))
		} else if *config.Unsupported.WarningThresholds.XattrSize > uint32(upperLimit) {
			return nil, fmt.Errorf("xattr_size warning threshold cannot be higher than %d bytes", uint32(upperLimit))
		}
	}

	if config.Unsupported.WarningThresholds.ChannelsPerDoc == nil {
		config.Unsupported.WarningThresholds.ChannelsPerDoc = &base.DefaultWarnThresholdChannelsPerDoc
	} else {
		lowerLimit := 5
		if *config.Unsupported.WarningThresholds.ChannelsPerDoc < uint32(lowerLimit) {
			return nil, fmt.Errorf("channels_per_doc warning threshold cannot be lower than %d", lowerLimit)
		}
	}

	if config.Unsupported.WarningThresholds.ChannelsPerUser == nil {
		config.Unsupported.WarningThresholds.ChannelsPerUser = &base.DefaultWarnThresholdChannelsPerUser
	}

	if config.Unsupported.WarningThresholds.GrantsPerDoc == nil {
		config.Unsupported.WarningThresholds.GrantsPerDoc = &base.DefaultWarnThresholdGrantsPerDoc
	} else {
		lowerLimit := 5
		if *config.Unsupported.WarningThresholds.GrantsPerDoc < uint32(lowerLimit) {
			return nil, fmt.Errorf("access_and_role_grants_per_doc warning threshold cannot be lower than %d", lowerLimit)
		}
	}

	if config.Unsupported.WarningThresholds.ChannelNameSize == nil {
		config.Unsupported.WarningThresholds.ChannelNameSize = &base.DefaultWarnThresholdChannelNameSize
	}

	autoImport, err := config.AutoImportEnabled()
	if err != nil {
		return nil, err
	}

	// Generate database context options from config and server context
	contextOptions, err := dbcOptionsFromConfig(ctx, sc, &config.DbConfig, dbName)
	if err != nil {
		return nil, err
	}
	contextOptions.UseViews = useViews

	// Create the DB Context
	dbcontext, err := db.NewDatabaseContext(ctx, dbName, bucket, autoImport, contextOptions)
	if err != nil {
		return nil, err
	}
	dbcontext.BucketSpec = spec
	dbcontext.ServerContextHasStarted = sc.hasStarted
	dbcontext.NoX509HTTPClient = sc.NoX509HTTPClient

	// WIP: Collections Phase 1 - Hardcode the single scope/collection into DatabaseContext.
	if spec.Scope != nil && spec.Collection != nil {
		dbcontext.Scopes = map[string]db.Scope{
			*spec.Scope: {
				Collections: map[string]db.Collection{
					*spec.Collection: {CollectionCtx: dbcontext}, // TODO: Prior to Phase 2 - move DatabaseContext methods like PutSpecial, etc. into CollectionContext
				},
			},
		}
	}

	syncFn := ""
	if config.Sync != nil {
		syncFn = *config.Sync
	}
	if err := sc.applySyncFunction(ctx, dbcontext, syncFn); err != nil {
		return nil, err
	}

	if config.RevsLimit != nil {
		dbcontext.RevsLimit = *config.RevsLimit
		if dbcontext.AllowConflicts() {
			if dbcontext.RevsLimit < 20 {
				return nil, fmt.Errorf("The revs_limit (%v) value in your Sync Gateway configuration cannot be set lower than 20.", dbcontext.RevsLimit)
			}

			if dbcontext.RevsLimit < db.DefaultRevsLimitConflicts {
				base.WarnfCtx(ctx, "Setting the revs_limit (%v) to less than %d, whilst having allow_conflicts set to true, may have unwanted results when documents are frequently updated. Please see documentation for details.", dbcontext.RevsLimit, db.DefaultRevsLimitConflicts)
			}
		} else {
			if dbcontext.RevsLimit <= 0 {
				return nil, fmt.Errorf("The revs_limit (%v) value in your Sync Gateway configuration must be greater than zero.", dbcontext.RevsLimit)
			}
		}
	}

	dbcontext.AllowEmptyPassword = base.BoolDefault(config.AllowEmptyPassword, false)
	dbcontext.ServeInsecureAttachmentTypes = base.BoolDefault(config.ServeInsecureAttachmentTypes, false)

	if dbcontext.ChannelMapper == nil {
		base.InfofCtx(ctx, base.KeyAll, "Using default sync function 'channel(doc.channels)' for database %q", base.MD(dbName))
	}

	// Create default users & roles:
	if err := sc.installPrincipals(ctx, dbcontext, config.Roles, "role"); err != nil {
		return nil, err
	}
	if err := sc.installPrincipals(ctx, dbcontext, config.Users, "user"); err != nil {
		return nil, err
	}

	if config.Guest != nil {
		guest := map[string]*auth.PrincipalConfig{base.GuestUsername: config.Guest}
		if err := sc.installPrincipals(ctx, dbcontext, guest, "user"); err != nil {
			return nil, err
		}
	}

	// Initialize event handlers
	if err := sc.initEventHandlers(ctx, dbcontext, &config.DbConfig); err != nil {
		return nil, err
	}

	// Upsert replications
	replicationErr := dbcontext.SGReplicateMgr.PutReplications(config.Replications)
	if replicationErr != nil {
		return nil, replicationErr
	}

	// Register it so HTTP handlers can find it:
	sc.databases_[dbcontext.Name] = dbcontext
	sc.dbConfigs[dbcontext.Name] = &config
	sc.bucketDbName[spec.BucketName] = dbName

	if base.BoolDefault(config.StartOffline, false) {
		atomic.StoreUint32(&dbcontext.State, db.DBOffline)
		_ = dbcontext.EventMgr.RaiseDBStateChangeEvent(dbName, "offline", "DB loaded from config", &sc.config.API.AdminInterface)
	} else {
		atomic.StoreUint32(&dbcontext.State, db.DBOnline)
		_ = dbcontext.EventMgr.RaiseDBStateChangeEvent(dbName, "online", "DB loaded from config", &sc.config.API.AdminInterface)
	}

	dbcontext.StartReplications(ctx)

	return dbcontext, nil
}

func dbcOptionsFromConfig(ctx context.Context, sc *ServerContext, config *DbConfig, dbName string) (db.DatabaseContextOptions, error) {

	// Get timeout to use for import filter function and db context
	javascriptTimeout := time.Duration(base.DefaultJavascriptTimeoutSecs) * time.Second
	if config.JavascriptTimeoutSecs != nil {
		javascriptTimeout = time.Duration(*config.JavascriptTimeoutSecs) * time.Second
	}

	// Identify import options
	importOptions := db.ImportOptions{}
	if config.ImportFilter != nil {
		importOptions.ImportFilter = db.NewImportFilterFunction(*config.ImportFilter, javascriptTimeout)
	}
	importOptions.BackupOldRev = base.BoolDefault(config.ImportBackupOldRev, false)

	if config.ImportPartitions == nil {
		importOptions.ImportPartitions = base.DefaultImportPartitions
	} else {
		importOptions.ImportPartitions = *config.ImportPartitions
	}

	// Check for deprecated cache options. If new are set they will take priority but will still log warnings
	warnings := config.deprecatedConfigCacheFallback()
	for _, warnLog := range warnings {
		base.WarnfCtx(ctx, warnLog)
	}
	// Set cache properties, if present
	cacheOptions := db.DefaultCacheOptions()
	revCacheOptions := db.DefaultRevisionCacheOptions()
	if config.CacheConfig != nil {
		if config.CacheConfig.ChannelCacheConfig != nil {
			if config.CacheConfig.ChannelCacheConfig.MaxNumPending != nil {
				cacheOptions.CachePendingSeqMaxNum = *config.CacheConfig.ChannelCacheConfig.MaxNumPending
			}
			if config.CacheConfig.ChannelCacheConfig.MaxWaitPending != nil {
				cacheOptions.CachePendingSeqMaxWait = time.Duration(*config.CacheConfig.ChannelCacheConfig.MaxWaitPending) * time.Millisecond
			}
			if config.CacheConfig.ChannelCacheConfig.MaxWaitSkipped != nil {
				cacheOptions.CacheSkippedSeqMaxWait = time.Duration(*config.CacheConfig.ChannelCacheConfig.MaxWaitSkipped) * time.Millisecond
			}
			// set EnableStarChannelLog directly here (instead of via NewDatabaseContext), so that it's set when we create the channels view in ConnectToBucket
			if config.CacheConfig.ChannelCacheConfig.EnableStarChannel != nil {
				db.EnableStarChannelLog = *config.CacheConfig.ChannelCacheConfig.EnableStarChannel
			}
			if config.CacheConfig.ChannelCacheConfig.MaxLength != nil {
				cacheOptions.ChannelCacheMaxLength = *config.CacheConfig.ChannelCacheConfig.MaxLength
			}
			if config.CacheConfig.ChannelCacheConfig.MinLength != nil {
				cacheOptions.ChannelCacheMinLength = *config.CacheConfig.ChannelCacheConfig.MinLength
			}
			if config.CacheConfig.ChannelCacheConfig.ExpirySeconds != nil {
				cacheOptions.ChannelCacheAge = time.Duration(*config.CacheConfig.ChannelCacheConfig.ExpirySeconds) * time.Second
			}
			if config.CacheConfig.ChannelCacheConfig.MaxNumber != nil {
				cacheOptions.MaxNumChannels = *config.CacheConfig.ChannelCacheConfig.MaxNumber
			}
			if config.CacheConfig.ChannelCacheConfig.HighWatermarkPercent != nil && *config.CacheConfig.ChannelCacheConfig.HighWatermarkPercent > 0 {
				cacheOptions.CompactHighWatermarkPercent = *config.CacheConfig.ChannelCacheConfig.HighWatermarkPercent
			}
			if config.CacheConfig.ChannelCacheConfig.HighWatermarkPercent != nil && *config.CacheConfig.ChannelCacheConfig.HighWatermarkPercent > 0 {
				cacheOptions.CompactLowWatermarkPercent = *config.CacheConfig.ChannelCacheConfig.HighWatermarkPercent
			}
		}

		if config.CacheConfig.RevCacheConfig != nil {
			if config.CacheConfig.RevCacheConfig.Size != nil {
				revCacheOptions.Size = *config.CacheConfig.RevCacheConfig.Size
			}
			if config.CacheConfig.RevCacheConfig.ShardCount != nil {
				revCacheOptions.ShardCount = *config.CacheConfig.RevCacheConfig.ShardCount
			}
		}
	}

	// Create a callback function that will be invoked if the database goes offline and comes
	// back online again
	dbOnlineCallback := func(dbContext *db.DatabaseContext) {
		sc.TakeDbOnline(ctx, dbContext)
	}

	oldRevExpirySeconds := base.DefaultOldRevExpirySeconds
	if config.OldRevExpirySeconds != nil {
		oldRevExpirySeconds = *config.OldRevExpirySeconds
	}

	deltaSyncOptions := db.DeltaSyncOptions{
		Enabled:          db.DefaultDeltaSyncEnabled,
		RevMaxAgeSeconds: db.DefaultDeltaSyncRevMaxAge,
	}

	if config.DeltaSync != nil {
		if enable := config.DeltaSync.Enabled; enable != nil {
			deltaSyncOptions.Enabled = *enable
		}

		if revMaxAge := config.DeltaSync.RevMaxAgeSeconds; revMaxAge != nil {
			if *revMaxAge == 0 {
				// a setting of zero will fall back to the non-delta handling of revision body backups
			} else if *revMaxAge < oldRevExpirySeconds {
				return db.DatabaseContextOptions{}, fmt.Errorf("delta_sync.rev_max_age_seconds: %d must not be less than the configured old_rev_expiry_seconds: %d", *revMaxAge, oldRevExpirySeconds)
			}
			deltaSyncOptions.RevMaxAgeSeconds = *revMaxAge
		}
	}
	base.InfofCtx(ctx, base.KeyAll, "delta_sync enabled=%t with rev_max_age_seconds=%d for database %s", deltaSyncOptions.Enabled, deltaSyncOptions.RevMaxAgeSeconds, dbName)

	compactIntervalSecs := db.DefaultCompactInterval
	if config.CompactIntervalDays != nil {
		compactIntervalSecs = uint32(*config.CompactIntervalDays * 60 * 60 * 24)
	}

	var queryPaginationLimit int

	// If QueryPaginationLimit has been set use that first
	if config.QueryPaginationLimit != nil {
		queryPaginationLimit = *config.QueryPaginationLimit
	}

	// If DeprecatedQueryLimit is set we need to handle this
	if config.CacheConfig != nil && config.CacheConfig.ChannelCacheConfig != nil && config.CacheConfig.ChannelCacheConfig.DeprecatedQueryLimit != nil {
		// If QueryPaginationLimit has not been set use the deprecated option
		if queryPaginationLimit == 0 {
			base.WarnfCtx(ctx, "Using deprecated config parameter 'cache.channel_cache.query_limit'. Use 'query_pagination_limit' instead")
			queryPaginationLimit = *config.CacheConfig.ChannelCacheConfig.DeprecatedQueryLimit
		} else {
			base.WarnfCtx(ctx, "Both query_pagination_limit and the deprecated cache.channel_cache.query_limit have been specified in config - using query_pagination_limit")
		}
	}

	// If no limit has been set (or is set to 0) we will now choose the default
	if queryPaginationLimit == 0 {
		queryPaginationLimit = db.DefaultQueryPaginationLimit
	}

	if queryPaginationLimit < 2 {
		return db.DatabaseContextOptions{}, fmt.Errorf("query_pagination_limit: %d must be greater than 1", queryPaginationLimit)
	}
	cacheOptions.ChannelQueryLimit = queryPaginationLimit

	secureCookieOverride := sc.config.API.HTTPS.TLSCertPath != ""
	if config.SecureCookieOverride != nil {
		secureCookieOverride = *config.SecureCookieOverride
	}

	sgReplicateEnabled := db.DefaultSGReplicateEnabled
	if config.SGReplicateEnabled != nil {
		sgReplicateEnabled = *config.SGReplicateEnabled
	}

	sgReplicateWebsocketPingInterval := db.DefaultSGReplicateWebsocketPingInterval
	if config.SGReplicateWebsocketPingInterval != nil {
		sgReplicateWebsocketPingInterval = time.Second * time.Duration(*config.SGReplicateWebsocketPingInterval)
	}

	localDocExpirySecs := base.DefaultLocalDocExpirySecs
	if config.LocalDocExpirySecs != nil {
		localDocExpirySecs = *config.LocalDocExpirySecs
	}

	if config.UserXattrKey != "" {
		if !base.IsEnterpriseEdition() {
			return db.DatabaseContextOptions{}, fmt.Errorf("user_xattr_key is only supported in enterpise edition")
		}

		if !config.UseXattrs() {
			return db.DatabaseContextOptions{}, fmt.Errorf("use of user_xattr_key requires shared_bucket_access to be enabled")
		}
	}

	clientPartitionWindow := base.DefaultClientPartitionWindow
	if config.ClientPartitionWindowSecs != nil {
		clientPartitionWindow = time.Duration(*config.ClientPartitionWindowSecs) * time.Second
	}

	bcryptCost := sc.config.Auth.BcryptCost
	if bcryptCost <= 0 {
		bcryptCost = auth.DefaultBcryptCost
	}

	slowQueryWarningThreshold := kDefaultSlowQueryWarningThreshold * time.Millisecond
	if config.SlowQueryWarningThresholdMs != nil {
		slowQueryWarningThreshold = time.Duration(*config.SlowQueryWarningThresholdMs) * time.Millisecond
	}

	groupID := ""
	if sc.config.Bootstrap.ConfigGroupID != PersistentConfigDefaultGroupID {
		groupID = sc.config.Bootstrap.ConfigGroupID
	}

	if config.AllowConflicts != nil && *config.AllowConflicts {
		base.WarnfCtx(ctx, `Deprecation notice: setting database configuration option "allow_conflicts" to true is due to be removed. In the future, conflicts will not be allowed.`)
	}

	// If basic auth is disabled, it doesn't make sense to send WWW-Authenticate
	sendWWWAuthenticate := config.SendWWWAuthenticateHeader
	if base.BoolDefault(config.DisablePasswordAuth, false) {
		sendWWWAuthenticate = base.BoolPtr(false)
	}

	contextOptions := db.DatabaseContextOptions{
		CacheOptions:                  &cacheOptions,
		RevisionCacheOptions:          revCacheOptions,
		OldRevExpirySeconds:           oldRevExpirySeconds,
		LocalDocExpirySecs:            localDocExpirySecs,
		AdminInterface:                &sc.config.API.AdminInterface,
		UnsupportedOptions:            config.Unsupported,
		OIDCOptions:                   config.OIDCConfig,
		LocalJWTConfig:                config.LocalJWTConfig,
		DBOnlineCallback:              dbOnlineCallback,
		ImportOptions:                 importOptions,
		EnableXattr:                   config.UseXattrs(),
		SecureCookieOverride:          secureCookieOverride,
		SessionCookieName:             config.SessionCookieName,
		SessionCookieHttpOnly:         base.BoolDefault(config.SessionCookieHTTPOnly, false),
		AllowConflicts:                config.ConflictsAllowed(),
		SendWWWAuthenticateHeader:     sendWWWAuthenticate,
		DisablePasswordAuthentication: base.BoolDefault(config.DisablePasswordAuth, false),
		DeltaSyncOptions:              deltaSyncOptions,
		CompactInterval:               compactIntervalSecs,
		QueryPaginationLimit:          queryPaginationLimit,
		UserXattrKey:                  config.UserXattrKey,
		SGReplicateOptions: db.SGReplicateOptions{
			Enabled:               sgReplicateEnabled,
			WebsocketPingInterval: sgReplicateWebsocketPingInterval,
		},
		SlowQueryWarningThreshold: slowQueryWarningThreshold,
		ClientPartitionWindow:     clientPartitionWindow,
		BcryptCost:                bcryptCost,
		GroupID:                   groupID,
		JavascriptTimeout:         javascriptTimeout,
		Serverless:                sc.config.IsServerless(),
		// UserQueries:               config.UserQueries,   // behind feature flag (see below)
		// UserFunctions:             config.UserFunctions, // behind feature flag (see below)
		// GraphQL:                   config.GraphQL,       // behind feature flag (see below)
	}

	if sc.config.Unsupported.UserQueries != nil && *sc.config.Unsupported.UserQueries {
<<<<<<< HEAD
		var err error
		if config.UserFunctions != nil {
			contextOptions.UserFunctions, err = functions.CompileFunctions(config.UserFunctions)
			if err != nil {
				return contextOptions, err
			}
		}
		if config.GraphQL != nil {
			contextOptions.GraphQL, err = functions.CompileGraphQL(config.GraphQL)
			if err != nil {
				return contextOptions, err
			}
		}
	} else if config.UserFunctions != nil || config.GraphQL != nil {
		base.WarnfCtx(context.TODO(), `Database config options "functions" and "graphql" ignored because unsupported.user_queries feature flag is not enabled`)
=======
		contextOptions.UserQueries = config.UserQueries
		contextOptions.UserFunctions = config.UserFunctions
		contextOptions.GraphQL = config.GraphQL
	} else if config.UserQueries != nil || config.UserFunctions != nil || config.GraphQL != nil {
		base.WarnfCtx(context.TODO(), `Database config options "queries", "functions", "graphql" ignored because unsupported.user_queries feature flag is not enabled`)
>>>>>>> 087a237b
	}

	return contextOptions, nil
}

func (sc *ServerContext) TakeDbOnline(ctx context.Context, database *db.DatabaseContext) {

	// Take a write lock on the Database context, so that we can cycle the underlying Database
	// without any other call running concurrently
	database.AccessLock.Lock()
	defer database.AccessLock.Unlock()

	// We can only transition to Online from Offline state
	if atomic.CompareAndSwapUint32(&database.State, db.DBOffline, db.DBStarting) {
		reloadedDb, err := sc.ReloadDatabase(ctx, database.Name)
		if err != nil {
			base.ErrorfCtx(ctx, "Error reloading database from config: %v", err)
			return
		}

		// Reloaded DB should already be online in most cases, but force state to online to handle cases
		// where config specifies offline startup
		atomic.StoreUint32(&reloadedDb.State, db.DBOnline)

	} else {
		base.InfofCtx(ctx, base.KeyCRUD, "Unable to take Database : %v online , database must be in Offline state", base.UD(database.Name))
	}

}

// validateEventConfigOptions returns errors for all invalid event type options.
func validateEventConfigOptions(eventType db.EventType, eventConfig *EventConfig) error {
	if eventConfig == nil || eventConfig.Options == nil {
		return nil
	}

	var errs *base.MultiError

	switch eventType {
	case db.DocumentChange:
		for k, v := range eventConfig.Options {
			switch k {
			case db.EventOptionDocumentChangedWinningRevOnly:
				if _, ok := v.(bool); !ok {
					errs = errs.Append(fmt.Errorf("Event option %q must be of type bool", db.EventOptionDocumentChangedWinningRevOnly))
				}
			default:
				errs = errs.Append(fmt.Errorf("unknown option %q found for event type %q", k, eventType))
			}
		}
	default:
		errs = errs.Append(fmt.Errorf("unknown options %v found for event type %q", eventConfig.Options, eventType))
	}

	// If we only have 1 error, return it as-is for clarity in the logs.
	if errs.ErrorOrNil() != nil {
		if errs.Len() == 1 {
			return errs.Errors[0]
		}
		return errs
	}

	return nil
}

// Initialize event handlers, if present
func (sc *ServerContext) initEventHandlers(ctx context.Context, dbcontext *db.DatabaseContext, config *DbConfig) (err error) {
	if config.EventHandlers == nil {
		return nil
	}
	// Load Webhook Filter Function.
	eventHandlersByType := map[db.EventType][]*EventConfig{
		db.DocumentChange: config.EventHandlers.DocumentChanged,
		db.DBStateChange:  config.EventHandlers.DBStateChanged,
	}

	for eventType, handlers := range eventHandlersByType {
		for _, conf := range handlers {
			if err := validateEventConfigOptions(eventType, conf); err != nil {
				return err
			}

			// Load external webhook filter function
			insecureSkipVerify := false
			if config.Unsupported != nil {
				insecureSkipVerify = config.Unsupported.RemoteConfigTlsSkipVerify
			}
			filter, err := loadJavaScript(conf.Filter, insecureSkipVerify)
			if err != nil {
				return &JavaScriptLoadError{
					JSLoadType: WebhookFilter,
					Path:       conf.Filter,
					Err:        err,
				}
			}
			conf.Filter = filter
		}

		// Register event handlers
		if err = sc.processEventHandlersForEvent(ctx, handlers, eventType, dbcontext); err != nil {
			return err
		}
	}

	// WaitForProcess uses string, to support both omitempty and zero values
	customWaitTime := int64(-1)
	if config.EventHandlers.WaitForProcess != "" {
		customWaitTime, err = strconv.ParseInt(config.EventHandlers.WaitForProcess, 10, 0)
		if err != nil {
			customWaitTime = -1
			base.WarnfCtx(ctx, "Error parsing wait_for_process from config, using default %s", err)
		}
	}
	dbcontext.EventMgr.Start(config.EventHandlers.MaxEventProc, int(customWaitTime))

	return nil
}

// Adds a database to the ServerContext given its configuration.  If an existing config is found
// for the name, returns an error.
func (sc *ServerContext) AddDatabaseFromConfig(ctx context.Context, config DatabaseConfig) (*db.DatabaseContext, error) {
	return sc.getOrAddDatabaseFromConfig(ctx, config, false, db.GetConnectToBucketFn(false))
}

// AddDatabaseFromConfigFailFast adds a database to the ServerContext given its configuration and fails fast.
// If an existing config is found for the name, returns an error.
func (sc *ServerContext) AddDatabaseFromConfigFailFast(ctx context.Context, config DatabaseConfig) (*db.DatabaseContext, error) {
	return sc.getOrAddDatabaseFromConfig(ctx, config, false, db.GetConnectToBucketFn(true))
}

func (sc *ServerContext) processEventHandlersForEvent(ctx context.Context, events []*EventConfig, eventType db.EventType, dbcontext *db.DatabaseContext) error {

	for _, event := range events {
		switch event.HandlerType {
		case "webhook":
			wh, err := db.NewWebhook(event.Url, event.Filter, event.Timeout, event.Options)
			if err != nil {
				base.WarnfCtx(ctx, "Error creating webhook %v", err)
				return err
			}
			dbcontext.EventMgr.RegisterEventHandler(wh, eventType)
		default:
			return errors.New(fmt.Sprintf("Unknown event handler type %s", event.HandlerType))
		}

	}
	return nil
}

func (sc *ServerContext) applySyncFunction(ctx context.Context, dbcontext *db.DatabaseContext, syncFn string) error {
	changed, err := dbcontext.UpdateSyncFun(ctx, syncFn)
	if err != nil || !changed {
		return err
	}
	// Sync function has changed:
	base.InfofCtx(ctx, base.KeyAll, "**NOTE:** %q's sync function has changed. The new function may assign different channels to documents, or permissions to users. You may want to re-sync the database to update these.", base.MD(dbcontext.Name))
	return nil
}

func (sc *ServerContext) RemoveDatabase(ctx context.Context, dbName string) bool {
	sc.lock.Lock()
	defer sc.lock.Unlock()

	return sc._removeDatabase(ctx, dbName)
}

// _unloadDatabase unloads and stops the database, but does not remove the in-memory config.
func (sc *ServerContext) _unloadDatabase(ctx context.Context, dbName string) bool {
	dbCtx := sc.databases_[dbName]
	if dbCtx == nil {
		return false
	}
	base.InfofCtx(ctx, base.KeyAll, "Closing db /%s (bucket %q)", base.MD(dbCtx.Name), base.MD(dbCtx.Bucket.GetName()))
	dbCtx.Close(ctx)
	delete(sc.databases_, dbName)
	return true
}

// _removeDatabase unloads and removes all references to the given database.
func (sc *ServerContext) _removeDatabase(ctx context.Context, dbName string) bool {
	dbCtx := sc.databases_[dbName]
	if dbCtx == nil {
		return false
	}
	bucket := dbCtx.Bucket.GetName()
	if ok := sc._unloadDatabase(ctx, dbName); !ok {
		return ok
	}
	delete(sc.dbConfigs, dbName)
	delete(sc.bucketDbName, bucket)
	return true
}

func (sc *ServerContext) installPrincipals(ctx context.Context, dbc *db.DatabaseContext, spec map[string]*auth.PrincipalConfig, what string) error {
	for name, princ := range spec {
		isGuest := name == base.GuestUsername
		if isGuest {
			internalName := ""
			princ.Name = &internalName
		} else {
			n := name
			princ.Name = &n
		}

		createdPrincipal := true
		worker := func() (shouldRetry bool, err error, value interface{}) {
			_, err = dbc.UpdatePrincipal(ctx, princ, (what == "user"), isGuest)
			if err != nil {
				if status, _ := base.ErrorAsHTTPStatus(err); status == http.StatusConflict {
					// Ignore and absorb this error if it's a conflict error, which just means that updatePrincipal didn't overwrite an existing user.
					// Since if there's an existing user it's "mission accomplished", this can be treated as a success case.
					createdPrincipal = false
					return false, nil, nil
				}

				if err == base.ErrViewTimeoutError {
					// Timeout error, possibly due to view re-indexing, so retry
					base.InfofCtx(ctx, base.KeyAuth, "Error calling UpdatePrincipal(): %v.  Will retry in case this is a temporary error", err)
					return true, err, nil
				}

				// Unexpected error, return error don't retry
				return false, err, nil
			}

			// No errors, assume it worked
			return false, nil, nil

		}

		err, _ := base.RetryLoop("installPrincipals", worker, base.CreateDoublingSleeperFunc(16, 10))
		if err != nil {
			return err
		}

		if isGuest {
			base.InfofCtx(ctx, base.KeyAll, "Reset guest user to config")
		} else if createdPrincipal {
			base.InfofCtx(ctx, base.KeyAll, "Created %s %q", what, base.UD(name))
		}

	}
	return nil
}

// ////// STATS LOGGING

type statsWrapper struct {
	Stats              json.RawMessage `json:"stats"`
	UnixEpochTimestamp int64           `json:"unix_epoch_timestamp"`
	RFC3339            string          `json:"rfc3339_timestamp"`
}

func (sc *ServerContext) startStatsLogger(ctx context.Context) {

	if sc.config.Unsupported.StatsLogFrequency == nil || sc.config.Unsupported.StatsLogFrequency.Value() == 0 {
		// don't start the stats logger when explicitly zero
		return
	}

	interval := sc.config.Unsupported.StatsLogFrequency

	sc.statsContext.statsLoggingTicker = time.NewTicker(interval.Value())
	sc.statsContext.terminator = make(chan struct{})
	sc.statsContext.doneChan = make(chan struct{})
	go func() {
		defer close(sc.statsContext.doneChan)
		for {
			select {
			case <-sc.statsContext.statsLoggingTicker.C:
				err := sc.logStats(ctx)
				if err != nil {
					base.WarnfCtx(ctx, "Error logging stats: %v", err)
				}
			case <-sc.statsContext.terminator:
				base.DebugfCtx(ctx, base.KeyAll, "Stopping stats logging goroutine")
				sc.statsContext.statsLoggingTicker.Stop()
				return
			}
		}
	}()
	base.InfofCtx(ctx, base.KeyAll, "Logging stats with frequency: %v", interval)

}

func (sc *ServerContext) logStats(ctx context.Context) error {

	AddGoRuntimeStats()

	sc.logNetworkInterfaceStats(ctx)

	if err := sc.statsContext.addGoSigarStats(); err != nil {
		base.WarnfCtx(ctx, "Error getting sigar based system resource stats: %v", err)
	}

	sc.updateCalculatedStats()
	// Create wrapper expvar map in order to add a timestamp field for logging purposes
	currentTime := time.Now()
	wrapper := statsWrapper{
		Stats:              []byte(base.SyncGatewayStats.String()),
		UnixEpochTimestamp: currentTime.Unix(),
		RFC3339:            currentTime.Format(time.RFC3339),
	}

	marshalled, err := base.JSONMarshal(wrapper)
	if err != nil {
		return err
	}

	// Marshal expvar map w/ timestamp to string and write to logs
	base.RecordStats(string(marshalled))

	return nil

}

func (sc *ServerContext) logNetworkInterfaceStats(ctx context.Context) {

	if err := sc.statsContext.addPublicNetworkInterfaceStatsForHostnamePort(sc.config.API.PublicInterface); err != nil {
		base.WarnfCtx(ctx, "Error getting public network interface resource stats: %v", err)
	}

	if err := sc.statsContext.addAdminNetworkInterfaceStatsForHostnamePort(sc.config.API.AdminInterface); err != nil {
		base.WarnfCtx(ctx, "Error getting admin network interface resource stats: %v", err)
	}

}

// Updates stats that are more efficient to calculate at stats collection time
func (sc *ServerContext) updateCalculatedStats() {
	sc.lock.RLock()
	defer sc.lock.RUnlock()
	for _, dbContext := range sc.databases_ {
		dbContext.UpdateCalculatedStats()
	}

}

func initClusterAgent(ctx context.Context, clusterAddress, clusterUser, clusterPass, certPath, keyPath, caCertPath string, tlsSkipVerify *bool) (*gocbcore.Agent, error) {
	authenticator, err := base.GoCBCoreAuthConfig(clusterUser, clusterPass, certPath, keyPath)
	if err != nil {
		return nil, err
	}

	tlsRootCAProvider, err := base.GoCBCoreTLSRootCAProvider(tlsSkipVerify, caCertPath)
	if err != nil {
		return nil, err
	}

	config := gocbcore.AgentConfig{
		SecurityConfig: gocbcore.SecurityConfig{
			TLSRootCAProvider: tlsRootCAProvider,
			Auth:              authenticator,
		},
	}

	err = config.FromConnStr(clusterAddress)
	if err != nil {
		return nil, err
	}

	agent, err := gocbcore.CreateAgent(&config)
	if err != nil {
		return nil, err
	}

	shouldCloseAgent := true
	defer func() {
		if shouldCloseAgent {
			if err := agent.Close(); err != nil {
				base.WarnfCtx(ctx, "unable to close gocb agent: %v", err)
			}
		}
	}()

	agentReadyErr := make(chan error)
	_, err = agent.WaitUntilReady(
		time.Now().Add(5*time.Second),
		gocbcore.WaitUntilReadyOptions{
			ServiceTypes: []gocbcore.ServiceType{gocbcore.MgmtService},
		},
		func(result *gocbcore.WaitUntilReadyResult, err error) {
			agentReadyErr <- err
		},
	)

	if err != nil {
		return nil, err
	}

	if err := <-agentReadyErr; err != nil {
		if _, ok := errors.Unwrap(err).(x509.UnknownAuthorityError); ok {
			err = fmt.Errorf("%w - Provide a CA cert, or set tls_skip_verify to true in config", err)
		}

		return nil, err
	}

	shouldCloseAgent = false
	return agent, nil
}

// initializeGoCBAgent Obtains a gocb agent from the current server connection. Requires the agent to be closed after use.
// Uses retry loop
func (sc *ServerContext) initializeGoCBAgent(ctx context.Context) (*gocbcore.Agent, error) {
	err, a := base.RetryLoop("Initialize Cluster Agent", func() (shouldRetry bool, err error, value interface{}) {
		agent, err := initClusterAgent(
			ctx,
			sc.config.Bootstrap.Server, sc.config.Bootstrap.Username, sc.config.Bootstrap.Password,
			sc.config.Bootstrap.X509CertPath, sc.config.Bootstrap.X509KeyPath, sc.config.Bootstrap.CACertPath, sc.config.Bootstrap.ServerTLSSkipVerify)
		if err != nil {
			base.InfofCtx(ctx, base.KeyConfig, "Couldn't initialize cluster agent: %v - will retry...", err)
			return true, err, nil
		}

		return false, nil, agent
	}, base.CreateSleeperFunc(27, 1000)) // ~2 mins total - 5 second gocb WaitUntilReady timeout and 1 second interval
	if err != nil {
		return nil, err
	}

	base.InfofCtx(ctx, base.KeyConfig, "Successfully initialized cluster agent")
	agent := a.(*gocbcore.Agent)
	return agent, nil
}

// initializeNoX509HttpClient() returns an http client based on the bootstrap connection information, but
// without any x509 keypair included in the tls config.  This client can be used to perform basic
// authentication checks against the server.
// Client creation otherwise clones the approach used by gocb.
func (sc *ServerContext) initializeNoX509HttpClient() (*http.Client, error) {

	// baseTlsConfig defines the tlsConfig except for ServerName, which is updated based
	// on addr in DialTLS
	baseTlsConfig := &tls.Config{
		MinVersion: tls.VersionTLS12,
	}
	var rootCAs *x509.CertPool
	tlsRootCAProvider, err := base.GoCBCoreTLSRootCAProvider(sc.config.Bootstrap.ServerTLSSkipVerify, sc.config.Bootstrap.CACertPath)
	if err != nil {
		return nil, err
	}
	rootCAs = tlsRootCAProvider()
	if rootCAs != nil {
		baseTlsConfig.RootCAs = rootCAs
		baseTlsConfig.InsecureSkipVerify = false
	} else {
		baseTlsConfig.InsecureSkipVerify = true
	}

	httpDialer := &net.Dialer{
		Timeout:   30 * time.Second,
		KeepAlive: 30 * time.Second,
	}
	maxIdleConns, _ := strconv.Atoi(base.DefaultHttpMaxIdleConns)
	idleConnTimeoutMs, _ := strconv.Atoi(base.DefaultHttpIdleConnTimeoutMilliseconds)

	// gocbcore: We set ForceAttemptHTTP2, which will update the base-config to support HTTP2
	// automatically, so that all configs from it will look for that.
	httpTransport := &http.Transport{
		ForceAttemptHTTP2: true,

		Dial: func(network, addr string) (net.Conn, error) {
			return httpDialer.Dial(network, addr)
		},
		DialTLS: func(network, addr string) (net.Conn, error) {
			tcpConn, err := httpDialer.Dial(network, addr)
			if err != nil {
				return nil, err
			}

			// Update tlsConfig.ServerName based on addr
			tlsConfig := baseTlsConfig.Clone()
			host, _, err := net.SplitHostPort(addr)
			if err != nil {
				return nil, err
			}
			tlsConfig.ServerName = host
			tlsConn := tls.Client(tcpConn, tlsConfig)
			return tlsConn, nil
		},
		MaxIdleConns:        maxIdleConns,
		MaxIdleConnsPerHost: base.DefaultHttpMaxIdleConnsPerHost,
		IdleConnTimeout:     time.Duration(idleConnTimeoutMs) * time.Millisecond,
	}

	httpCli := &http.Client{
		Transport: httpTransport,
		CheckRedirect: func(req *http.Request, via []*http.Request) error {
			// gocbcore: All that we're doing here is setting auth on any redirects.
			// For that reason we can just pull it off the oldest (first) request.
			if len(via) >= 10 {
				// Just duplicate the default behaviour for maximum redirects.
				return errors.New("stopped after 10 redirects")
			}

			oldest := via[0]
			auth := oldest.Header.Get("Authorization")
			if auth != "" {
				req.Header.Set("Authorization", auth)
			}

			return nil
		},
	}

	return httpCli, nil
}

func (sc *ServerContext) ObtainManagementEndpointsAndHTTPClient() ([]string, *http.Client, error) {
	if sc.GoCBAgent == nil {
		return nil, nil, fmt.Errorf("unable to obtain agent")
	}

	return sc.GoCBAgent.MgmtEps(), sc.NoX509HTTPClient, nil
}

// CheckPermissions is used for Admin authentication to check a CBS RBAC user.
// It performs two jobs: Authentication and then attempts Authorization.
// For Authorization it checks whether the user has any ONE of the supplied accessPermissions
// If the user is authorized it will also check the responsePermissions and return the results for these. These can be
// used by handlers to determine different responses based on the permissions the user has.
func CheckPermissions(httpClient *http.Client, managementEndpoints []string, bucketName, username, password string, accessPermissions []Permission, responsePermissions []Permission) (statusCode int, permissionResults map[string]bool, err error) {
	combinedPermissions := append(accessPermissions, responsePermissions...)
	body := []byte(strings.Join(FormatPermissionNames(combinedPermissions, bucketName), ","))
	statusCode, bodyResponse, err := doHTTPAuthRequest(httpClient, username, password, "POST", "/pools/default/checkPermissions", managementEndpoints, body)
	if err != nil {
		return http.StatusInternalServerError, nil, err
	}

	if statusCode != http.StatusOK {
		if statusCode == http.StatusUnauthorized {
			return http.StatusUnauthorized, nil, nil
		}

		// If we don't provide permissions we get a BadRequest but know we have successfully authenticated
		if statusCode == http.StatusBadRequest && len(combinedPermissions) > 0 {
			return statusCode, nil, nil
		}
	}

	// At this point we know the user exists, now check whether they have the required permissions
	if len(combinedPermissions) > 0 {
		var permissions map[string]bool

		err = base.JSONUnmarshal(bodyResponse, &permissions)
		if err != nil {
			return http.StatusInternalServerError, nil, err
		}

		if len(responsePermissions) > 0 {
			permissionResults = make(map[string]bool)
			for _, responsePermission := range responsePermissions {
				hasPermission, ok := permissions[responsePermission.FormattedName(bucketName)]
				// This should always be true but better to be safe to avoid panic
				if ok {
					permissionResults[responsePermission.PermissionName] = hasPermission
				}
			}
		}

		for _, accessPermission := range accessPermissions {
			if hasPermission, ok := permissions[accessPermission.FormattedName(bucketName)]; ok && hasPermission {
				return http.StatusOK, permissionResults, nil
			}
		}
	}

	return http.StatusForbidden, nil, nil
}

func CheckRoles(httpClient *http.Client, managementEndpoints []string, username, password string, requestedRoles []RouteRole, bucketName string) (statusCode int, err error) {
	statusCode, bodyResponse, err := doHTTPAuthRequest(httpClient, username, password, "GET", "/whoami", managementEndpoints, nil)
	if err != nil {
		return http.StatusInternalServerError, err
	}

	if statusCode != http.StatusOK {
		return statusCode, nil
	}

	var whoAmIResults struct {
		Roles []struct {
			RoleName   string `json:"role"`
			BucketName string `json:"bucket_name"`
		} `json:"roles"`
	}

	err = base.JSONUnmarshal(bodyResponse, &whoAmIResults)
	if err != nil {
		return http.StatusInternalServerError, err
	}

	for _, roleResult := range whoAmIResults.Roles {
		for _, requireRole := range requestedRoles {
			requireBucketOptions := []string{""}
			if requireRole.DatabaseScoped {
				requireBucketOptions = []string{bucketName, RoleBucketWildcard}
			}

			for _, requireBucket := range requireBucketOptions {
				if (roleResult.BucketName == requireBucket) && roleResult.RoleName == requireRole.RoleName {
					return http.StatusOK, nil
				}
			}
		}
	}

	return http.StatusForbidden, nil
}

func doHTTPAuthRequest(httpClient *http.Client, username, password, method, path string, endpoints []string, requestBody []byte) (statusCode int, responseBody []byte, err error) {
	retryCount := 0

	worker := func() (shouldRetry bool, err error, value interface{}) {
		var httpResponse *http.Response

		endpointIdx := retryCount % len(endpoints)
		req, err := http.NewRequest(method, endpoints[endpointIdx]+path, bytes.NewBuffer(requestBody))
		if err != nil {
			return false, err, nil
		}

		req.SetBasicAuth(username, password)

		httpResponse, err = httpClient.Do(req)
		if err == nil {
			return false, nil, httpResponse
		}

		if err, ok := err.(net.Error); ok && err.Timeout() {
			retryCount++
			return true, err, nil
		}

		return false, err, nil
	}

	err, result := base.RetryLoop("", worker, base.CreateSleeperFunc(10, 100))
	if err != nil {
		return 0, nil, err
	}

	httpResponse, ok := result.(*http.Response)
	if !ok {
		return 0, nil, fmt.Errorf("unexpected response type from doHTTPAuthRequest")
	}

	bodyString, err := ioutil.ReadAll(httpResponse.Body)
	if err != nil {
		return 0, nil, err
	}

	err = httpResponse.Body.Close()
	if err != nil {
		return 0, nil, err
	}

	return httpResponse.StatusCode, bodyString, nil
}

// For test use
func (sc *ServerContext) Database(ctx context.Context, name string) *db.DatabaseContext {
	db, err := sc.GetDatabase(ctx, name)
	if err != nil {
		panic(fmt.Sprintf("Unexpected error getting db %q: %v", name, err))
	}
	return db
}

func (sc *ServerContext) initializeCouchbaseServerConnections(ctx context.Context) error {
	goCBAgent, err := sc.initializeGoCBAgent(ctx)
	if err != nil {
		return err
	}
	sc.GoCBAgent = goCBAgent

	sc.NoX509HTTPClient, err = sc.initializeNoX509HttpClient()
	if err != nil {
		return err
	}

	// Fetch database configs from bucket and start polling for new buckets and config updates.
	if sc.persistentConfig {
		couchbaseCluster, err := createCouchbaseClusterFromStartupConfig(sc.config)
		if err != nil {
			return err
		}
		sc.bootstrapContext.connection = couchbaseCluster

		count, err := sc.fetchAndLoadConfigs(ctx, true)
		if err != nil {
			return err
		}

		if count > 0 {
			base.InfofCtx(ctx, base.KeyConfig, "Successfully fetched %d database configs from buckets in cluster", count)
		} else {
			base.WarnfCtx(ctx, "Config: No database configs for group %q. Continuing startup to allow REST API database creation", sc.config.Bootstrap.ConfigGroupID)
		}

		if sc.config.Bootstrap.ConfigUpdateFrequency.Value() > 0 {
			sc.bootstrapContext.terminator = make(chan struct{})
			sc.bootstrapContext.doneChan = make(chan struct{})

			base.InfofCtx(ctx, base.KeyConfig, "Starting background polling for new configs/buckets: %s", sc.config.Bootstrap.ConfigUpdateFrequency.Value().String())
			go func() {
				defer close(sc.bootstrapContext.doneChan)
				t := time.NewTicker(sc.config.Bootstrap.ConfigUpdateFrequency.Value())
				for {
					select {
					case <-sc.bootstrapContext.terminator:
						base.InfofCtx(ctx, base.KeyConfig, "Stopping background config polling loop")
						t.Stop()
						return
					case <-t.C:
						base.DebugfCtx(ctx, base.KeyConfig, "Fetching configs from buckets in cluster for group %q", sc.config.Bootstrap.ConfigGroupID)
						count, err := sc.fetchAndLoadConfigs(ctx, false)
						if err != nil {
							base.WarnfCtx(ctx, "Couldn't load configs from bucket when polled: %v", err)
						}
						if count > 0 {
							base.InfofCtx(ctx, base.KeyConfig, "Successfully fetched %d database configs from buckets in cluster", count)
						}
					}
				}
			}()
		} else {
			base.InfofCtx(ctx, base.KeyConfig, "Disabled background polling for new configs/buckets")
		}
	}

	return nil
}

func (sc *ServerContext) AddServerLogContext(parent context.Context) context.Context {
	if sc != nil && sc.LogContextID != "" {
		return base.LogContextWith(parent, &base.ServerLogContext{LogContextID: sc.LogContextID})
	}
	return parent
}

func (sc *ServerContext) SetContextLogID(parent context.Context, id string) context.Context {
	if sc != nil {
		sc.LogContextID = id
		return base.LogContextWith(parent, &base.ServerLogContext{LogContextID: sc.LogContextID})
	}
	return parent
}<|MERGE_RESOLUTION|>--- conflicted
+++ resolved
@@ -839,7 +839,6 @@
 	}
 
 	if sc.config.Unsupported.UserQueries != nil && *sc.config.Unsupported.UserQueries {
-<<<<<<< HEAD
 		var err error
 		if config.UserFunctions != nil {
 			contextOptions.UserFunctions, err = functions.CompileFunctions(config.UserFunctions)
@@ -855,13 +854,6 @@
 		}
 	} else if config.UserFunctions != nil || config.GraphQL != nil {
 		base.WarnfCtx(context.TODO(), `Database config options "functions" and "graphql" ignored because unsupported.user_queries feature flag is not enabled`)
-=======
-		contextOptions.UserQueries = config.UserQueries
-		contextOptions.UserFunctions = config.UserFunctions
-		contextOptions.GraphQL = config.GraphQL
-	} else if config.UserQueries != nil || config.UserFunctions != nil || config.GraphQL != nil {
-		base.WarnfCtx(context.TODO(), `Database config options "queries", "functions", "graphql" ignored because unsupported.user_queries feature flag is not enabled`)
->>>>>>> 087a237b
 	}
 
 	return contextOptions, nil
