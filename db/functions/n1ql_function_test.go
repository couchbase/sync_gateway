--- conflicted
+++ resolved
@@ -98,17 +98,12 @@
 		t.Skip("This test is Couchbase Server only (requires N1QL)")
 	}
 
-<<<<<<< HEAD
-	//base.SetUpTestLogging(t, base.LevelDebug, base.KeyAll)
-	db, ctx := setupTestDBWithFunctions(t, &kUserN1QLFunctionsConfig, nil)
-=======
 	if base.TestsUseNamedCollections() {
 		t.Skip("Requires collection-aware function security (CBG-2597)")
 	}
 
 	// base.SetUpTestLogging(t, base.LevelDebug, base.KeyAll)
-	db, ctx := setupTestDBWithFunctions(t, kUserN1QLFunctionsConfig, nil)
->>>>>>> 1d9c23ed
+	db, ctx := setupTestDBWithFunctions(t, &kUserN1QLFunctionsConfig, nil)
 	defer db.Close(ctx)
 
 	// First run the tests as an admin:
