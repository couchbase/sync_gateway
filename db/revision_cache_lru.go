--- conflicted
+++ resolved
@@ -85,17 +85,12 @@
 	sc.getShard(docRev.DocID).Upsert(ctx, docRev, collectionID)
 }
 
-<<<<<<< HEAD
-func (sc *ShardedLRURevisionCache) Remove(ctx context.Context, docID, revID string, collectionID uint32) {
-	sc.getShard(docID).Remove(ctx, docID, revID, collectionID)
-=======
 func (sc *ShardedLRURevisionCache) RemoveWithRev(ctx context.Context, docID, revID string, collectionID uint32) {
 	sc.getShard(docID).RemoveWithRev(ctx, docID, revID, collectionID)
 }
 
 func (sc *ShardedLRURevisionCache) RemoveWithCV(ctx context.Context, docID string, cv *Version, collectionID uint32) {
 	sc.getShard(docID).RemoveWithCV(ctx, docID, cv, collectionID)
->>>>>>> 8acc6c28
 }
 
 // An LRU cache of document revision bodies, together with their channel access.
@@ -116,20 +111,6 @@
 
 // The cache payload data. Stored as the Value of a list Element.
 type revCacheValue struct {
-<<<<<<< HEAD
-	err         error
-	history     Revisions
-	channels    base.Set
-	expiry      *time.Time
-	attachments AttachmentsMeta
-	delta       *RevisionDelta
-	key         IDAndRev
-	bodyBytes   []byte
-	lock        sync.RWMutex
-	deleted     bool
-	removed     bool
-	itemBytes   atomic.Int64
-=======
 	err          error
 	history      Revisions
 	channels     base.Set
@@ -147,7 +128,6 @@
 	itemBytes    atomic.Int64
 	collectionID uint32
 	canEvict     atomic.Bool
->>>>>>> 8acc6c28
 }
 
 // Creates a revision cache with the given capacity and an optional loader function.
@@ -204,9 +184,6 @@
 	}
 }
 
-<<<<<<< HEAD
-func (rc *LRURevisionCache) getFromCache(ctx context.Context, docID, revID string, collectionID uint32, loadOnCacheMiss, includeDelta bool) (DocumentRevision, error) {
-=======
 func (rc *LRURevisionCache) UpdateDeltaCV(ctx context.Context, docID string, cv *Version, collectionID uint32, toDelta RevisionDelta) {
 	value := rc.getValueByCV(ctx, docID, cv, collectionID, false)
 	if value != nil {
@@ -221,7 +198,6 @@
 }
 
 func (rc *LRURevisionCache) getFromCacheByRev(ctx context.Context, docID, revID string, collectionID uint32, loadOnCacheMiss, includeDelta bool) (DocumentRevision, error) {
->>>>>>> 8acc6c28
 	value := rc.getValue(ctx, docID, revID, collectionID, loadOnCacheMiss)
 	if value == nil {
 		return DocumentRevision{}, nil
@@ -235,14 +211,11 @@
 		rc.incrRevCacheMemoryUsage(ctx, value.getItemBytes())
 		// check for memory based eviction
 		rc.revCacheMemoryBasedEviction(ctx)
-<<<<<<< HEAD
-=======
 		rc.addToHLVMapPostLoad(docID, docRev.RevID, docRev.CV, collectionID)
 	}
 
 	if err != nil {
 		rc.removeValue(value) // don't keep failed loads in the cache
->>>>>>> 8acc6c28
 	}
 
 	return docRev, err
@@ -327,14 +300,10 @@
 		// TODO: CBG-1948
 		panic("Missing history for RevisionCache.Put")
 	}
-<<<<<<< HEAD
-	value := rc.getValue(ctx, docRev.DocID, docRev.RevID, collectionID, true)
-=======
 
 	// doc should always have a cv present in a PUT operation on the cache (update HLV is called before hand in doc update process)
 	// thus we can call getValueByCV directly the update the rev lookup post this
 	value := rc.getValueByCV(ctx, docRev.DocID, docRev.CV, collectionID, true)
->>>>>>> 8acc6c28
 	// increment incoming bytes
 	docRev.CalculateBytes()
 	rc.incrRevCacheMemoryUsage(ctx, docRev.MemoryBytes)
@@ -368,11 +337,7 @@
 		revItem := existingElem.Value.(*revCacheValue)
 		// decrement item bytes by the removed item
 		rc._decrRevCacheMemoryUsage(ctx, -revItem.getItemBytes())
-<<<<<<< HEAD
-		rc.lruList.Remove(elem)
-=======
 		rc.lruList.Remove(existingElem)
->>>>>>> 8acc6c28
 		newItem = false
 	}
 
@@ -426,10 +391,6 @@
 		numItemsRemoved, numBytesEvicted := rc._numberCapacityEviction()
 		if numBytesEvicted > 0 {
 			rc._decrRevCacheMemoryUsage(ctx, -numBytesEvicted)
-<<<<<<< HEAD
-		}
-		rc.lock.Unlock() // release lock as eviction is finished
-=======
 		}
 		rc.lock.Unlock() // release lock as eviction is finished
 		if numItemsRemoved > 0 {
@@ -466,7 +427,6 @@
 		}
 		rc.lock.Unlock() // release lock as eviction is finished
 
->>>>>>> 8acc6c28
 		if numItemsRemoved > 0 {
 			rc.cacheNumItems.Add(-numItemsRemoved)
 		}
@@ -538,9 +498,6 @@
 }
 
 // Remove removes a value from the revision cache, if present.
-<<<<<<< HEAD
-func (rc *LRURevisionCache) Remove(ctx context.Context, docID, revID string, collectionID uint32) {
-=======
 func (rc *LRURevisionCache) RemoveWithRev(ctx context.Context, docID, revID string, collectionID uint32) {
 	rc.removeFromCacheByRev(ctx, docID, revID, collectionID)
 }
@@ -572,7 +529,6 @@
 
 // removeFromCacheByRev removes an entry from rev cache by revID
 func (rc *LRURevisionCache) removeFromCacheByRev(ctx context.Context, docID, revID string, collectionID uint32) {
->>>>>>> 8acc6c28
 	key := IDAndRev{DocID: docID, RevID: revID, CollectionID: collectionID}
 	rc.lock.Lock()
 	defer rc.lock.Unlock()
@@ -585,12 +541,7 @@
 	hlvKey := IDandCV{DocID: docID, Source: elem.cv.SourceID, Version: elem.cv.Value, CollectionID: collectionID}
 	rc.lruList.Remove(element)
 	// decrement the overall memory bytes count
-<<<<<<< HEAD
-	revItem := element.Value.(*revCacheValue)
-	rc._decrRevCacheMemoryUsage(ctx, -revItem.getItemBytes())
-=======
 	rc._decrRevCacheMemoryUsage(ctx, -elem.getItemBytes())
->>>>>>> 8acc6c28
 	delete(rc.cache, key)
 	// remove from CV lookup map too
 	delete(rc.hlvCache, hlvKey)
@@ -624,11 +575,6 @@
 // _numberCapacityEviction will iterate removing the last element in cache til we fall below the maximum number of items
 // threshold for this shard, retuning the bytes evicted and number of items evicted
 func (rc *LRURevisionCache) _numberCapacityEviction() (numItemsEvicted int64, numBytesEvicted int64) {
-<<<<<<< HEAD
-	for len(rc.cache) > int(rc.capacity) {
-		value := rc.lruList.Remove(rc.lruList.Back()).(*revCacheValue)
-		delete(rc.cache, value.key)
-=======
 	for rc.lruList.Len() > int(rc.capacity) {
 		value := rc._findEvictionValue()
 		if value == nil {
@@ -639,7 +585,6 @@
 		revKey := IDAndRev{DocID: value.id, RevID: value.revID, CollectionID: value.collectionID}
 		delete(rc.cache, revKey)
 		delete(rc.hlvCache, hlvKey)
->>>>>>> 8acc6c28
 		numItemsEvicted++
 		numBytesEvicted += value.getItemBytes()
 	}
@@ -801,10 +746,7 @@
 		value.deleted = docRev.Deleted
 		value.err = nil
 		value.itemBytes.Store(docRev.MemoryBytes)
-<<<<<<< HEAD
-=======
 		value.hlvHistory = docRev.hlvHistory
->>>>>>> 8acc6c28
 	}
 	value.lock.Unlock()
 	value.canEvict.Store(true) // now we have stored the doc revision in the cache, we can allow eviction
@@ -883,10 +825,6 @@
 		// find amount of bytes needed to evict till below threshold
 		bytesNeededToRemove := currMemoryUsage - rc.memoryCapacity
 		for bytesNeededToRemove > numBytesRemoved {
-<<<<<<< HEAD
-			value := rc.lruList.Remove(rc.lruList.Back()).(*revCacheValue)
-			delete(rc.cache, value.key)
-=======
 			value := rc._findEvictionValue()
 			if value == nil {
 				// no more values ready for eviction
@@ -896,7 +834,6 @@
 			hlvKey := IDandCV{DocID: value.id, Source: value.cv.SourceID, Version: value.cv.Value, CollectionID: value.collectionID}
 			delete(rc.cache, revKey)
 			delete(rc.hlvCache, hlvKey)
->>>>>>> 8acc6c28
 			numItemsRemoved++
 			valueBytes := value.getItemBytes()
 			numBytesRemoved += valueBytes
