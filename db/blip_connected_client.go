--- conflicted
+++ resolved
@@ -98,12 +98,8 @@
 	}
 
 	bh.logEndpointEntry(rq.Profile(), fmt.Sprintf("name: %s", name))
-<<<<<<< HEAD
-	return bh.db.WithTimeout(bh.loggingCtx, UserFunctionTimeout, func(ctx context.Context) error {
+	return WithTimeout(bh.loggingCtx, UserFunctionTimeout, func(ctx context.Context) error {
 		// Call the function:
-=======
-	return WithTimeout(bh.loggingCtx, UserFunctionTimeout, func(ctx context.Context) error {
->>>>>>> 092dc95a
 		fn, err := bh.db.GetUserFunction(name, requestParams, true, ctx)
 		if err != nil {
 			return err
