--- conflicted
+++ resolved
@@ -46,11 +46,7 @@
 	ctx := TestCtx(t)
 	require.EventuallyWithT(t, func(c *assert.CollectT) {
 		assert.Equal(c, int32(GTestBucketPool.numBuckets), GTestBucketPool.stats.TotalBucketInitCount.Load())
-<<<<<<< HEAD
-	}, 2*time.Minute, 5*time.Millisecond) // Wait for bucket pool to be initialized, since GetConfigBuckets requires equal buckets to tbpNumBuckets
-=======
 	}, 2*time.Minute, 5*time.Millisecond) // Wait for bucket pool to be initialized, since GetConfigBuckets requires equal buckets to TestBucketPool.numBuckets
->>>>>>> bac77822
 
 	var perBucketCredentialsConfig map[string]*CredentialsConfig
 	forcePerBucketAuth := false
