--- conflicted
+++ resolved
@@ -265,12 +265,8 @@
 }
 
 // Makes a feedEvent that can be passed to a FeedEventCallbackFunc implementation
-<<<<<<< HEAD
 // The byte slices must be copied to ensure that memory associated with the memd mutationEvent and Packet are independent and can be released or reused by gocbcore as needed.
-func makeFeedEvent(key []byte, value []byte, dataType uint8, cas uint64, expiry uint32, vbNo uint16, collectionID uint32, opcode sgbucket.FeedOpcode) sgbucket.FeedEvent {
-=======
 func makeFeedEvent(key []byte, value []byte, dataType uint8, cas uint64, expiry uint32, vbNo uint16, collectionID uint32, revNo uint64, opcode sgbucket.FeedOpcode) sgbucket.FeedEvent {
->>>>>>> 8acc6c28
 
 	event := sgbucket.FeedEvent{
 		RevNo:        revNo,
