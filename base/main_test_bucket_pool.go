--- conflicted
+++ resolved
@@ -73,12 +73,9 @@
 
 	// clusterSpec defines how to connect to the couchbase server cluster
 	clusterSpec CouchbaseClusterSpec
-<<<<<<< HEAD
-=======
 
 	// xdcrConflictResolutionStrategy defines the conflict resolution strategy to use for XDCR, defined at bucket creation time.
 	xdcrConflictResolutionStrategy XDCRConflictResolutionStrategy
->>>>>>> 5108469f
 }
 
 type TestBucketPoolOptions struct {
@@ -131,28 +128,10 @@
 	}
 
 	preserveBuckets, _ := strconv.ParseBool(os.Getenv(tbpEnvPreserve))
-<<<<<<< HEAD
 	clusterSpec, err := getTestClusterSpec()
 	if err != nil {
 		FatalfCtx(ctx, "couldn't get test cluster spec: %v", err)
 	}
-
-	tbp := TestBucketPool{
-		integrationMode:         !UnitTestUrlIsWalrus() && !TestUseExistingBucket(),
-		numBuckets:              numBuckets,
-		readyBucketPool:         make(chan Bucket, numBuckets),
-		bucketReadierQueue:      make(chan tbpBucketName, numBuckets),
-		bucketReadierWaitGroup:  &sync.WaitGroup{},
-		ctxCancelFunc:           ctxCancelFunc,
-		preserveBuckets:         preserveBuckets,
-		bucketInitFunc:          bucketInitFunc,
-		unclosedBuckets:         make(map[string]map[string]struct{}),
-		useExistingBucket:       TestUseExistingBucket(),
-		useDefaultScope:         options.UseDefaultScope,
-		numCollectionsPerBucket: numCollectionsPerBucket,
-		verbose:                 *NewAtomicBool(tbpVerbose()),
-		clusterSpec:             *clusterSpec,
-=======
 
 	conflictResolutionStrategy := XDCRConflictResolutionStrategyLWW
 	switch os.Getenv(tbpEnvXDCRConflictResolutionStrategy) {
@@ -184,13 +163,7 @@
 		numCollectionsPerBucket:        numCollectionsPerBucket,
 		verbose:                        *NewAtomicBool(tbpVerbose()),
 		xdcrConflictResolutionStrategy: conflictResolutionStrategy,
-		clusterSpec: CouchbaseClusterSpec{
-			Server:        UnitTestUrl(),
-			Username:      TestClusterUsername(),
-			Password:      TestClusterPassword(),
-			TLSSkipVerify: TestTLSSkipVerify(),
-		},
->>>>>>> 5108469f
+		clusterSpec:                    *clusterSpec,
 	}
 	tbp.Logf(ctx, "Using ClusterSpec %#+v\n", clusterSpec)
 
@@ -593,11 +566,7 @@
 			ctx := BucketNameCtx(ctx, bucketName)
 
 			tbp.Logf(ctx, "Creating new test bucket")
-<<<<<<< HEAD
-			err := tbp.cluster.insertBucket(bucketName, bucketQuotaMB)
-=======
 			err := tbp.cluster.insertBucket(bucketName, bucketQuotaMB, tbp.xdcrConflictResolutionStrategy)
->>>>>>> 5108469f
 			if ctx.Err() != nil {
 				return
 			} else if err != nil {
