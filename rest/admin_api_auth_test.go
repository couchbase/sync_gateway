--- conflicted
+++ resolved
@@ -337,13 +337,7 @@
 	if base.UnitTestUrlIsWalrus() {
 		t.Skip("Test requires Couchbase Server")
 	}
-<<<<<<< HEAD
-=======
-	serverURL := base.UnitTestUrl()
-	if base.ServerIsTLS(serverURL) {
-		t.Skipf("URI %s needs to start with couchbase://", serverURL)
-	}
->>>>>>> 234006a1
+
 	rt := NewRestTester(t, nil)
 	defer rt.Close()
 
