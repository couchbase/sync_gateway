/*
Copyright 2019-Present Couchbase, Inc.

Use of this software is governed by the Business Source License included in
the file licenses/BSL-Couchbase.txt.  As of the Change Date specified in that
file, in accordance with the Business Source License, use of this software will
be governed by the Apache License, Version 2.0, included in the file
licenses/APL2.txt.
*/

package base

import (
	"context"
	"crypto/tls"
	"fmt"
	"strconv"
	"strings"
	"sync"

	"github.com/couchbase/cbgt"
	"github.com/couchbase/go-couchbase"
	"github.com/couchbase/go-couchbase/cbdatasource"
	sgbucket "github.com/couchbase/sg-bucket"
	"github.com/pkg/errors"
	"gopkg.in/couchbaselabs/gocbconnstr.v1"
)

const CBGTIndexTypeSyncGatewayImport = "syncGateway-import-"
const DefaultImportPartitions = 16

// firstVersionToSupportCollections represents the earliest Sync Gateway release that supports collections.
var firstVersionToSupportCollections = &ComparableVersion{
	epoch: 0,
	major: 3,
	minor: 1,
	patch: 0,
}

// nodeExtras is the contents of the JSON value of the cbgt.NodeDef.Extras field as used by Sync Gateway.
type nodeExtras struct {
	// Version is the node's version.
	Version *ComparableVersion `json:"v"`
}

// CbgtContext holds the two handles we have for CBGT-related functionality.
type CbgtContext struct {
	Manager           *cbgt.Manager            // Manager is main entry point for initialization, registering indexes
	Cfg               cbgt.Cfg                 // Cfg manages storage of the current pindex set and node assignment
	heartbeater       Heartbeater              // Heartbeater used for failed node detection
	heartbeatListener *importHeartbeatListener // Listener subscribed to failed node alerts from heartbeater
}

// StartShardedDCPFeed initializes and starts a CBGT Manager targeting the provided bucket.
// dbName is used to define a unique path name for local file storage of pindex files
<<<<<<< HEAD
func StartShardedDCPFeed(dbName string, configGroup string, uuid string, heartbeater Heartbeater, bucket Bucket, spec BucketSpec, scope string, collections []string, numPartitions uint16, cfg cbgt.Cfg) (*CbgtContext, error) {
	cbgtContext, err := initCBGTManager(bucket, spec, cfg, uuid, dbName)
=======
func StartShardedDCPFeed(ctx context.Context, dbName string, configGroup string, uuid string, heartbeater Heartbeater, bucket Bucket, spec BucketSpec, numPartitions uint16, cfg cbgt.Cfg) (*CbgtContext, error) {
	cbgtContext, err := initCBGTManager(ctx, bucket, spec, cfg, uuid, dbName)
>>>>>>> 82bbfee5
	if err != nil {
		return nil, err
	}

	// Add logging info before passing ctx down
	ctx = cbgtContext.AddLogContext(ctx, spec.BucketName)

	// Start Manager.  Registers this node in the cfg
<<<<<<< HEAD
	err = cbgtContext.StartManager(dbName, configGroup, bucket, spec, scope, collections, numPartitions)
=======
	err = cbgtContext.StartManager(ctx, dbName, configGroup, bucket, spec, numPartitions)
>>>>>>> 82bbfee5
	if err != nil {
		return nil, err
	}

	// Register heartbeat listener to trigger removal from cfg when
	// other SG nodes stop sending heartbeats.
	listener, err := registerHeartbeatListener(heartbeater, cbgtContext)
	if err != nil {
		return nil, err
	}

	cbgtContext.heartbeater = heartbeater
	cbgtContext.heartbeatListener = listener

	return cbgtContext, nil
}

// Given a dbName, generate a unique and length-constrained index name for CBGT to use as part of their DCP name.
func GenerateIndexName(dbName string) string {
	// Index names *must* start with a letter, so we'll prepend 'db' before the per-database checksum (which starts with '0x')
	// Don't use Crc32cHashString here becuase this is intentionally non zero padded to match
	// existing values.
	return fmt.Sprintf("db0x%x_index", Crc32cHash([]byte(dbName)))
}

// Given a dbName, generates a name based on the approach used prior to CBG-626.  Used for upgrade handling
func GenerateLegacyIndexName(dbName string) string {
	return dbName + "_import"
}

// Creates a CBGT index definition for the specified bucket.  This adds the index definition
// to the manager's cbgt cfg.  Nodes that have registered for this indexType with the manager via
// RegisterPIndexImplType (see importListener.RegisterImportPindexImpl)
// will receive PIndexImpl callbacks (New, Open) for assigned PIndex to initiate DCP processing.
<<<<<<< HEAD
func createCBGTIndex(c *CbgtContext, dbName string, configGroupID string, bucket Bucket, spec BucketSpec, scope string, collections []string, numPartitions uint16) error {
=======
func createCBGTIndex(ctx context.Context, c *CbgtContext, dbName string, configGroupID string, bucket Bucket, spec BucketSpec, numPartitions uint16) error {
>>>>>>> 82bbfee5
	sourceType := SOURCE_DCP_SG

	bucketUUID, err := bucket.UUID()
	if err != nil {
		return err
	}

	sourceParams, err := cbgtFeedParams(spec, scope, collections, dbName)
	if err != nil {
		return err
	}

	indexParams, err := cbgtIndexParams(ImportDestKey(dbName))
	if err != nil {
		return err
	}

	vbNo, err := bucket.GetMaxVbno()
	if err != nil {
		return errors.Wrapf(err, "Unable to retrieve maxVbNo for bucket %s", MD(bucket.GetName()).Redact())
	}

	// Calculate partitionsPerPIndex required to hit target DefaultImportPartitions
	if numPartitions == 0 || numPartitions > vbNo {
		numPartitions = DefaultImportPartitions
	}

	partitionsPerPIndex := vbNo / numPartitions

	planParams := cbgt.PlanParams{
		MaxPartitionsPerPIndex: int(partitionsPerPIndex), // num vbuckets per Pindex.  Multiple Pindexes could be assigned per node.
		NumReplicas:            0,                        // No replicas required for SG sharded feed
	}

	// Required for initial pools request, before BucketDataSourceOptions kick in.
	// go-couchbase doesn't support handling x509 auth and root ca verification as separate concerns.
	if spec.Certpath != "" && spec.Keypath != "" {
		couchbase.SetCertFile(spec.Certpath)
		couchbase.SetKeyFile(spec.Keypath)
		couchbase.SetRootFile(spec.CACertPath)
		couchbase.SetSkipVerify(false)
	}

	connSpec, err := gocbconnstr.Parse(spec.Server)
	if err != nil {
		return err
	}

	// Determine index name and UUID
	indexName, previousIndexUUID := dcpSafeIndexName(ctx, c, dbName)
	InfofCtx(ctx, KeyDCP, "Creating cbgt index %q for db %q", indexName, MD(dbName))

	// Register bucketDataSource callback for new index if we need to configure TLS
	cbgt.RegisterBucketDataSourceOptionsCallback(indexName, c.Manager.UUID(), func(options *cbdatasource.BucketDataSourceOptions) *cbdatasource.BucketDataSourceOptions {
		if spec.IsTLS() {
			options.TLSConfig = func() *tls.Config {
				return spec.TLSConfig()
			}
		}

		networkType := getNetworkTypeFromConnSpec(connSpec)
		InfofCtx(ctx, KeyDCP, "Using network type: %s", networkType)

		// default (aka internal) networking is handled by cbdatasource, so we can avoid the shims altogether in this case, for all other cases we need shims to remap hosts.
		if networkType != clusterNetworkDefault {
			// A lookup of host dest to external alternate address hostnames
			options.ConnectBucket, options.Connect, options.ConnectTLS = alternateAddressShims(ctx, spec.IsTLS(), connSpec.Addresses, networkType)
		}

		return options
	})

	// Index types are namespaced by configGroupID to support delete and create of a database targeting the
	// same bucket in a config group
	indexType := CBGTIndexTypeSyncGatewayImport + configGroupID
	err = c.Manager.CreateIndex(
		sourceType,        // sourceType
		bucket.GetName(),  // sourceName
		bucketUUID,        // sourceUUID
		sourceParams,      // sourceParams
		indexType,         // indexType
		indexName,         // indexName
		indexParams,       // indexParams
		planParams,        // planParams
		previousIndexUUID, // prevIndexUUID
	)
	c.Manager.Kick("NewIndexesCreated")

	InfofCtx(ctx, KeyDCP, "Initialized sharded DCP feed %s with %d partitions.", indexName, numPartitions)
	return err

}

// dcpSafeIndexName returns an index name and previousIndexUUID to handle upgrade scenarios from the
// legacy index name format ("dbname_import") to the new length-safe format ("db[crc32]_index").
// Handles removal of legacy index definitions, except for the case where the legacy index is
// the only index defined, and the name is safe.  In that case, continue using legacy index name
// to avoid restarting the import processing from zero
func dcpSafeIndexName(ctx context.Context, c *CbgtContext, dbName string) (safeIndexName, previousUUID string) {

	indexName := GenerateIndexName(dbName)
	legacyIndexName := GenerateLegacyIndexName(dbName)

	_, indexUUID, _ := getCBGTIndexUUID(c.Manager, indexName)
	_, legacyIndexUUID, _ := getCBGTIndexUUID(c.Manager, legacyIndexName)

	// 200 is the recommended maximum DCP stream name length
	// cbgt adds 41 characters to index name we provide when naming the DCP stream, rounding up to 50 defensively
	safeIndexNameLen := 200 - 50

	// Check for the case where we want to continue using legacy index name:
	if legacyIndexUUID != "" && indexUUID == "" && len(legacyIndexName) < safeIndexNameLen {
		return legacyIndexName, legacyIndexUUID
	}

	// Otherwise, remove legacy if it exists, and return new format
	if legacyIndexUUID != "" {
		_, deleteErr := c.Manager.DeleteIndexEx(legacyIndexName, "")
		if deleteErr != nil {
			WarnfCtx(ctx, "Error removing legacy import feed index: %v", deleteErr)
		}
	}
	return indexName, indexUUID
}

// Check if this CBGT index already exists.
func getCBGTIndexUUID(manager *cbgt.Manager, indexName string) (exists bool, previousUUID string, err error) {

	_, indexDefsMap, err := manager.GetIndexDefs(true)
	if err != nil {
		return false, "", errors.Wrapf(err, "Error calling CBGT GetIndexDefs() on index: %s", indexName)
	}

	indexDef, ok := indexDefsMap[indexName]
	if ok {
		return true, indexDef.UUID, nil
	} else {
		return false, "", nil
	}
}

// createCBGTManager creates a new manager for a given bucket and bucketSpec
// Inline comments below provide additional detail on how cbgt uses each manager
// parameter, and the implications for SG
func initCBGTManager(ctx context.Context, bucket Bucket, spec BucketSpec, cfgSG cbgt.Cfg, dbUUID string, dbName string) (*CbgtContext, error) {
	// Check if there are pre-Helium nodes, and if so, set the LithiumCompat flag to ensure we don't try to start a
	// collections-enabled feed when some nodes won't support it.
	minVersion, err := getMinNodeVersion(cfgSG)
	if err != nil {
		return nil, fmt.Errorf("failed to get minimum node version in cluster: %w", err)
	}
	if minVersion.Less(firstVersionToSupportCollections) {
		if spec.Scope != nil || spec.Collection != nil {
			return nil, fmt.Errorf("cannot start DCP feed on non-default collection with legacy nodes present in the cluster")
		}
	}

	// uuid: Unique identifier for the node. Used to identify the node in the config.
	//       Without UUID persistence across SG restarts, a restarted SG node relies on heartbeater to remove
	// 		 the previous version of that node from the cfg, and assign pindexes to the new one.
	// 		(note that in a single node scenario, this can result in latency removing previous version of itself
	//  	on restart, if time between restarts is less than heartbeat expiry time).
	uuid := dbUUID

	// tags: Every node participating in sharded DCP has feed, janitor, pindex and planner roles
	//   	"feed": runs dcp feed
	//   	"janitor": maintains feed instances, attempts to match to plan
	//   	"pindex": handles DCP events
	//   	"planner": assigns partitions to nodes
	// TODO: Every participating node acts as planner, which means every node is going to be trying to
	//       reassign partitions (vbuckets) to nodes when a cfg change is detected, and relying on cas
	//       failure in the cfg to avoid rework.  cbft doesn't do this -
	//       it leverages ns-server to identify a master node.
	//       Could revisit in future, as leader-elect style functionality is
	//       required for sg-replicate HA anyway
	tags := []string{"feed", "janitor", "pindex", "planner"}

	// weight: Allows for weighted distribution of vbuckets across participating nodes.  Not
	//         used by Sync Gateway
	weight := 1

	// container: Used by cbgt to determine node hierarchy.  Not needed by Sync Gateway
	container := ""

	// extras: Can be used to pass Sync Gateway specific node information to callbacks. Used to store the node version
	// from Helium (3.1.0) onwards, empty for older versions.
	extras, err := JSONMarshal(&nodeExtras{Version: ProductVersion})
	if err != nil {
		return nil, err
	}

	// bindHttp: Used for REST binding (not needed by Sync Gateway), but also as a unique identifier
	//           in some circumstances.  See below for additional information.
	// 		(from accel): use the uuid as the bindHttp so that we don't have to make the user
	// 		configure this, since we're just using for uniqueness and not for REST API
	// 		More info here:
	//   		https://github.com/couchbaselabs/cbgt/issues/1
	//   		https://github.com/couchbaselabs/cbgt/issues/25
	bindHttp := uuid

	serverURL, err := spec.GetGoCBConnString(&GoCBConnStringParams{
		KVPoolSize: GoCBPoolSizeDCP,
	})
	if err != nil {
		return nil, err
	}

	// dataDir: file system location for files persisted by cbgt.  Not required by SG, setting to empty
	//   avoids file system usage, in conjunction with managerLoadDataDir=false in options.
	dataDir := ""

	// eventHandlers: SG doesn't currently do any processing on manager events:
	//   - OnRegisterPIndex
	//   - OnUnregisterPIndex
	//   - OnFeedError
	var eventHandlers cbgt.ManagerEventHandlers

	// Specify one feed per pindex
	options := make(map[string]string)
	options[cbgt.FeedAllotmentOption] = cbgt.FeedAllotmentOnePerPIndex
	options["managerLoadDataDir"] = "false"
	// Ensure we always use TLS if configured - cbgt defaults to non-TLS on initial connection
	options["feedInitialBootstrapNonTLS"] = strconv.FormatBool(!spec.IsTLS())

	// Disable collections if unsupported
	if !bucket.IsSupported(sgbucket.DataStoreFeatureCollections) {
		options["disableCollectionsSupport"] = "true"
		options["disableStreamIDs"] = "true"
	}

	// Creates a new cbgt manager.
	mgr := cbgt.NewManagerEx(
		cbgt.VERSION, // cbgt metadata version
		cfgSG,
		uuid,
		tags,
		container,
		weight,
		string(extras),
		bindHttp,
		dataDir,
		serverURL,
		eventHandlers,
		options)

	cbgtContext := &CbgtContext{
		Manager: mgr,
		Cfg:     cfgSG,
	}

	if spec.Auth != nil || (spec.Certpath != "" && spec.Keypath != "") {
		username, password, _ := spec.Auth.GetCredentials()
		addCbgtCredentials(dbName, bucket.GetName(), username, password, spec.Certpath, spec.Keypath)
	}

	if spec.IsTLS() {
		bucketUUID, err := bucket.UUID()
		if err != nil {
			return nil, fmt.Errorf("failed to fetch UUID of bucket %v: %w", MD(bucket.GetName()).Redact(), err)
		}
		if spec.TLSSkipVerify {
			setCbgtRootCertsForBucket(bucketUUID, nil)
		} else {
			certs, err := getRootCAs(spec.CACertPath)
			if err != nil {
				return nil, fmt.Errorf("failed to load root CAs: %w", err)
			}
			setCbgtRootCertsForBucket(bucketUUID, certs)
		}
	}

	return cbgtContext, nil
}

<<<<<<< HEAD
// StartManager registers this node with cbgt, and the janitor will start feeds on this node.
func (c *CbgtContext) StartManager(dbName string, configGroup string, bucket Bucket, spec BucketSpec, scope string, collections []string, numPartitions uint16) (err error) {
=======
func (c *CbgtContext) AddLogContext(parent context.Context, bucketName string) context.Context {
	if c != nil && bucketName != "" {
		return LogContextWith(parent, &LogContext{CorrelationID: MD(bucketName).Redact() + "-" + DCPImportFeedID})
	}
	return parent
}
>>>>>>> 82bbfee5

// StartManager registers this node with cbgt, and the janitor will start feeds on this node.
func (c *CbgtContext) StartManager(ctx context.Context, dbName string, configGroup string, bucket Bucket, spec BucketSpec, numPartitions uint16) (err error) {
	// TODO: Clarify the functional difference between registering the manager as 'wanted' vs 'known'.
	registerType := cbgt.NODE_DEFS_WANTED
	if err := c.Manager.Start(registerType); err != nil {
		ErrorfCtx(ctx, "cbgt Manager start failed: %v", err)
		return err
	}

	// Add the index definition for this feed to the cbgt cfg, in case it's not already present.
<<<<<<< HEAD
	err = createCBGTIndex(c, dbName, configGroup, bucket, spec, scope, collections, numPartitions)
=======
	err = createCBGTIndex(ctx, c, dbName, configGroup, bucket, spec, numPartitions)
>>>>>>> 82bbfee5
	if err != nil {
		if strings.Contains(err.Error(), "an index with the same name already exists") {
			InfofCtx(ctx, KeyCluster, "Duplicate cbgt index detected during index creation (concurrent creation), using existing")
		} else if strings.Contains(err.Error(), "concurrent index definition update") {
			InfofCtx(ctx, KeyCluster, "Index update failed due to concurrent update, using existing")
		} else {
			ErrorfCtx(ctx, "cbgt index creation failed: %v", err)
			return err
		}
	}

	return nil
}

// getNodeVersion returns the version of the node from its Extras field, or nil if none is stored. Returns an error if
// the extras could not be parsed.
func getNodeVersion(def *cbgt.NodeDef) (*ComparableVersion, error) {
	if len(def.Extras) == 0 {
		return nil, nil
	}
	var extras nodeExtras
	if err := JSONUnmarshal([]byte(def.Extras), &extras); err != nil {
		return nil, fmt.Errorf("parsing node extras: %w", err)
	}
	return extras.Version, nil
}

// getMinNodeVersion returns the version of the oldest node currently in the cluster.
func getMinNodeVersion(cfg cbgt.Cfg) (*ComparableVersion, error) {
	nodes, _, err := cbgt.CfgGetNodeDefs(cfg, cbgt.NODE_DEFS_KNOWN)
	if err != nil {
		return nil, err
	}
	if nodes == nil || len(nodes.NodeDefs) == 0 {
		// If there are no nodes at all, it's likely we're the first node in the cluster.
		return ProductVersion, nil
	}
	var minVersion *ComparableVersion
	for _, node := range nodes.NodeDefs {
		nodeVersion, err := getNodeVersion(node)
		if err != nil {
			return nil, fmt.Errorf("failed to get version of node %v: %w", MD(node.HostPort).Redact(), err)
		}
		if nodeVersion == nil {
			nodeVersion = zeroComparableVersion
		}
		if minVersion == nil || nodeVersion.Less(minVersion) {
			minVersion = nodeVersion
		}
	}
	return minVersion, nil
}

// StopHeartbeatListener unregisters the listener from the heartbeater, and stops it.
func (c *CbgtContext) StopHeartbeatListener() {

	if c.heartbeatListener != nil {
		c.heartbeater.UnregisterListener(c.heartbeatListener.Name())
		c.heartbeatListener.Stop()
	}
}

func (c *CbgtContext) RemoveFeedCredentials(dbName string) {
	removeCbgtCredentials(dbName)
}

// Format of dest key for retrieval of import dest from cbgtDestFactories
func ImportDestKey(dbName string) string {
	return dbName + "_import"
}

func initCfgCB(bucket Bucket, spec BucketSpec) (*cbgt.CfgCB, error) {

	// cfg: Implementation of cbgt.Cfg interface.  Responsible for configuration management
	//      Sync Gateway uses bucket-based config management
	options := map[string]interface{}{
		"keyPrefix": SyncDocPrefix,
	}
	urls, errConvertServerSpec := CouchbaseURIToHttpURL(bucket, spec.Server, nil)
	if errConvertServerSpec != nil {
		return nil, errConvertServerSpec
	}

	// TODO: Until we switch to a gocb-backed CfgCB, need to manage credentials in URL
	basicAuthUrls, err := ServerUrlsWithAuth(urls, spec)
	if err != nil {
		return nil, err
	}

	cfgCB, err := cbgt.NewCfgCBEx(
		strings.Join(basicAuthUrls, ";"),
		spec.BucketName,
		options,
	)
	if err != nil {
		return nil, err
	}

	return cfgCB, nil
}

func registerHeartbeatListener(heartbeater Heartbeater, cbgtContext *CbgtContext) (*importHeartbeatListener, error) {

	if cbgtContext == nil || cbgtContext.Manager == nil || cbgtContext.Cfg == nil || heartbeater == nil {
		return nil, errors.New("Unable to register import heartbeat listener with nil manager, cfg or heartbeater")
	}

	// Register listener for import, uses cfg and manager to manage set of participating nodes
	importHeartbeatListener, err := NewImportHeartbeatListener(cbgtContext)
	if err != nil {
		return nil, err
	}

	err = heartbeater.RegisterListener(importHeartbeatListener)
	if err != nil {
		return nil, err
	}

	return importHeartbeatListener, nil
}

// ImportHeartbeatListener uses cbgt's cfg to manage node list
type importHeartbeatListener struct {
	cfg        cbgt.Cfg      // cbgt cfg being used for import
	mgr        *cbgt.Manager // cbgt manager associated with this import node
	ctx        *CbgtContext
	terminator chan struct{} // close cfg subscription on close
	nodeIDs    []string      // Set of nodes from the latest retrieval
	lock       sync.RWMutex  // lock for nodeIDs access
}

func NewImportHeartbeatListener(ctx *CbgtContext) (*importHeartbeatListener, error) {

	if ctx == nil {
		return nil, errors.New("ctx must not be nil for ImportHeartbeatListener")
	}

	listener := &importHeartbeatListener{
		ctx:        ctx,
		mgr:        ctx.Manager,
		cfg:        ctx.Cfg,
		terminator: make(chan struct{}),
	}

	// Initialize the node set
	_, err := listener.reloadNodes()
	if err != nil {
		return nil, err
	}

	// Subscribe to changes to the known node set key
	err = listener.subscribeNodeChanges()
	if err != nil {
		return nil, err
	}

	return listener, nil
}

func (l *importHeartbeatListener) Name() string {
	return "importListener"
}

// When we detect other nodes have stopped pushing heartbeats, use manager to remove from cfg
func (l *importHeartbeatListener) StaleHeartbeatDetected(nodeUUID string) {

	InfofCtx(context.TODO(), KeyCluster, "StaleHeartbeatDetected by import listener for node: %v", nodeUUID)
	err := cbgt.UnregisterNodes(l.cfg, l.mgr.Version(), []string{nodeUUID})
	if err != nil {
		WarnfCtx(context.TODO(), "Attempt to unregister %v from CBGT got error: %v", nodeUUID, err)
	}
}

// subscribeNodeChanges registers with the manager's cfg implementation for notifications on changes to the
// NODE_DEFS_KNOWN key.  When notified, refreshes the handlers nodeIDs.
func (l *importHeartbeatListener) subscribeNodeChanges() error {
	logCtx := context.TODO()

	cfgEvents := make(chan cbgt.CfgEvent)
	err := l.cfg.Subscribe(cbgt.CfgNodeDefsKey(cbgt.NODE_DEFS_KNOWN), cfgEvents)
	if err != nil {
		DebugfCtx(logCtx, KeyCluster, "Error subscribing NODE_DEFS_KNOWN changes: %v", err)
		return err
	}
	err = l.cfg.Subscribe(cbgt.CfgNodeDefsKey(cbgt.NODE_DEFS_WANTED), cfgEvents)
	if err != nil {
		DebugfCtx(logCtx, KeyCluster, "Error subscribing NODE_DEFS_WANTED changes: %v", err)
		return err
	}
	go func() {
		defer FatalPanicHandler()
		for {
			select {
			case <-cfgEvents:
				localNodeRegistered, err := l.reloadNodes()
				if err != nil {
					WarnfCtx(logCtx, "Error while reloading heartbeat node definitions: %v", err)
				}
				if !localNodeRegistered {
					registerErr := l.mgr.Register(cbgt.NODE_DEFS_WANTED)
					if registerErr != nil {
						WarnfCtx(logCtx, "Error attempting to re-register node, node will not participate in import until restarted or cbgt cfg is next updated: %v", registerErr)
					}
				}

			case <-l.terminator:
				return
			}
		}
	}()
	return nil
}

func (l *importHeartbeatListener) reloadNodes() (localNodePresent bool, err error) {

	nodeUUIDs := make([]string, 0)
	nodeDefTypes := []string{cbgt.NODE_DEFS_KNOWN, cbgt.NODE_DEFS_WANTED}
	for _, nodeDefType := range nodeDefTypes {
		nodeSet, _, err := cbgt.CfgGetNodeDefs(l.cfg, nodeDefType)
		if err != nil {
			return false, err
		}
		if nodeSet != nil {
			for _, nodeDef := range nodeSet.NodeDefs {
				nodeUUIDs = append(nodeUUIDs, nodeDef.UUID)
				if nodeDef.UUID == l.mgr.UUID() {
					localNodePresent = true
				}
			}
		}
	}
	l.lock.Lock()
	l.nodeIDs = nodeUUIDs
	l.lock.Unlock()

	return localNodePresent, nil
}

// GetNodes returns a copy of the in-memory node set
func (l *importHeartbeatListener) GetNodes() ([]string, error) {

	l.lock.RLock()
	nodeIDsCopy := make([]string, len(l.nodeIDs))
	copy(nodeIDsCopy, l.nodeIDs)
	l.lock.RUnlock()
	return nodeIDsCopy, nil
}

func (l *importHeartbeatListener) Stop() {
	close(l.terminator)
}

// cbgtDestFactories map DCP feed keys (destKey) to a function that will generate cbgt.Dest.  Need to be stored in a
// global map to avoid races between db creation and db addition to the server context database set

type CbgtDestFactoryFunc = func() (cbgt.Dest, error)

var cbgtDestFactories = make(map[string]CbgtDestFactoryFunc)
var cbgtDestFactoriesLock sync.Mutex

func StoreDestFactory(ctx context.Context, destKey string, dest CbgtDestFactoryFunc) {
	cbgtDestFactoriesLock.Lock()
	_, ok := cbgtDestFactories[destKey]

	// We don't expect duplicate destKey registration - log a warning if it already exists
	if ok {
		WarnfCtx(ctx, "destKey %s already exists in cbgtDestFactories - new value will replace the existing dest", destKey)
	}
	cbgtDestFactories[destKey] = dest
	cbgtDestFactoriesLock.Unlock()
}

func FetchDestFactory(destKey string) (CbgtDestFactoryFunc, error) {
	cbgtDestFactoriesLock.Lock()
	defer cbgtDestFactoriesLock.Unlock()
	listener, ok := cbgtDestFactories[destKey]
	if !ok {
		return nil, ErrNotFound
	}
	return listener, nil
}

func RemoveDestFactory(destKey string) {
	cbgtDestFactoriesLock.Lock()
	delete(cbgtDestFactories, destKey)
	cbgtDestFactoriesLock.Unlock()
}<|MERGE_RESOLUTION|>--- conflicted
+++ resolved
@@ -53,13 +53,8 @@
 
 // StartShardedDCPFeed initializes and starts a CBGT Manager targeting the provided bucket.
 // dbName is used to define a unique path name for local file storage of pindex files
-<<<<<<< HEAD
-func StartShardedDCPFeed(dbName string, configGroup string, uuid string, heartbeater Heartbeater, bucket Bucket, spec BucketSpec, scope string, collections []string, numPartitions uint16, cfg cbgt.Cfg) (*CbgtContext, error) {
-	cbgtContext, err := initCBGTManager(bucket, spec, cfg, uuid, dbName)
-=======
-func StartShardedDCPFeed(ctx context.Context, dbName string, configGroup string, uuid string, heartbeater Heartbeater, bucket Bucket, spec BucketSpec, numPartitions uint16, cfg cbgt.Cfg) (*CbgtContext, error) {
+func StartShardedDCPFeed(ctx context.Context, dbName string, configGroup string, uuid string, heartbeater Heartbeater, bucket Bucket, spec BucketSpec, scope string, collections []string, numPartitions uint16, cfg cbgt.Cfg) (*CbgtContext, error) {
 	cbgtContext, err := initCBGTManager(ctx, bucket, spec, cfg, uuid, dbName)
->>>>>>> 82bbfee5
 	if err != nil {
 		return nil, err
 	}
@@ -68,11 +63,7 @@
 	ctx = cbgtContext.AddLogContext(ctx, spec.BucketName)
 
 	// Start Manager.  Registers this node in the cfg
-<<<<<<< HEAD
-	err = cbgtContext.StartManager(dbName, configGroup, bucket, spec, scope, collections, numPartitions)
-=======
-	err = cbgtContext.StartManager(ctx, dbName, configGroup, bucket, spec, numPartitions)
->>>>>>> 82bbfee5
+	err = cbgtContext.StartManager(ctx, dbName, configGroup, bucket, spec, scope, collections, numPartitions)
 	if err != nil {
 		return nil, err
 	}
@@ -107,11 +98,7 @@
 // to the manager's cbgt cfg.  Nodes that have registered for this indexType with the manager via
 // RegisterPIndexImplType (see importListener.RegisterImportPindexImpl)
 // will receive PIndexImpl callbacks (New, Open) for assigned PIndex to initiate DCP processing.
-<<<<<<< HEAD
-func createCBGTIndex(c *CbgtContext, dbName string, configGroupID string, bucket Bucket, spec BucketSpec, scope string, collections []string, numPartitions uint16) error {
-=======
-func createCBGTIndex(ctx context.Context, c *CbgtContext, dbName string, configGroupID string, bucket Bucket, spec BucketSpec, numPartitions uint16) error {
->>>>>>> 82bbfee5
+func createCBGTIndex(ctx context.Context, c *CbgtContext, dbName string, configGroupID string, bucket Bucket, spec BucketSpec, scope string, collections []string, numPartitions uint16) error {
 	sourceType := SOURCE_DCP_SG
 
 	bucketUUID, err := bucket.UUID()
@@ -386,20 +373,15 @@
 	return cbgtContext, nil
 }
 
-<<<<<<< HEAD
-// StartManager registers this node with cbgt, and the janitor will start feeds on this node.
-func (c *CbgtContext) StartManager(dbName string, configGroup string, bucket Bucket, spec BucketSpec, scope string, collections []string, numPartitions uint16) (err error) {
-=======
 func (c *CbgtContext) AddLogContext(parent context.Context, bucketName string) context.Context {
 	if c != nil && bucketName != "" {
 		return LogContextWith(parent, &LogContext{CorrelationID: MD(bucketName).Redact() + "-" + DCPImportFeedID})
 	}
 	return parent
 }
->>>>>>> 82bbfee5
 
 // StartManager registers this node with cbgt, and the janitor will start feeds on this node.
-func (c *CbgtContext) StartManager(ctx context.Context, dbName string, configGroup string, bucket Bucket, spec BucketSpec, numPartitions uint16) (err error) {
+func (c *CbgtContext) StartManager(ctx context.Context, dbName string, configGroup string, bucket Bucket, spec BucketSpec, scope string, collections []string, numPartitions uint16) (err error) {
 	// TODO: Clarify the functional difference between registering the manager as 'wanted' vs 'known'.
 	registerType := cbgt.NODE_DEFS_WANTED
 	if err := c.Manager.Start(registerType); err != nil {
@@ -408,11 +390,7 @@
 	}
 
 	// Add the index definition for this feed to the cbgt cfg, in case it's not already present.
-<<<<<<< HEAD
-	err = createCBGTIndex(c, dbName, configGroup, bucket, spec, scope, collections, numPartitions)
-=======
-	err = createCBGTIndex(ctx, c, dbName, configGroup, bucket, spec, numPartitions)
->>>>>>> 82bbfee5
+	err = createCBGTIndex(ctx, c, dbName, configGroup, bucket, spec, scope, collections, numPartitions)
 	if err != nil {
 		if strings.Contains(err.Error(), "an index with the same name already exists") {
 			InfofCtx(ctx, KeyCluster, "Duplicate cbgt index detected during index creation (concurrent creation), using existing")
