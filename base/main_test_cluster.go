// Copyright 2022-Present Couchbase, Inc.
//
// Use of this software is governed by the Business Source License included
// in the file licenses/BSL-Couchbase.txt.  As of the Change Date specified
// in that file, in accordance with the Business Source License, use of this
// software will be governed by the Apache License, Version 2.0, included in
// the file licenses/APL2.txt.

package base

import (
	"context"
	"encoding/json"
	"fmt"
	"io"
	"net/http"
	"net/url"
<<<<<<< HEAD
	"os"
=======
>>>>>>> 5108469f
	"strconv"
	"strings"
	"time"

	"github.com/couchbase/gocb/v2"
	"github.com/couchbase/gocbcore/v10"
)

// tbpCluster represents a gocb v2 cluster
type tbpCluster struct {
	// version is the Couchbase Server version
	version ComparableBuildVersion
	// ee is true if the Couchbase Server is Enterprise Edition
	ee bool
	// clusterSpec is the authentication and connection information for the cluster.
	clusterSpec CouchbaseClusterSpec
	// agent is a gocbcore agent for the cluster.
	agent *gocbcore.Agent
}

// newTestCluster returns a cluster based on the driver used by the defaultBucketSpec.
func newTestCluster(ctx context.Context, clusterSpec CouchbaseClusterSpec) (*tbpCluster, error) {
	agent, err := NewClusterAgent(ctx, clusterSpec)
	if err != nil {
		return nil, fmt.Errorf("couldn't create cluster agent: %w", err)
	}
	version, ee, err := getCouchbaseServerVersion(agent, clusterSpec)
	if err != nil {
		err := fmt.Errorf("couldn't get cluster version: %w", err)
		closeErr := agent.Close()
		if closeErr != nil {
			err = fmt.Errorf("%w; couldn't close agent: %v", err, closeErr)
		}
		return nil, err
	}
	return &tbpCluster{
		clusterSpec: clusterSpec,
		agent:       agent,
		version:     *version,
		ee:          ee,
	}, nil
}

// getGocbClusterForTest makes cluster connection. Callers must close. Returns the cluster and the connection string used to connect.
func getGocbClusterForTest(ctx context.Context, clusterSpec CouchbaseClusterSpec) (*gocb.Cluster, string, error) {
	connSpec, err := getGoCBConnSpec(clusterSpec.Server, &GoCBConnStringParams{
		KvPoolSize: DefaultGocbKvPoolSize,
	})
	if err != nil {
		return nil, "", fmt.Errorf("couldn't parse connection string %q: %w", clusterSpec.Server, err)
	}

	securityConfig, err := GoCBv2SecurityConfig(ctx, &clusterSpec.TLSSkipVerify, clusterSpec.CACertpath)
	if err != nil {
		return nil, "", fmt.Errorf("couldn't initialize cluster security config: %w", err)
	}

	authenticatorConfig, authErr := GoCBv2Authenticator(clusterSpec.Username, clusterSpec.Password, clusterSpec.X509Certpath, clusterSpec.X509Keypath)
	if authErr != nil {
		return nil, "", fmt.Errorf("couldn't initialize cluster authenticator config: %w", authErr)
	}

	// use longer timeout than DefaultBucketOpTimeout to avoid timeouts in test harness from using buckets after flush, which takes some time to reinitialize
	bucketOpTimeout := 30 * time.Second
	timeoutsConfig := GoCBv2TimeoutsConfig(&bucketOpTimeout, Ptr(DefaultViewTimeout))

	clusterOptions := gocb.ClusterOptions{
		Authenticator:  authenticatorConfig,
		SecurityConfig: securityConfig,
		TimeoutsConfig: timeoutsConfig,
	}

	connStr := connSpec.String()
	cluster, err := gocb.Connect(connStr, clusterOptions)
	if err != nil {
		return nil, "", fmt.Errorf("couldn't connect to cluster %q: %w", connStr, err)
	}
	const clusterReadyTimeout = 90 * time.Second
	err = cluster.WaitUntilReady(clusterReadyTimeout, nil)
	if err != nil {
		FatalfCtx(ctx, "Cluster not ready after %ds: %v", int(clusterReadyTimeout.Seconds()), err)
	}
	return cluster, connStr, nil
}

// isServerEnterprise returns true if the connected returns true if the connected couchbase server
// instance is Enterprise edition And false for Community edition
func (c *tbpCluster) isServerEnterprise() bool {
	return c.ee
}

// getBucketNames returns the names of all buckets
func (c *tbpCluster) getBucketNames() ([]string, error) {
	output, status, err := c.MgmtRequest(
		http.MethodGet,
		"/pools/default/buckets",
		ContentTypeJSON,
		nil,
	)
	if err != nil {
		return nil, fmt.Errorf("couldn't get buckets: %w", err)
	}
	if status != http.StatusOK {
		return nil, fmt.Errorf("couldn't get buckets (error code %d) %s", status, output)
<<<<<<< HEAD
	}
	type bucket struct {
		Name string `json:"name"`
	}
	var buckets []bucket
	if err := json.Unmarshal(output, &buckets); err != nil {
		return nil, fmt.Errorf("couldn't unmarshal buckets from %s: %w", output, err)
	}
	names := make([]string, 0, len(buckets))
	for _, b := range buckets {
		names = append(names, b.Name)
	}
	return names, nil
}

// MgmtRequest sends a management request to the cluster and returns the response body, status code, and error.
func (c *tbpCluster) MgmtRequest(method, path string, contentType string, body io.Reader) ([]byte, int, error) {
	mgmtEps := c.agent.MgmtEps()
	if len(mgmtEps) == 0 {
		return nil, 0, fmt.Errorf("no management endpoints available for cluster %q", c.clusterSpec.Server)
	}
	return MgmtRequest(
		c.agent.HTTPClient(),
		mgmtEps[0],
		method,
		path,
		contentType,
		c.clusterSpec.Username,
		c.clusterSpec.Password,
		body,
	)
}

// getCouchbaseServerVersion retrieves the Couchbase Server version via a gocbcore.Agent
func getCouchbaseServerVersion(agent *gocbcore.Agent, clusterSpec CouchbaseClusterSpec) (version *ComparableBuildVersion, ee bool, err error) {
	mgmtEps := agent.MgmtEps()
	if len(mgmtEps) == 0 {
		return nil, false, fmt.Errorf("no management endpoints available")
	}
	output, status, err := MgmtRequest(
		agent.HTTPClient(),
		mgmtEps[0],
		http.MethodGet,
		"/pools/default",
		"application/x-www-form-urlencoded",
		clusterSpec.Username,
		clusterSpec.Password,
		nil,
	)
	if err != nil {
		return nil, false, fmt.Errorf("couldn't get Couchbase Server version: %w", err)
	}
	if status != http.StatusOK {
		return nil, false, fmt.Errorf("couldn't get Couchbase Server version (error code %d): %s", status, output)
	}
	type nodeMetadata struct {
		ClusterCompatibility int    `json:"clusterCompatibility"`
		Version              string `json:"version"`
	}
	clusterCfg := struct {
		Nodes []nodeMetadata `json:"nodes"`
	}{}
	if err := json.Unmarshal(output, &clusterCfg); err != nil {
		return nil, false, fmt.Errorf("couldn't unmarshal cluster metadata: %w", err)
	}
	if len(clusterCfg.Nodes) == 0 {
		return nil, false, fmt.Errorf("no nodes found in cluster metadata")
	}
	// string is x.y.z-aaaa-enterprise or x.y.z-aaaa-community
	// convert to a comparable string that Sync Gateway understands x.y.z@aaaa
	components := strings.Split(clusterCfg.Nodes[0].Version, "-")
	vrs := components[0]
	if len(components) > 1 {
		vrs += "@" + components[1]
	}

	version, err = NewComparableBuildVersionFromString(vrs)
	if err != nil {
		return nil, false, fmt.Errorf("couldn't parse Couchbase Server version %q: %w", vrs, err)
	}
	// convert the above string into a comparable string
	return version, strings.Contains(clusterCfg.Nodes[0].Version, "enterprise"), nil
}

// insertBucket creates a bucket into Couchbase Server. This operation is asynchronous, so will continue after this function is called.
func (c *tbpCluster) insertBucket(name string, quotaMB int) error {
	numReplicas, err := tbpNumReplicas()
	if err != nil {
		return err
	}
	body := url.Values{}
	body.Set("bucketType", "couchbase")
	// if c.isServerEnterprise() {
	// default is MWW which is "seqno" str
	// LWW is only supported on Enterprise Edition
	// body.Set("conflictResolutionType", "lww")
	// }
	body.Set("flushEnabled", "1")
	body.Set("name", name)
	body.Set("numReplicas", strconv.Itoa(numReplicas))
	body.Set("ramQuotaMB", fmt.Sprintf("%d", quotaMB))
	output, status, err := c.MgmtRequest(
		http.MethodPost,
		"/pools/default/buckets",
		ContentTypeFormEncoded,
		strings.NewReader(body.Encode()),
	)
	if err != nil {
		return fmt.Errorf("couldn't create bucket %q: %w", name, err)
	}
	if status != http.StatusAccepted {
		return fmt.Errorf("couldn't create bucket %q: (error code %d) %s", name, status, output)
	}
	return nil
}

// removeBucket deletes a bucket from Couchbase Server. This operation is asynchronous, so will continue after this function is called.
func (c *tbpCluster) removeBucket(name string) error {
	output, status, err := c.MgmtRequest(
		http.MethodDelete,
		"/pools/default/buckets/"+name,
		ContentTypeJSON,
		nil,
	)
	if err != nil {
		return fmt.Errorf("couldn't remove bucket: %w", err)
	}
	if status != http.StatusOK {
		return fmt.Errorf("couldn't remove bucket (error code %d): %s", status, output)
	}
	return nil
}

// openTestBucket opens the bucket of the given name for the gocb cluster in the given TestBucketPool.
func (c *tbpCluster) openTestBucket(ctx context.Context, testBucketName tbpBucketName, waitUntilReady time.Duration) (Bucket, error) {

	bucketCluster, connstr, err := getGocbClusterForTest(ctx, c.clusterSpec)
	if err != nil {
		return nil, fmt.Errorf("couldn't get gocb cluster for test: %w", err)
	}

	bucketSpec := getTestBucketSpec(c.clusterSpec, testBucketName)

	bucketFromSpec, err := GetGocbV2BucketFromCluster(ctx, bucketCluster, bucketSpec, connstr, waitUntilReady, false)
=======
	}
	type bucket struct {
		Name string `json:"name"`
	}
	var buckets []bucket
	if err := json.Unmarshal(output, &buckets); err != nil {
		return nil, fmt.Errorf("couldn't unmarshal buckets from %s: %w", output, err)
	}
	names := make([]string, 0, len(buckets))
	for _, b := range buckets {
		names = append(names, b.Name)
	}
	return names, nil
}

// MgmtRequest sends a management request to the cluster and returns the response body, status code, and error.
func (c *tbpCluster) MgmtRequest(method, path string, contentType string, body io.Reader) ([]byte, int, error) {
	mgmtEps := c.agent.MgmtEps()
	if len(mgmtEps) == 0 {
		return nil, 0, fmt.Errorf("no management endpoints available for cluster %q", c.clusterSpec.Server)
	}
	return MgmtRequest(
		c.agent.HTTPClient(),
		mgmtEps[0],
		method,
		path,
		contentType,
		c.clusterSpec.Username,
		c.clusterSpec.Password,
		body,
	)
}

// getCouchbaseServerVersion retrieves the Couchbase Server version via a gocbcore.Agent
func getCouchbaseServerVersion(agent *gocbcore.Agent, clusterSpec CouchbaseClusterSpec) (version *ComparableBuildVersion, ee bool, err error) {
	mgmtEps := agent.MgmtEps()
	if len(mgmtEps) == 0 {
		return nil, false, fmt.Errorf("no management endpoints available")
	}
	output, status, err := MgmtRequest(
		agent.HTTPClient(),
		mgmtEps[0],
		http.MethodGet,
		"/pools/default",
		"application/x-www-form-urlencoded",
		clusterSpec.Username,
		clusterSpec.Password,
		nil,
	)
>>>>>>> 5108469f
	if err != nil {
		return nil, false, fmt.Errorf("couldn't get Couchbase Server version: %w", err)
	}
<<<<<<< HEAD

	// add whether bucket is mobile XDCR ready to bucket object
	bucketFromSpec.supportsHLV = true

	return bucketFromSpec, nil
}

// close shuts down the running gocbcore agent for the cluster.
func (c *tbpCluster) close() error {
	return c.agent.Close()
}

// supportsMobileRBAC is true if running couchbase server with all Sync Gateway roles
func (c *tbpCluster) supportsMobileRBAC() bool {
	return c.isServerEnterprise()
}

// getTestClusterSpec returns the connection parameters to connect to a Couchbase Server during an integration test.
func getTestClusterSpec() (*CouchbaseClusterSpec, error) {
	clusterSpecPath := os.Getenv("SG_TEST_CLUSTER_SPEC")
	var spec CouchbaseClusterSpec
	if clusterSpecPath != "" {
		contents, err := os.ReadFile(clusterSpecPath)
		if err != nil {
			return nil, fmt.Errorf("couldn't read cluster spec file %q: %w", clusterSpecPath, err)
		}
		err = json.Unmarshal(contents, &spec)
		if err != nil {
			return nil, fmt.Errorf("couldn't unmarshal cluster spec file %q: %w", clusterSpecPath, err)
		}
	} else {
		spec.Username = TestClusterUsername()
		spec.Password = TestClusterPassword()
		tlsSkipVerify, isSet := os.LookupEnv(TestEnvTLSSkipVerify)
		if isSet {
			val, err := strconv.ParseBool(tlsSkipVerify)
			if err != nil {
				return nil, err
			}
			spec.TLSSkipVerify = val
		} else {
			spec.TLSSkipVerify = DefaultTestTLSSkipVerify
		}
		spec.Server = UnitTestUrl()
	}
	return &spec, nil
=======
	if status != http.StatusOK {
		return nil, false, fmt.Errorf("couldn't get Couchbase Server version (error code %d): %s", status, output)
	}
	type nodeMetadata struct {
		ClusterCompatibility int    `json:"clusterCompatibility"`
		Version              string `json:"version"`
	}
	clusterCfg := struct {
		Nodes []nodeMetadata `json:"nodes"`
	}{}
	if err := json.Unmarshal(output, &clusterCfg); err != nil {
		return nil, false, fmt.Errorf("couldn't unmarshal cluster metadata: %w", err)
	}
	if len(clusterCfg.Nodes) == 0 {
		return nil, false, fmt.Errorf("no nodes found in cluster metadata")
	}
	// string is x.y.z-aaaa-enterprise or x.y.z-aaaa-community
	// convert to a comparable string that Sync Gateway understands x.y.z@aaaa
	components := strings.Split(clusterCfg.Nodes[0].Version, "-")
	vrs := components[0]
	if len(components) > 1 {
		vrs += "@" + components[1]
	}

	version, err = NewComparableBuildVersionFromString(vrs)
	if err != nil {
		return nil, false, fmt.Errorf("couldn't parse Couchbase Server version %q: %w", vrs, err)
	}
	// convert the above string into a comparable string
	return version, strings.Contains(clusterCfg.Nodes[0].Version, "enterprise"), nil
}

// insertBucket creates a bucket into Couchbase Server. This operation is asynchronous, so will continue after this function is called.
func (c *tbpCluster) insertBucket(name string, quotaMB int, conflictResolution XDCRConflictResolutionStrategy) error {
	numReplicas, err := tbpNumReplicas()
	if err != nil {
		return err
	}
	body := url.Values{}
	body.Set("bucketType", "couchbase")
	if c.isServerEnterprise() {
		// default is MWW which is "seqno" str
		// LWW is only supported on Enterprise Edition
		switch conflictResolution {
		case XDCRConflictResolutionStrategyLWW:
			body.Set("conflictResolutionType", "lww")
		case XDCRConflictResolutionStrategyMWW:
			body.Set("conflictResolutionType", "seqno")
		default:
			return fmt.Errorf("unsupported conflict resolution strategy %q", conflictResolution)
		}
	}
	body.Set("flushEnabled", "1")
	body.Set("name", name)
	body.Set("numReplicas", strconv.Itoa(numReplicas))
	body.Set("ramQuotaMB", fmt.Sprintf("%d", quotaMB))
	output, status, err := c.MgmtRequest(
		http.MethodPost,
		"/pools/default/buckets",
		ContentTypeFormEncoded,
		strings.NewReader(body.Encode()),
	)
	if err != nil {
		return fmt.Errorf("couldn't create bucket %q: %w", name, err)
	}
	if status != http.StatusAccepted {
		return fmt.Errorf("couldn't create bucket %q: (error code %d) %s", name, status, output)
	}
	return nil
}

// removeBucket deletes a bucket from Couchbase Server. This operation is asynchronous, so will continue after this function is called.
func (c *tbpCluster) removeBucket(name string) error {
	output, status, err := c.MgmtRequest(
		http.MethodDelete,
		"/pools/default/buckets/"+name,
		ContentTypeJSON,
		nil,
	)
	if err != nil {
		return fmt.Errorf("couldn't remove bucket: %w", err)
	}
	if status != http.StatusOK {
		return fmt.Errorf("couldn't remove bucket (error code %d): %s", status, output)
	}
	return nil
}

// openTestBucket opens the bucket of the given name for the gocb cluster in the given TestBucketPool.
func (c *tbpCluster) openTestBucket(ctx context.Context, testBucketName tbpBucketName, waitUntilReady time.Duration) (Bucket, error) {

	bucketCluster, connstr, err := getGocbClusterForTest(ctx, c.clusterSpec)
	if err != nil {
		return nil, fmt.Errorf("couldn't get gocb cluster for test: %w", err)
	}

	bucketSpec := getTestBucketSpec(c.clusterSpec, testBucketName)

	bucketFromSpec, err := GetGocbV2BucketFromCluster(ctx, bucketCluster, bucketSpec, connstr, waitUntilReady, false)
	if err != nil {
		return nil, err
	}

	// add whether bucket is mobile XDCR ready to bucket object
	bucketFromSpec.supportsHLV = true

	return bucketFromSpec, nil
}

// close shuts down the running gocbcore agent for the cluster.
func (c *tbpCluster) close() error {
	return c.agent.Close()
}

// supportsMobileRBAC is true if running couchbase server with all Sync Gateway roles
func (c *tbpCluster) supportsMobileRBAC() bool {
	return c.isServerEnterprise()
>>>>>>> 5108469f
}<|MERGE_RESOLUTION|>--- conflicted
+++ resolved
@@ -15,10 +15,7 @@
 	"io"
 	"net/http"
 	"net/url"
-<<<<<<< HEAD
 	"os"
-=======
->>>>>>> 5108469f
 	"strconv"
 	"strings"
 	"time"
@@ -123,7 +120,6 @@
 	}
 	if status != http.StatusOK {
 		return nil, fmt.Errorf("couldn't get buckets (error code %d) %s", status, output)
-<<<<<<< HEAD
 	}
 	type bucket struct {
 		Name string `json:"name"`
@@ -209,18 +205,25 @@
 }
 
 // insertBucket creates a bucket into Couchbase Server. This operation is asynchronous, so will continue after this function is called.
-func (c *tbpCluster) insertBucket(name string, quotaMB int) error {
+func (c *tbpCluster) insertBucket(name string, quotaMB int, conflictResolution XDCRConflictResolutionStrategy) error {
 	numReplicas, err := tbpNumReplicas()
 	if err != nil {
 		return err
 	}
 	body := url.Values{}
 	body.Set("bucketType", "couchbase")
-	// if c.isServerEnterprise() {
-	// default is MWW which is "seqno" str
-	// LWW is only supported on Enterprise Edition
-	// body.Set("conflictResolutionType", "lww")
-	// }
+	if c.isServerEnterprise() {
+		// default is MWW which is "seqno" str
+		// LWW is only supported on Enterprise Edition
+		switch conflictResolution {
+		case XDCRConflictResolutionStrategyLWW:
+			body.Set("conflictResolutionType", "lww")
+		case XDCRConflictResolutionStrategyMWW:
+			body.Set("conflictResolutionType", "seqno")
+		default:
+			return fmt.Errorf("unsupported conflict resolution strategy %q", conflictResolution)
+		}
+	}
 	body.Set("flushEnabled", "1")
 	body.Set("name", name)
 	body.Set("numReplicas", strconv.Itoa(numReplicas))
@@ -268,61 +271,9 @@
 	bucketSpec := getTestBucketSpec(c.clusterSpec, testBucketName)
 
 	bucketFromSpec, err := GetGocbV2BucketFromCluster(ctx, bucketCluster, bucketSpec, connstr, waitUntilReady, false)
-=======
-	}
-	type bucket struct {
-		Name string `json:"name"`
-	}
-	var buckets []bucket
-	if err := json.Unmarshal(output, &buckets); err != nil {
-		return nil, fmt.Errorf("couldn't unmarshal buckets from %s: %w", output, err)
-	}
-	names := make([]string, 0, len(buckets))
-	for _, b := range buckets {
-		names = append(names, b.Name)
-	}
-	return names, nil
-}
-
-// MgmtRequest sends a management request to the cluster and returns the response body, status code, and error.
-func (c *tbpCluster) MgmtRequest(method, path string, contentType string, body io.Reader) ([]byte, int, error) {
-	mgmtEps := c.agent.MgmtEps()
-	if len(mgmtEps) == 0 {
-		return nil, 0, fmt.Errorf("no management endpoints available for cluster %q", c.clusterSpec.Server)
-	}
-	return MgmtRequest(
-		c.agent.HTTPClient(),
-		mgmtEps[0],
-		method,
-		path,
-		contentType,
-		c.clusterSpec.Username,
-		c.clusterSpec.Password,
-		body,
-	)
-}
-
-// getCouchbaseServerVersion retrieves the Couchbase Server version via a gocbcore.Agent
-func getCouchbaseServerVersion(agent *gocbcore.Agent, clusterSpec CouchbaseClusterSpec) (version *ComparableBuildVersion, ee bool, err error) {
-	mgmtEps := agent.MgmtEps()
-	if len(mgmtEps) == 0 {
-		return nil, false, fmt.Errorf("no management endpoints available")
-	}
-	output, status, err := MgmtRequest(
-		agent.HTTPClient(),
-		mgmtEps[0],
-		http.MethodGet,
-		"/pools/default",
-		"application/x-www-form-urlencoded",
-		clusterSpec.Username,
-		clusterSpec.Password,
-		nil,
-	)
->>>>>>> 5108469f
-	if err != nil {
-		return nil, false, fmt.Errorf("couldn't get Couchbase Server version: %w", err)
-	}
-<<<<<<< HEAD
+	if err != nil {
+		return nil, err
+	}
 
 	// add whether bucket is mobile XDCR ready to bucket object
 	bucketFromSpec.supportsHLV = true
@@ -369,123 +320,4 @@
 		spec.Server = UnitTestUrl()
 	}
 	return &spec, nil
-=======
-	if status != http.StatusOK {
-		return nil, false, fmt.Errorf("couldn't get Couchbase Server version (error code %d): %s", status, output)
-	}
-	type nodeMetadata struct {
-		ClusterCompatibility int    `json:"clusterCompatibility"`
-		Version              string `json:"version"`
-	}
-	clusterCfg := struct {
-		Nodes []nodeMetadata `json:"nodes"`
-	}{}
-	if err := json.Unmarshal(output, &clusterCfg); err != nil {
-		return nil, false, fmt.Errorf("couldn't unmarshal cluster metadata: %w", err)
-	}
-	if len(clusterCfg.Nodes) == 0 {
-		return nil, false, fmt.Errorf("no nodes found in cluster metadata")
-	}
-	// string is x.y.z-aaaa-enterprise or x.y.z-aaaa-community
-	// convert to a comparable string that Sync Gateway understands x.y.z@aaaa
-	components := strings.Split(clusterCfg.Nodes[0].Version, "-")
-	vrs := components[0]
-	if len(components) > 1 {
-		vrs += "@" + components[1]
-	}
-
-	version, err = NewComparableBuildVersionFromString(vrs)
-	if err != nil {
-		return nil, false, fmt.Errorf("couldn't parse Couchbase Server version %q: %w", vrs, err)
-	}
-	// convert the above string into a comparable string
-	return version, strings.Contains(clusterCfg.Nodes[0].Version, "enterprise"), nil
-}
-
-// insertBucket creates a bucket into Couchbase Server. This operation is asynchronous, so will continue after this function is called.
-func (c *tbpCluster) insertBucket(name string, quotaMB int, conflictResolution XDCRConflictResolutionStrategy) error {
-	numReplicas, err := tbpNumReplicas()
-	if err != nil {
-		return err
-	}
-	body := url.Values{}
-	body.Set("bucketType", "couchbase")
-	if c.isServerEnterprise() {
-		// default is MWW which is "seqno" str
-		// LWW is only supported on Enterprise Edition
-		switch conflictResolution {
-		case XDCRConflictResolutionStrategyLWW:
-			body.Set("conflictResolutionType", "lww")
-		case XDCRConflictResolutionStrategyMWW:
-			body.Set("conflictResolutionType", "seqno")
-		default:
-			return fmt.Errorf("unsupported conflict resolution strategy %q", conflictResolution)
-		}
-	}
-	body.Set("flushEnabled", "1")
-	body.Set("name", name)
-	body.Set("numReplicas", strconv.Itoa(numReplicas))
-	body.Set("ramQuotaMB", fmt.Sprintf("%d", quotaMB))
-	output, status, err := c.MgmtRequest(
-		http.MethodPost,
-		"/pools/default/buckets",
-		ContentTypeFormEncoded,
-		strings.NewReader(body.Encode()),
-	)
-	if err != nil {
-		return fmt.Errorf("couldn't create bucket %q: %w", name, err)
-	}
-	if status != http.StatusAccepted {
-		return fmt.Errorf("couldn't create bucket %q: (error code %d) %s", name, status, output)
-	}
-	return nil
-}
-
-// removeBucket deletes a bucket from Couchbase Server. This operation is asynchronous, so will continue after this function is called.
-func (c *tbpCluster) removeBucket(name string) error {
-	output, status, err := c.MgmtRequest(
-		http.MethodDelete,
-		"/pools/default/buckets/"+name,
-		ContentTypeJSON,
-		nil,
-	)
-	if err != nil {
-		return fmt.Errorf("couldn't remove bucket: %w", err)
-	}
-	if status != http.StatusOK {
-		return fmt.Errorf("couldn't remove bucket (error code %d): %s", status, output)
-	}
-	return nil
-}
-
-// openTestBucket opens the bucket of the given name for the gocb cluster in the given TestBucketPool.
-func (c *tbpCluster) openTestBucket(ctx context.Context, testBucketName tbpBucketName, waitUntilReady time.Duration) (Bucket, error) {
-
-	bucketCluster, connstr, err := getGocbClusterForTest(ctx, c.clusterSpec)
-	if err != nil {
-		return nil, fmt.Errorf("couldn't get gocb cluster for test: %w", err)
-	}
-
-	bucketSpec := getTestBucketSpec(c.clusterSpec, testBucketName)
-
-	bucketFromSpec, err := GetGocbV2BucketFromCluster(ctx, bucketCluster, bucketSpec, connstr, waitUntilReady, false)
-	if err != nil {
-		return nil, err
-	}
-
-	// add whether bucket is mobile XDCR ready to bucket object
-	bucketFromSpec.supportsHLV = true
-
-	return bucketFromSpec, nil
-}
-
-// close shuts down the running gocbcore agent for the cluster.
-func (c *tbpCluster) close() error {
-	return c.agent.Close()
-}
-
-// supportsMobileRBAC is true if running couchbase server with all Sync Gateway roles
-func (c *tbpCluster) supportsMobileRBAC() bool {
-	return c.isServerEnterprise()
->>>>>>> 5108469f
 }