/*
Copyright 2019-Present Couchbase, Inc.

Use of this software is governed by the Business Source License included in
the file licenses/BSL-Couchbase.txt.  As of the Change Date specified in that
file, in accordance with the Business Source License, use of this software will
be governed by the Apache License, Version 2.0, included in the file
licenses/APL2.txt.
*/

package db

import (
	"context"
	"time"

	"github.com/couchbase/sync_gateway/base"
)

const (
	// DefaultRevisionCacheSize is the number of recently-accessed doc revisions to cache in RAM
	DefaultRevisionCacheSize = 5000

	// DefaultRevisionCacheShardCount is the default number of shards to use for the revision cache
	DefaultRevisionCacheShardCount = 16
)

// RevisionCache is an interface that can be used to fetch a DocumentRevision for a Doc ID and Rev ID pair.
type RevisionCache interface {

	// GetWithRev returns the given revision, and stores if not already cached.
	// When includeDelta=true, the returned DocumentRevision will include delta - requires additional locking during retrieval.
	GetWithRev(ctx context.Context, docID, revID string, collectionID uint32, includeDelta bool) (DocumentRevision, error)

	// GetWithCV returns the given revision by CV, and stores if not already cached.
	// When includeBody=true, the returned DocumentRevision will include a mutable shallow copy of the marshaled body.
	// When includeDelta=true, the returned DocumentRevision will include delta - requires additional locking during retrieval.
	GetWithCV(ctx context.Context, docID string, cv *Version, collectionID uint32, includeDelta bool) (DocumentRevision, error)

	// GetActive returns the current revision for the given doc ID, and stores if not already cached.
	GetActive(ctx context.Context, docID string, collectionID uint32) (docRev DocumentRevision, err error)

	// Peek returns the given revision if present in the cache
	Peek(ctx context.Context, docID, revID string, collectionID uint32) (docRev DocumentRevision, found bool)

	// Put will store the given docRev in the cache
	Put(ctx context.Context, docRev DocumentRevision, collectionID uint32)

	// Upsert will remove existing value and re-create new one
	Upsert(ctx context.Context, docRev DocumentRevision, collectionID uint32)

<<<<<<< HEAD
	// RemoveWithRev evicts a revision from the cache using its revID.
	RemoveWithRev(docID, revID string, collectionID uint32)

	// RemoveWithCV evicts a revision from the cache using its current version.
	RemoveWithCV(docID string, cv *Version, collectionID uint32)
=======
	// Remove eliminates a revision in the cache.
	Remove(ctx context.Context, docID, revID string, collectionID uint32)
>>>>>>> 150702a4

	// UpdateDelta stores the given toDelta value in the given rev if cached
	UpdateDelta(ctx context.Context, docID, revID string, collectionID uint32, toDelta RevisionDelta)

	// UpdateDeltaCV stores the given toDelta value in the given rev if cached but will look up in cache by cv
	UpdateDeltaCV(ctx context.Context, docID string, cv *Version, collectionID uint32, toDelta RevisionDelta)
}

const (
	RevCacheIncludeDelta = true
	RevCacheOmitDelta    = false
)

// Force compile-time check of all RevisionCache types for interface
var _ RevisionCache = &LRURevisionCache{}
var _ RevisionCache = &ShardedLRURevisionCache{}
var _ RevisionCache = &BypassRevisionCache{}

// NewRevisionCache returns a RevisionCache implementation for the given config options.
func NewRevisionCache(cacheOptions *RevisionCacheOptions, backingStores map[uint32]RevisionCacheBackingStore, cacheStats *base.CacheStats) RevisionCache {

	// If cacheOptions is not passed in, use defaults
	if cacheOptions == nil {
		cacheOptions = DefaultRevisionCacheOptions()
	}

	if cacheOptions.MaxItemCount == 0 {
		bypassStat := cacheStats.RevisionCacheBypass
		return NewBypassRevisionCache(backingStores, bypassStat)
	}

	cacheHitStat := cacheStats.RevisionCacheHits
	cacheMissStat := cacheStats.RevisionCacheMisses
	cacheNumItemsStat := cacheStats.RevisionCacheNumItems
	cacheMemoryStat := cacheStats.RevisionCacheTotalMemory
	if cacheNumItemsStat.Value() != 0 {
		cacheNumItemsStat.Set(0)
	}
	if cacheMemoryStat.Value() != 0 {
		cacheMemoryStat.Set(0)
	}

	if cacheOptions.ShardCount > 1 {
		return NewShardedLRURevisionCache(cacheOptions, backingStores, cacheHitStat, cacheMissStat, cacheNumItemsStat, cacheMemoryStat)
	}

	return NewLRURevisionCache(cacheOptions, backingStores, cacheHitStat, cacheMissStat, cacheNumItemsStat, cacheMemoryStat)
}

type RevisionCacheOptions struct {
	MaxItemCount uint32
	MaxBytes     int64
	ShardCount   uint16
}

func DefaultRevisionCacheOptions() *RevisionCacheOptions {
	return &RevisionCacheOptions{
		MaxItemCount: DefaultRevisionCacheSize,
		ShardCount:   DefaultRevisionCacheShardCount,
	}
}

// RevisionCacheBackingStore is the interface required to be passed into a RevisionCache constructor to provide a backing store for loading documents.
type RevisionCacheBackingStore interface {
	GetDocument(ctx context.Context, docid string, unmarshalLevel DocumentUnmarshalLevel) (doc *Document, err error)
	getRevision(ctx context.Context, doc *Document, revid string) ([]byte, AttachmentsMeta, error)
	getCurrentVersion(ctx context.Context, doc *Document, cv Version) ([]byte, AttachmentsMeta, error)
}

// collectionRevisionCache is a view of a revision cache for a collection.
type collectionRevisionCache struct {
	revCache     *RevisionCache
	collectionID uint32
}

// NewCollectionRevisionCache returns a view of a revision cache for a collection.
func newCollectionRevisionCache(revCache *RevisionCache, collectionID uint32) collectionRevisionCache {
	return collectionRevisionCache{
		revCache:     revCache,
		collectionID: collectionID,
	}
}

// Get is for per collection access to Get method
func (c *collectionRevisionCache) GetWithRev(ctx context.Context, docID, revID string, includeDelta bool) (DocumentRevision, error) {
	return (*c.revCache).GetWithRev(ctx, docID, revID, c.collectionID, includeDelta)
}

// Get is for per collection access to Get method
func (c *collectionRevisionCache) GetWithCV(ctx context.Context, docID string, cv *Version, includeDelta bool) (DocumentRevision, error) {
	return (*c.revCache).GetWithCV(ctx, docID, cv, c.collectionID, includeDelta)
}

// GetActive is for per collection access to GetActive method
func (c *collectionRevisionCache) GetActive(ctx context.Context, docID string) (DocumentRevision, error) {
	return (*c.revCache).GetActive(ctx, docID, c.collectionID)
}

// Peek is for per collection access to Peek method
func (c *collectionRevisionCache) Peek(ctx context.Context, docID, revID string) (DocumentRevision, bool) {
	return (*c.revCache).Peek(ctx, docID, revID, c.collectionID)
}

// Put is for per collection access to Put method
func (c *collectionRevisionCache) Put(ctx context.Context, docRev DocumentRevision) {
	(*c.revCache).Put(ctx, docRev, c.collectionID)
}

// Upsert is for per collection access to Upsert method
func (c *collectionRevisionCache) Upsert(ctx context.Context, docRev DocumentRevision) {
	(*c.revCache).Upsert(ctx, docRev, c.collectionID)
}

<<<<<<< HEAD
// RemoveWithRev is for per collection access to Remove method
func (c *collectionRevisionCache) RemoveWithRev(docID, revID string) {
	(*c.revCache).RemoveWithRev(docID, revID, c.collectionID)
}

// RemoveWithCV is for per collection access to Remove method
func (c *collectionRevisionCache) RemoveWithCV(docID string, cv *Version) {
	(*c.revCache).RemoveWithCV(docID, cv, c.collectionID)
=======
// Remove is for per collection access to Remove method
func (c *collectionRevisionCache) Remove(ctx context.Context, docID, revID string) {
	(*c.revCache).Remove(ctx, docID, revID, c.collectionID)
>>>>>>> 150702a4
}

// UpdateDelta is for per collection access to UpdateDelta method
func (c *collectionRevisionCache) UpdateDelta(ctx context.Context, docID, revID string, toDelta RevisionDelta) {
	(*c.revCache).UpdateDelta(ctx, docID, revID, c.collectionID, toDelta)
}

// UpdateDeltaCV is for per collection access to UpdateDeltaCV method
func (c *collectionRevisionCache) UpdateDeltaCV(ctx context.Context, docID string, cv *Version, toDelta RevisionDelta) {
	(*c.revCache).UpdateDeltaCV(ctx, docID, cv, c.collectionID, toDelta)
}

// DocumentRevision stored and returned by the rev cache
type DocumentRevision struct {
	DocID string
	RevID string
	// BodyBytes contains the raw document, with no special properties.
	BodyBytes   []byte
	History     Revisions
	Channels    base.Set
	Expiry      *time.Time
	Attachments AttachmentsMeta
	Delta       *RevisionDelta
	Deleted     bool
	Removed     bool  // True if the revision is a removal.
	MemoryBytes int64 // storage of the doc rev bytes measurement, includes size of delta when present too
	CV          *Version
	hlvHistory  string
}

// MutableBody returns a deep copy of the given document revision as a plain body (without any special properties)
// Callers are free to modify any of this body without affecting the document revision.
func (rev *DocumentRevision) MutableBody() (b Body, err error) {
	if err := b.Unmarshal(rev.BodyBytes); err != nil {
		return nil, err
	}

	return b, nil
}

// Body returns an unmarshalled body that is kept in the document revision to produce shallow copies.
// If an unmarshalled copy is not available in the document revision, it makes a copy from the raw body
// bytes and stores it in document revision itself before returning the body.
func (rev *DocumentRevision) Body() (b Body, err error) {

	if err := b.Unmarshal(rev.BodyBytes); err != nil {
		return nil, err
	}

	return b, nil
}

// Inject1xBodyProperties will inject special properties (_rev etc) into document body avoiding unnecessary marshal work
func (rev *DocumentRevision) Inject1xBodyProperties(ctx context.Context, db *DatabaseCollectionWithUser, requestedHistory Revisions, attachmentsSince []string, showExp bool) ([]byte, error) {

	kvPairs := []base.KVPair{
		{Key: BodyId, Val: rev.DocID},
		{Key: BodyRev, Val: rev.RevID},
	}

	if requestedHistory != nil {
		kvPairs = append(kvPairs, base.KVPair{Key: BodyRevisions, Val: requestedHistory})
	}

	if showExp && rev.Expiry != nil && !rev.Expiry.IsZero() {
		kvPairs = append(kvPairs, base.KVPair{Key: BodyExpiry, Val: rev.Expiry.Format(time.RFC3339)})
	}

	if rev.Deleted {
		kvPairs = append(kvPairs, base.KVPair{Key: BodyDeleted, Val: rev.Deleted})
	}

	if attachmentsSince != nil {
		if len(rev.Attachments) > 0 {
			minRevpos := 1
			if len(attachmentsSince) > 0 {
				ancestor := rev.History.findAncestor(attachmentsSince)
				if ancestor != "" {
					minRevpos, _ = ParseRevID(ctx, ancestor)
					minRevpos++
				}
			}
			bodyAtts, err := db.loadAttachmentsData(rev.Attachments, minRevpos, rev.DocID)
			if err != nil {
				return nil, err
			}
			DeleteAttachmentVersion(bodyAtts)
			kvPairs = append(kvPairs, base.KVPair{Key: BodyAttachments, Val: bodyAtts})
		}
	} else if rev.Attachments != nil {
		// Stamp attachment metadata back into the body
		DeleteAttachmentVersion(rev.Attachments)
		kvPairs = append(kvPairs, base.KVPair{Key: BodyAttachments, Val: rev.Attachments})
	}

	newBytes, err := base.InjectJSONProperties(rev.BodyBytes, kvPairs...)
	if err != nil {
		return nil, err
	}
	return newBytes, nil
}

// Mutable1xBody returns a copy of the given document revision as a 1.x style body (with special properties)
// Callers are free to modify this body without affecting the document revision.
func (rev *DocumentRevision) Mutable1xBody(ctx context.Context, db *DatabaseCollectionWithUser, requestedHistory Revisions, attachmentsSince []string, showExp bool, showCV bool) (b Body, err error) {
	b, err = rev.Body()
	if err != nil {
		return nil, err
	}
	if b == nil {
		return nil, base.RedactErrorf("null doc body for docID: %s revID: %s", base.UD(rev.DocID), base.UD(rev.RevID))
	}

	b[BodyId] = rev.DocID
	b[BodyRev] = rev.RevID

	// Add revision metadata:
	if requestedHistory != nil {
		b[BodyRevisions] = requestedHistory
	}

	if showExp && rev.Expiry != nil && !rev.Expiry.IsZero() {
		b[BodyExpiry] = rev.Expiry.Format(time.RFC3339)
	}

	if showCV && rev.CV != nil {
		b["_cv"] = rev.CV.String()
	}

	if rev.Deleted {
		b[BodyDeleted] = true
	}

	// Add attachment data if requested:
	if attachmentsSince != nil {
		if len(rev.Attachments) > 0 {
			minRevpos := 1
			if len(attachmentsSince) > 0 {
				ancestor := rev.History.findAncestor(attachmentsSince)
				if ancestor != "" {
					minRevpos, _ = ParseRevID(ctx, ancestor)
					minRevpos++
				}
			}
			bodyAtts, err := db.loadAttachmentsData(rev.Attachments, minRevpos, rev.DocID)
			if err != nil {
				return nil, err
			}
			DeleteAttachmentVersion(bodyAtts)
			b[BodyAttachments] = bodyAtts
		}
	} else if rev.Attachments != nil {
		// Stamp attachment metadata back into the body
		DeleteAttachmentVersion(rev.Attachments)
		b[BodyAttachments] = rev.Attachments
	}

	return b, nil
}

// As1xBytes returns a byte slice representing the 1.x style body, containing special properties (i.e. _id, _rev, _attachments, etc.)
func (rev *DocumentRevision) As1xBytes(ctx context.Context, db *DatabaseCollectionWithUser, requestedHistory Revisions, attachmentsSince []string, showExp bool) (b []byte, err error) {
	// inject the special properties
	body1x, err := rev.Inject1xBodyProperties(ctx, db, requestedHistory, attachmentsSince, showExp)
	if err != nil {
		return nil, err
	}

	return body1x, nil
}

type IDAndRev struct {
	DocID        string
	RevID        string
	CollectionID uint32
}

type IDandCV struct {
	DocID        string
	Version      uint64
	Source       string
	CollectionID uint32
}

// RevisionDelta stores data about a delta between a revision and ToRevID.
type RevisionDelta struct {
	ToRevID               string                  // Target revID for the delta
	ToCV                  string                  // Target CV for the delta
	DeltaBytes            []byte                  // The actual delta
	AttachmentStorageMeta []AttachmentStorageMeta // Storage metadata of all attachments present on ToRevID
	ToChannels            base.Set                // Full list of channels for the to revision
	RevisionHistory       []string                // Revision history from parent of ToRevID to source revID, in descending order
	HlvHistory            string                  // HLV History in CBL format
	ToDeleted             bool                    // Flag if ToRevID is a tombstone
	totalDeltaBytes       int64                   // totalDeltaBytes is the total bytes for channels, revisions and body on the delta itself
}

func newRevCacheDelta(deltaBytes []byte, fromRevID string, toRevision DocumentRevision, deleted bool, toRevAttStorageMeta []AttachmentStorageMeta) RevisionDelta {
	revDelta := RevisionDelta{
		ToRevID:               toRevision.RevID,
		ToCV:                  toRevision.CV.String(),
		DeltaBytes:            deltaBytes,
		AttachmentStorageMeta: toRevAttStorageMeta,
		ToChannels:            toRevision.Channels,
		RevisionHistory:       toRevision.History.parseAncestorRevisions(fromRevID),
		HlvHistory:            toRevision.hlvHistory,
		ToDeleted:             deleted,
	}
	revDelta.CalculateDeltaBytes()
	return revDelta
}

// This is the RevisionCacheLoaderFunc callback for the context's RevisionCache.
// Its job is to load a revision from the bucket when there's a cache miss.
func revCacheLoader(ctx context.Context, backingStore RevisionCacheBackingStore, id IDAndRev) (bodyBytes []byte, history Revisions, channels base.Set, removed bool, attachments AttachmentsMeta, deleted bool, expiry *time.Time, hlv *HybridLogicalVector, err error) {
	var doc *Document
	if doc, err = backingStore.GetDocument(ctx, id.DocID, DocUnmarshalSync); doc == nil {
		return bodyBytes, history, channels, removed, attachments, deleted, expiry, hlv, err
	}
	return revCacheLoaderForDocument(ctx, backingStore, doc, id.RevID)
}

// revCacheLoaderForCv will load a document from the bucket using the CV, compare the fetched doc and the CV specified in the function,
// and will still return revid for purpose of populating the Rev ID lookup map on the cache
func revCacheLoaderForCv(ctx context.Context, backingStore RevisionCacheBackingStore, id IDandCV) (bodyBytes []byte, history Revisions, channels base.Set, removed bool, attachments AttachmentsMeta, deleted bool, expiry *time.Time, revid string, hlv *HybridLogicalVector, err error) {
	cv := Version{
		Value:    id.Version,
		SourceID: id.Source,
	}
	var doc *Document
	if doc, err = backingStore.GetDocument(ctx, id.DocID, DocUnmarshalSync); doc == nil {
		return bodyBytes, history, channels, removed, attachments, deleted, expiry, revid, hlv, err
	}

	return revCacheLoaderForDocumentCV(ctx, backingStore, doc, cv)
}

// Common revCacheLoader functionality used either during a cache miss (from revCacheLoader), or directly when retrieving current rev from cache

func revCacheLoaderForDocument(ctx context.Context, backingStore RevisionCacheBackingStore, doc *Document, revid string) (bodyBytes []byte, history Revisions, channels base.Set, removed bool, attachments AttachmentsMeta, deleted bool, expiry *time.Time, hlv *HybridLogicalVector, err error) {
	if bodyBytes, attachments, err = backingStore.getRevision(ctx, doc, revid); err != nil {
		// If we can't find the revision (either as active or conflicted body from the document, or as old revision body backup), check whether
		// the revision was a channel removal. If so, we want to store as removal in the revision cache
		removalBodyBytes, removalHistory, activeChannels, isRemoval, isDelete, isRemovalErr := doc.IsChannelRemoval(ctx, revid)
		if isRemovalErr != nil {
			return bodyBytes, history, channels, isRemoval, nil, isDelete, nil, hlv, isRemovalErr
		}

		if isRemoval {
			return removalBodyBytes, removalHistory, activeChannels, isRemoval, nil, isDelete, nil, hlv, nil
		} else {
			// If this wasn't a removal, return the original error from getRevision
			return bodyBytes, history, channels, removed, nil, isDelete, nil, hlv, err
		}
	}
	deleted = doc.History[revid].Deleted

	validatedHistory, getHistoryErr := doc.History.getHistory(revid)
	if getHistoryErr != nil {
		return bodyBytes, history, channels, removed, nil, deleted, nil, hlv, getHistoryErr
	}
	history = encodeRevisions(ctx, doc.ID, validatedHistory)
	channels = doc.History[revid].Channels
	if doc.HLV != nil {
		hlv = doc.HLV
	}

	return bodyBytes, history, channels, removed, attachments, deleted, doc.Expiry, hlv, err
}

// revCacheLoaderForDocumentCV used either during cache miss (from revCacheLoaderForCv), or used directly when getting current active CV from cache
// nolint:staticcheck
func revCacheLoaderForDocumentCV(ctx context.Context, backingStore RevisionCacheBackingStore, doc *Document, cv Version) (bodyBytes []byte, history Revisions, channels base.Set, removed bool, attachments AttachmentsMeta, deleted bool, expiry *time.Time, revid string, hlv *HybridLogicalVector, err error) {
	if bodyBytes, attachments, err = backingStore.getCurrentVersion(ctx, doc, cv); err != nil {
		// TODO: CBG-3814 - pending support of channel removal for CV
		base.ErrorfCtx(ctx, "pending CBG-3814 support of channel removal for CV: %v", err)
	}

	deleted = doc.Deleted
	channels = doc.SyncData.getCurrentChannels()
	revid = doc.CurrentRev
	hlv = doc.HLV

	return bodyBytes, history, channels, removed, attachments, deleted, doc.Expiry, revid, hlv, err
}

func (c *DatabaseCollection) getCurrentVersion(ctx context.Context, doc *Document, cv Version) (bodyBytes []byte, attachments AttachmentsMeta, err error) {
	if err = doc.HasCurrentVersion(ctx, cv); err != nil {
		bodyBytes, err = c.getOldRevisionJSON(ctx, doc.ID, base.Crc32cHashString([]byte(cv.String())))
		if err != nil || bodyBytes == nil {
			return nil, nil, err
		}
	} else {
		bodyBytes, err = doc.BodyBytes(ctx)
		if err != nil {
			base.WarnfCtx(ctx, "Marshal error when retrieving active current version body: %v", err)
			return nil, nil, err
		}
	}

	attachments = doc.Attachments

	// handle backup revision inline attachments, or pre-2.5 meta
	if inlineAtts, cleanBodyBytes, _, err := extractInlineAttachments(bodyBytes); err != nil {
		return nil, nil, err
	} else if len(inlineAtts) > 0 {
		// we found some inline attachments, so merge them with attachments, and update the bodies
		attachments = mergeAttachments(inlineAtts, attachments)
		bodyBytes = cleanBodyBytes
	}
	return bodyBytes, attachments, err
}<|MERGE_RESOLUTION|>--- conflicted
+++ resolved
@@ -49,16 +49,11 @@
 	// Upsert will remove existing value and re-create new one
 	Upsert(ctx context.Context, docRev DocumentRevision, collectionID uint32)
 
-<<<<<<< HEAD
 	// RemoveWithRev evicts a revision from the cache using its revID.
-	RemoveWithRev(docID, revID string, collectionID uint32)
+	RemoveWithRev(ctx context.Context, docID, revID string, collectionID uint32)
 
 	// RemoveWithCV evicts a revision from the cache using its current version.
-	RemoveWithCV(docID string, cv *Version, collectionID uint32)
-=======
-	// Remove eliminates a revision in the cache.
-	Remove(ctx context.Context, docID, revID string, collectionID uint32)
->>>>>>> 150702a4
+	RemoveWithCV(ctx context.Context, docID string, cv *Version, collectionID uint32)
 
 	// UpdateDelta stores the given toDelta value in the given rev if cached
 	UpdateDelta(ctx context.Context, docID, revID string, collectionID uint32, toDelta RevisionDelta)
@@ -172,20 +167,14 @@
 	(*c.revCache).Upsert(ctx, docRev, c.collectionID)
 }
 
-<<<<<<< HEAD
 // RemoveWithRev is for per collection access to Remove method
-func (c *collectionRevisionCache) RemoveWithRev(docID, revID string) {
-	(*c.revCache).RemoveWithRev(docID, revID, c.collectionID)
+func (c *collectionRevisionCache) RemoveWithRev(ctx context.Context, docID, revID string) {
+	(*c.revCache).RemoveWithRev(ctx, docID, revID, c.collectionID)
 }
 
 // RemoveWithCV is for per collection access to Remove method
-func (c *collectionRevisionCache) RemoveWithCV(docID string, cv *Version) {
-	(*c.revCache).RemoveWithCV(docID, cv, c.collectionID)
-=======
-// Remove is for per collection access to Remove method
-func (c *collectionRevisionCache) Remove(ctx context.Context, docID, revID string) {
-	(*c.revCache).Remove(ctx, docID, revID, c.collectionID)
->>>>>>> 150702a4
+func (c *collectionRevisionCache) RemoveWithCV(ctx context.Context, docID string, cv *Version) {
+	(*c.revCache).RemoveWithCV(ctx, docID, cv, c.collectionID)
 }
 
 // UpdateDelta is for per collection access to UpdateDelta method
@@ -468,6 +457,11 @@
 	channels = doc.SyncData.getCurrentChannels()
 	revid = doc.CurrentRev
 	hlv = doc.HLV
+	validatedHistory, getHistoryErr := doc.History.getHistory(revid)
+	if getHistoryErr != nil {
+		return bodyBytes, history, channels, removed, attachments, deleted, doc.Expiry, revid, hlv, err
+	}
+	history = encodeRevisions(ctx, doc.ID, validatedHistory)
 
 	return bodyBytes, history, channels, removed, attachments, deleted, doc.Expiry, revid, hlv, err
 }
