// Copyright 2022-Present Couchbase, Inc.
//
// Use of this software is governed by the Business Source License included
// in the file licenses/BSL-Couchbase.txt.  As of the Change Date specified
// in that file, in accordance with the Business Source License, use of this
// software will be governed by the Apache License, Version 2.0, included in
// the file licenses/APL2.txt.

package base

import (
	"context"
	"fmt"
	"sync/atomic"
	"testing"
	"time"
)

// Fatalf logs and exits.
func (tbp *TestBucketPool) Fatalf(ctx context.Context, format string, args ...interface{}) {
	format = addPrefixes(format, ctx, LevelNone, KeySGTest)
	FatalfCtx(ctx, format, args...)
}

// Logf formats the given test bucket logging and logs to stderr.
func (tbp *TestBucketPool) Logf(ctx context.Context, format string, args ...interface{}) {
	if tbp != nil && !tbp.verbose.IsTrue() {
		return
	}

	format = addPrefixes(format, ctx, LevelNone, KeySGTest)
	if colorEnabled() {
		// Green
		format = "\033[0;32m" + format + "\033[0m"
	}

	_, _ = fmt.Fprintf(consoleFOutput, format+"\n", args...)
}

// getTestBucketSpec returns a new BucketSpec for the given test bucket name.
func getTestBucketSpec(clusterSpec CouchbaseClusterSpec, testBucketName tbpBucketName) BucketSpec {
<<<<<<< HEAD
	spec := BucketSpec{
		Server:        clusterSpec.Server,
		TLSSkipVerify: clusterSpec.TLSSkipVerify,
		CACertPath:    clusterSpec.CACertPath,
		Certpath:      clusterSpec.Certpath,
		Keypath:       clusterSpec.Keypath,
		UseXattrs:     TestUseXattrs(),
		BucketName:    string(testBucketName),
=======
	return BucketSpec{
		Server: clusterSpec.Server,
		Auth: TestAuthenticator{
			Username: clusterSpec.Username,
			Password: TestClusterPassword(),
		},
		UseXattrs:     TestUseXattrs(),
		BucketName:    string(testBucketName),
		TLSSkipVerify: clusterSpec.TLSSkipVerify,
		// use longer timeout than DefaultBucketOpTimeout to avoid timeouts in test harness from using buckets after flush, which takes some time to reinitialize
		BucketOpTimeout: Ptr(time.Duration(30) * time.Second),
>>>>>>> 1f365a4f
	}
	if clusterSpec.Username != "" && clusterSpec.Password != "" {
		spec.Auth = TestAuthenticator{
			Username: clusterSpec.Username,
			Password: clusterSpec.Password,
		}
	}
	return spec
}

// RequireNumTestBuckets skips the given test if there are not enough test buckets available to use.
func RequireNumTestBuckets(t testing.TB, numRequired int) {
	usable := GTestBucketPool.numBuckets
	if usable < numRequired {
		t.Skipf("Only had %d usable test buckets available (test requires %d)", usable, numRequired)
	}
}

// RequireNumTestDataStores skips the given test if there are not enough test buckets available to use.
func RequireNumTestDataStores(t testing.TB, numRequired int) {
	TestRequiresCollections(t)
	available := GTestBucketPool.NumCollectionsPerBucket()
	if available < numRequired {
		t.Skipf("Only had %d usable test data stores available (test requires %d)", available, numRequired)
	}
}

// NumUsableBuckets returns the total number of buckets in the pool that can be used by a test.
func (tbp *TestBucketPool) NumUsableBuckets() int {
	if !tbp.integrationMode {
		// we can create virtually endless walrus buckets,
		// so report back 10 to match a fully available CBS bucket pool.
		return 10
	}
	return tbp.numBuckets - int(atomic.LoadUint32(&tbp.preservedBucketCount))
}

func (tbp *TestBucketPool) NumCollectionsPerBucket() int {
	return tbp.numCollectionsPerBucket
}<|MERGE_RESOLUTION|>--- conflicted
+++ resolved
@@ -13,7 +13,6 @@
 	"fmt"
 	"sync/atomic"
 	"testing"
-	"time"
 )
 
 // Fatalf logs and exits.
@@ -39,28 +38,15 @@
 
 // getTestBucketSpec returns a new BucketSpec for the given test bucket name.
 func getTestBucketSpec(clusterSpec CouchbaseClusterSpec, testBucketName tbpBucketName) BucketSpec {
-<<<<<<< HEAD
 	spec := BucketSpec{
 		Server:        clusterSpec.Server,
-		TLSSkipVerify: clusterSpec.TLSSkipVerify,
-		CACertPath:    clusterSpec.CACertPath,
-		Certpath:      clusterSpec.Certpath,
-		Keypath:       clusterSpec.Keypath,
-		UseXattrs:     TestUseXattrs(),
-		BucketName:    string(testBucketName),
-=======
-	return BucketSpec{
-		Server: clusterSpec.Server,
-		Auth: TestAuthenticator{
-			Username: clusterSpec.Username,
-			Password: TestClusterPassword(),
-		},
 		UseXattrs:     TestUseXattrs(),
 		BucketName:    string(testBucketName),
 		TLSSkipVerify: clusterSpec.TLSSkipVerify,
 		// use longer timeout than DefaultBucketOpTimeout to avoid timeouts in test harness from using buckets after flush, which takes some time to reinitialize
-		BucketOpTimeout: Ptr(time.Duration(30) * time.Second),
->>>>>>> 1f365a4f
+		CACertPath: clusterSpec.CACertpath,
+		Certpath:   clusterSpec.X509Certpath,
+		Keypath:    clusterSpec.X509Keypath,
 	}
 	if clusterSpec.Username != "" && clusterSpec.Password != "" {
 		spec.Auth = TestAuthenticator{
