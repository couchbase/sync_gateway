--- conflicted
+++ resolved
@@ -132,7 +132,6 @@
 	}
 	tbp.skipCollections = !useCollections
 
-<<<<<<< HEAD
 	useMobileXDCR, err := tbp.cluster.mobileXDCRCompatible(ctx)
 	if err != nil {
 		tbp.Fatalf(ctx, "%s", err)
@@ -148,8 +147,6 @@
 		}
 	}
 
-=======
->>>>>>> 7e891607
 	tbp.verbose.Set(tbpVerbose())
 
 	// Start up an async readier worker to process dirty buckets
