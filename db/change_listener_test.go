/*
Copyright 2019-Present Couchbase, Inc.

Use of this software is governed by the Business Source License included in
the file licenses/BSL-Couchbase.txt.  As of the Change Date specified in that
file, in accordance with the Business Source License, use of this software will
be governed by the Apache License, Version 2.0, included in the file
licenses/APL2.txt.
*/

package db

import (
	"log"
	"testing"

	"github.com/couchbase/sync_gateway/auth"
	"github.com/couchbase/sync_gateway/base"
	"github.com/couchbase/sync_gateway/channels"
	"github.com/stretchr/testify/assert"
	"github.com/stretchr/testify/require"
)

func TestUserWaiter(t *testing.T) {

	base.SetUpTestLogging(t, base.LevelInfo, base.KeyChanges, base.KeyCache)

	db := setupTestDB(t)
	defer db.Close()

	ctx := base.TestCtx(t)

	// Create user
	username := "bob"
	authenticator := db.Authenticator(ctx)
	require.NotNil(t, authenticator, "db.Authenticator(base.TestCtx(t)) returned nil")
	user, err := authenticator.NewUser(username, "letmein", channels.SetOf(t, "ABC"))
	require.NoError(t, err, "Error creating new user")

	// Create the user waiter (note: user hasn't been saved yet)
	log.Printf("Saved user")
	userDb := &Database{
		user:            user,
		DatabaseContext: db.DatabaseContext,
	}
	userWaiter := userDb.NewUserWaiter()
	assert.False(t, userWaiter.RefreshUserCount())

	// Save user
	err = authenticator.Save(user)
	require.NoError(t, err, "Error saving user")

	// Wait for notify from initial save
	require.True(t, WaitForUserWaiterChange(userWaiter))

	// Update the user to grant new channel
<<<<<<< HEAD
	updatedUser := auth.PrincipalConfig{
=======
	updatedUser := PrincipalConfig{
>>>>>>> ddddd20a
		Name:             &username,
		ExplicitChannels: base.SetFromArray([]string{"ABC", "DEF"}),
	}
	_, err = db.UpdatePrincipal(ctx, &updatedUser, true, true)
	require.NoError(t, err, "Error updating user")

	// Wait for notification from grant
	require.True(t, WaitForUserWaiterChange(userWaiter))

}

func TestUserWaiterForRoleChange(t *testing.T) {

	base.SetUpTestLogging(t, base.LevelInfo, base.KeyChanges, base.KeyCache)

	db := setupTestDB(t)
	defer db.Close()

	ctx := base.TestCtx(t)

	// Create role
	roleName := "good_egg"
	authenticator := db.Authenticator(ctx)
	require.NotNil(t, authenticator, "db.Authenticator(base.TestCtx(t)) returned nil")
	role, err := authenticator.NewRole(roleName, channels.SetOf(t, "ABC"))
	require.NoError(t, err, "Error creating new role")
	require.NoError(t, authenticator.Save(role))

	// Create user
	username := "bob"
	require.NotNil(t, authenticator, "db.Authenticator(base.TestCtx(t)) returned nil")
	user, err := authenticator.NewUser(username, "letmein", nil)
	require.NoError(t, err, "Error creating new user")

	// Create the user waiter (note: user hasn't been saved yet)
	userDb := &Database{
		user:            user,
		DatabaseContext: db.DatabaseContext,
	}
	userWaiter := userDb.NewUserWaiter()
	isChanged := userWaiter.RefreshUserCount()
	assert.False(t, isChanged)

	// Save user
	err = authenticator.Save(user)
	require.NoError(t, err, "Error saving user")

	// Wait for notify from initial save
	require.True(t, WaitForUserWaiterChange(userWaiter))

	// Update the user to grant role
	updatedUser := auth.PrincipalConfig{
		Name:              &username,
		ExplicitRoleNames: base.SetOf(roleName),
	}
	_, err = db.UpdatePrincipal(ctx, &updatedUser, true, true)
	require.NoError(t, err, "Error updating user")

	// Wait for notify from updated user
	require.True(t, WaitForUserWaiterChange(userWaiter))

	// Retrieve the user.  This will trigger a user update to move ExplicitRoles->roles
	userRefresh, err := authenticator.GetUser(username)
	require.NoError(t, err, "Error retrieving user")

	// Wait for notify from retrieval
	require.True(t, WaitForUserWaiterChange(userWaiter))

	// Update the waiter with the current user (adds role to waiter.UserKeys)
	userWaiter.RefreshUserKeys(userRefresh)

	// Update the role to grant a new channel
<<<<<<< HEAD
	updatedRole := auth.PrincipalConfig{
		Name:             &roleName,
		ExplicitChannels: base.SetFromArray([]string{"DEF"}),
=======
	updatedRole := PrincipalConfig{
		Name:             &roleName,
		ExplicitChannels: base.SetFromArray([]string{"ABC", "DEF"}),
>>>>>>> ddddd20a
	}
	_, err = db.UpdatePrincipal(ctx, &updatedRole, false, true)
	require.NoError(t, err, "Error updating role")

	// Wait for user notification of updated role
	require.True(t, WaitForUserWaiterChange(userWaiter))
}<|MERGE_RESOLUTION|>--- conflicted
+++ resolved
@@ -54,11 +54,7 @@
 	require.True(t, WaitForUserWaiterChange(userWaiter))
 
 	// Update the user to grant new channel
-<<<<<<< HEAD
 	updatedUser := auth.PrincipalConfig{
-=======
-	updatedUser := PrincipalConfig{
->>>>>>> ddddd20a
 		Name:             &username,
 		ExplicitChannels: base.SetFromArray([]string{"ABC", "DEF"}),
 	}
@@ -131,15 +127,9 @@
 	userWaiter.RefreshUserKeys(userRefresh)
 
 	// Update the role to grant a new channel
-<<<<<<< HEAD
 	updatedRole := auth.PrincipalConfig{
 		Name:             &roleName,
-		ExplicitChannels: base.SetFromArray([]string{"DEF"}),
-=======
-	updatedRole := PrincipalConfig{
-		Name:             &roleName,
 		ExplicitChannels: base.SetFromArray([]string{"ABC", "DEF"}),
->>>>>>> ddddd20a
 	}
 	_, err = db.UpdatePrincipal(ctx, &updatedRole, false, true)
 	require.NoError(t, err, "Error updating role")
