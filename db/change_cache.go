/*
Copyright 2016-Present Couchbase, Inc.

Use of this software is governed by the Business Source License included in
the file licenses/BSL-Couchbase.txt.  As of the Change Date specified in that
file, in accordance with the Business Source License, use of this software will
be governed by the Apache License, Version 2.0, included in the file
licenses/APL2.txt.
*/

package db

import (
	"container/heap"
	"container/list"
	"context"
	"errors"
	"fmt"
	"math"
	"strconv"
	"strings"
	"sync"
	"sync/atomic"
	"time"

	sgbucket "github.com/couchbase/sg-bucket"
	"github.com/couchbase/sync_gateway/base"
	"github.com/couchbase/sync_gateway/channels"
)

const (
	DefaultCachePendingSeqMaxNum  = 10000            // Max number of waiting sequences
	DefaultCachePendingSeqMaxWait = 5 * time.Second  // Max time we'll wait for a pending sequence before sending to missed queue
	DefaultSkippedSeqMaxWait      = 60 * time.Minute // Max time we'll wait for an entry in the missing before purging
	QueryTombstoneBatch           = 250              // Max number of tombstones checked per query during Compact
)

// Enable keeping a channel-log for the "*" channel (channel.UserStarChannel). The only time this channel is needed is if
// someone has access to "*" (e.g. admin-party) and tracks its changes feed.
var EnableStarChannelLog = true

// Manages a cache of the recent change history of all channels.
//
// Core responsibilities:
//
// - Receive DCP changes via callbacks
//   - Perform sequence buffering to ensure documents are received in sequence order
//   - Propagating DCP changes down to appropriate channel caches
type changeCache struct {
	db                 *DatabaseContext
	logCtx             context.Context
	logsDisabled       bool                    // If true, ignore incoming tap changes
	nextSequence       uint64                  // Next consecutive sequence number to add.  State variable for sequence buffering tracking.  Should use getNextSequence() rather than accessing directly.
	initialSequence    uint64                  // DB's current sequence at startup time. Should use getInitialSequence() rather than accessing directly.
	receivedSeqs       map[uint64]struct{}     // Set of all sequences received
	pendingLogs        LogPriorityQueue        // Out-of-sequence entries waiting to be cached
	notifyChange       func(channels.Set)      // Client callback that notifies of channel changes
	stopped            bool                    // Set by the Stop method
	skippedSeqs        *SkippedSequenceList    // Skipped sequences still pending on the TAP feed
	lock               sync.RWMutex            // Coordinates access to struct fields
	options            CacheOptions            // Cache config
	terminator         chan bool               // Signal termination of background goroutines
	backgroundTasks    []BackgroundTask        // List of background tasks.
	initTime           time.Time               // Cache init time - used for latency calculations
	channelCache       ChannelCache            // Underlying channel cache
	lastAddPendingTime int64                   // The most recent time _addPendingLogs was run, as epoch time
	internalStats      changeCacheStats        // Running stats for the change cache.  Only applied to expvars on a call to changeCache.updateStats
	cfgEventCallback   base.CfgEventNotifyFunc // Callback for Cfg updates recieved over the caching feed
	sgCfgPrefix        string                  // Prefix for SG Cfg doc keys
}

type changeCacheStats struct {
	highSeqFeed   uint64
	pendingSeqLen int
	maxPending    int
}

func (c *changeCache) updateStats() {

	c.lock.Lock()

	c.db.DbStats.Database().HighSeqFeed.SetIfMax(int64(c.internalStats.highSeqFeed))
	c.db.DbStats.Cache().PendingSeqLen.Set(int64(c.internalStats.pendingSeqLen))
	c.db.DbStats.CBLReplicationPull().MaxPending.SetIfMax(int64(c.internalStats.maxPending))
	c.db.DbStats.Cache().HighSeqStable.Set(int64(c._getMaxStableCached()))

	c.lock.Unlock()
}

type LogEntry channels.LogEntry

func (l LogEntry) String() string {
	return channels.LogEntry(l).String()
}

func (entry *LogEntry) IsRemoved() bool {
	return entry.Flags&channels.Removed != 0
}

func (entry *LogEntry) IsDeleted() bool {
	return entry.Flags&channels.Deleted != 0
}

// Returns false if the entry is either a removal or a delete
func (entry *LogEntry) IsActive() bool {
	return !entry.IsRemoved() && !entry.IsDeleted()
}

func (entry *LogEntry) SetRemoved() {
	entry.Flags |= channels.Removed
}

func (entry *LogEntry) SetDeleted() {
	entry.Flags |= channels.Deleted
}

type LogEntries []*LogEntry

// A priority-queue of LogEntries, kept ordered by increasing sequence #.
type LogPriorityQueue []*LogEntry

type SkippedSequence struct {
	seq       uint64
	timeAdded time.Time
}

type CacheOptions struct {
	ChannelCacheOptions
	CachePendingSeqMaxWait time.Duration // Max wait for pending sequence before skipping
	CachePendingSeqMaxNum  int           // Max number of pending sequences before skipping
	CacheSkippedSeqMaxWait time.Duration // Max wait for skipped sequence before abandoning
}

func DefaultCacheOptions() CacheOptions {
	return CacheOptions{
		CachePendingSeqMaxWait: DefaultCachePendingSeqMaxWait,
		CachePendingSeqMaxNum:  DefaultCachePendingSeqMaxNum,
		CacheSkippedSeqMaxWait: DefaultSkippedSeqMaxWait,
		ChannelCacheOptions: ChannelCacheOptions{
			ChannelCacheAge:             DefaultChannelCacheAge,
			ChannelCacheMinLength:       DefaultChannelCacheMinLength,
			ChannelCacheMaxLength:       DefaultChannelCacheMaxLength,
			MaxNumChannels:              DefaultChannelCacheMaxNumber,
			CompactHighWatermarkPercent: DefaultCompactHighWatermarkPercent,
			CompactLowWatermarkPercent:  DefaultCompactLowWatermarkPercent,
			ChannelQueryLimit:           DefaultQueryPaginationLimit,
		},
	}
}

// ////// HOUSEKEEPING:

// Initializes a new changeCache.
// lastSequence is the last known database sequence assigned.
// notifyChange is an optional function that will be called to notify of channel changes.
// After calling Init(), you must call .Start() to start useing the cache, otherwise it will be in a locked state
// and callers will block on trying to obtain the lock.
func (c *changeCache) Init(logCtx context.Context, dbContext *DatabaseContext, channelCache ChannelCache, notifyChange func(channels.Set), options *CacheOptions) error {
	c.db = dbContext
	c.logCtx = logCtx

	c.notifyChange = notifyChange
	c.receivedSeqs = make(map[uint64]struct{})
	c.terminator = make(chan bool)
	c.initTime = time.Now()
	c.skippedSeqs = NewSkippedSequenceList()
	c.lastAddPendingTime = time.Now().UnixNano()
	c.sgCfgPrefix = base.SGCfgPrefixWithGroupID(c.db.Options.GroupID)

	// init cache options
	if options != nil {
		c.options = *options
	} else {
		c.options = DefaultCacheOptions()
	}

	c.channelCache = channelCache

	base.InfofCtx(c.logCtx, base.KeyCache, "Initializing changes cache for %s with options %+v", base.UD(c.db.Name), c.options)

	heap.Init(&c.pendingLogs)

	// background tasks that perform housekeeping duties on the cache
	bgt, err := NewBackgroundTask("InsertPendingEntries", c.db.Name, c.InsertPendingEntries, c.options.CachePendingSeqMaxWait/2, c.terminator)
	if err != nil {
		return err
	}
	c.backgroundTasks = append(c.backgroundTasks, bgt)

	bgt, err = NewBackgroundTask("CleanSkippedSequenceQueue", c.db.Name, c.CleanSkippedSequenceQueue, c.options.CacheSkippedSeqMaxWait/2, c.terminator)
	if err != nil {
		return err
	}
	c.backgroundTasks = append(c.backgroundTasks, bgt)

	// Lock the cache -- not usable until .Start() called.  This fixes the DCP startup race condition documented in SG #3558.
	c.lock.Lock()
	return nil
}

func (c *changeCache) Start(initialSequence uint64) error {

	// Unlock the cache after this function returns.
	defer c.lock.Unlock()

	// Set initial sequence for sequence buffering
	c._setInitialSequence(initialSequence)

	// Set initial sequence for cache (validFrom)
	c.channelCache.Init(initialSequence)

	return nil
}

// Stops the cache. Clears its state and tells the housekeeping task to stop.
func (c *changeCache) Stop() {

	if !c.setStopped() {
		return
	}

	// Signal to background goroutines that the changeCache has been stopped, so they can exit
	// their loop
	close(c.terminator)

	// Wait for changeCache background tasks to finish.
	waitForBGTCompletion(context.TODO(), BGTCompletionMaxWait, c.backgroundTasks, c.db.Name)

	c.lock.Lock()
	c.logsDisabled = true
	c.lock.Unlock()
}

func (c *changeCache) setStopped() bool {
	c.lock.Lock()
	defer c.lock.Unlock()
	if c.stopped {
		return false
	}
	c.stopped = true
	return true
}

func (c *changeCache) IsStopped() bool {
	c.lock.RLock()
	defer c.lock.RUnlock()
	return c.stopped
}

// Empty out all channel caches.
func (c *changeCache) Clear() error {
	c.lock.Lock()
	defer c.lock.Unlock()

	// Reset initialSequence so that any new channel caches have their validFrom set to the current last sequence
	// the point at which the change cache was initialized / re-initialized.
	// No need to touch c.nextSequence here, because we don't want to touch the sequence buffering state.
	var err error
	c.initialSequence, err = c.db.LastSequence()
	if err != nil {
		return err
	}

	c.pendingLogs = nil
	heap.Init(&c.pendingLogs)

	c.initTime = time.Now()

	c.channelCache.Clear()
	return nil
}

// If set to false, DocChanged() becomes a no-op.
func (c *changeCache) EnableChannelIndexing(enable bool) {
	c.lock.Lock()
	c.logsDisabled = !enable
	c.lock.Unlock()
}

// Triggers addPendingLogs if it hasn't been run in CachePendingSeqMaxWait.  Error returned to fulfil BackgroundTaskFunc signature.
func (c *changeCache) InsertPendingEntries(ctx context.Context) error {

	lastAddPendingLogsTime := atomic.LoadInt64(&c.lastAddPendingTime)
	if time.Since(time.Unix(0, lastAddPendingLogsTime)) < c.options.CachePendingSeqMaxWait {
		return nil
	}

	// Trigger _addPendingLogs to process any entries that have been pending too long:
	c.lock.Lock()
	changedChannels := c._addPendingLogs()
	if c.notifyChange != nil && len(changedChannels) > 0 {
		c.notifyChange(changedChannels)
	}
	c.lock.Unlock()

	return nil
}

// Cleanup function, invoked periodically.
// Removes skipped entries from skippedSeqs that have been waiting longer
// than MaxChannelLogMissingWaitTime from the queue.  Attempts view retrieval
// prior to removal.  Only locks skipped sequence queue to build the initial set (GetSkippedSequencesOlderThanMaxWait)
// and subsequent removal (RemoveSkipped).
func (c *changeCache) CleanSkippedSequenceQueue(ctx context.Context) error {

	oldSkippedSequences := c.GetSkippedSequencesOlderThanMaxWait()
	if len(oldSkippedSequences) == 0 {
		return nil
	}

	base.InfofCtx(ctx, base.KeyCache, "Starting CleanSkippedSequenceQueue, found %d skipped sequences older than max wait for database %s", len(oldSkippedSequences), base.MD(c.db.Name))

<<<<<<< HEAD
	var foundEntries []*LogEntry
	var pendingRemovals []uint64

	if c.db.Options.UnsupportedOptions != nil && c.db.Options.UnsupportedOptions.DisableCleanSkippedQuery {
		pendingRemovals = append(pendingRemovals, oldSkippedSequences...)
		oldSkippedSequences = nil
	}

	for len(oldSkippedSequences) > 0 {
		var skippedSeqBatch []uint64
		if len(oldSkippedSequences) >= SkippedSeqCleanViewBatch {
			skippedSeqBatch = oldSkippedSequences[0:SkippedSeqCleanViewBatch]
			oldSkippedSequences = oldSkippedSequences[SkippedSeqCleanViewBatch:]
		} else {
			skippedSeqBatch = oldSkippedSequences[0:]
			oldSkippedSequences = nil
		}

		base.InfofCtx(ctx, base.KeyCache, "Issuing skipped sequence clean query for %d sequences, %d remain pending (db:%s).", len(skippedSeqBatch), len(oldSkippedSequences), base.MD(c.db.Name))
		// Note: The view query is only going to hit for active revisions - sequences associated with inactive revisions
		//       aren't indexed by the channel view.  This means we can potentially miss channel removals:
		//       when an older revision is missed by the TAP feed, and a channel is removed in that revision,
		//       the doc won't be flagged as removed from that channel in the in-memory channel cache.
		/*
			entries, err := c.collection.getChangesForSequences(ctx, skippedSeqBatch)
			if err != nil {
				base.WarnfCtx(ctx, "Error retrieving sequences via query during skipped sequence clean - #%d sequences treated as not found: %v", len(skippedSeqBatch), err)
				continue
			}

			// Process found entries.  Add to foundEntries for subsequent cache processing, foundMap for pendingRemoval calculation below.
			foundMap := make(map[uint64]struct{}, len(entries))
			for _, foundEntry := range entries {
				foundMap[foundEntry.Sequence] = struct{}{}
				foundEntries = append(foundEntries, foundEntry)
			}

			// Add queried sequences not in the resultset to pendingRemovals
			for _, skippedSeq := range skippedSeqBatch {
				if _, ok := foundMap[skippedSeq]; !ok {
					base.WarnfCtx(ctx, "Skipped Sequence %d didn't show up in MaxChannelLogMissingWaitTime, and isn't available from a * channel query.  If it's a valid sequence, it won't be replicated until Sync Gateway is restarted.", skippedSeq)
					pendingRemovals = append(pendingRemovals, skippedSeq)
				}
			}
		*/
	}

	// Issue processEntry for found entries.  Standard processEntry handling will remove these sequences from the skipped seq queue.
	changedChannelsCombined := channels.Set{}
	for _, entry := range foundEntries {
		entry.Skipped = true
		// Need to populate the actual channels for this entry - the entry returned from the * channel
		// view will only have the * channel
		collection, exists := c.db.CollectionByID[entry.CollectionID]
		if !exists {
			return fmt.Errorf("Could not find collection with kv ID: %d", entry.CollectionID)
		}
		doc, err := collection.GetDocument(ctx, entry.DocID, DocUnmarshalNoHistory)
		if err != nil {
			base.WarnfCtx(ctx, "Unable to retrieve doc when processing skipped document %q: abandoning sequence %d", base.UD(entry.DocID), entry.Sequence)
			continue
		}
		entry.Channels = doc.Channels

		changedChannels := c.processEntry(entry)
		changedChannelsCombined = changedChannelsCombined.Update(changedChannels)
	}

	// Since the calls to processEntry() above may unblock pending sequences, if there were any changed channels we need
	// to notify any change listeners that are working changes feeds for these channels
	if c.notifyChange != nil && len(changedChannelsCombined) > 0 {
		c.notifyChange(changedChannelsCombined)
	}

	// Purge sequences not found from the skipped sequence queue
	numRemoved := c.RemoveSkippedSequences(ctx, pendingRemovals)
	c.db.DbStats.Cache().AbandonedSeqs.Add(numRemoved)

	base.InfofCtx(ctx, base.KeyCache, "CleanSkippedSequenceQueue complete.  Found:%d, Not Found:%d for database %s.", len(foundEntries), len(pendingRemovals), base.MD(c.db.Name))
=======
	// Purge sequences not found from the skipped sequence queue
	numRemoved := c.RemoveSkippedSequences(ctx, oldSkippedSequences)
	c.collection.dbStats().Cache().AbandonedSeqs.Add(numRemoved)

	base.InfofCtx(ctx, base.KeyCache, "CleanSkippedSequenceQueue complete.  Not Found:%d for database %s.", len(oldSkippedSequences), base.MD(c.collection.Name()))
	oldSkippedSequences = nil
>>>>>>> 9077ff92
	return nil
}

// ////// ADDING CHANGES:

// Note that DocChanged may be executed concurrently for multiple events (in the DCP case, DCP events
// originating from multiple vbuckets).  Only processEntry is locking - all other functionality needs to support
// concurrent processing.
func (c *changeCache) DocChanged(event sgbucket.FeedEvent) {

	docID := string(event.Key)
	docJSON := event.Value
	changedChannelsCombined := channels.Set{}

	// ** This method does not directly access any state of c, so it doesn't lock.
	// Is this a user/role doc?
	if strings.HasPrefix(docID, base.UserPrefix) {
		c.processPrincipalDoc(docID, docJSON, true, event.TimeReceived)
		return
	} else if strings.HasPrefix(docID, base.RolePrefix) {
		c.processPrincipalDoc(docID, docJSON, false, event.TimeReceived)
		return
	}

	// Is this an unused sequence notification?
	if strings.HasPrefix(docID, base.UnusedSeqPrefix) {
		c.processUnusedSequence(docID, event.TimeReceived)
		return
	}
	if strings.HasPrefix(docID, base.UnusedSeqRangePrefix) {
		c.processUnusedSequenceRange(docID)
		return
	}

	if strings.HasPrefix(docID, c.sgCfgPrefix) {
		if c.cfgEventCallback != nil {
			c.cfgEventCallback(docID, event.Cas, nil)
		}
		return
	}

	// If this is a delete and there are no xattrs (no existing SG revision), we can ignore
	if event.Opcode == sgbucket.FeedOpDeletion && len(docJSON) == 0 {
		base.DebugfCtx(c.logCtx, base.KeyImport, "Ignoring delete mutation for %s - no existing Sync Gateway metadata.", base.UD(docID))
		return
	}

	collection, exists := c.db.CollectionByID[event.CollectionID]
	if !exists {
		base.WarnfCtx(c.logCtx, "DocChanged: could not find collection with kv ID: %d", event.CollectionID)
		return
	}
	// If this is a binary document (and not one of the above types), we can ignore.  Currently only performing this check when xattrs
	// are enabled, because walrus doesn't support DataType on feed.
	if collection.UseXattrs() && event.DataType == base.MemcachedDataTypeRaw {
		return
	}

	// First unmarshal the doc (just its metadata, to save time/memory):
	syncData, rawBody, _, rawUserXattr, err := UnmarshalDocumentSyncDataFromFeed(docJSON, event.DataType, collection.userXattrKey(), false)
	if err != nil {
		// Avoid log noise related to failed unmarshaling of binary documents.
		if event.DataType != base.MemcachedDataTypeRaw {
			base.DebugfCtx(c.logCtx, base.KeyCache, "Unable to unmarshal sync metadata for feed document %q.  Will not be included in channel cache.  Error: %v", base.UD(docID), err)
		}
		if err == base.ErrEmptyMetadata {
			base.WarnfCtx(c.logCtx, "Unexpected empty metadata when processing feed event.  docid: %s opcode: %v datatype:%v", base.UD(event.Key), event.Opcode, event.DataType)
		}
		return
	}

	// If using xattrs and this isn't an SG write, we shouldn't attempt to cache.
	if collection.UseXattrs() {
		if syncData == nil {
			return
		}
		isSGWrite, _, _ := syncData.IsSGWrite(event.Cas, rawBody, rawUserXattr)
		if !isSGWrite {
			return
		}
	}

	// If not using xattrs and no sync metadata found, check whether we're mid-upgrade and attempting to read a doc w/ metadata stored in xattr
	// before ignoring the mutation.
	if !collection.UseXattrs() && !syncData.HasValidSyncData() {
		migratedDoc, _ := collection.checkForUpgrade(docID, DocUnmarshalNoHistory)
		if migratedDoc != nil && migratedDoc.Cas == event.Cas {
			base.InfofCtx(c.logCtx, base.KeyCache, "Found mobile xattr on doc %q without %s property - caching, assuming upgrade in progress.", base.UD(docID), base.SyncPropertyName)
			syncData = &migratedDoc.SyncData
		} else {
			base.InfofCtx(c.logCtx, base.KeyCache, "changeCache: Doc %q does not have valid sync data.", base.UD(docID))
			collection.dbStats().Cache().NonMobileIgnoredCount.Add(1)
			return
		}
	}

	if syncData.Sequence <= c.getInitialSequence() {
		return // DCP is sending us an old value from before I started up; ignore it
	}

	// Measure feed latency from timeSaved or the time we started working the feed, whichever is later
	var feedLatency time.Duration
	if !syncData.TimeSaved.IsZero() {
		if syncData.TimeSaved.After(c.initTime) {
			feedLatency = time.Since(syncData.TimeSaved)
		} else {
			feedLatency = time.Since(c.initTime)
		}
		// Record latency when greater than zero
		feedNano := feedLatency.Nanoseconds()
		if feedNano > 0 {
			c.db.DbStats.Database().DCPReceivedTime.Add(feedNano)
		}
	}
	c.db.DbStats.Database().DCPReceivedCount.Add(1)

	// If the doc update wasted any sequences due to conflicts, add empty entries for them:
	for _, seq := range syncData.UnusedSequences {
		base.InfofCtx(c.logCtx, base.KeyCache, "Received unused #%d in unused_sequences property for (%q / %q)", seq, base.UD(docID), syncData.CurrentRev)
		change := &LogEntry{
			Sequence:     seq,
			TimeReceived: event.TimeReceived,
			CollectionID: event.CollectionID,
		}
		changedChannels := c.processEntry(change)
		changedChannelsCombined = changedChannelsCombined.Update(changedChannels)
	}

	// If the recent sequence history includes any sequences earlier than the current sequence, and
	// not already seen by the gateway (more recent than c.nextSequence), add them as empty entries
	// so that they are included in sequence buffering.
	// If one of these sequences represents a removal from a channel then set the LogEntry removed flag
	// and the set of channels it was removed from
	currentSequence := syncData.Sequence
	if len(syncData.UnusedSequences) > 0 {
		currentSequence = syncData.UnusedSequences[0]
	}

	if len(syncData.RecentSequences) > 0 {

		for _, seq := range syncData.RecentSequences {
			if seq >= c.getNextSequence() && seq < currentSequence {
				base.InfofCtx(c.logCtx, base.KeyCache, "Received deduplicated #%d in recent_sequences property for (%q / %q)", seq, base.UD(docID), syncData.CurrentRev)
				change := &LogEntry{
					Sequence:     seq,
					TimeReceived: event.TimeReceived,
					CollectionID: event.CollectionID,
				}

				// if the doc was removed from one or more channels at this sequence
				// Set the removed flag and removed channel set on the LogEntry
				if channelRemovals, atRevId := syncData.Channels.ChannelsRemovedAtSequence(seq); len(channelRemovals) > 0 {
					change.DocID = docID
					change.RevID = atRevId
					change.Channels = channelRemovals
				}

				changedChannels := c.processEntry(change)
				changedChannelsCombined = changedChannelsCombined.Update(changedChannels)
			}
		}
	}

	// Now add the entry for the new doc revision:
	change := &LogEntry{
		Sequence:     syncData.Sequence,
		DocID:        docID,
		RevID:        syncData.CurrentRev,
		Flags:        syncData.Flags,
		TimeReceived: event.TimeReceived,
		TimeSaved:    syncData.TimeSaved,
		Channels:     syncData.Channels,
		CollectionID: event.CollectionID,
	}

	millisecondLatency := int(feedLatency / time.Millisecond)

	// If latency is larger than 1 minute or is negative there is likely an issue and this should be clear to the user
	if millisecondLatency >= 60*1000 {
		base.InfofCtx(c.logCtx, base.KeyDCP, "Received #%d after %3dms (%q / %q)", change.Sequence, millisecondLatency, base.UD(change.DocID), change.RevID)
	} else {
		base.DebugfCtx(c.logCtx, base.KeyDCP, "Received #%d after %3dms (%q / %q)", change.Sequence, millisecondLatency, base.UD(change.DocID), change.RevID)
	}

	changedChannels := c.processEntry(change)
	changedChannelsCombined = changedChannelsCombined.Update(changedChannels)

	// Notify change listeners for all of the changed channels
	if c.notifyChange != nil && len(changedChannelsCombined) > 0 {
		c.notifyChange(changedChannelsCombined)
	}

}

// Simplified principal limited to properties needed by caching
type cachePrincipal struct {
	Name     string `json:"name"`
	Sequence uint64 `json:"sequence"`
}

func (c *changeCache) Remove(collectionID uint32, docIDs []string, startTime time.Time) (count int) {
	return c.channelCache.Remove(collectionID, docIDs, startTime)
}

// Principals unmarshalled during caching don't need to instantiate a real principal - we're just using name and seq from the document
func (c *changeCache) unmarshalCachePrincipal(docJSON []byte) (cachePrincipal, error) {
	var principal cachePrincipal
	err := base.JSONUnmarshal(docJSON, &principal)
	return principal, err
}

// Process unused sequence notification.  Extracts sequence from docID and sends to cache for buffering
func (c *changeCache) processUnusedSequence(docID string, timeReceived time.Time) {
	sequenceStr := strings.TrimPrefix(docID, base.UnusedSeqPrefix)
	sequence, err := strconv.ParseUint(sequenceStr, 10, 64)
	if err != nil {
		base.WarnfCtx(c.logCtx, "Unable to identify sequence number for unused sequence notification with key: %s, error: %v", base.UD(docID), err)
		return
	}
	c.releaseUnusedSequence(sequence, timeReceived)

}

func (c *changeCache) releaseUnusedSequence(sequence uint64, timeReceived time.Time) {
	change := &LogEntry{
		Sequence:     sequence,
		TimeReceived: timeReceived,
	}
	base.InfofCtx(c.logCtx, base.KeyCache, "Received #%d (unused sequence)", sequence)

	// Since processEntry may unblock pending sequences, if there were any changed channels we need
	// to notify any change listeners that are working changes feeds for these channels
	changedChannels := c.processEntry(change)
	if c.notifyChange != nil && len(changedChannels) > 0 {
		c.notifyChange(changedChannels)
	}
}

// Process unused sequence notification.  Extracts sequence from docID and sends to cache for buffering
func (c *changeCache) processUnusedSequenceRange(docID string) {
	// _sync:unusedSequences:fromSeq:toSeq
	sequences := strings.Split(docID, ":")
	if len(sequences) != 4 {
		return
	}

	fromSequence, err := strconv.ParseUint(sequences[2], 10, 64)
	if err != nil {
		base.WarnfCtx(c.logCtx, "Unable to identify from sequence number for unused sequences notification with key: %s, error:", base.UD(docID), err)
		return
	}
	toSequence, err := strconv.ParseUint(sequences[3], 10, 64)
	if err != nil {
		base.WarnfCtx(c.logCtx, "Unable to identify to sequence number for unused sequence notification with key: %s, error:", base.UD(docID), err)
		return
	}

	// TODO: There should be a more efficient way to do this
	for seq := fromSequence; seq <= toSequence; seq++ {
		c.releaseUnusedSequence(seq, time.Now())
	}
}

func (c *changeCache) processPrincipalDoc(docID string, docJSON []byte, isUser bool, timeReceived time.Time) {

	// Currently the cache isn't really doing much with user docs; mostly it needs to know about
	// them because they have sequence numbers, so without them the sequence of sequences would
	// have gaps in it, causing later sequences to get stuck in the queue.
	princ, err := c.unmarshalCachePrincipal(docJSON)
	if err != nil {
		base.WarnfCtx(c.logCtx, "changeCache: Error unmarshaling doc %q: %v", base.UD(docID), err)
		return
	}
	sequence := princ.Sequence

	if sequence <= c.getInitialSequence() {
		return // Tap is sending us an old value from before I started up; ignore it
	}

	// Now add the (somewhat fictitious) entry:
	change := &LogEntry{
		Sequence:     sequence,
		TimeReceived: timeReceived,
		IsPrincipal:  true,
	}
	if isUser {
		change.DocID = "_user/" + princ.Name
	} else {
		change.DocID = "_role/" + princ.Name
	}

	base.InfofCtx(c.logCtx, base.KeyDCP, "Received #%d (%q)", change.Sequence, base.UD(change.DocID))

	changedChannels := c.processEntry(change)
	if c.notifyChange != nil && len(changedChannels) > 0 {
		c.notifyChange(changedChannels)
	}
}

// Handles a newly-arrived LogEntry.
func (c *changeCache) processEntry(change *LogEntry) channels.Set {
	c.lock.Lock()
	defer c.lock.Unlock()
	if c.logsDisabled {
		return nil
	}

	sequence := change.Sequence
	if change.Sequence > c.internalStats.highSeqFeed {
		c.internalStats.highSeqFeed = change.Sequence
	}

	// Duplicate handling - there are a few cases where processEntry can be called multiple times for a sequence:
	//   - recentSequences for rapidly updated documents
	//   - principal mutations that don't increment sequence
	// We can cancel processing early in these scenarios.
	// Check if this is a duplicate of an already processed sequence
	if sequence < c.nextSequence && !c.WasSkipped(sequence) {
		base.DebugfCtx(c.logCtx, base.KeyCache, "  Ignoring duplicate of #%d", sequence)
		return nil
	}

	// Check if this is a duplicate of a pending sequence
	if _, found := c.receivedSeqs[sequence]; found {
		base.DebugfCtx(c.logCtx, base.KeyCache, "  Ignoring duplicate of #%d", sequence)
		return nil
	}
	c.receivedSeqs[sequence] = struct{}{}

	var changedChannels channels.Set
	if sequence == c.nextSequence || c.nextSequence == 0 {
		// This is the expected next sequence so we can add it now:
		changedChannels = channels.SetFromArrayNoValidate(c._addToCache(change))
		// Also add any pending sequences that are now contiguous:
		changedChannels = changedChannels.Update(c._addPendingLogs())
	} else if sequence > c.nextSequence {
		// There's a missing sequence (or several), so put this one on ice until it arrives:
		heap.Push(&c.pendingLogs, change)
		numPending := len(c.pendingLogs)
		c.internalStats.pendingSeqLen = numPending
		if base.LogDebugEnabled(base.KeyCache) {
			base.DebugfCtx(c.logCtx, base.KeyCache, "  Deferring #%d (%d now waiting for #%d...#%d) doc %q / %q",
				sequence, numPending, c.nextSequence, c.pendingLogs[0].Sequence-1, base.UD(change.DocID), change.RevID)
		}
		// Update max pending high watermark stat
		if numPending > c.internalStats.maxPending {
			c.internalStats.maxPending = numPending
		}

		if numPending > c.options.CachePendingSeqMaxNum {
			// Too many pending; add the oldest one:
			changedChannels = c._addPendingLogs()
		}
	} else if sequence > c.initialSequence {
		// Out-of-order sequence received!
		// Remove from skipped sequence queue
		if !c.WasSkipped(sequence) {
			// Error removing from skipped sequences
			base.InfofCtx(c.logCtx, base.KeyCache, "  Received unexpected out-of-order change - not in skippedSeqs (seq %d, expecting %d) doc %q / %q", sequence, c.nextSequence, base.UD(change.DocID), change.RevID)
		} else {
			base.InfofCtx(c.logCtx, base.KeyCache, "  Received previously skipped out-of-order change (seq %d, expecting %d) doc %q / %q ", sequence, c.nextSequence, base.UD(change.DocID), change.RevID)
			change.Skipped = true
		}

		changedChannels = changedChannels.UpdateWithSlice(c._addToCache(change))
		// Add to cache before removing from skipped, to ensure lowSequence doesn't get incremented until results are available
		// in cache
		err := c.RemoveSkipped(sequence)
		if err != nil {
			base.DebugfCtx(c.logCtx, base.KeyCache, "Error removing skipped sequence: #%d from cache: %v", sequence, err)
		}
	}
	return changedChannels
}

// Adds an entry to the appropriate channels' caches, returning the affected channels.  lateSequence
// flag indicates whether it was a change arriving out of sequence
func (c *changeCache) _addToCache(change *LogEntry) []channels.ID {

	if change.Sequence >= c.nextSequence {
		c.nextSequence = change.Sequence + 1
	}
	delete(c.receivedSeqs, change.Sequence)

	// If unused sequence or principal, we're done after updating sequence
	if change.DocID == "" {
		return nil
	}

	if change.IsPrincipal {
		c.channelCache.AddPrincipal(change)
		return nil
	}

	// updatedChannels tracks the set of channels that should be notified of the change.  This includes
	// the change's active channels, as well as any channel removals for the active revision.
	updatedChannels := c.channelCache.AddToCache(change)
	if base.LogDebugEnabled(base.KeyDCP) {
		base.DebugfCtx(c.logCtx, base.KeyDCP, " #%d ==> channels %v", change.Sequence, base.UD(updatedChannels))
	}

	if !change.TimeReceived.IsZero() {
		c.db.DbStats.Database().DCPCachingCount.Add(1)
		c.db.DbStats.Database().DCPCachingTime.Add(time.Since(change.TimeReceived).Nanoseconds())
	}

	return updatedChannels
}

// Add the first change(s) from pendingLogs if they're the next sequence.  If not, and we've been
// waiting too long for nextSequence, move nextSequence to skipped queue.
// Returns the channels that changed.
func (c *changeCache) _addPendingLogs() channels.Set {
	var changedChannels channels.Set

	for len(c.pendingLogs) > 0 {
		change := c.pendingLogs[0]
		isNext := change.Sequence == c.nextSequence
		if isNext {
			heap.Pop(&c.pendingLogs)
			changedChannels = changedChannels.UpdateWithSlice(c._addToCache(change))
		} else if len(c.pendingLogs) > c.options.CachePendingSeqMaxNum || time.Since(c.pendingLogs[0].TimeReceived) >= c.options.CachePendingSeqMaxWait {
			c.db.DbStats.Cache().NumSkippedSeqs.Add(1)
			c.PushSkipped(c.nextSequence)
			c.nextSequence++
		} else {
			break
		}
	}

	c.internalStats.pendingSeqLen = len(c.pendingLogs)

	atomic.StoreInt64(&c.lastAddPendingTime, time.Now().UnixNano())
	return changedChannels
}

func (c *changeCache) GetStableSequence(docID string) SequenceID {
	// Stable sequence is independent of docID in changeCache
	return SequenceID{Seq: c.LastSequence()}
}

func (c *changeCache) getChannelCache() ChannelCache {
	return c.channelCache
}

// ////// CHANGE ACCESS:

func (c *changeCache) GetChanges(channel channels.ID, options ChangesOptions) ([]*LogEntry, error) {

	if c.IsStopped() {
		return nil, base.HTTPErrorf(503, "Database closed")
	}
	return c.channelCache.GetChanges(channel, options)
}

// Returns the sequence number the cache is up-to-date with.
func (c *changeCache) LastSequence() uint64 {

	lastSequence := c.getNextSequence() - 1
	return lastSequence
}

func (c *changeCache) getOldestSkippedSequence() uint64 {
	oldestSkippedSeq := c.skippedSeqs.getOldest()
	if oldestSkippedSeq > 0 {
		base.DebugfCtx(c.logCtx, base.KeyChanges, "Get oldest skipped, returning: %d", oldestSkippedSeq)
	}
	return oldestSkippedSeq
}

// Set the initial sequence.  Presumes that change cache is already locked.
func (c *changeCache) _setInitialSequence(initialSequence uint64) {
	c.initialSequence = initialSequence
	c.nextSequence = initialSequence + 1
}

// Concurrent-safe get value of nextSequence
func (c *changeCache) getNextSequence() (nextSequence uint64) {
	c.lock.RLock()
	nextSequence = c.nextSequence
	c.lock.RUnlock()
	return nextSequence
}

// Concurrent-safe get value of initialSequence
func (c *changeCache) getInitialSequence() (initialSequence uint64) {
	c.lock.RLock()
	initialSequence = c.initialSequence
	c.lock.RUnlock()
	return initialSequence
}

// ////// LOG PRIORITY QUEUE -- container/heap callbacks that should not be called directly.   Use heap.Init/Push/etc()

func (h LogPriorityQueue) Len() int           { return len(h) }
func (h LogPriorityQueue) Less(i, j int) bool { return h[i].Sequence < h[j].Sequence }
func (h LogPriorityQueue) Swap(i, j int)      { h[i], h[j] = h[j], h[i] }

func (h *LogPriorityQueue) Push(x interface{}) {
	*h = append(*h, x.(*LogEntry))
}

func (h *LogPriorityQueue) Pop() interface{} {
	old := *h
	n := len(old)
	x := old[n-1]
	*h = old[0 : n-1]
	return x
}

// ////// SKIPPED SEQUENCE QUEUE

func (c *changeCache) RemoveSkipped(x uint64) error {
	err := c.skippedSeqs.Remove(x)
	c.db.DbStats.Cache().SkippedSeqLen.Set(int64(c.skippedSeqs.skippedList.Len()))
	return err
}

// Removes a set of sequences.  Logs warning on removal error, returns count of successfully removed.
func (c *changeCache) RemoveSkippedSequences(ctx context.Context, sequences []uint64) (removedCount int64) {
	numRemoved := c.skippedSeqs.RemoveSequences(ctx, sequences)
	c.db.DbStats.Cache().SkippedSeqLen.Set(int64(c.skippedSeqs.skippedList.Len()))
	return numRemoved
}

func (c *changeCache) WasSkipped(x uint64) bool {
	return c.skippedSeqs.Contains(x)
}

func (c *changeCache) PushSkipped(sequence uint64) {
	err := c.skippedSeqs.Push(&SkippedSequence{seq: sequence, timeAdded: time.Now()})
	if err != nil {
		base.InfofCtx(c.logCtx, base.KeyCache, "Error pushing skipped sequence: %d, %v", sequence, err)
		return
	}
	c.db.DbStats.Cache().SkippedSeqLen.Set(int64(c.skippedSeqs.skippedList.Len()))
}

func (c *changeCache) GetSkippedSequencesOlderThanMaxWait() (oldSequences []uint64) {
	return c.skippedSeqs.getOlderThan(c.options.CacheSkippedSeqMaxWait)
}

// waitForSequence blocks up to maxWaitTime until the given sequence has been received.
func (c *changeCache) waitForSequence(ctx context.Context, sequence uint64, maxWaitTime time.Duration) error {
	startTime := time.Now()

	worker := func() (bool, error, interface{}) {
		if c.getNextSequence() >= sequence+1 {
			base.DebugfCtx(ctx, base.KeyCache, "waitForSequence(%d) took %v", sequence, time.Since(startTime))
			return false, nil, nil
		}
		// retry
		return true, nil, nil
	}

	ctx, cancel := context.WithDeadline(ctx, startTime.Add(maxWaitTime))
	sleeper := base.SleeperFuncCtx(base.CreateMaxDoublingSleeperFunc(math.MaxInt64, 1, 100), ctx)
	err, _ := base.RetryLoop(fmt.Sprintf("waitForSequence(%d)", sequence), worker, sleeper)
	cancel()
	return err
}

// waitForSequenceNotSkipped blocks up to maxWaitTime until the given sequence has been received or skipped.
func (c *changeCache) waitForSequenceNotSkipped(ctx context.Context, sequence uint64, maxWaitTime time.Duration) error {
	startTime := time.Now()

	worker := func() (bool, error, interface{}) {
		if c.getNextSequence() >= sequence+1 {
			foundInMissing := c.skippedSeqs.Contains(sequence)
			if !foundInMissing {
				base.DebugfCtx(ctx, base.KeyCache, "waitForSequenceNotSkipped(%d) took %v", sequence, time.Since(startTime))
				return false, nil, nil
			}
		}
		// retry
		return true, nil, nil
	}

	ctx, cancel := context.WithDeadline(ctx, startTime.Add(maxWaitTime))
	sleeper := base.SleeperFuncCtx(base.CreateMaxDoublingSleeperFunc(math.MaxInt64, 1, 100), ctx)
	err, _ := base.RetryLoop(fmt.Sprintf("waitForSequenceNotSkipped(%d)", sequence), worker, sleeper)
	cancel()
	return err
}

func (c *changeCache) getMaxStableCached() uint64 {
	c.lock.RLock()
	defer c.lock.RUnlock()
	return c._getMaxStableCached()
}

func (c *changeCache) _getMaxStableCached() uint64 {
	oldestSkipped := c.getOldestSkippedSequence()
	if oldestSkipped > 0 {
		return oldestSkipped - 1
	}
	return c.nextSequence - 1
}

// SkippedSequenceList stores the set of skipped sequences as an ordered list of *SkippedSequence with an associated map
// for sequence-based lookup.
type SkippedSequenceList struct {
	skippedList *list.List               // Ordered list of skipped sequences
	skippedMap  map[uint64]*list.Element // Map from sequence to list elements
	lock        sync.RWMutex             // Coordinates access to skippedSequenceList
}

func NewSkippedSequenceList() *SkippedSequenceList {
	return &SkippedSequenceList{
		skippedMap:  map[uint64]*list.Element{},
		skippedList: list.New(),
	}
}

// getOldest returns the sequence of the first element in the skippedSequenceList
func (l *SkippedSequenceList) getOldest() (oldestSkippedSeq uint64) {
	l.lock.RLock()
	if firstElement := l.skippedList.Front(); firstElement != nil {
		value := firstElement.Value.(*SkippedSequence)
		oldestSkippedSeq = value.seq
	}
	l.lock.RUnlock()
	return oldestSkippedSeq
}

// Removes a single entry from the list.
func (l *SkippedSequenceList) Remove(x uint64) error {
	l.lock.Lock()
	err := l._remove(x)
	l.lock.Unlock()
	return err
}

func (l *SkippedSequenceList) RemoveSequences(ctx context.Context, sequences []uint64) (removedCount int64) {
	l.lock.Lock()
	for _, seq := range sequences {
		err := l._remove(seq)
		if err != nil {
			base.WarnfCtx(ctx, "Error purging skipped sequence %d from skipped sequence queue: %v", seq, err)
		} else {
			removedCount++
		}
	}
	l.lock.Unlock()
	return removedCount
}

// Removes an entry from the list.  Expects callers to hold l.lock.Lock
func (l *SkippedSequenceList) _remove(x uint64) error {
	if listElement, ok := l.skippedMap[x]; ok {
		l.skippedList.Remove(listElement)
		delete(l.skippedMap, x)
		return nil
	} else {
		return errors.New("Value not found")
	}
}

// Contains does a simple search to detect presence
func (l *SkippedSequenceList) Contains(x uint64) bool {
	l.lock.RLock()
	_, ok := l.skippedMap[x]
	l.lock.RUnlock()
	return ok
}

// Push sequence to the end of SkippedSequenceList.  Validates sequence ordering in list.
func (l *SkippedSequenceList) Push(x *SkippedSequence) (err error) {

	l.lock.Lock()
	validPush := false
	lastElement := l.skippedList.Back()
	if lastElement == nil {
		validPush = true
	} else {
		lastSkipped, _ := lastElement.Value.(*SkippedSequence)
		if lastSkipped.seq < x.seq {
			validPush = true
		}
	}

	if validPush {
		newListElement := l.skippedList.PushBack(x)
		l.skippedMap[x.seq] = newListElement
	} else {
		err = errors.New("Can't push sequence lower than existing maximum")
	}

	l.lock.Unlock()
	return err

}

// getOldest returns a slice of sequences older than the specified duration of the first element in the skippedSequenceList
func (l *SkippedSequenceList) getOlderThan(skippedExpiry time.Duration) []uint64 {

	l.lock.RLock()
	oldSequences := make([]uint64, 0)
	for e := l.skippedList.Front(); e != nil; e = e.Next() {
		skippedSeq := e.Value.(*SkippedSequence)
		if time.Since(skippedSeq.timeAdded) > skippedExpiry {
			oldSequences = append(oldSequences, skippedSeq.seq)
		} else {
			// skippedSeqs are ordered by arrival time, so can stop iterating once we find one
			// still inside the time window
			break
		}
	}
	l.lock.RUnlock()
	return oldSequences
}<|MERGE_RESOLUTION|>--- conflicted
+++ resolved
@@ -310,94 +310,12 @@
 
 	base.InfofCtx(ctx, base.KeyCache, "Starting CleanSkippedSequenceQueue, found %d skipped sequences older than max wait for database %s", len(oldSkippedSequences), base.MD(c.db.Name))
 
-<<<<<<< HEAD
-	var foundEntries []*LogEntry
-	var pendingRemovals []uint64
-
-	if c.db.Options.UnsupportedOptions != nil && c.db.Options.UnsupportedOptions.DisableCleanSkippedQuery {
-		pendingRemovals = append(pendingRemovals, oldSkippedSequences...)
-		oldSkippedSequences = nil
-	}
-
-	for len(oldSkippedSequences) > 0 {
-		var skippedSeqBatch []uint64
-		if len(oldSkippedSequences) >= SkippedSeqCleanViewBatch {
-			skippedSeqBatch = oldSkippedSequences[0:SkippedSeqCleanViewBatch]
-			oldSkippedSequences = oldSkippedSequences[SkippedSeqCleanViewBatch:]
-		} else {
-			skippedSeqBatch = oldSkippedSequences[0:]
-			oldSkippedSequences = nil
-		}
-
-		base.InfofCtx(ctx, base.KeyCache, "Issuing skipped sequence clean query for %d sequences, %d remain pending (db:%s).", len(skippedSeqBatch), len(oldSkippedSequences), base.MD(c.db.Name))
-		// Note: The view query is only going to hit for active revisions - sequences associated with inactive revisions
-		//       aren't indexed by the channel view.  This means we can potentially miss channel removals:
-		//       when an older revision is missed by the TAP feed, and a channel is removed in that revision,
-		//       the doc won't be flagged as removed from that channel in the in-memory channel cache.
-		/*
-			entries, err := c.collection.getChangesForSequences(ctx, skippedSeqBatch)
-			if err != nil {
-				base.WarnfCtx(ctx, "Error retrieving sequences via query during skipped sequence clean - #%d sequences treated as not found: %v", len(skippedSeqBatch), err)
-				continue
-			}
-
-			// Process found entries.  Add to foundEntries for subsequent cache processing, foundMap for pendingRemoval calculation below.
-			foundMap := make(map[uint64]struct{}, len(entries))
-			for _, foundEntry := range entries {
-				foundMap[foundEntry.Sequence] = struct{}{}
-				foundEntries = append(foundEntries, foundEntry)
-			}
-
-			// Add queried sequences not in the resultset to pendingRemovals
-			for _, skippedSeq := range skippedSeqBatch {
-				if _, ok := foundMap[skippedSeq]; !ok {
-					base.WarnfCtx(ctx, "Skipped Sequence %d didn't show up in MaxChannelLogMissingWaitTime, and isn't available from a * channel query.  If it's a valid sequence, it won't be replicated until Sync Gateway is restarted.", skippedSeq)
-					pendingRemovals = append(pendingRemovals, skippedSeq)
-				}
-			}
-		*/
-	}
-
-	// Issue processEntry for found entries.  Standard processEntry handling will remove these sequences from the skipped seq queue.
-	changedChannelsCombined := channels.Set{}
-	for _, entry := range foundEntries {
-		entry.Skipped = true
-		// Need to populate the actual channels for this entry - the entry returned from the * channel
-		// view will only have the * channel
-		collection, exists := c.db.CollectionByID[entry.CollectionID]
-		if !exists {
-			return fmt.Errorf("Could not find collection with kv ID: %d", entry.CollectionID)
-		}
-		doc, err := collection.GetDocument(ctx, entry.DocID, DocUnmarshalNoHistory)
-		if err != nil {
-			base.WarnfCtx(ctx, "Unable to retrieve doc when processing skipped document %q: abandoning sequence %d", base.UD(entry.DocID), entry.Sequence)
-			continue
-		}
-		entry.Channels = doc.Channels
-
-		changedChannels := c.processEntry(entry)
-		changedChannelsCombined = changedChannelsCombined.Update(changedChannels)
-	}
-
-	// Since the calls to processEntry() above may unblock pending sequences, if there were any changed channels we need
-	// to notify any change listeners that are working changes feeds for these channels
-	if c.notifyChange != nil && len(changedChannelsCombined) > 0 {
-		c.notifyChange(changedChannelsCombined)
-	}
-
-	// Purge sequences not found from the skipped sequence queue
-	numRemoved := c.RemoveSkippedSequences(ctx, pendingRemovals)
-	c.db.DbStats.Cache().AbandonedSeqs.Add(numRemoved)
-
-	base.InfofCtx(ctx, base.KeyCache, "CleanSkippedSequenceQueue complete.  Found:%d, Not Found:%d for database %s.", len(foundEntries), len(pendingRemovals), base.MD(c.db.Name))
-=======
 	// Purge sequences not found from the skipped sequence queue
 	numRemoved := c.RemoveSkippedSequences(ctx, oldSkippedSequences)
-	c.collection.dbStats().Cache().AbandonedSeqs.Add(numRemoved)
-
-	base.InfofCtx(ctx, base.KeyCache, "CleanSkippedSequenceQueue complete.  Not Found:%d for database %s.", len(oldSkippedSequences), base.MD(c.collection.Name()))
+	c.db.DbStats.Cache().AbandonedSeqs.Add(numRemoved)
+
+	base.InfofCtx(ctx, base.KeyCache, "CleanSkippedSequenceQueue complete.  Not Found:%d for database %s.", len(oldSkippedSequences), base.MD(c.db.Name))
 	oldSkippedSequences = nil
->>>>>>> 9077ff92
 	return nil
 }
 
