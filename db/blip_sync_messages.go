--- conflicted
+++ resolved
@@ -36,14 +36,10 @@
 	MessageGetRev          = "getRev"       // Connected Client API
 	MessagePutRev          = "putRev"       // Connected Client API
 	MessageUnsubChanges    = "unsubChanges" // Connected Client API
-<<<<<<< HEAD
+	MessageGetCollections = "getCollections" // Connected Client API
 	MessageQuery           = "query"        // Connected Client API
 	MessageFunction        = "function"     // Connected Client API
 	MessageGraphQL         = "graphql"      // Connected Client API
-=======
-
-	MessageGetCollections = "getCollections" // Connected Client API
->>>>>>> 8744c2a4
 )
 
 // Message properties
