/*
Copyright 2020-Present Couchbase, Inc.

Use of this software is governed by the Business Source License included in
the file licenses/BSL-Couchbase.txt.  As of the Change Date specified in that
file, in accordance with the Business Source License, use of this software will
be governed by the Apache License, Version 2.0, included in the file
licenses/APL2.txt.
*/

package base

import (
	"context"
	"fmt"
	"net/http"
	"net/url"
	"os"
	"strconv"
	"strings"
	"sync"
	"sync/atomic"
	"testing"
	"time"

	sgbucket "github.com/couchbase/sg-bucket"
	"github.com/couchbaselabs/rosmar"
	"github.com/pkg/errors"
	"github.com/stretchr/testify/require"
)

// GTestBucketPool is a global instance of a TestBucketPool used to manage a pool of buckets for integration testing.
var GTestBucketPool *TestBucketPool

// TestBucketPool is used to manage a pool of pre-prepared buckets for testing purposes.
type TestBucketPool struct {
	// integrationMode should be true if using Couchbase Server. If this is false, Walrus buckets are returned instead of pooled buckets.
	integrationMode bool

	// readyBucketPool contains a buffered channel of buckets ready for use
	readyBucketPool        chan Bucket
	cluster                *tbpCluster
	bucketReadierQueue     chan tbpBucketName
	bucketReadierWaitGroup *sync.WaitGroup
	ctxCancelFunc          context.CancelFunc

	bucketInitFunc TBPBucketInitFunc

	stats bucketPoolStats

	// preserveBuckets can be set to true to prevent removal of a bucket used in a failing test.
	preserveBuckets bool
	// preservedBucketCount keeps track of number of preserved buckets to prevent bucket exhaustion deadlock.
	preservedBucketCount uint32

	// verbose flag controls debug test pool logging.
	verbose AtomicBool

	// keep track of tests that don't close their buckets, map of test names to bucket names
	unclosedBuckets     map[string]map[string]struct{}
	unclosedBucketsLock sync.Mutex

	// skipCollections may be true for older Couchbase Server versions that do not support collections.
	skipCollections   bool
	useExistingBucket bool

	// skipMobileXDCR may be true for older versions of Couchbase Server that don't support mobile XDCR enhancements
	skipMobileXDCR bool

	// when useDefaultScope is set, named collections are created in the default scope
	useDefaultScope bool
}

type TestBucketPoolOptions struct {
	MemWatermarkThresholdMB uint64
	UseDefaultScope         bool
}

func NewTestBucketPool(ctx context.Context, bucketReadierFunc TBPBucketReadierFunc, bucketInitFunc TBPBucketInitFunc) *TestBucketPool {
	return NewTestBucketPoolWithOptions(ctx, bucketReadierFunc, bucketInitFunc, TestBucketPoolOptions{})
}

// NewTestBucketPool initializes a new TestBucketPool. To be called from TestMain for packages requiring test buckets.
func NewTestBucketPoolWithOptions(ctx context.Context, bucketReadierFunc TBPBucketReadierFunc, bucketInitFunc TBPBucketInitFunc, options TestBucketPoolOptions) *TestBucketPool {
	// We can safely skip setup when we want Walrus buckets to be used.
	// They'll be created on-demand via GetTestBucketAndSpec,
	// which is fast enough for Walrus that we don't need to prepare buckets ahead of time.
	if !TestUseCouchbaseServer() || TestUseExistingBucket() {
		tbp := TestBucketPool{
			bucketInitFunc:    bucketInitFunc,
			unclosedBuckets:   make(map[string]map[string]struct{}),
			integrationMode:   TestUseCouchbaseServer(),
			useExistingBucket: TestUseExistingBucket(),
			useDefaultScope:   options.UseDefaultScope,
		}
		tbp.verbose.Set(tbpVerbose())
		return &tbp
	}

	// Used to manage cancellation of worker goroutines
	ctx, ctxCancelFunc := context.WithCancel(ctx)

	_, err := SetMaxFileDescriptors(ctx, 5000)
	if err != nil {
		FatalfCtx(ctx, "couldn't set max file descriptors: %v", err)
	}

	numBuckets := tbpNumBuckets(ctx)

	preserveBuckets, _ := strconv.ParseBool(os.Getenv(tbpEnvPreserve))

	tbp := TestBucketPool{
		integrationMode:        true,
		readyBucketPool:        make(chan Bucket, numBuckets),
		bucketReadierQueue:     make(chan tbpBucketName, numBuckets),
		bucketReadierWaitGroup: &sync.WaitGroup{},
		ctxCancelFunc:          ctxCancelFunc,
		preserveBuckets:        preserveBuckets,
		bucketInitFunc:         bucketInitFunc,
		unclosedBuckets:        make(map[string]map[string]struct{}),
		useExistingBucket:      TestUseExistingBucket(),
		useDefaultScope:        options.UseDefaultScope,
	}

	tbp.cluster = newTestCluster(ctx, UnitTestUrl(), &tbp)

	useCollections, err := tbp.canUseNamedCollections(ctx)
	if err != nil {
		tbp.Fatalf(ctx, "%s", err)
	}
	tbp.skipCollections = !useCollections

	useMobileXDCR, err := tbp.cluster.mobileXDCRCompatible(ctx)
	if err != nil {
		tbp.Fatalf(ctx, "%s", err)
	}
	tbp.skipMobileXDCR = !useMobileXDCR

	tbp.verbose.Set(tbpVerbose())

	// Start up an async readier worker to process dirty buckets
	go tbp.bucketReadierWorker(ctx, bucketReadierFunc)

	err = tbp.removeOldTestBuckets(ctx)
	if err != nil {
		tbp.Fatalf(ctx, "Couldn't remove old test buckets: %v", err)
	}

	// Make sure the test buckets are created and put into the readier worker queue
	start := time.Now()
	if err := tbp.createTestBuckets(numBuckets, tbpBucketQuotaMB(ctx), bucketInitFunc); err != nil {
		tbp.Fatalf(ctx, "Couldn't create test buckets: %v", err)
	}
	atomic.AddInt64(&tbp.stats.TotalBucketInitDurationNano, time.Since(start).Nanoseconds())
	atomic.AddInt32(&tbp.stats.TotalBucketInitCount, int32(numBuckets))

	return &tbp
}

func (tbp *TestBucketPool) markBucketOpened(t testing.TB, b Bucket) {
	tbp.unclosedBucketsLock.Lock()
	defer tbp.unclosedBucketsLock.Unlock()

	_, ok := tbp.unclosedBuckets[t.Name()]
	if !ok {
		tbp.unclosedBuckets[t.Name()] = make(map[string]struct{})
	}

	tbp.unclosedBuckets[t.Name()][b.GetName()] = struct{}{}
}

func (tbp *TestBucketPool) markBucketClosed(t testing.TB, b Bucket) {
	tbp.unclosedBucketsLock.Lock()
	defer tbp.unclosedBucketsLock.Unlock()

	// Check for unclosed view query operations. A fatal error will occur if queue is not cleared
	testCtx := TestCtx(t)
	switch typedBucket := b.(type) {
	case *GocbV2Bucket:
		tbp.checkForViewOpsQueueEmptied(testCtx, b.GetName(), typedBucket.queryOps)
	}

	if tMap, ok := tbp.unclosedBuckets[t.Name()]; ok {
		delete(tMap, b.GetName())
		if len(tMap) == 0 {
			delete(tbp.unclosedBuckets, t.Name())
		}
	}
}

func (tbp *TestBucketPool) checkForViewOpsQueueEmptied(ctx context.Context, bucketName string, c chan struct{}) {
	if err, _ := RetryLoop(ctx, bucketName+"-emptyViewOps", func() (bool, error, interface{}) {
		if len(c) > 0 {
			return true, fmt.Errorf("view op queue not cleared. remaining: %d", len(c)), nil
		}
		return false, nil, nil
	}, CreateSleeperFunc(90, 1000)); err != nil {
		tbp.Fatalf(ctx, "View op queue check failed: %v", err)
	}
}

func (tbp *TestBucketPool) GetWalrusTestBucket(t testing.TB, url string) (b Bucket, s BucketSpec, teardown func(context.Context)) {
	testCtx := TestCtx(t)
	if !UnitTestUrlIsWalrus() {
		tbp.Fatalf(testCtx, "nil TestBucketPool, but not using a Walrus test URL")
	}

	id, err := GenerateRandomID()
	require.NoError(t, err)

	var walrusBucket *rosmar.Bucket
	const typeName = "rosmar"
	bucketName := tbpBucketNamePrefix + "rosmar_" + id
	if url == "walrus:" || url == rosmar.InMemoryURL {
		walrusBucket, err = rosmar.OpenBucket(url, bucketName, rosmar.CreateOrOpen)
	} else {
		walrusBucket, err = rosmar.OpenBucketIn(url, bucketName, rosmar.CreateOrOpen)
	}
	if err != nil {
		tbp.Fatalf(testCtx, "couldn't get %s bucket from <%s>: %v", typeName, url, err)
	}

	// Wrap Walrus buckets with a leaky bucket to support vbucket IDs on feed.
	b = &LeakyBucket{bucket: walrusBucket, config: &LeakyBucketConfig{TapFeedVbuckets: true}}

	ctx := bucketCtx(testCtx, b)
	tbp.Logf(ctx, "Creating new %s test bucket", typeName)

	tbp.createCollections(ctx, walrusBucket)

	// Create default collection here so that it gets initialized by bucketInitFunc
	_ = walrusBucket.DefaultDataStore()

	initFuncStart := time.Now()
	err = tbp.bucketInitFunc(ctx, b, tbp)
	if err != nil {
		tbp.Fatalf(ctx, "couldn't run bucket init func: %v", err)
	}
	atomic.AddInt32(&tbp.stats.TotalBucketInitCount, 1)
	atomic.AddInt64(&tbp.stats.TotalBucketInitDurationNano, time.Since(initFuncStart).Nanoseconds())
	tbp.markBucketOpened(t, b)

	atomic.AddInt32(&tbp.stats.NumBucketsOpened, 1)
	openedStart := time.Now()
	bucketClosed := &AtomicBool{}

	bucketSpec := getTestBucketSpec(tbpBucketName(b.GetName()))
	bucketSpec.Server = url

	return b, bucketSpec, func(ctx context.Context) {
		if !bucketClosed.CompareAndSwap(false, true) {
			tbp.Logf(ctx, "Bucket teardown was already called. Ignoring.")
			return
		}

		tbp.Logf(ctx, "Teardown called - Closing %s test bucket", typeName)
		atomic.AddInt32(&tbp.stats.NumBucketsClosed, 1)
		atomic.AddInt64(&tbp.stats.TotalInuseBucketNano, time.Since(openedStart).Nanoseconds())
		tbp.markBucketClosed(t, b)
		// Persisted buckets should call close and delete
		closeErr := walrusBucket.CloseAndDelete(ctx)
		if closeErr != nil {
			tbp.Logf(ctx, "Unexpected error closing persistent %s bucket: %v", typeName, closeErr)
		}

	}
}

// GetExistingBucket opens a bucket connection to an existing bucket
func (tbp *TestBucketPool) GetExistingBucket(t testing.TB) (b Bucket, s BucketSpec, teardown func(context.Context)) {
	ctx := TestCtx(t)

	// each bucket opens its own cluster connection since Bucket.Close will close the underlying gocb.Cluster
	bucketCluster, connstr := getGocbClusterForTest(ctx, UnitTestUrl())

	bucketName := tbpBucketName(TestUseExistingBucketName())
	bucketSpec := getTestBucketSpec(bucketName)
	bucketFromSpec, err := GetGocbV2BucketFromCluster(ctx, bucketCluster, bucketSpec, connstr, waitForReadyBucketTimeout, false)
	if err != nil {
		tbp.Fatalf(ctx, "couldn't get existing collection from cluster: %v", err)
	}
	DebugfCtx(ctx, KeySGTest, "opened bucket %s", bucketName)

	return bucketFromSpec, bucketSpec, func(ctx context.Context) {
		tbp.Logf(ctx, "Teardown called - Closing connection to existing bucket")
		bucketFromSpec.Close(ctx)
	}
}

// GetTestBucketAndSpec returns a bucket to be used during a test.
// The returned teardownFn MUST be called once the test is done,
// which closes the bucket, readies it for a new test, and releases back into the pool.
// persistentBucket flag determines behaviour for walrus buckets only; Couchbase bucket
// behaviour is defined by the bucket pool readier/init.
func (tbp *TestBucketPool) getTestBucketAndSpec(t testing.TB, persistentBucket bool) (b Bucket, s BucketSpec, teardownFn func(context.Context)) {

	ctx := TestCtx(t)

	// Return a new Walrus bucket when tbp has not been initialized
	if !tbp.integrationMode {
		tbp.Logf(ctx, "Getting walrus test bucket - tbp.integrationMode is not set")
		var walrusURL string
		if persistentBucket {
			dir := t.TempDir()
			walrusURL = rosmarUriFromPath(dir)
		} else {
			walrusURL = kTestWalrusURL
		}
		return tbp.GetWalrusTestBucket(t, walrusURL)
	}

	if tbp.useExistingBucket {
		tbp.Logf(ctx, "Using predefined bucket")
		return tbp.GetExistingBucket(t)
	}

	if atomic.LoadUint32(&tbp.preservedBucketCount) >= uint32(cap(tbp.readyBucketPool)) {
		tbp.Logf(ctx,
			"No more buckets available for testing. All pooled buckets have been preserved by failing tests.")
		t.Skipf("No more buckets available for testing. All pooled buckets have been preserved for failing tests.")
	}

	tbp.Logf(ctx, "Attempting to get test bucket from pool")
	waitingBucketStart := time.Now()
	var bucket Bucket
	select {
	case bucket = <-tbp.readyBucketPool:
	case <-time.After(waitForReadyBucketTimeout):
		tbp.Logf(ctx, "Timed out after %s waiting for a bucket to become available.", waitForReadyBucketTimeout)
		t.Fatalf("TEST: Timed out after %s waiting for a bucket to become available.", waitForReadyBucketTimeout)
	}
	atomic.AddInt64(&tbp.stats.TotalWaitingForReadyBucketNano, time.Since(waitingBucketStart).Nanoseconds())

	ctx = bucketCtx(ctx, bucket)
	tbp.Logf(ctx, "Got test bucket from pool")
	tbp.markBucketOpened(t, bucket)

	atomic.AddInt32(&tbp.stats.NumBucketsOpened, 1)
	bucketOpenStart := time.Now()
	bucketClosed := &AtomicBool{}
	bucketSpec := getTestBucketSpec(tbpBucketName(bucket.GetName()))
	return bucket, bucketSpec, func(ctx context.Context) {
		if !bucketClosed.CompareAndSwap(false, true) {
			tbp.Logf(ctx, "Bucket teardown was already called. Ignoring.")
			return
		}

		tbp.Logf(ctx, "Teardown called - closing bucket")
		atomic.AddInt32(&tbp.stats.NumBucketsClosed, 1)
		atomic.AddInt64(&tbp.stats.TotalInuseBucketNano, time.Since(bucketOpenStart).Nanoseconds())
		tbp.markBucketClosed(t, bucket)
		bucket.Close(ctx)

		if tbp.preserveBuckets && t.Failed() {
			tbp.Logf(ctx, "Test using bucket failed. Preserving bucket for later inspection")
			atomic.AddUint32(&tbp.preservedBucketCount, 1)
			return
		}

		tbp.Logf(ctx, "Teardown called - Pushing into bucketReadier queue")
		tbp.addBucketToReadierQueue(ctx, tbpBucketName(bucket.GetName()))
	}
}

func (tbp *TestBucketPool) addBucketToReadierQueue(ctx context.Context, name tbpBucketName) {
	tbp.bucketReadierWaitGroup.Add(1)
	tbp.Logf(ctx, "Putting bucket onto bucketReadierQueue")
	tbp.bucketReadierQueue <- name
}

// Close waits for any buckets to be cleaned, and closes the pool.
func (tbp *TestBucketPool) Close(ctx context.Context) {
	if tbp == nil {
		// noop
		return
	}

	// Cancel async workers
	if tbp.ctxCancelFunc != nil {
		tbp.bucketReadierWaitGroup.Wait()
		tbp.ctxCancelFunc()
	}

	if tbp.cluster != nil {
		if err := tbp.cluster.close(ctx); err != nil {
			tbp.Logf(ctx, "Couldn't close cluster connection: %v", err)
		}
	}

	tbp.printStats()
}

// removeOldTestBuckets removes all buckets starting with testBucketNamePrefix
func (tbp *TestBucketPool) removeOldTestBuckets(ctx context.Context) error {
	buckets, err := tbp.cluster.getBucketNames()
	if err != nil {
		return errors.Wrap(err, "couldn't retrieve buckets from cluster manager")
	}

	wg := sync.WaitGroup{}

	for _, b := range buckets {
		if strings.HasPrefix(b, tbpBucketNamePrefix) {
			ctx := bucketNameCtx(ctx, b)
			tbp.Logf(ctx, "Removing old test bucket")
			wg.Add(1)

			// Run the RemoveBucket requests concurrently, as it takes a while per bucket.
			go func(b string) {
				err := tbp.cluster.removeBucket(b)
				if err != nil {
					tbp.Logf(ctx, "Error removing old test bucket: %v", err)
				} else {
					tbp.Logf(ctx, "Removed old test bucket")
				}

				wg.Done()
			}(b)
		}
	}

	wg.Wait()

	return nil
}

func (tbp *TestBucketPool) emptyPreparedStatements(ctx context.Context, b Bucket) {
	tbp.Logf(ctx, "Emptying prepared statements for bucket")
	// if the bucket is a N1QLStore, clean up prepared statements as-per the advice from the query team
	if n1qlStore, ok := AsN1QLStore(b.DefaultDataStore()); ok {
		if err := n1qlStore.waitUntilQueryServiceReady(time.Minute); err != nil {
			tbp.Fatalf(ctx, "Timed out waiting for query service to be ready: %v", err)
		}

		// search all statements for those containing a string matching the bucket name (which will also include all scope/collection-based prepared statements)
		queryRes, err := n1qlStore.Query(ctx, `DELETE FROM system:prepareds WHERE statement LIKE "%`+b.GetName()+`%";`, nil, RequestPlus, true)
		if err != nil {
			tbp.Fatalf(ctx, "Couldn't remove old prepared statements: %v", err)
		}

		if err := queryRes.Close(); err != nil {
			tbp.Fatalf(ctx, "Failed to close query: %v", err)
		}
	}
}

// setXDCRBucketSetting sets the bucket setting "enableCrossClusterVersioning" for mobile XDCR
func (tbp *TestBucketPool) setXDCRBucketSetting(ctx context.Context, bucket Bucket) {

	tbp.Logf(ctx, "Setting crossClusterVersioningEnabled=true")

	store, ok := AsCouchbaseBucketStore(bucket)
	if !ok {
		tbp.Fatalf(ctx, "unable to get server management endpoints. Underlying bucket type was not GoCBBucket")
	}

	posts := url.Values{}
	posts.Add("enableCrossClusterVersioning", "true")

	url := fmt.Sprintf("/pools/default/buckets/%s", store.GetName())
	output, statusCode, err := store.MgmtRequest(ctx, http.MethodPost, url, "application/x-www-form-urlencoded", strings.NewReader(posts.Encode()))
	if err != nil {
		tbp.Fatalf(ctx, "request to mobile XDCR bucket setting failed, status code: %d error: %v output: %s", statusCode, err, string(output))
	}
	if statusCode != http.StatusOK {
<<<<<<< HEAD
		tbp.Fatalf(ctx, "request to mobile XDCR bucket setting failed with status code, %d, output: %s", statusCode, output)
=======
		tbp.Fatalf(ctx, "request to mobile XDCR bucket setting failed with status code, %d, output: %s", statusCode, string(output))
>>>>>>> 57caa78a
	}
}

// createCollections will create a set of test collections on the bucket, if enabled...
func (tbp *TestBucketPool) createCollections(ctx context.Context, bucket Bucket) {
	// If we're able to use collections, the test bucket pool will also create N collections per bucket - rather than just getting the default collection ready.
	if tbp.skipCollections {
		return
	}

	dynamicDataStore, ok := bucket.(sgbucket.DynamicDataStoreBucket)
	if !ok {
		tbp.Fatalf(ctx, "Bucket doesn't support dynamic collection creation %T", bucket)
	}

	for i := 0; i < tbpNumCollectionsPerBucket(ctx); i++ {
		scopeName := tbp.testScopeName()
		collectionName := fmt.Sprintf("%s%d", tbpCollectionPrefix, i)
		ctx := KeyspaceLogCtx(ctx, bucket.GetName(), scopeName, collectionName)

		tbp.Logf(ctx, "Creating new collection: %s.%s", scopeName, collectionName)
		dataStoreName := ScopeAndCollectionName{Scope: scopeName, Collection: collectionName}
		err := dynamicDataStore.CreateDataStore(ctx, dataStoreName)
		if err != nil {
			tbp.Fatalf(ctx, "Couldn't create datastore %v.%v: %v", scopeName, collectionName, err)
		}
	}
}

// createTestBuckets creates a new set of integration test buckets and pushes them into the readier queue.
func (tbp *TestBucketPool) createTestBuckets(numBuckets, bucketQuotaMB int, bucketInitFunc TBPBucketInitFunc) error {

	// keep references to opened buckets for use later in this function
	var (
		openBuckets     = make(map[string]Bucket, numBuckets)
		openBucketsLock sync.Mutex // protects openBuckets
	)

	wg := sync.WaitGroup{}
	wg.Add(numBuckets)

	// Append a timestamp to all of the bucket names to ensure uniqueness across a single package.
	// Not strictly required, but can help to prevent (index) resources from being incorrectly reused on the server side for recently deleted buckets.
	bucketNameTimestamp := time.Now().UnixNano()

	// create required number of buckets (skipping any already existing ones)
	for i := 0; i < numBuckets; i++ {
		testBucketName := fmt.Sprintf(tbpBucketNameFormat, tbpBucketNamePrefix, i, bucketNameTimestamp)
		ctx := bucketNameCtx(context.Background(), testBucketName)

		// Bucket creation takes a few seconds for each bucket,
		// so create and wait for readiness concurrently.
		go func(bucketName string) {
			ctx := bucketNameCtx(ctx, bucketName)

			tbp.Logf(ctx, "Creating new test bucket")
			err := tbp.cluster.insertBucket(ctx, bucketName, bucketQuotaMB)
			if err != nil {
				tbp.Fatalf(ctx, "Couldn't create test bucket: %v", err)
			}

			bucket, err := tbp.cluster.openTestBucket(ctx, tbpBucketName(bucketName), waitForReadyBucketTimeout)
			if err != nil {
				tbp.Fatalf(ctx, "Timed out trying to open new bucket: %v", err)
			}

			openBucketsLock.Lock()
			openBuckets[bucketName] = bucket
			openBucketsLock.Unlock()

			tbp.createCollections(ctx, bucket)

			tbp.emptyPreparedStatements(ctx, bucket)

			if tbp.skipMobileXDCR {
				tbp.Logf(ctx, "Not setting crossClusterVersioningEnabled")
			} else {
				tbp.setXDCRBucketSetting(ctx, bucket)
			}

			wg.Done()
		}(testBucketName)
	}

	// wait for the async bucket creation and opening of buckets to finish
	wg.Wait()

	// All the buckets are created and opened, so now we can perform some synchronous setup (e.g. Creating GSI indexes)
	for i := 0; i < numBuckets; i++ {
		testBucketName := fmt.Sprintf(tbpBucketNameFormat, tbpBucketNamePrefix, i, bucketNameTimestamp)
		ctx := bucketNameCtx(context.Background(), testBucketName)

		tbp.Logf(ctx, "running bucketInitFunc")
		b := openBuckets[testBucketName]

		itemName := "bucket"
		if err, _ := RetryLoop(ctx, b.GetName()+"bucketInitRetry", func() (bool, error, interface{}) {
			tbp.Logf(ctx, "Running %s through init function", itemName)
			ctx = KeyspaceLogCtx(ctx, b.GetName(), "", "")
			err := bucketInitFunc(ctx, b, tbp)
			if err != nil {
				tbp.Logf(ctx, "Couldn't init %s, got error: %v - Retrying", itemName, err)
				return true, err, nil
			}
			return false, nil, nil
		}, CreateSleeperFunc(5, 1000)); err != nil {
			tbp.Fatalf(ctx, "Couldn't init %s, got error: %v - Aborting", itemName, err)
		}

		b.Close(ctx)
		tbp.addBucketToReadierQueue(ctx, tbpBucketName(testBucketName))
	}

	return nil
}

// bucketReadierWorker reads a channel of "dirty" buckets (bucketReadierQueue), does something to get them ready, and then puts them back into the pool.
// The mechanism for getting the bucket ready can vary by package being tested (for instance, a package not requiring views or GSI can use FlushBucketEmptierFunc)
// A package requiring views or GSI, will need to pass in the db.ViewsAndGSIBucketReadier function.
func (tbp *TestBucketPool) bucketReadierWorker(ctx context.Context, bucketReadierFunc TBPBucketReadierFunc) {
	tbp.Logf(context.Background(), "Starting bucketReadier")

loop:
	for {
		select {
		case <-ctx.Done():
			tbp.Logf(context.Background(), "bucketReadier got ctx cancelled")
			break loop

		case dirtyBucket := <-tbp.bucketReadierQueue:
			atomic.AddInt32(&tbp.stats.TotalBucketReadierCount, 1)
			ctx := bucketNameCtx(ctx, string(dirtyBucket))
			tbp.Logf(ctx, "bucketReadier got bucket")

			go func(testBucketName tbpBucketName) {
				// We might not actually be "done" with the bucket if something fails,
				// but we need to release the waitgroup so tbp.Close() doesn't block forever.
				defer tbp.bucketReadierWaitGroup.Done()

				start := time.Now()
				b, err := tbp.cluster.openTestBucket(ctx, testBucketName, waitForReadyBucketTimeout)
				ctx = KeyspaceLogCtx(ctx, b.GetName(), "", "")
				if err != nil {
					tbp.Logf(ctx, "Couldn't open bucket to get ready, got error: %v", err)
					return
				}

				err, _ = RetryLoop(ctx, b.GetName()+"bucketReadierRetry", func() (bool, error, interface{}) {
					tbp.Logf(ctx, "Running bucket through readier function")
					err = bucketReadierFunc(ctx, b, tbp)
					if err != nil {
						tbp.Logf(ctx, "Couldn't ready bucket, got error: %v - Retrying", err)
						return true, err, nil
					}
					return false, nil, nil
				}, CreateSleeperFunc(15, 2000))
				if err != nil {
					tbp.Logf(ctx, "Couldn't ready bucket, got error: %v - Aborting readier for bucket", err)
					return
				}

				tbp.Logf(ctx, "Bucket ready, putting back into ready pool")
				tbp.readyBucketPool <- b

				atomic.AddInt64(&tbp.stats.TotalBucketReadierDurationNano, time.Since(start).Nanoseconds())
			}(dirtyBucket)
		}
	}

	tbp.Logf(context.Background(), "Stopped bucketReadier")
}

func (tbp *TestBucketPool) testScopeName() string {
	if tbp.useDefaultScope {
		return DefaultScope
	} else {
		return fmt.Sprintf("%s%d", tbpScopePrefix, 0)
	}
}

// TBPBucketInitFunc is a function that is run once (synchronously) when creating/opening a bucket.
type TBPBucketInitFunc func(ctx context.Context, b Bucket, tbp *TestBucketPool) error

// NoopInitFunc does nothing to init a bucket. This can be used in conjunction with FlushBucketReadier when there's no requirement for views/GSI.
var NoopInitFunc TBPBucketInitFunc = func(ctx context.Context, b Bucket, tbp *TestBucketPool) error {
	return nil
}

// TBPBucketReadierFunc is a function that runs once a test is finished with a bucket. This runs asynchronously.
type TBPBucketReadierFunc func(ctx context.Context, b Bucket, tbp *TestBucketPool) error

// FlushBucketEmptierFunc ensures the bucket is empty by flushing. It is not recommended to use with GSI.
var FlushBucketEmptierFunc TBPBucketReadierFunc = func(ctx context.Context, b Bucket, tbp *TestBucketPool) error {

	bucket, err := AsGocbV2Bucket(b)
	if err != nil {
		return err
	}
	return bucket.Flush(ctx)
}

// N1QLBucketEmptierFunc ensures the Bucket and all of its DataStore are empty by using N1QL deletes. This is the preferred approach when using GSI.
var N1QLBucketEmptierFunc TBPBucketReadierFunc = func(ctx context.Context, b Bucket, tbp *TestBucketPool) error {
	dataStores, err := b.ListDataStores()
	if err != nil {
		return err
	}
	for _, dataStoreName := range dataStores {
		dataStore, err := b.NamedDataStore(dataStoreName)
		if err != nil {
			return err
		}
		n1qlStore, ok := AsN1QLStore(dataStore)
		if !ok {
			return errors.New("N1QLBucketEmptierFunc used with non-N1QL store")
		}

		if hasPrimary, _, err := getIndexMetaWithoutRetry(ctx, n1qlStore, PrimaryIndexName); err != nil {
			return err
		} else if !hasPrimary {
			return fmt.Errorf("bucket does not have primary index, so can't empty bucket using N1QL")
		}

		if itemCount, err := QueryBucketItemCount(ctx, n1qlStore); err != nil {
			return err
		} else if itemCount == 0 {
			tbp.Logf(ctx, "Bucket already empty - skipping")
		} else {
			tbp.Logf(ctx, "Bucket not empty (%d items), emptying bucket via N1QL", itemCount)
			// Use N1QL to empty bucket, with the hope that the query service is happier to deal with this than a bucket flush/rollback.
			// Requires a primary index on the bucket.
			// TODO: How can we delete xattr only docs from here too? It would avoid needing to call db.emptyAllDocsIndex in ViewsAndGSIBucketReadier
			res, err := n1qlStore.Query(ctx, fmt.Sprintf(`DELETE FROM %s`, KeyspaceQueryToken), nil, RequestPlus, true)
			if err != nil {
				return err
			}
			_ = res.Close()
		}
	}

	return nil
}

// tbpBucketName use a strongly typed bucket name.
type tbpBucketName string

// TestBucketPoolMain is used as TestMain in main_test.go packages
func TestBucketPoolMain(ctx context.Context, m *testing.M, bucketReadierFunc TBPBucketReadierFunc, bucketInitFunc TBPBucketInitFunc,
	options TestBucketPoolOptions) {
	// can't use defer because of os.Exit
	teardownFuncs := make([]func(), 0)
	teardownFuncs = append(teardownFuncs, SetUpGlobalTestLogging(ctx, m))
	teardownFuncs = append(teardownFuncs, SetUpGlobalTestProfiling(m))
	teardownFuncs = append(teardownFuncs, SetUpGlobalTestMemoryWatermark(m, options.MemWatermarkThresholdMB))

	SkipPrometheusStatsRegistration = true

	GTestBucketPool = NewTestBucketPoolWithOptions(ctx, bucketReadierFunc, bucketInitFunc, options)
	teardownFuncs = append(teardownFuncs, func() { GTestBucketPool.Close(ctx) })

	// must be the last teardown function added to the list to correctly detect leaked goroutines
	teardownFuncs = append(teardownFuncs, SetUpTestGoroutineDump(m))

	// Run the test suite
	status := m.Run()

	for _, fn := range teardownFuncs {
		fn()
	}

	os.Exit(status)
}

// TestBucketPoolNoIndexes runs a TestMain for packages that do not require creation of indexes
func TestBucketPoolNoIndexes(ctx context.Context, m *testing.M, options TestBucketPoolOptions) {
	TestBucketPoolMain(ctx, m, FlushBucketEmptierFunc, NoopInitFunc, options)
}<|MERGE_RESOLUTION|>--- conflicted
+++ resolved
@@ -463,11 +463,7 @@
 		tbp.Fatalf(ctx, "request to mobile XDCR bucket setting failed, status code: %d error: %v output: %s", statusCode, err, string(output))
 	}
 	if statusCode != http.StatusOK {
-<<<<<<< HEAD
-		tbp.Fatalf(ctx, "request to mobile XDCR bucket setting failed with status code, %d, output: %s", statusCode, output)
-=======
 		tbp.Fatalf(ctx, "request to mobile XDCR bucket setting failed with status code, %d, output: %s", statusCode, string(output))
->>>>>>> 57caa78a
 	}
 }
 
