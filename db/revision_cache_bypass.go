--- conflicted
+++ resolved
@@ -124,17 +124,12 @@
 	// no-op
 }
 
-<<<<<<< HEAD
-func (rc *BypassRevisionCache) Remove(ctx context.Context, docID, revID string, collectionID uint32) {
-	// nop
-=======
 func (rc *BypassRevisionCache) RemoveWithRev(ctx context.Context, docID, revID string, collectionID uint32) {
 	// no-op
 }
 
 func (rc *BypassRevisionCache) RemoveWithCV(ctx context.Context, docID string, cv *Version, collectionID uint32) {
 	// no-op
->>>>>>> 8acc6c28
 }
 
 // UpdateDelta is a no-op for a BypassRevisionCache
