/*
Copyright 2018-Present Couchbase, Inc.

Use of this software is governed by the Business Source License included in
the file licenses/BSL-Couchbase.txt.  As of the Change Date specified in that
file, in accordance with the Business Source License, use of this software will
be governed by the Apache License, Version 2.0, included in the file
licenses/APL2.txt.
*/

package rest

import (
	"context"
	"encoding/base64"
	"encoding/json"
	"fmt"
	"log"
	"net/http"
	"net/url"
	"strconv"
	"strings"
	"sync"
	"sync/atomic"
	"testing"
	"time"

	"github.com/couchbase/go-blip"
	"github.com/couchbase/gocb/v2"
	"github.com/couchbase/sync_gateway/base"
	"github.com/couchbase/sync_gateway/channels"
	"github.com/couchbase/sync_gateway/db"
	"github.com/stretchr/testify/assert"
	"github.com/stretchr/testify/require"
)

// This test performs the following steps against the Sync Gateway passive blip replicator:
//
// - Setup
//   - Create an httptest server listening on a port that wraps the Sync Gateway Admin Handler
//   - Make a BLIP/Websocket client connection to Sync Gateway
//
// - Test
//   - Verify Sync Gateway will accept the doc revision that is about to be sent
//   - Send the doc revision in a rev request
//   - Call changes endpoint and verify that it knows about the revision just sent
//   - Call subChanges api and make sure we get expected changes back
//
// Replication Spec: https://github.com/couchbase/couchbase-lite-core/wiki/Replication-Protocol#proposechanges
func TestBlipPushRevisionInspectChanges(t *testing.T) {

	base.SetUpTestLogging(t, base.LevelInfo, base.KeyHTTP, base.KeySync, base.KeySyncMsg)

	bt, err := NewBlipTester(t)
	assert.NoError(t, err, "Error creating BlipTester")
	defer bt.Close()

	// Verify Sync Gateway will accept the doc revision that is about to be sent
	var changeList [][]interface{}
	changesRequest := bt.newRequest()
	changesRequest.SetProfile("changes")
	changesRequest.SetBody([]byte(`[["1", "foo", "1-abc", false]]`)) // [sequence, docID, revID]
	sent := bt.sender.Send(changesRequest)
	assert.True(t, sent)
	changesResponse := changesRequest.Response()
	assert.Equal(t, changesRequest.SerialNumber(), changesResponse.SerialNumber())
	body, err := changesResponse.Body()
	assert.NoError(t, err, "Error reading changes response body")
	err = base.JSONUnmarshal(body, &changeList)
	assert.NoError(t, err, "Error unmarshalling response body")
	require.Len(t, changeList, 1) // Should be 1 row, corresponding to the single doc that was queried in changes
	changeRow := changeList[0]
	assert.Len(t, changeRow, 0) // Should be empty, meaning the server is saying it doesn't have the revision yet

	// Send the doc revision in a rev request
	_, _, revResponse, err := bt.SendRev(
		"foo",
		"1-abc",
		[]byte(`{"key": "val"}`),
		blip.Properties{},
	)
	assert.NoError(t, err)

	_, err = revResponse.Body()
	assert.NoError(t, err, "Error unmarshalling response body")

	// Call changes with a hypothetical new revision, assert that it returns last pushed revision
	var changeList2 [][]interface{}
	changesRequest2 := bt.newRequest()
	changesRequest2.SetProfile("changes")
	changesRequest2.SetBody([]byte(`[["2", "foo", "2-xyz", false]]`)) // [sequence, docID, revID]
	sent2 := bt.sender.Send(changesRequest2)
	assert.True(t, sent2)
	changesResponse2 := changesRequest2.Response()
	assert.Equal(t, changesRequest2.SerialNumber(), changesResponse2.SerialNumber())
	body2, err := changesResponse2.Body()
	assert.NoError(t, err, "Error reading changes response body")
	err = base.JSONUnmarshal(body2, &changeList2)
	assert.NoError(t, err, "Error unmarshalling response body")
	assert.Len(t, changeList2, 1) // Should be 1 row, corresponding to the single doc that was queried in changes
	changeRow2 := changeList2[0]
	assert.Len(t, changeRow2, 1) // Should have 1 item in row, which is the rev id of the previous revision pushed
	assert.Equal(t, "1-abc", changeRow2[0])

	// Call subChanges api and make sure we get expected changes back
	receivedChangesRequestWg := sync.WaitGroup{}

	// When this test sends subChanges, Sync Gateway will send a changes request that must be handled
	bt.blipContext.HandlerForProfile["changes"] = func(request *blip.Message) {

		log.Printf("got changes message: %+v", request)
		body, err := request.Body()
		log.Printf("changes body: %v, err: %v", string(body), err)

		if string(body) != "null" {

			// Expected changes body: [[1,"foo","1-abc"]]
			changeListReceived := [][]interface{}{}
			err = base.JSONUnmarshal(body, &changeListReceived)
			assert.NoError(t, err, "Error unmarshalling changes received")
			assert.Len(t, changeListReceived, 1)
			change := changeListReceived[0] // [1,"foo","1-abc"]
			assert.Len(t, change, 3)
			assert.Equal(t, float64(1), change[0].(float64)) // Expect sequence to be 1, since first item in DB
			assert.Equal(t, "foo", change[1])                // Doc id of pushed rev
			assert.Equal(t, "1-abc", change[2])              // Rev id of pushed rev

		}

		if !request.NoReply() {
			// Send an empty response to avoid the Sync: Invalid response to 'changes' message
			response := request.Response()
			emptyResponseVal := []interface{}{}
			emptyResponseValBytes, err := base.JSONMarshal(emptyResponseVal)
			assert.NoError(t, err, "Error marshalling response")
			response.SetBody(emptyResponseValBytes)
		}

		receivedChangesRequestWg.Done()

	}

	// Send subChanges to subscribe to changes, which will cause the "changes" profile handler above to be called back
	subChangesRequest := bt.newRequest()
	subChangesRequest.SetProfile("subChanges")
	subChangesRequest.Properties["continuous"] = "true"
	sent = bt.sender.Send(subChangesRequest)
	assert.True(t, sent)
	// Also expect the "changes" profile handler above to be called back again with an empty request that
	// will be ignored since body will be "null" hence the incrementing for the wait group by 2
	receivedChangesRequestWg.Add(2)
	subChangesResponse := subChangesRequest.Response()
	assert.Equal(t, subChangesRequest.SerialNumber(), subChangesResponse.SerialNumber())

	// Wait until we got the expected callback on the "changes" profile handler
	timeoutErr := WaitWithTimeout(&receivedChangesRequestWg, time.Second*5)
	assert.NoError(t, timeoutErr, "Timed out waiting")
}

// Start subChanges w/ continuous=true, batchsize=10
// Make several updates
// Wait until we get the expected updates
func TestContinuousChangesSubscription(t *testing.T) {

	base.SetUpTestLogging(t, base.LevelInfo, base.KeyHTTP, base.KeySync, base.KeySyncMsg, base.KeyChanges, base.KeyCache)

	bt, err := NewBlipTester(t)
	require.NoError(t, err, "Error creating BlipTester")
	defer func() {
		unsubChangesRequest := bt.newRequest()
		blip.NewRequest()
		unsubChangesRequest.SetProfile(db.MessageUnsubChanges)
		assert.True(t, bt.sender.Send(unsubChangesRequest))
		unsubChangesResponse := unsubChangesRequest.Response()
		assert.Equal(t, "", unsubChangesResponse.Properties[db.BlipErrorCode])
		bt.Close()
	}()
	// Counter/Waitgroup to help ensure that all callbacks on continuous changes handler are received
	receivedChangesWg := sync.WaitGroup{}

	// When this test sends subChanges, Sync Gateway will send a changes request that must be handled
	lastReceivedSeq := float64(0)
	var numbatchesReceived int32
	nonIntegerSequenceReceived := false
	changeCount := 0
	bt.blipContext.HandlerForProfile["changes"] = func(request *blip.Message) {

		body, err := request.Body()
		require.NoError(t, err)
		if string(body) != "null" {

			atomic.AddInt32(&numbatchesReceived, 1)

			// Expected changes body: [[1,"foo","1-abc"]]
			changeListReceived := [][]interface{}{}
			err = base.JSONUnmarshal(body, &changeListReceived)
			assert.NoError(t, err, "Error unmarshalling changes received")

			for _, change := range changeListReceived {

				// The change should have three items in the array
				// [1,"foo","1-abc"]
				assert.Len(t, change, 3)

				// Make sure sequence numbers are monotonically increasing
				receivedSeq, ok := change[0].(float64)
				if ok {
					assert.True(t, receivedSeq > lastReceivedSeq)
					lastReceivedSeq = receivedSeq
				} else {
					nonIntegerSequenceReceived = true
					log.Printf("Unexpected non-integer sequence received: %v", change[0])
				}

				// Verify doc id and rev id have expected vals
				docID := change[1].(string)
				assert.True(t, strings.HasPrefix(docID, "foo"))
				assert.Equal(t, "1-abc", change[2]) // Rev id of pushed rev
				changeCount++
				receivedChangesWg.Done()
			}

		}

		if !request.NoReply() {
			// Send an empty response to avoid the Sync: Invalid response to 'changes' message
			response := request.Response()
			emptyResponseVal := []interface{}{}
			emptyResponseValBytes, err := base.JSONMarshal(emptyResponseVal)
			assert.NoError(t, err, "Error marshalling response")
			response.SetBody(emptyResponseValBytes)
		}

	}

	// Send subChanges to subscribe to changes, which will cause the "changes" profile handler above to be called back
	subChangesRequest := bt.newRequest()
	subChangesRequest.SetProfile("subChanges")
	subChangesRequest.Properties["continuous"] = "true"
	subChangesRequest.Properties["batch"] = "10" // default batch size is 200, lower this to 10 to make sure we get multiple batches
	subChangesRequest.SetCompressed(false)
	sent := bt.sender.Send(subChangesRequest)
	assert.True(t, sent)
	subChangesResponse := subChangesRequest.Response()
	assert.Equal(t, subChangesRequest.SerialNumber(), subChangesResponse.SerialNumber())

	for i := 1; i < 1500; i++ {
		// // Add a change: Send an unsolicited doc revision in a rev request
		receivedChangesWg.Add(1)
		_, _, revResponse, err := bt.SendRev(
			fmt.Sprintf("foo-%d", i),
			"1-abc",
			[]byte(`{"key": "val"}`),
			blip.Properties{},
		)
		require.NoError(t, err)

		_, err = revResponse.Body()
		assert.NoError(t, err, "Error unmarshalling response body")

	}

	// Wait until all expected changes are received by change handler
	require.NoError(t, WaitWithTimeout(&receivedChangesWg, time.Second*30))

	// Since batch size was set to 10, and 15 docs were added, expect at _least_ 2 batches
	numBatchesReceivedSnapshot := atomic.LoadInt32(&numbatchesReceived)
	assert.True(t, numBatchesReceivedSnapshot >= 2)

	assert.False(t, nonIntegerSequenceReceived, "Unexpected non-integer sequence seen.")
}

// Make several updates
// Start subChanges w/ continuous=false, batchsize=20
// Validate we get the expected updates and changes ends
func TestBlipOneShotChangesSubscription(t *testing.T) {

	base.SetUpTestLogging(t, base.LevelInfo, base.KeyHTTP, base.KeySync, base.KeySyncMsg)

	bt, err := NewBlipTester(t)
	assert.NoError(t, err, "Error creating BlipTester")
	defer bt.Close()

	// Counter/Waitgroup to help ensure that all callbacks on continuous changes handler are received
	receivedChangesWg := sync.WaitGroup{}
	receivedCaughtUpChange := false

	// Build set of docids
	docIdsReceived := make(map[string]bool)
	for i := 1; i < 105; i++ {
		docIdsReceived[fmt.Sprintf("preOneShot-%d", i)] = false
	}

	// When this test sends subChanges, Sync Gateway will send a changes request that must be handled
	lastReceivedSeq := float64(0)
	var numbatchesReceived int32
	nonIntegerSequenceReceived := false
	bt.blipContext.HandlerForProfile["changes"] = func(request *blip.Message) {

		body, err := request.Body()
		require.NoError(t, err)

		if string(body) != "null" {

			atomic.AddInt32(&numbatchesReceived, 1)

			// Expected changes body: [[1,"foo","1-abc"]]
			changeListReceived := [][]interface{}{}
			err = base.JSONUnmarshal(body, &changeListReceived)
			assert.NoError(t, err, "Error unmarshalling changes received")

			for _, change := range changeListReceived {

				// The change should have three items in the array
				// [1,"foo","1-abc"]
				assert.Len(t, change, 3)

				// Make sure sequence numbers are monotonically increasing
				receivedSeq, ok := change[0].(float64)
				if ok {
					assert.True(t, receivedSeq > lastReceivedSeq)
					lastReceivedSeq = receivedSeq
				} else {
					nonIntegerSequenceReceived = true
					log.Printf("Unexpected non-integer sequence received: %v", change[0])
				}

				// Verify doc id and rev id have expected vals
				docID := change[1].(string)
				assert.True(t, strings.HasPrefix(docID, "preOneShot"))
				assert.Equal(t, "1-abc", change[2]) // Rev id of pushed rev
				docIdsReceived[docID] = true
				receivedChangesWg.Done()
			}

		} else {
			receivedCaughtUpChange = true
			receivedChangesWg.Done()

		}

		if !request.NoReply() {
			// Send an empty response to avoid the Sync: Invalid response to 'changes' message
			response := request.Response()
			emptyResponseVal := []interface{}{}
			emptyResponseValBytes, err := base.JSONMarshal(emptyResponseVal)
			assert.NoError(t, err, "Error marshalling response")
			response.SetBody(emptyResponseValBytes)
		}

	}

	// Increment waitgroup to account for the expected 'caught up' nil changes entry.
	receivedChangesWg.Add(1)

	cacheWaiter := bt.DatabaseContext().NewDCPCachingCountWaiter(t)
	cacheWaiter.Add(len(docIdsReceived))
	// Add documents
	for docID := range docIdsReceived {
		// // Add a change: Send an unsolicited doc revision in a rev request
		_, _, revResponse, err := bt.SendRev(
			docID,
			"1-abc",
			[]byte(`{"key": "val"}`),
			blip.Properties{},
		)
		require.NoError(t, err)
		_, err = revResponse.Body()
		assert.NoError(t, err, "Error unmarshalling response body")
		receivedChangesWg.Add(1)
	}

	// Wait for documents to be processed and available for changes
	cacheWaiter.Wait()

	// Send subChanges to subscribe to changes, which will cause the "changes" profile handler above to be called back
	subChangesRequest := bt.newRequest()
	subChangesRequest.SetProfile("subChanges")
	subChangesRequest.Properties["continuous"] = "false"
	subChangesRequest.Properties["batch"] = "10" // default batch size is 200, lower this to 10 to make sure we get multiple batches
	subChangesRequest.SetCompressed(false)
	sent := bt.sender.Send(subChangesRequest)
	assert.True(t, sent)
	subChangesResponse := subChangesRequest.Response()
	assert.Equal(t, subChangesRequest.SerialNumber(), subChangesResponse.SerialNumber())

	// Wait until all expected changes are received by change handler
	// receivedChangesWg.Wait()
	timeoutErr := WaitWithTimeout(&receivedChangesWg, time.Second*60)
	assert.NoError(t, timeoutErr, "Timed out waiting for all changes.")

	// Since batch size was set to 10, and 15 docs were added, expect at _least_ 2 batches
	numBatchesReceivedSnapshot := atomic.LoadInt32(&numbatchesReceived)
	assert.True(t, numBatchesReceivedSnapshot >= 2)

	// Validate all expected documents were received.
	for docID, received := range docIdsReceived {
		if !received {
			t.Errorf("Did not receive expected doc %s in changes", docID)
		}
	}

	// Validate that the 'caught up' message was sent
	assert.True(t, receivedCaughtUpChange)

	// Create a few more changes, validate that they aren't sent (subChanges has been closed).
	// Validated by the prefix matching in the subChanges callback, as well as waitgroup check below.
	for i := 0; i < 5; i++ {
		// // Add a change: Send an unsolicited doc revision in a rev request
		_, _, revResponse, err := bt.SendRev(
			fmt.Sprintf("postOneShot_%d", i),
			"1-abc",
			[]byte(`{"key": "val"}`),
			blip.Properties{},
		)
		require.NoError(t, err)
		_, err = revResponse.Body()
		assert.NoError(t, err, "Error unmarshalling response body")
		receivedChangesWg.Add(1)
	}

	// Wait long enough to ensure the changes aren't being sent
	expectedTimeoutErr := WaitWithTimeout(&receivedChangesWg, time.Second*1)
	if expectedTimeoutErr == nil {
		t.Errorf("Received additional changes after one-shot should have been closed.")
	}

	// Validate integer sequences
	assert.False(t, nonIntegerSequenceReceived, "Unexpected non-integer sequence seen.")
}

// Test subChanges w/ docID filter
func TestBlipSubChangesDocIDFilter(t *testing.T) {

	base.SetUpTestLogging(t, base.LevelInfo, base.KeyHTTP, base.KeySync, base.KeySyncMsg)

	bt, err := NewBlipTester(t)
	require.NoError(t, err)
	defer bt.Close()
	// Counter/Waitgroup to help ensure that all callbacks on continuous changes handler are received
	receivedChangesWg := sync.WaitGroup{}
	receivedCaughtUpChange := false

	// Build set of docids
	docIDsSent := make([]string, 0)
	docIDsExpected := make([]string, 0)
	docIDsReceived := make(map[string]bool)
	for i := 1; i <= 100; i++ {
		docID := fmt.Sprintf("docIDFiltered-%d", i)
		docIDsSent = append(docIDsSent, docID)
		// Filter to every 5th doc
		if i%5 == 0 {
			docIDsExpected = append(docIDsExpected, docID)
			docIDsReceived[docID] = false
		}
	}

	// When this test sends subChanges, Sync Gateway will send a changes request that must be handled
	lastReceivedSeq := float64(0)
	var numbatchesReceived int32
	nonIntegerSequenceReceived := false

	bt.blipContext.HandlerForProfile["changes"] = func(request *blip.Message) {

		body, err := request.Body()
		require.NoError(t, err)

		if string(body) != "null" {

			atomic.AddInt32(&numbatchesReceived, 1)

			// Expected changes body: [[1,"foo","1-abc"]]
			changeListReceived := [][]interface{}{}
			err = base.JSONUnmarshal(body, &changeListReceived)
			assert.NoError(t, err, "Error unmarshalling changes received")

			for _, change := range changeListReceived {

				// The change should have three items in the array
				// [1,"foo","1-abc"]
				assert.Len(t, change, 3)

				// Make sure sequence numbers are monotonically increasing
				receivedSeq, ok := change[0].(float64)
				if ok {
					assert.True(t, receivedSeq > lastReceivedSeq)
					lastReceivedSeq = receivedSeq
				} else {
					nonIntegerSequenceReceived = true
					log.Printf("Unexpected non-integer sequence received: %v", change[0])
				}

				// Verify doc id and rev id have expected vals
				docID := change[1].(string)
				assert.True(t, strings.HasPrefix(docID, "docIDFiltered"))
				assert.Equal(t, "1-abc", change[2]) // Rev id of pushed rev
				log.Printf("Changes got docID: %s", docID)

				// Ensure we only receive expected docs
				_, isExpected := docIDsReceived[docID]
				if !isExpected {
					t.Errorf("Received unexpected docId: %s", docID)
				} else {
					// Add to received set, to ensure we get all expected docs
					docIDsReceived[docID] = true
					receivedChangesWg.Done()
				}

			}

		} else {
			receivedCaughtUpChange = true
			receivedChangesWg.Done()

		}

		if !request.NoReply() {
			// Send an empty response to avoid the Sync: Invalid response to 'changes' message
			response := request.Response()
			emptyResponseVal := []interface{}{}
			emptyResponseValBytes, err := base.JSONMarshal(emptyResponseVal)
			assert.NoError(t, err, "Error marshalling response")
			response.SetBody(emptyResponseValBytes)
		}

	}

	// Increment waitgroup to account for the expected 'caught up' nil changes entry.
	receivedChangesWg.Add(1)

	cacheWaiter := bt.DatabaseContext().NewDCPCachingCountWaiter(t)

	// Add documents
	for _, docID := range docIDsSent {
		// // Add a change: Send an unsolicited doc revision in a rev request
		_, _, revResponse, err := bt.SendRev(
			docID,
			"1-abc",
			[]byte(`{"key": "val"}`),
			blip.Properties{},
		)
		assert.NoError(t, err)
		_, err = revResponse.Body()
		assert.NoError(t, err, "Error unmarshalling response body")
	}
	receivedChangesWg.Add(len(docIDsExpected))

	// Wait for documents to be processed and available for changes
	// 105 docs +
	cacheWaiter.AddAndWait(len(docIDsExpected))

	// TODO: Attempt a subChanges w/ continuous=true and docID filter

	// Send subChanges to subscribe to changes, which will cause the "changes" profile handler above to be called back
	subChangesRequest := bt.newRequest()
	subChangesRequest.SetProfile("subChanges")
	subChangesRequest.Properties["continuous"] = "false"
	subChangesRequest.Properties["batch"] = "10" // default batch size is 200, lower this to 5 to make sure we get multiple batches
	subChangesRequest.SetCompressed(false)

	body := db.SubChangesBody{DocIDs: docIDsExpected}
	bodyBytes, err := base.JSONMarshal(body)
	assert.NoError(t, err, "Error marshalling subChanges body.")

	subChangesRequest.SetBody(bodyBytes)

	sent := bt.sender.Send(subChangesRequest)
	assert.True(t, sent)
	subChangesResponse := subChangesRequest.Response()
	assert.Equal(t, subChangesRequest.SerialNumber(), subChangesResponse.SerialNumber())

	// Wait until all expected changes are received by change handler
	// receivedChangesWg.Wait()
	timeoutErr := WaitWithTimeout(&receivedChangesWg, time.Second*15)
	assert.NoError(t, timeoutErr, "Timed out waiting for all changes.")

	// Since batch size was set to 10, and 15 docs were added, expect at _least_ 2 batches
	numBatchesReceivedSnapshot := atomic.LoadInt32(&numbatchesReceived)
	assert.True(t, numBatchesReceivedSnapshot >= 2)

	// Validate all expected documents were received.
	for docID, received := range docIDsReceived {
		if !received {
			t.Errorf("Did not receive expected doc %s in changes", docID)
		}
	}

	// Validate that the 'caught up' message was sent
	assert.True(t, receivedCaughtUpChange)

	// Validate integer sequences
	assert.False(t, nonIntegerSequenceReceived, "Unexpected non-integer sequence seen.")
}

// Push proposed changes and ensure that the server accepts them
//
// 1. Start sync gateway in no-conflicts mode
// 2. Send changes push request with multiple doc revisions
// 3. Make sure there are no panics
// 4. Make sure that the server responds to accept the changes (empty array)
func TestProposedChangesNoConflictsMode(t *testing.T) {

	base.SetUpTestLogging(t, base.LevelInfo, base.KeyHTTP, base.KeySync, base.KeySyncMsg)

	bt, err := NewBlipTesterFromSpec(t, BlipTesterSpec{
		noConflictsMode: true,
		GuestEnabled:    true,
	})
	assert.NoError(t, err, "Error creating BlipTester")
	defer bt.Close()

	proposeChangesRequest := bt.newRequest()
	proposeChangesRequest.SetProfile("proposeChanges")
	proposeChangesRequest.SetCompressed(true)

	// According to proposeChanges spec:
	// proposedChanges entries are of the form: [docID, revID, serverRevID]
	// where serverRevID is optional
	changesBody := `
[["foo", "1-abc"],
["foo2", "1-abc"]]
`
	proposeChangesRequest.SetBody([]byte(changesBody))
	sent := bt.sender.Send(proposeChangesRequest)
	assert.True(t, sent)
	proposeChangesResponse := proposeChangesRequest.Response()
	body, err := proposeChangesResponse.Body()
	assert.NoError(t, err, "Error getting changes response body")

	var changeList [][]interface{}
	err = base.JSONUnmarshal(body, &changeList)
	assert.NoError(t, err, "Error getting changes response body")

	// The common case of an empty array response tells the sender to send all of the proposed revisions,
	// so the changeList returned by Sync Gateway is expected to be empty
	assert.Len(t, changeList, 0)

}

// Validate SG sends conflicting rev when requested
func TestProposedChangesIncludeConflictingRev(t *testing.T) {

	base.SetUpTestLogging(t, base.LevelInfo, base.KeyHTTP, base.KeySync, base.KeySyncMsg)

	bt, err := NewBlipTesterFromSpec(t, BlipTesterSpec{
		noConflictsMode: true,
		GuestEnabled:    true,
	})
	assert.NoError(t, err, "Error creating BlipTester")
	defer bt.Close()

	// Write existing docs to server directly (not via blip)
	rt := bt.restTester
	resp := rt.PutDoc("conflictingInsert", `{"version":1}`)
	conflictingInsertRev := resp.RevTreeID

	resp = rt.PutDoc("matchingInsert", `{"version":1}`)
	matchingInsertRev := resp.RevTreeID

	resp = rt.PutDoc("conflictingUpdate", `{"version":1}`)
	conflictingUpdateRev1 := resp.RevTreeID
	conflictingUpdateRev2 := rt.UpdateDocRev("conflictingUpdate", resp.RevTreeID, `{"version":2}`)

	resp = rt.PutDoc("matchingUpdate", `{"version":1}`)
	matchingUpdateRev1 := resp.RevTreeID
	matchingUpdateRev2 := rt.UpdateDocRev("matchingUpdate", resp.RevTreeID, `{"version":2}`)

	resp = rt.PutDoc("newUpdate", `{"version":1}`)
	newUpdateRev1 := resp.RevTreeID

	type proposeChangesCase struct {
		key           string
		revID         string
		parentRevID   string
		expectedValue interface{}
	}

	proposeChangesCases := []proposeChangesCase{
		proposeChangesCase{
			key:           "conflictingInsert",
			revID:         "1-abc",
			parentRevID:   "",
			expectedValue: map[string]interface{}{"status": float64(db.ProposedRev_Conflict), "rev": conflictingInsertRev},
		},
		proposeChangesCase{
			key:           "newInsert",
			revID:         "1-abc",
			parentRevID:   "",
			expectedValue: float64(db.ProposedRev_OK),
		},
		proposeChangesCase{
			key:           "matchingInsert",
			revID:         matchingInsertRev,
			parentRevID:   "",
			expectedValue: float64(db.ProposedRev_Exists),
		},
		proposeChangesCase{
			key:           "conflictingUpdate",
			revID:         "2-abc",
			parentRevID:   conflictingUpdateRev1,
			expectedValue: map[string]interface{}{"status": float64(db.ProposedRev_Conflict), "rev": conflictingUpdateRev2},
		},
		proposeChangesCase{
			key:           "newUpdate",
			revID:         "2-abc",
			parentRevID:   newUpdateRev1,
			expectedValue: float64(db.ProposedRev_OK),
		},
		proposeChangesCase{
			key:           "matchingUpdate",
			revID:         matchingUpdateRev2,
			parentRevID:   matchingUpdateRev1,
			expectedValue: float64(db.ProposedRev_Exists),
		},
	}

	proposeChangesRequest := bt.newRequest()
	proposeChangesRequest.SetProfile("proposeChanges")
	proposeChangesRequest.SetCompressed(true)
	proposeChangesRequest.Properties[db.ProposeChangesConflictsIncludeRev] = "true"

	// proposedChanges entries are of the form: [docID, revID, parentRevID], where parentRevID is optional
	proposedChanges := make([][]interface{}, 0)
	for _, c := range proposeChangesCases {
		changeEntry := []interface{}{
			c.key,
			c.revID,
		}
		if c.parentRevID != "" {
			changeEntry = append(changeEntry, c.parentRevID)
		}
		proposedChanges = append(proposedChanges, changeEntry)
	}
	proposeChangesBody, marshalErr := json.Marshal(proposedChanges)
	require.NoError(t, marshalErr)

	proposeChangesRequest.SetBody(proposeChangesBody)
	sent := bt.sender.Send(proposeChangesRequest)
	assert.True(t, sent)
	proposeChangesResponse := proposeChangesRequest.Response()
	bodyReader, err := proposeChangesResponse.BodyReader()
	assert.NoError(t, err, "Error getting changes response body reader")

	var changeList []interface{}
	decoder := base.JSONDecoder(bodyReader)
	decodeErr := decoder.Decode(&changeList)
	require.NoError(t, decodeErr)

	for i, entry := range changeList {
		assert.Equal(t, proposeChangesCases[i].expectedValue, entry)
	}

}

// Connect to public port with authentication
func TestPublicPortAuthentication(t *testing.T) {

	base.SetUpTestLogging(t, base.LevelInfo, base.KeyHTTP, base.KeySync, base.KeySyncMsg)

	// Create bliptester that is connected as user1, with access to the user1 channel
	btUser1, err := NewBlipTesterFromSpec(t,
		BlipTesterSpec{
			connectingUsername: "user1",
			connectingPassword: "1234",
			syncFn:             channels.DocChannelsSyncFunction,
		})
	require.NoError(t, err)
	defer btUser1.Close()

	// Send the user1 doc
	_, _, _, err = btUser1.SendRev(
		"foo",
		"1-abc",
		[]byte(`{"key": "val", "channels": ["user1"]}`),
		blip.Properties{},
	)
	require.NoError(t, err, "Error sending revision")

	// Create bliptester that is connected as user2, with access to the * channel
	btUser2, err := NewBlipTesterFromSpecWithRT(t, &BlipTesterSpec{
		connectingUsername:          "user2",
		connectingPassword:          "1234",
		connectingUserChannelGrants: []string{"*"}, // user2 has access to all channels
	}, btUser1.restTester) // re-use rest tester, otherwise it will create a new underlying bucket in walrus case
	require.NoError(t, err, "Error creating BlipTester")
	defer btUser2.Close()

	// Send the user2 doc, which is in a "random" channel, but it should be accessible due to * channel access
	_, _, _, err = btUser2.SendRev(
		"foo2",
		"1-abcd",
		[]byte(`{"key": "val", "channels": ["NBC"]}`),
		blip.Properties{},
	)
	require.NoError(t, err, "Error sending revision")

	// Assert that user1 received a single expected change
	changesChannelUser1 := btUser1.WaitForNumChanges(1)
	assert.Len(t, changesChannelUser1, 1)
	change := changesChannelUser1[0]
	AssertChangeEquals(t, change, ExpectedChange{docId: "foo", revId: "1-abc", sequence: "*", deleted: base.BoolPtr(false)})

	// Assert that user2 received user1's change as well as it's own change
	changesChannelUser2 := btUser2.WaitForNumChanges(2)
	assert.Len(t, changesChannelUser2, 2)
	change = changesChannelUser2[0]
	AssertChangeEquals(t, change, ExpectedChange{docId: "foo", revId: "1-abc", sequence: "*", deleted: base.BoolPtr(false)})

	change = changesChannelUser2[1]
	AssertChangeEquals(t, change, ExpectedChange{docId: "foo2", revId: "1-abcd", sequence: "*", deleted: base.BoolPtr(false)})

}

// Connect to public port with authentication, and validate user update during a replication
func TestPublicPortAuthenticationUserUpdate(t *testing.T) {

	base.SetUpTestLogging(t, base.LevelInfo, base.KeyHTTP, base.KeySync, base.KeySyncMsg)

	// Initialize restTester here, so that we can use custom sync function, and later modify user
	syncFunction := `
function(doc, oldDoc) {
  requireAccess("ABC")
}

`
	rtConfig := RestTesterConfig{
		SyncFn: syncFunction,
	}
	var rt = NewRestTester(t, &rtConfig)
	defer rt.Close()
	ctx := rt.Context()

	// Create bliptester that is connected as user1, with no access to channel ABC
	bt, err := NewBlipTesterFromSpecWithRT(t, &BlipTesterSpec{
		connectingUsername: "user1",
		connectingPassword: "1234",
	}, rt)
	assert.NoError(t, err, "Error creating BlipTester")

	// Attempt to send a doc, should be rejected
	_, _, _, sendErr := bt.SendRev(
		"foo",
		"1-abc",
		[]byte(`{"key": "val"}`),
		blip.Properties{},
	)
	assert.Error(t, sendErr, "Expected error sending rev (403 sg missing channel access)")

	// Set up a ChangeWaiter for this test, to block until the user change notification happens
	dbc := rt.GetDatabase()
	user1, err := dbc.Authenticator(ctx).GetUser("user1")
	require.NoError(t, err)

	userDb, err := db.GetDatabase(dbc, user1)
	require.NoError(t, err)

	userWaiter := userDb.NewUserWaiter()

	// Update the user to grant them access to ABC
	response := rt.SendAdminRequest("PUT", "/db/_user/user1", GetUserPayload(t, "user1", "", "", rt.GetSingleDataStore(), []string{"ABC"}, nil))
	RequireStatus(t, response, 200)

	// Wait for notification
	require.True(t, db.WaitForUserWaiterChange(userWaiter))

	// Attempt to send the doc again, should succeed if the blip context also received notification
	_, _, _, sendErr = bt.SendRev(
		"foo",
		"1-abc",
		[]byte(`{"key": "val"}`),
		blip.Properties{},
	)
	assert.NoError(t, sendErr)

	// Validate that the doc was written (GET request doesn't get a 404)
	getResponse := rt.SendAdminRequest("GET", "/{{.keyspace}}/foo", "")
	RequireStatus(t, getResponse, 200)

}

// Start subChanges w/ continuous=true, batchsize=20
// Write a doc that grants access to itself for the active replication's user
func TestContinuousChangesDynamicGrant(t *testing.T) {

	base.SetUpTestLogging(t, base.LevelInfo, base.KeyHTTP, base.KeySync, base.KeySyncMsg, base.KeyChanges, base.KeyCache)
	// Initialize restTester here, so that we can use custom sync function, and later modify user
	syncFunction := `
function(doc, oldDoc) {
  access(doc.accessUser, doc.accessChannel)
  channel(doc.channels)
}

`

	rtConfig := RestTesterConfig{SyncFn: syncFunction}
	rt := NewRestTester(t, &rtConfig)
	defer rt.Close()

	// Create bliptester that is connected as user1, with no access to channel ABC
	bt, err := NewBlipTesterFromSpecWithRT(t, &BlipTesterSpec{
		connectingUsername: "user1",
		connectingPassword: "1234",
	}, rt)
	assert.NoError(t, err, "Error creating BlipTester")
	defer bt.Close()

	// Counter/Waitgroup to help ensure that all callbacks on continuous changes handler are received
	receivedChangesWg := sync.WaitGroup{}
	revsFinishedWg := sync.WaitGroup{}

	// When this test sends subChanges, Sync Gateway will send a changes request that must be handled
	lastReceivedSeq := float64(0)
	var numbatchesReceived int32
	nonIntegerSequenceReceived := false
	changeCount := 0
	bt.blipContext.HandlerForProfile["changes"] = func(request *blip.Message) {

		body, err := request.Body()
		require.NoError(t, err)
		responseVal := [][]interface{}{}
		if string(body) != "null" {

			atomic.AddInt32(&numbatchesReceived, 1)

			// Expected changes body: [[1,"foo","1-abc"]]
			changeListReceived := [][]interface{}{}
			err = base.JSONUnmarshal(body, &changeListReceived)
			assert.NoError(t, err, "Error unmarshalling changes received")

			for _, change := range changeListReceived {

				// The change should have three items in the array
				// [1,"foo","1-abc"]
				assert.Len(t, change, 3)

				// Make sure sequence numbers are monotonically increasing
				receivedSeq, ok := change[0].(float64)
				if ok {
					assert.True(t, receivedSeq > lastReceivedSeq)
					lastReceivedSeq = receivedSeq
				} else {
					nonIntegerSequenceReceived = true
					log.Printf("Unexpected non-integer sequence received: %v", change[0])
				}

				revID := change[2].(string)
				responseVal = append(responseVal, []interface{}{revID})
				changeCount++
				receivedChangesWg.Done()
			}

		}

		if !request.NoReply() {
			// Send an empty response to avoid the Sync: Invalid response to 'changes' message
			response := request.Response()
			responseValBytes, err := base.JSONMarshal(responseVal)
			assert.NoError(t, err, "Error marshalling response")
			response.SetBody(responseValBytes)
		}

	}

	// -------- Rev handler callback --------
	bt.blipContext.HandlerForProfile["rev"] = func(request *blip.Message) {
		defer revsFinishedWg.Done()
		body, err := request.Body()
		require.NoError(t, err)

		var doc RestDocument
		err = base.JSONUnmarshal(body, &doc)
		if err != nil {
			panic(fmt.Sprintf("Unexpected err: %v", err))
		}
		log.Printf("got rev message: %+v", doc)
		_, isRemoved := doc[db.BodyRemoved]
		assert.False(t, isRemoved)

	}

	// Send subChanges to subscribe to changes, which will cause the "changes" profile handler above to be called back
	subChangesRequest := bt.newRequest()
	subChangesRequest.SetProfile("subChanges")
	subChangesRequest.Properties["continuous"] = "true"
	subChangesRequest.Properties["batch"] = "10" // default batch size is 200, lower this to 10 to make sure we get multiple batches
	subChangesRequest.SetCompressed(false)
	sent := bt.sender.Send(subChangesRequest)
	assert.True(t, sent)
	subChangesResponse := subChangesRequest.Response()
	assert.Equal(t, subChangesRequest.SerialNumber(), subChangesResponse.SerialNumber())

	// Write a doc that grants user1 access to channel ABC, and doc is also in channel ABC
	receivedChangesWg.Add(1)
	revsFinishedWg.Add(1)
	response := rt.SendAdminRequest("PUT", "/{{.keyspace}}/grantDoc", `{"accessUser":"user1", "accessChannel":"ABC", "channels":["ABC"]}`)
	RequireStatus(t, response, 201)
	rt.WaitForPendingChanges()

	// Wait until all expected changes are received by change handler
	timeoutErr := WaitWithTimeout(&receivedChangesWg, time.Second*5)
	assert.NoError(t, timeoutErr, "Timed out waiting for all changes.")

	revTimeoutErr := WaitWithTimeout(&revsFinishedWg, time.Second*5)
	assert.NoError(t, revTimeoutErr, "Timed out waiting for all revs.")

	assert.False(t, nonIntegerSequenceReceived, "Unexpected non-integer sequence seen.")

}

// Start subChanges w/ continuous=true, batchsize=20
// Start sending rev messages for documents that grant access to themselves for the active replication's user
func TestConcurrentRefreshUser(t *testing.T) {
	base.SetUpTestLogging(t, base.LevelInfo, base.KeyHTTP, base.KeySync, base.KeySyncMsg, base.KeyChanges, base.KeyCache)
	// Initialize restTester here, so that we can use custom sync function, and later modify user
	syncFunction := `
function(doc, oldDoc) {
  access(doc.accessUser, doc.accessChannel)
  channel(doc.channels)
}

`
	rtConfig := RestTesterConfig{SyncFn: syncFunction}
	rt := NewRestTester(t, &rtConfig)
	defer rt.Close()

	// Create bliptester that is connected as user1, with no access to channel ABC
	bt, err := NewBlipTesterFromSpecWithRT(t, &BlipTesterSpec{
		connectingUsername: "user1",
		connectingPassword: "1234",
	}, rt)
	assert.NoError(t, err, "Error creating BlipTester")
	defer bt.Close()

	// Counter/Waitgroup to help ensure that all callbacks on continuous changes handler are received
	receivedChangesWg := sync.WaitGroup{}
	revsFinishedWg := sync.WaitGroup{}

	// When this test sends subChanges, Sync Gateway will send a changes request that must be handled
	lastReceivedSeq := float64(0)
	var numbatchesReceived int32
	nonIntegerSequenceReceived := false
	changeCount := 0
	bt.blipContext.HandlerForProfile["changes"] = func(request *blip.Message) {

		body, err := request.Body()
		require.NoError(t, err)
		responseVal := [][]interface{}{}
		if string(body) != "null" {

			atomic.AddInt32(&numbatchesReceived, 1)

			// Expected changes body: [[1,"foo","1-abc"]]
			changeListReceived := [][]interface{}{}
			err = base.JSONUnmarshal(body, &changeListReceived)
			assert.NoError(t, err, "Error unmarshalling changes received")

			for _, change := range changeListReceived {

				// The change should have three items in the array
				// [1,"foo","1-abc"]
				assert.Len(t, change, 3)

				// Make sure sequence numbers are monotonically increasing
				receivedSeq, ok := change[0].(float64)
				if ok {
					assert.True(t, receivedSeq > lastReceivedSeq)
					lastReceivedSeq = receivedSeq
				} else {
					nonIntegerSequenceReceived = true
					log.Printf("Unexpected non-integer sequence received: %v", change[0])
				}

				revID := change[2].(string)
				responseVal = append(responseVal, []interface{}{revID})
				changeCount++
				receivedChangesWg.Done()
			}

		}

		if !request.NoReply() {
			// Send changes response
			// TODO: Sleeping here to avoid race in CBG-462, which appears to be occurring when there's very low latency
			// between the sendBatchOfChanges request and the response
			time.Sleep(10 * time.Millisecond)
			response := request.Response()
			responseValBytes, err := base.JSONMarshal(responseVal)
			assert.NoError(t, err, "Error marshalling response")
			response.SetBody(responseValBytes)
		}

	}

	// -------- Rev handler callback --------
	bt.blipContext.HandlerForProfile["rev"] = func(request *blip.Message) {
		defer revsFinishedWg.Done()
		body, err := request.Body()
		require.NoError(t, err)

		var doc RestDocument
		err = base.JSONUnmarshal(body, &doc)
		if err != nil {
			panic(fmt.Sprintf("Unexpected err: %v", err))
		}
		_, isRemoved := doc[db.BodyRemoved]
		require.False(t, isRemoved, fmt.Sprintf("Document %v shouldn't be removed", request.Properties[db.RevMessageID]))

	}

	// Send subChanges to subscribe to changes, which will cause the "changes" profile handler above to be called back
	subChangesRequest := bt.newRequest()
	subChangesRequest.SetProfile("subChanges")
	subChangesRequest.Properties["continuous"] = "true"
	subChangesRequest.Properties["batch"] = "10" // default batch size is 200, lower this to 10 to make sure we get multiple batches
	subChangesRequest.SetCompressed(false)
	sent := bt.sender.Send(subChangesRequest)
	assert.True(t, sent)
	subChangesResponse := subChangesRequest.Response()
	assert.Equal(t, subChangesRequest.SerialNumber(), subChangesResponse.SerialNumber())

	// Simulate sending docs from the client
	receivedChangesWg.Add(100)
	revsFinishedWg.Add(100)
	beforeChangesSent := time.Now().UnixMilli()
	// Sending revs may take a while if using views (GSI=false) due to the CBS views engine taking a while to execute the queries
	// regarding rebuilding the users access grants (due to the constant invalidation of this).
	// This blip tester is running as the user so the users access grants are rebuilt instantly when invalidated instead of the usual lazy-loading.
	for i := 0; i < 100; i++ {
		docID := fmt.Sprintf("foo_%d", i)
		_, _, _, sendErr := bt.SendRev(
			docID,
			"1-abc",
			[]byte(`{"accessUser": "user1",
			"accessChannel":"`+docID+`",
			"channels":["`+docID+`"]}`),
			blip.Properties{},
		)
		require.NoError(t, sendErr)
	}

	// Wait until all expected changes are received by change handler
	timeoutErr := WaitWithTimeout(&receivedChangesWg, time.Second*30)
	assert.NoError(t, timeoutErr, "Timed out waiting for all changes.")
	fmt.Println("Revs sent and changes received in", time.Now().UnixMilli()-beforeChangesSent, "ms")

	revTimeoutErr := WaitWithTimeout(&revsFinishedWg, time.Second*30)
	assert.NoError(t, revTimeoutErr, "Timed out waiting for all revs.")

	assert.False(t, nonIntegerSequenceReceived, "Unexpected non-integer sequence seen.")

}

// Test send and retrieval of a doc.
//
//	Validate deleted handling (includes check for https://github.com/couchbase/sync_gateway/issues/3341)
func TestBlipSendAndGetRev(t *testing.T) {

	base.SetUpTestLogging(t, base.LevelInfo, base.KeyHTTP, base.KeySync, base.KeySyncMsg)

	rt := NewRestTester(t, nil)
	defer rt.Close()
	btSpec := BlipTesterSpec{
		connectingUsername: "user1",
		connectingPassword: "1234",
	}
	bt, err := NewBlipTesterFromSpecWithRT(t, &btSpec, rt)
	require.NoError(t, err, "Unexpected error creating BlipTester")
	defer bt.Close()

	// Send non-deleted rev
	sent, _, resp, err := bt.SendRev("sendAndGetRev", "1-abc", []byte(`{"key": "val", "channels": ["user1"]}`), blip.Properties{})
	assert.True(t, sent)
	assert.NoError(t, err)
	assert.Equal(t, "", resp.Properties["Error-Code"])

	// Get non-deleted rev
	response := bt.restTester.SendAdminRequest("GET", "/{{.keyspace}}/sendAndGetRev?rev=1-abc", "")
	RequireStatus(t, response, 200)
	var responseBody RestDocument
	assert.NoError(t, base.JSONUnmarshal(response.Body.Bytes(), &responseBody), "Error unmarshalling GET doc response")
	_, ok := responseBody[db.BodyDeleted]
	assert.False(t, ok)

	// Tombstone the document
	history := []string{"1-abc"}
	sent, _, resp, err = bt.SendRevWithHistory("sendAndGetRev", "2-bcd", history, []byte(`{"key": "val", "channels": ["user1"]}`), blip.Properties{"deleted": "true"})
	assert.True(t, sent)
	assert.NoError(t, err)
	assert.Equal(t, "", resp.Properties["Error-Code"])

	// Get the tombstoned document
	response = bt.restTester.SendAdminRequest("GET", "/{{.keyspace}}/sendAndGetRev?rev=2-bcd", "")
	RequireStatus(t, response, 200)
	responseBody = RestDocument{}
	assert.NoError(t, base.JSONUnmarshal(response.Body.Bytes(), &responseBody), "Error unmarshalling GET doc response")
	deletedValue, deletedOK := responseBody[db.BodyDeleted].(bool)
	assert.True(t, deletedOK)
	assert.True(t, deletedValue)
}

// Sends many revisions concurrently and ensures that SG limits the processing on the server-side with MaxConcurrentRevs
func TestBlipSendConcurrentRevs(t *testing.T) {

	const (
		maxConcurrentRevs    = 10
		concurrentSendRevNum = 50
	)
	rt := NewRestTester(t, &RestTesterConfig{
		LeakyBucketConfig: &base.LeakyBucketConfig{
			UpdateCallback: func(_ string) {
				time.Sleep(time.Millisecond * 5) // slow down rosmar - it's too quick to be throttled
			},
		},
		maxConcurrentRevs: base.IntPtr(maxConcurrentRevs),
	})
	defer rt.Close()
	btSpec := BlipTesterSpec{
		connectingUsername: "user1",
		connectingPassword: "1234",
	}
	bt, err := NewBlipTesterFromSpecWithRT(t, &btSpec, rt)
	require.NoError(t, err, "Unexpected error creating BlipTester")
	defer bt.Close()

	wg := sync.WaitGroup{}
	wg.Add(concurrentSendRevNum)
	for i := 0; i < concurrentSendRevNum; i++ {
		docID := fmt.Sprintf("%s-%d", t.Name(), i)
		go func() {
			defer wg.Done()
			_, _, _, err := bt.SendRev(docID, "1-abc", []byte(`{"key": "val", "channels": ["user1"]}`), blip.Properties{})
			require.NoError(t, err)
		}()
	}

	require.NoError(t, WaitWithTimeout(&wg, time.Second*30))

	throttleCount := rt.GetDatabase().DbStats.CBLReplicationPush().WriteThrottledCount.Value()
	throttleTime := rt.GetDatabase().DbStats.CBLReplicationPush().WriteThrottledTime.Value()
	throttleDuration := time.Duration(throttleTime) * time.Nanosecond

	assert.Greater(t, throttleCount, int64(0), "Expected throttled revs")
	assert.Greater(t, throttleTime, int64(0), "Expected non-zero throttled revs time")

	t.Logf("Throttled revs: %d, Throttled duration: %s", throttleCount, throttleDuration)
}

// Test send and retrieval of a doc with a large numeric value.  Ensure proper large number handling.
//
//	Validate deleted handling (includes check for https://github.com/couchbase/sync_gateway/issues/3341)
func TestBlipSendAndGetLargeNumberRev(t *testing.T) {
	base.LongRunningTest(t)

	base.SetUpTestLogging(t, base.LevelInfo, base.KeyHTTP, base.KeySync, base.KeySyncMsg)

	rt := NewRestTester(t, nil)
	defer rt.Close()
	btSpec := BlipTesterSpec{
		connectingUsername: "user1",
		connectingPassword: "1234",
	}
	bt, err := NewBlipTesterFromSpecWithRT(t, &btSpec, rt)
	require.NoError(t, err, "Unexpected error creating BlipTester")
	defer bt.Close()

	// Send non-deleted rev
	sent, _, resp, err := bt.SendRev("largeNumberRev", "1-abc", []byte(`{"key": "val", "largeNumber":9223372036854775807, "channels": ["user1"]}`), blip.Properties{})
	assert.True(t, sent)
	assert.NoError(t, err)
	assert.Equal(t, "", resp.Properties["Error-Code"])

	// Get non-deleted rev
	response := bt.restTester.SendAdminRequest("GET", "/{{.keyspace}}/largeNumberRev?rev=1-abc", "")
	RequireStatus(t, response, 200) // Check the raw bytes, because unmarshalling the response would be another opportunity for the number to get modified
	responseString := string(response.Body.Bytes())
	if !strings.Contains(responseString, `9223372036854775807`) {
		t.Errorf("Response does not contain the expected number format.  Response: %s", responseString)
	}
}

func AssertChangeEquals(t *testing.T, change []interface{}, expectedChange ExpectedChange) {
	if err := expectedChange.Equals(change); err != nil {
		t.Errorf("Change %+v does not equal expected change: %+v.  Error: %v", change, expectedChange, err)
	}
}

// Make sure it's not possible to have two outstanding subChanges w/ continuous=true.
// Expected behavior is that the first continuous change subscription should get discarded in favor of 2nd.
func TestConcurrentChangesSubscriptions(t *testing.T) {
	// TODO: Write tests to cover scenario
	t.Skip("not tested")
}

// Create a continuous changes subscription that has docs in multiple channels, and make sure
// all docs are received
func TestMultiChannelContinousChangesSubscription(t *testing.T) {
	// TODO: Write tests to cover scenario
	t.Skip("not tested")
}

// Test setting and getting checkpoints
func TestBlipSetCheckpoint(t *testing.T) {

	base.SetUpTestLogging(t, base.LevelInfo, base.KeyHTTP, base.KeySync, base.KeySyncMsg)

	rt := NewRestTester(t, nil)
	defer rt.Close()
	btSpec := BlipTesterSpec{
		connectingUsername: "user1",
		connectingPassword: "1234",
	}
	bt, err := NewBlipTesterFromSpecWithRT(t, &btSpec, rt)
	require.NoError(t, err, "Unexpected error creating BlipTester")
	defer bt.Close()

	// Create new checkpoint
	checkpointBody := []byte(`{"client_seq":"1000"}`)
	sent, _, resp, err := bt.SetCheckpoint("testclient", "", checkpointBody)
	assert.True(t, sent)
	assert.NoError(t, err)
	assert.Equal(t, "", resp.Properties["Error-Code"])

	checkpointRev := resp.Rev()
	assert.Equal(t, "0-1", checkpointRev)

	// Validate checkpoint existence in bucket (local file name "/" needs to be URL encoded as %252F)
	response := rt.SendAdminRequest("GET", "/{{.keyspace}}/_local/checkpoint%252Ftestclient", "")
	RequireStatus(t, response, 200)
	var responseBody map[string]interface{}
	err = base.JSONUnmarshal(response.Body.Bytes(), &responseBody)
	require.NoError(t, err)
	assert.Equal(t, "1000", responseBody["client_seq"])

	// Attempt to update the checkpoint with previous rev
	checkpointBody = []byte(`{"client_seq":"1005"}`)
	sent, _, resp, err = bt.SetCheckpoint("testclient", checkpointRev, checkpointBody)
	assert.True(t, sent)
	assert.NoError(t, err)
	assert.Equal(t, "", resp.Properties["Error-Code"])
	checkpointRev = resp.Rev()
	assert.Equal(t, "0-2", checkpointRev)
}

// Test no-conflicts mode replication (proposeChanges endpoint)
func TestNoConflictsModeReplication(t *testing.T) {
	// TODO: Write tests to cover scenario
	t.Skip("not tested")
}

// Reproduce issue where ReloadUser was not being called, and so it was
// using a stale channel access grant for the user.
// Reproduces https://github.com/couchbase/sync_gateway/issues/2717
func TestReloadUser(t *testing.T) {

	base.SetUpTestLogging(t, base.LevelInfo, base.KeyHTTP, base.KeySync, base.KeySyncMsg)

	syncFn := `
		function(doc) {
			if (doc._id == "access1") {
				// if its an access grant doc, grant access
				access(doc.accessUser, doc.accessChannel);
			} else {
                // otherwise if its a normal access doc, require access then add to channels
				requireAccess("PBS");
				channel(doc.channels);
			}
		}
    `

	// Setup
	rtConfig := RestTesterConfig{
		SyncFn: syncFn,
	}
	rt := NewRestTester(t, &rtConfig)
	defer rt.Close()
	ctx := rt.Context()
	bt, err := NewBlipTesterFromSpecWithRT(t, &BlipTesterSpec{
		connectingUsername: "user1",
		connectingPassword: "1234",
	}, rt)
	require.NoError(t, err, "Unexpected error creating BlipTester")
	defer bt.Close()

	// Set up a ChangeWaiter for this test, to block until the user change notification happens
	dbc := rt.GetDatabase()
	user1, err := dbc.Authenticator(ctx).GetUser("user1")
	require.NoError(t, err)

	userDb, err := db.GetDatabase(dbc, user1)
	require.NoError(t, err)

	userWaiter := userDb.NewUserWaiter()

	// Put document that triggers access grant for user to channel PBS
	response := rt.SendAdminRequest("PUT", "/{{.keyspace}}/access1", `{"accessUser":"user1", "accessChannel":["PBS"]}`)
	RequireStatus(t, response, 201)

	// Wait for notification
	require.True(t, db.WaitForUserWaiterChange(userWaiter))

	// Add a doc in the PBS channel
	_, _, addRevResponse, err := bt.SendRev(
		"foo",
		"1-abc",
		[]byte(`{"key": "val", "channels": ["PBS"]}`),
		blip.Properties{},
	)
	assert.NoError(t, err)

	// Make assertions on response to make sure the change was accepted
	addRevResponseBody, err := addRevResponse.Body()
	assert.NoError(t, err, "Unexpected error")
	errorCode, hasErrorCode := addRevResponse.Properties["Error-Code"]
	assert.False(t, hasErrorCode)
	if hasErrorCode {
		t.Fatalf("Unexpected error sending revision.  Error code: %v.  Response body: %s", errorCode, addRevResponseBody)
	}

}

// Grant a user access to a channel via the Sync Function and a doc change, and make sure
// it shows up in the user's changes feed
func TestAccessGrantViaSyncFunction(t *testing.T) {

	base.SetUpTestLogging(t, base.LevelInfo, base.KeyHTTP, base.KeySync, base.KeySyncMsg)

	// Setup
	rtConfig := RestTesterConfig{
		SyncFn: `function(doc) {channel(doc.channels); access(doc.accessUser, doc.accessChannel);}`,
	}
	rt := NewRestTester(t, &rtConfig)
	defer rt.Close()
	bt, err := NewBlipTesterFromSpecWithRT(t, &BlipTesterSpec{
		connectingUsername: "user1",
		connectingPassword: "1234",
	}, rt)
	require.NoError(t, err, "Unexpected error creating BlipTester")
	defer bt.Close()

	// Add a doc in the PBS channel
	_, _, _, err = bt.SendRev(
		"foo",
		"1-abc",
		[]byte(`{"key": "val", "channels": ["PBS"]}`),
		blip.Properties{},
	)

	require.NoError(t, err)

	// Put document that triggers access grant for user to channel PBS
	response := rt.SendAdminRequest("PUT", "/{{.keyspace}}/access1", `{"accessUser":"user1", "accessChannel":["PBS"]}`)
	RequireStatus(t, response, 201)

	// Add another doc in the PBS channel
	_, _, _, err = bt.SendRev(
		"foo2",
		"1-abc",
		[]byte(`{"key": "val", "channels": ["PBS"]}`),
		blip.Properties{},
	)
	require.NoError(t, err)

	// Make sure we can see it by getting changes
	changes := bt.WaitForNumChanges(2)
	log.Printf("changes: %+v", changes)
	assert.Len(t, changes, 2)

}

// Grant a user access to a channel via the REST Admin API, and make sure
// it shows up in the user's changes feed
func TestAccessGrantViaAdminApi(t *testing.T) {

	base.SetUpTestLogging(t, base.LevelInfo, base.KeyHTTP, base.KeySync, base.KeySyncMsg)

	// Create blip tester
	bt, err := NewBlipTesterFromSpec(t, BlipTesterSpec{
		connectingUsername: "user1",
		connectingPassword: "1234",
		syncFn:             channels.DocChannelsSyncFunction,
	})
	require.NoError(t, err)
	defer bt.Close()
	dataStore := bt.restTester.GetSingleDataStore()

	// Add a doc in the PBS channel
	_, _, _, _ = bt.SendRev(
		"foo",
		"1-abc",
		[]byte(`{"key": "val", "channels": ["PBS"]}`),
		blip.Properties{},
	)

	// Update the user doc to grant access to PBS
	response := bt.restTester.SendAdminRequest("PUT", "/db/_user/user1", GetUserPayload(t, "user1", "", "", dataStore, []string{"user1", "PBS"}, nil))
	RequireStatus(t, response, 200)

	// Add another doc in the PBS channel
	_, _, _, _ = bt.SendRev(
		"foo2",
		"1-abc",
		[]byte(`{"key": "val", "channels": ["PBS"]}`),
		blip.Properties{},
	)

	// Make sure we can see both docs in the changes
	changes := bt.WaitForNumChanges(2)
	assert.Len(t, changes, 2)

}

func TestCheckpoint(t *testing.T) {

	base.SetUpTestLogging(t, base.LevelInfo, base.KeyHTTP, base.KeySync, base.KeySyncMsg)

	// Create blip tester
	bt, err := NewBlipTesterFromSpec(t, BlipTesterSpec{
		connectingUsername: "user1",
		connectingPassword: "1234",
	})
	require.NoError(t, err, "Unexpected error creating BlipTester")
	defer bt.Close()

	client := "testClient"

	// Get the checkpoint -- expect to be missing at this point
	request := bt.newRequest()
	request.SetCompressed(true)
	request.SetProfile("getCheckpoint")
	request.Properties["client"] = client
	sent := bt.sender.Send(request)
	if !sent {
		panic(fmt.Sprintf("Failed to get checkpoint for client: %v", client))
	}
	checkpointResponse := request.Response()

	// Expect to get no checkpoint
	errorcode, ok := checkpointResponse.Properties["Error-Code"]
	assert.True(t, ok)
	assert.Equal(t, "404", errorcode)

	// Set a checkpoint
	requestSetCheckpoint := bt.newRequest()
	requestSetCheckpoint.SetCompressed(true)
	requestSetCheckpoint.SetProfile("setCheckpoint")
	requestSetCheckpoint.Properties["client"] = client
	checkpointBody := db.Body{"Key": "Value"}
	assert.NoError(t, requestSetCheckpoint.SetJSONBody(checkpointBody))
	// requestSetCheckpoint.Properties["rev"] = "rev1"
	sent = bt.sender.Send(requestSetCheckpoint)
	if !sent {
		panic(fmt.Sprintf("Failed to set checkpoint for client: %v", client))
	}
	checkpointResponse = requestSetCheckpoint.Response()
	body, err := checkpointResponse.Body()
	assert.NoError(t, err, "Unexpected error")
	log.Printf("responseSetCheckpoint body: %s", body)

	// Get the checkpoint and make sure it has the expected value
	requestGetCheckpoint2 := bt.newRequest()
	requestGetCheckpoint2.SetCompressed(true)
	requestGetCheckpoint2.SetProfile("getCheckpoint")
	requestGetCheckpoint2.Properties["client"] = client
	sent = bt.sender.Send(requestGetCheckpoint2)
	if !sent {
		panic(fmt.Sprintf("Failed to get checkpoint for client: %v", client))
	}
	checkpointResponse = requestGetCheckpoint2.Response()
	body, err = checkpointResponse.Body()
	assert.NoError(t, err, "Unexpected error")
	log.Printf("body: %s", body)
	assert.True(t, strings.Contains(string(body), "Key"))
	assert.True(t, strings.Contains(string(body), "Value"))

}

// Put a revision that is rejected by the sync function and assert that Sync Gateway
// returns an error code
func TestPutInvalidRevSyncFnReject(t *testing.T) {

	base.SetUpTestLogging(t, base.LevelInfo, base.KeyHTTP, base.KeySync, base.KeySyncMsg)

	syncFn := `
		function(doc) {
			requireAccess("PBS");
			channel(doc.channels);
		}
    `

	// Setup
	rtConfig := RestTesterConfig{SyncFn: syncFn}
	rt := NewRestTester(t, &rtConfig)
	defer rt.Close()
	bt, err := NewBlipTesterFromSpecWithRT(t, &BlipTesterSpec{
		connectingUsername: "user1",
		connectingPassword: "1234",
	}, rt)
	require.NoError(t, err, "Unexpected error creating BlipTester")
	defer bt.Close()

	// Add a doc that will be rejected by sync function, since user
	// does not have access to the CNN channel
	revRequest := bt.newRequest()
	revRequest.SetCompressed(false)
	revRequest.SetProfile("rev")
	revRequest.Properties["id"] = "foo"
	revRequest.Properties["rev"] = "1-aaa"
	revRequest.Properties["deleted"] = "false"
	revRequest.SetBody([]byte(`{"key": "val", "channels": ["CNN"]}`))
	sent := bt.sender.Send(revRequest)
	assert.True(t, sent)

	revResponse := revRequest.Response()

	// Since doc is rejected by sync function, expect a 403 error
	errorCode, hasErrorCode := revResponse.Properties["Error-Code"]
	assert.True(t, hasErrorCode)
	require.Equal(t, "403", errorCode)

	// Make sure that a one-off GetChanges() returns no documents
	changes := bt.GetChanges()
	assert.Len(t, changes, 0)

}

func TestPutInvalidRevMalformedBody(t *testing.T) {

	base.SetUpTestLogging(t, base.LevelInfo, base.KeyHTTP, base.KeySync, base.KeySyncMsg)

	// Create blip tester
	bt, err := NewBlipTesterFromSpec(t, BlipTesterSpec{
		connectingUsername:          "user1",
		connectingPassword:          "1234",
		connectingUserChannelGrants: []string{"*"}, // All channels
	})
	require.NoError(t, err, "Unexpected error creating BlipTester")
	defer bt.Close()

	// Add a doc that will be rejected by sync function, since user
	// does not have access to the CNN channel
	revRequest := blip.NewRequest()
	revRequest.SetCompressed(false)
	revRequest.SetProfile("rev")
	revRequest.Properties["deleted"] = "false"
	revRequest.SetBody([]byte(`{"key": "val", "channels": [" MALFORMED JSON DOC`))

	sent := bt.sender.Send(revRequest)
	assert.True(t, sent)

	revResponse := revRequest.Response()

	// Since doc is rejected by sync function, expect a 403 error
	errorCode, hasErrorCode := revResponse.Properties["Error-Code"]
	assert.True(t, hasErrorCode)
	require.Equal(t, "400", errorCode)

	// Make sure that a one-off GetChanges() returns no documents
	changes := bt.GetChanges()
	assert.Len(t, changes, 0)

}

func TestPutRevNoConflictsMode(t *testing.T) {

	base.SetUpTestLogging(t, base.LevelInfo, base.KeyHTTP, base.KeySync, base.KeySyncMsg)

	// Create blip tester
	bt, err := NewBlipTesterFromSpec(t, BlipTesterSpec{
		noConflictsMode:    true,
		connectingUsername: "user1",
		connectingPassword: "1234",
	})
	require.NoError(t, err, "Unexpected error creating BlipTester")
	defer bt.Close()

	sent, _, resp, err := bt.SendRev("foo", "1-abc", []byte(`{"key": "val"}`), blip.Properties{})
	assert.True(t, sent)
	require.NoError(t, err)                            // no error
	assert.Equal(t, "", resp.Properties["Error-Code"]) // no error

	sent, _, resp, err = bt.SendRev("foo", "1-def", []byte(`{"key": "val"}`), blip.Properties{"noconflicts": "true"})
	assert.True(t, sent)
	assert.NotEqual(t, nil, err)                          // conflict error
	assert.Equal(t, "409", resp.Properties["Error-Code"]) // conflict

	sent, _, resp, err = bt.SendRev("foo", "1-ghi", []byte(`{"key": "val"}`), blip.Properties{"noconflicts": "false"})
	assert.True(t, sent)
	assert.NotEqual(t, nil, err)                          // conflict error
	assert.Equal(t, "409", resp.Properties["Error-Code"]) // conflict

}

func TestPutRevConflictsMode(t *testing.T) {

	base.SetUpTestLogging(t, base.LevelInfo, base.KeyHTTP, base.KeySync, base.KeySyncMsg)

	// Create blip tester
	bt, err := NewBlipTesterFromSpec(t, BlipTesterSpec{
		noConflictsMode:    false,
		connectingUsername: "user1",
		connectingPassword: "1234",
	})
	require.NoError(t, err, "Unexpected error creating BlipTester")
	defer bt.Close()

	sent, _, resp, err := bt.SendRev("foo", "1-abc", []byte(`{"key": "val"}`), blip.Properties{})
	assert.True(t, sent)
	require.NoError(t, err)                            // no error
	assert.Equal(t, "", resp.Properties["Error-Code"]) // no error

	sent, _, resp, err = bt.SendRev("foo", "1-def", []byte(`{"key": "val"}`), blip.Properties{"noconflicts": "false"})
	assert.True(t, sent)
	assert.NoError(t, err)                             // no error
	assert.Equal(t, "", resp.Properties["Error-Code"]) // no error

	sent, _, resp, err = bt.SendRev("foo", "1-ghi", []byte(`{"key": "val"}`), blip.Properties{"noconflicts": "true"})
	assert.True(t, sent)
	assert.NotEqual(t, nil, err)                          // conflict error
	assert.Equal(t, "409", resp.Properties["Error-Code"]) // conflict

}

// TestPutRevV4:
//   - Create blip tester to run with V4 protocol
//   - Use send rev with CV defined in rev field and history field with PV/MV defined
//   - Retrieve the doc from bucket and assert that the HLV is set to what has been sent over the blip tester
func TestPutRevV4(t *testing.T) {
	base.SetUpTestLogging(t, base.LevelInfo, base.KeyHTTP, base.KeySync, base.KeySyncMsg)

	// Create blip tester with v4 protocol
	bt, err := NewBlipTesterFromSpec(t, BlipTesterSpec{
		noConflictsMode:    true,
		connectingUsername: "user1",
		connectingPassword: "1234",
		blipProtocols:      []string{db.CBMobileReplicationV4.SubprotocolString()},
	})
	require.NoError(t, err, "Unexpected error creating BlipTester")
	defer bt.Close()
	collection, ctx := bt.restTester.GetSingleTestDatabaseCollection()

	docID := t.Name()

	// 1. Send rev with history
	history := "1@b, 2@a"
	sent, _, resp, err := bt.SendRev(docID, "3@c", []byte(`{"key": "val"}`), blip.Properties{"history": history})
	assert.True(t, sent)
	require.NoError(t, err)
	assert.Equal(t, "", resp.Properties["Error-Code"])

	// Validate against the bucket doc's HLV
	doc, _, err := collection.GetDocWithXattrs(ctx, docID, db.DocUnmarshalNoHistory)
	require.NoError(t, err)
	require.Equal(t, db.HybridLogicalVector{
		CurrentVersionCAS: doc.Cas,
		SourceID:          "c",
		Version:           3,
		PreviousVersions:  db.HLVVersions{"a": 2, "b": 1},
	}, *doc.HLV)

	// 2. Update the document with a non-conflicting revision, where only cv is updated
	sent, _, resp, err = bt.SendRev(docID, "4@c", []byte(`{"key": "val"}`), blip.Properties{"history": history})
	assert.True(t, sent)
	require.NoError(t, err)
	assert.Equal(t, "", resp.Properties["Error-Code"])

	// Validate against the bucket doc's HLV
	doc, _, err = collection.GetDocWithXattrs(ctx, docID, db.DocUnmarshalNoHistory)
	require.NoError(t, err)
	require.Equal(t, db.HybridLogicalVector{
		CurrentVersionCAS: doc.Cas,
		SourceID:          "c",
		Version:           4,
		PreviousVersions:  db.HLVVersions{"a": 2, "b": 1},
	}, *doc.HLV)

	// 3. Update the document again with a non-conflicting revision from a different source (previous cv moved to pv)
	updatedHistory := "1@b, 2@a, 4@c"
	sent, _, resp, err = bt.SendRev(docID, "1@d", []byte(`{"key": "val"}`), blip.Properties{"history": updatedHistory})
	assert.True(t, sent)
	require.NoError(t, err)
	assert.Equal(t, "", resp.Properties["Error-Code"])

	// Validate against the bucket doc's HLV
	doc, _, err = collection.GetDocWithXattrs(ctx, docID, db.DocUnmarshalNoHistory)
	require.NoError(t, err)
	require.Equal(t, db.HybridLogicalVector{
		CurrentVersionCAS: doc.Cas,
		SourceID:          "d",
		Version:           1,
		PreviousVersions:  db.HLVVersions{"c": 4, "a": 2, "b": 1},
	}, *doc.HLV)

	// 4. Update the document again with a non-conflicting revision from a different source, and additional sources in history (previous cv moved to pv, and pv expanded)
	updatedHistory = "1@b, 2@a, 4@c, 1@d, 1@e"
	sent, _, resp, err = bt.SendRev(docID, "1@e", []byte(`{"key": "val"}`), blip.Properties{"history": updatedHistory})
	assert.True(t, sent)
	require.NoError(t, err)
	assert.Equal(t, "", resp.Properties["Error-Code"])

	// Validate against the bucket doc's HLV
	doc, _, err = collection.GetDocWithXattrs(ctx, docID, db.DocUnmarshalNoHistory)
	require.NoError(t, err)
	require.Equal(t, db.HybridLogicalVector{
		CurrentVersionCAS: doc.Cas,
		SourceID:          "e",
		Version:           1,
		PreviousVersions:  db.HLVVersions{"d": 1, "c": 4, "a": 2, "b": 1},
	}, *doc.HLV)

	// 5. Attempt to update the document again with a conflicting revision from a different source (previous cv not in pv), expect conflict
	sent, _, resp, err = bt.SendRev(docID, db.EncodeTestVersion("1@pqr"), []byte(`{"key": "val"}`), blip.Properties{"history": db.EncodeTestHistory(updatedHistory)})
	assert.True(t, sent)
	require.Error(t, err)
	assert.Equal(t, "409", resp.Properties["Error-Code"])

	// 6. Test sending rev with merge versions included in history (note new key)
	newDocID := t.Name() + "_2"
	mvHistory := "3@d, 3@e; 1@b, 2@a"
	sent, _, resp, err = bt.SendRev(newDocID, "3@c", []byte(`{"key": "val"}`), blip.Properties{"history": mvHistory})
	assert.True(t, sent)
	require.NoError(t, err)
	assert.Equal(t, "", resp.Properties["Error-Code"])

	// assert on bucket doc
	doc, _, err = collection.GetDocWithXattrs(ctx, newDocID, db.DocUnmarshalNoHistory)
	require.NoError(t, err)

	require.Equal(t, db.HybridLogicalVector{
		CurrentVersionCAS: doc.Cas,
		SourceID:          "c",
		Version:           3,
		MergeVersions:     db.HLVVersions{"d": 3, "e": 3},
		PreviousVersions:  db.HLVVersions{"a": 2, "b": 1},
	}, *doc.HLV)
}

// Repro attempt for SG #3281
//
// - Set up a user w/ access to channel A
// - Write two revision of a document (both in channel A)
// - Write two more revisions of the document, no longer in channel A
// - Have the user issue a rev request for rev 3.
//
// Expected:
// - Users gets a removed:true response
//
// Actual:
// - Same as Expected (this test is unable to repro SG #3281, but is being left in as a regression test)
func TestGetRemovedDoc(t *testing.T) {
	t.Skip("Revs are backed up by hash of CV now, test needs to fetch backup rev by revID, CBG-3748 (backwards compatibility for revID)")
	base.SetUpTestLogging(t, base.LevelInfo, base.KeyHTTP, base.KeySync, base.KeySyncMsg)

	rt := NewRestTester(t, &RestTesterConfig{SyncFn: channels.DocChannelsSyncFunction})
	defer rt.Close()
	btSpec := BlipTesterSpec{
		connectingUsername: "user1",
		connectingPassword: "1234",
		blipProtocols:      []string{db.CBMobileReplicationV2.SubprotocolString()},
	}
	bt, err := NewBlipTesterFromSpecWithRT(t, &btSpec, rt)
	require.NoError(t, err, "Unexpected error creating BlipTester")
	defer bt.Close()

	// Workaround data race (https://gist.github.com/tleyden/0ace70b8a38b76a7beee95529610b6cf) that happens because
	// there are multiple goroutines accessing the bt.blipContext.HandlerForProfile map.
	// The workaround uses a separate blipTester, and therefore a separate context.  It uses a different
	// user to avoid an error when the NewBlipTesterFromSpec tries to create the user (eg, user1 already exists error)
	btSpec2 := BlipTesterSpec{
		connectingUsername:          "user2",
		connectingPassword:          "1234",
		connectingUserChannelGrants: []string{"user1"}, // so it can see user1's docs
		blipProtocols:               []string{db.CBMobileReplicationV2.SubprotocolString()},
	}
	bt2, err := NewBlipTesterFromSpecWithRT(t, &btSpec2, rt)
	require.NoError(t, err, "Unexpected error creating BlipTester")
	defer bt2.Close()

	// Add rev-1 in channel user1
	sent, _, resp, err := bt.SendRev("foo", "1-abc", []byte(`{"key": "val", "channels": ["user1"]}`), blip.Properties{})
	assert.True(t, sent)
	require.NoError(t, err)                        // no error
	assert.Empty(t, resp.Properties["Error-Code"]) // no error

	// Add rev-2 in channel user1
	history := []string{"1-abc"}
	sent, _, resp, err = bt.SendRevWithHistory("foo", "2-bcd", history, []byte(`{"key": "val", "channels": ["user1"]}`), blip.Properties{"noconflicts": "true"})
	assert.True(t, sent)
	require.NoError(t, err)                        // no error
	assert.Empty(t, resp.Properties["Error-Code"]) // no error

	// wait for rev 2 to arrive to cache cache
	rt.WaitForPendingChanges()

	// Try to get rev 2 via BLIP API and assert that _removed == false
	resultDoc, err := bt.GetDocAtRev("foo", "2-bcd")
	require.NoError(t, err, "Unexpected Error")
	assert.False(t, resultDoc.IsRemoved())

	// Add rev-3, remove from channel user1 and put into channel another_channel
	history = []string{"2-bcd", "1-abc"}
	sent, _, resp, err = bt.SendRevWithHistory("foo", "3-cde", history, []byte(`{"key": "val", "channels": ["another_channel"]}`), blip.Properties{"noconflicts": "true"})
	assert.True(t, sent)
	assert.NoError(t, err)                         // no error
	assert.Empty(t, resp.Properties["Error-Code"]) // no error

	// Add rev-4, keeping it in channel another_channel
	history = []string{"3-cde", "2-bcd", "1-abc"}
	sent, _, resp, err = bt.SendRevWithHistory("foo", "4-def", history, []byte("{}"), blip.Properties{"noconflicts": "true", "deleted": "true"})
	assert.True(t, sent)
	assert.NoError(t, err)                         // no error
	assert.Empty(t, resp.Properties["Error-Code"]) // no error

	rt.WaitForPendingChanges()

	// Flush rev cache in case this prevents the bug from showing up (didn't make a difference)
	rt.GetDatabase().FlushRevisionCacheForTest()

	// Delete any temp revisions in case this prevents the bug from showing up (didn't make a difference)
	tempRevisionDocID := base.RevPrefix + "foo:5:3-cde"
	err = rt.GetSingleDataStore().Delete(tempRevisionDocID)
	assert.NoError(t, err, "Unexpected Error")

	// Try to get rev 3 via BLIP API and assert that _removed == true
	resultDoc, err = bt2.GetDocAtRev("foo", "3-cde")
	assert.NoError(t, err, "Unexpected Error")
	assert.True(t, resultDoc.IsRemoved())

	// Try to get rev 3 via REST API, and assert that _removed == true
	headers := map[string]string{}
	headers["Authorization"] = "Basic " + base64.StdEncoding.EncodeToString([]byte(btSpec.connectingUsername+":"+btSpec.connectingPassword))
	response := rt.SendRequestWithHeaders("GET", "/{{.keyspace}}/foo?rev=3-cde", "", headers)
	restDocument := response.GetRestDocument()
	assert.True(t, restDocument.IsRemoved())

}

// Reproduce issue SG #3738
//
// - Add 5 docs to channel ABC
// - Purge one doc via _purge REST API
// - Flush rev cache
// - Send subChanges request
// - Reply to all changes saying all docs are wanted
// - Wait to receive rev messages for all 5 docs
//   - Expected: receive all 5 docs (4 revs and 1 norev)
//   - Actual: only receive 4 docs (4 revs)
func TestMissingNoRev(t *testing.T) {
	rt := NewRestTester(t, &RestTesterConfig{GuestEnabled: true})
	defer rt.Close()

	bt, err := NewBlipTesterFromSpecWithRT(t, nil, rt)
	require.NoError(t, err, "Unexpected error creating BlipTester")
	defer bt.Close()

	require.NoError(t, rt.WaitForDBOnline())

	// Create 5 docs
	for i := 0; i < 5; i++ {
		docID := fmt.Sprintf("doc-%d", i)
		docRev := fmt.Sprintf("1-abc%d", i)
		sent, _, resp, err := bt.SendRev(docID, docRev, []byte(`{"key": "val", "channels": ["ABC"]}`), blip.Properties{})
		assert.True(t, sent)
		require.NoError(t, err, "resp is %s", resp)
	}

	// Pull docs, expect to pull 5 docs since none of them has purged yet.
	docs, ok := bt.WaitForNumDocsViaChanges(5)
	require.True(t, ok)
	assert.Len(t, docs, 5)

	// Purge one doc
	doc0Id := fmt.Sprintf("doc-%d", 0)
	collection, ctx := rt.GetSingleTestDatabaseCollectionWithUser()
	err = collection.Purge(ctx, doc0Id, true)
	assert.NoError(t, err, "failed")

	// Flush rev cache
	rt.GetDatabase().FlushRevisionCacheForTest()

	// Pull docs, expect to pull 4 since one was purged.  (also expect to NOT get stuck)
	docs, ok = bt.WaitForNumDocsViaChanges(4)
	assert.True(t, ok)
	assert.Len(t, docs, 4)

}

// TestSendReplacementRevision ensures that an alternative revision is sent instead of a norev when a client opts for replacement revs.
// Create doc with rev 1-..., make the client request changes, and then update the document underneath the client's changes request to force a norev, with 2-... being sent as an optional replacement
func TestSendReplacementRevision(t *testing.T) {
	base.SetUpTestLogging(t, base.LevelTrace, base.KeyHTTP, base.KeyHTTPResp, base.KeyCRUD, base.KeySync, base.KeySyncMsg)

	userChannels := []string{"ABC", "DEF"}
	rev1Channel := "ABC"
	replicationChannels := "ABC,XYZ"

	tests := []struct {
		name                      string
		expectReplacementRev      bool
		clientSendReplacementRevs bool
		replacementRevChannel     string
	}{
		{
			name:                      "no replacements",
			expectReplacementRev:      false,
			clientSendReplacementRevs: false,
			replacementRevChannel:     "ABC",
		},
		{
			name:                      "opt-in",
			expectReplacementRev:      true,
			clientSendReplacementRevs: true,
			replacementRevChannel:     "ABC",
		},
		{
			name:                      "opt-in filtered channel",
			expectReplacementRev:      false,
			clientSendReplacementRevs: true,
			replacementRevChannel:     "DEF", // accessible but filtered out
		},
		{
			name:                      "opt-in inaccessible channel",
			expectReplacementRev:      false,
			clientSendReplacementRevs: true,
			replacementRevChannel:     "XYZ", // inaccessible
		},
	}

	btcRunner := NewBlipTesterClientRunner(t)

	btcRunner.SkipSubtest[VersionVectorSubtestName] = true // requires cv in PUT rest response
	btcRunner.Run(func(t *testing.T, SupportedBLIPProtocols []string) {
		for _, test := range tests {
			t.Run(test.name, func(t *testing.T) {
				rt := NewRestTester(t,
					&RestTesterConfig{
						SyncFn: channels.DocChannelsSyncFunction,
					})
				defer rt.Close()

				docID := test.name
				version1 := rt.PutDocDirectly(docID, JsonToMap(t, fmt.Sprintf(`{"foo":"bar","channels":["%s"]}`, rev1Channel)))
				updatedVersion := make(chan DocVersion)
				collection, ctx := rt.GetSingleTestDatabaseCollection()

				// underneath the client's response to changes - we'll update the document so the requested rev is not available by the time SG receives the changes response.
				changesEntryCallbackFn := func(changeEntryDocID, changeEntryRevID string) {
					if changeEntryDocID == docID && changeEntryRevID == version1.RevTreeID {
						updatedVersion <- rt.UpdateDoc(docID, version1, fmt.Sprintf(`{"foo":"buzz","channels":["%s"]}`, test.replacementRevChannel))

						// also purge revision backup and flush cache to ensure request for rev 1-... cannot be fulfilled
						// Revs are backed up by hash of CV now, switch to fetch by this till CBG-3748 (backwards compatibility for revID)
						cvHash := base.Crc32cHashString([]byte(version1.CV.String()))
						err := collection.PurgeOldRevisionJSON(ctx, docID, cvHash)
						require.NoError(t, err)
						rt.GetDatabase().FlushRevisionCacheForTest()
					}
				}

				opts := &BlipTesterClientOpts{
					Username:               "alice",
					SupportedBLIPProtocols: SupportedBLIPProtocols,
					sendReplacementRevs:    test.clientSendReplacementRevs,
					changesEntryCallback:   changesEntryCallbackFn,
					Channels:               userChannels,
				}
				btc := btcRunner.NewBlipTesterClientOptsWithRT(rt, opts)
				defer btc.Close()

				// one shot or else we'll carry on to send rev 2-... normally, and we can't assert correctly on the final state of the client
				rt.WaitForPendingChanges()
				btcRunner.StartOneshotPullFiltered(btc.id, replicationChannels)

				// block until we've written the update and got the new version to use in assertions
				version2 := <-updatedVersion

				if test.expectReplacementRev {
					// version 2 was sent instead
					_ = btcRunner.SingleCollection(btc.id).WaitForVersion(docID, version2)

					// rev message with a replacedRev property referring to the originally requested rev
					msg2, ok := btcRunner.SingleCollection(btc.id).GetBlipRevMessage(docID, version2)
					require.True(t, ok)
					assert.Equal(t, db.MessageRev, msg2.Profile())
					assert.Equal(t, version2.RevTreeID, msg2.Properties[db.RevMessageRev])
					assert.Equal(t, version1.RevTreeID, msg2.Properties[db.RevMessageReplacedRev])

					// the blip test framework records a message entry for the originally requested rev as well, but it should point to the message sent for rev 2
					// this is an artifact of the test framework to make assertions for tests not explicitly testing replacement revs easier
					msg1, ok := btcRunner.SingleCollection(btc.id).GetBlipRevMessage(docID, version1)
					require.True(t, ok)
					assert.Equal(t, msg1, msg2)

					base.RequireWaitForStat(t, rt.GetDatabase().DbStats.CBLReplicationPull().ReplacementRevSendCount.Value, 1)
					base.RequireWaitForStat(t, rt.GetDatabase().DbStats.CBLReplicationPull().NoRevSendCount.Value, 0)
				} else {
					// requested revision (or any alternative) did not get replicated
					data := btcRunner.SingleCollection(btc.id).WaitForVersion(docID, version1)
					assert.Nil(t, data)

					// no message for rev 2
					_, ok := btcRunner.SingleCollection(btc.id).GetBlipRevMessage(docID, version2)
					require.False(t, ok)

					// norev message for the requested rev
					msg, ok := btcRunner.SingleCollection(btc.id).GetBlipRevMessage(docID, version1)
					require.True(t, ok)
					assert.Equal(t, db.MessageNoRev, msg.Profile())

					base.RequireWaitForStat(t, rt.GetDatabase().DbStats.CBLReplicationPull().NoRevSendCount.Value, 1)
					base.RequireWaitForStat(t, rt.GetDatabase().DbStats.CBLReplicationPull().ReplacementRevSendCount.Value, 0)
				}
			})
		}
	})
}

// TestBlipPullRevMessageHistory tests that a simple pull replication contains history in the rev message.
func TestBlipPullRevMessageHistory(t *testing.T) {

	sgUseDeltas := base.IsEnterpriseEdition()
	rtConfig := RestTesterConfig{
		DatabaseConfig: &DatabaseConfig{DbConfig: DbConfig{
			DeltaSync: &DeltaSyncConfig{
				Enabled: &sgUseDeltas,
			},
		}},
		GuestEnabled: true,
	}
	btcRunner := NewBlipTesterClientRunner(t)

	btcRunner.Run(func(t *testing.T, SupportedBLIPProtocols []string) {
		rt := NewRestTester(t, &rtConfig)
		defer rt.Close()

		opts := &BlipTesterClientOpts{SupportedBLIPProtocols: SupportedBLIPProtocols}
		client := btcRunner.NewBlipTesterClientOptsWithRT(rt, opts)
		defer client.Close()
		client.ClientDeltas = true

		btcRunner.StartPull(client.id)

		const docID = "doc1"
		// create doc1 rev 1-0335a345b6ffed05707ccc4cbc1b67f4
		version1 := rt.PutDocDirectly(docID, db.Body{"hello": "world!"})

		data := btcRunner.WaitForVersion(client.id, docID, version1)
		assert.Equal(t, `{"hello":"world!"}`, string(data))

		// create doc1 rev 2-959f0e9ad32d84ff652fb91d8d0caa7e
		version2 := rt.UpdateDocDirectly(docID, version1, db.Body{"hello": "alice"})

		data = btcRunner.WaitForVersion(client.id, docID, version2)
		assert.Equal(t, `{"hello":"alice"}`, string(data))

		msg := client.pullReplication.WaitForMessage(5)
		client.AssertOnBlipHistory(t, msg, version1)
	})
}

// TestPullReplicationUpdateOnOtherHLVAwarePeer:
//   - Main purpose is to test if history is correctly populated on HLV aware replication
//   - Making use of HLV agent to mock a doc from a HLV aware peer coming over replicator
//   - Update this same doc through sync gateway then assert that the history is populated with the old current version
func TestPullReplicationUpdateOnOtherHLVAwarePeer(t *testing.T) {
	base.SetUpTestLogging(t, base.LevelDebug, base.KeyAll)
	rtConfig := RestTesterConfig{
		GuestEnabled: true,
	}
	btcRunner := NewBlipTesterClientRunner(t)
	btcRunner.SkipSubtest[RevtreeSubtestName] = true // V4 replication only test

	btcRunner.Run(func(t *testing.T, SupportedBLIPProtocols []string) {
		rt := NewRestTester(t, &rtConfig)
		defer rt.Close()
		collection, ctx := rt.GetSingleTestDatabaseCollectionWithUser()

		opts := &BlipTesterClientOpts{SupportedBLIPProtocols: SupportedBLIPProtocols}
		client := btcRunner.NewBlipTesterClientOptsWithRT(rt, opts)
		defer client.Close()

		btcRunner.StartPull(client.id)

		const docID = "doc1"
		otherSource := "otherSource"
		hlvHelper := db.NewHLVAgent(t, rt.GetSingleDataStore(), otherSource, "_vv")
		existingHLVKey := "doc1"
		cas := hlvHelper.InsertWithHLV(ctx, existingHLVKey)

		// force import of this write
		_, _ = rt.GetDoc(docID)
		bucketDoc, _, err := collection.GetDocWithXattrs(ctx, docID, db.DocUnmarshalAll)
		require.NoError(t, err)

		// create doc version of the above doc write
		version1 := DocVersion{
			RevTreeID: bucketDoc.CurrentRev,
			CV: db.Version{
				SourceID: hlvHelper.Source,
				Value:    cas,
			},
		}

		_ = btcRunner.WaitForVersion(client.id, docID, version1)

		// update the above doc
		version2 := rt.UpdateDocDirectly(docID, version1, db.Body{"hello": "world!"})

		data := btcRunner.WaitForVersion(client.id, docID, version2)
		assert.Equal(t, `{"hello":"world!"}`, string(data))

		// assert that history in blip properties is correct
		msg := client.pullReplication.WaitForMessage(5)
		client.AssertOnBlipHistory(t, msg, version1)
	})
}

// Reproduces CBG-617 (a client using activeOnly for the initial replication, and then still expecting to get subsequent tombstones afterwards)
func TestActiveOnlyContinuous(t *testing.T) {

	rtConfig := &RestTesterConfig{GuestEnabled: true}

	btcRunner := NewBlipTesterClientRunner(t)
	const docID = "doc1"

	btcRunner.Run(func(t *testing.T, SupportedBLIPProtocols []string) {
		rt := NewRestTester(t, rtConfig)
		defer rt.Close()

		opts := &BlipTesterClientOpts{SupportedBLIPProtocols: SupportedBLIPProtocols}
		btc := btcRunner.NewBlipTesterClientOptsWithRT(rt, opts)
		defer btc.Close()

		version := rt.PutDocDirectly(docID, db.Body{"test": true})

		// start an initial pull
		btcRunner.StartPullSince(btc.id, BlipTesterPullOptions{Continuous: true, Since: "0", ActiveOnly: true})
		rev := btcRunner.WaitForVersion(btc.id, docID, version)
		assert.Equal(t, `{"test":true}`, string(rev))

		// delete the doc and make sure the client still gets the tombstone replicated
		deletedVersion := rt.DeleteDocDirectly(docID, version)

		rev = btcRunner.WaitForVersion(btc.id, docID, deletedVersion)
		assert.Equal(t, `{}`, string(rev))
	})
}

// Test that exercises Sync Gateway's norev handler
func TestBlipNorev(t *testing.T) {

	base.SetUpTestLogging(t, base.LevelDebug, base.KeyAll)

	rtConfig := &RestTesterConfig{GuestEnabled: true}
	btcRunner := NewBlipTesterClientRunner(t)

	btcRunner.Run(func(t *testing.T, SupportedBLIPProtocols []string) {
		rt := NewRestTester(t, rtConfig)
		defer rt.Close()

		opts := &BlipTesterClientOpts{SupportedBLIPProtocols: SupportedBLIPProtocols}
		btc := btcRunner.NewBlipTesterClientOptsWithRT(rt, opts)
		defer btc.Close()

		norevMsg := db.NewNoRevMessage()
		norevMsg.SetId("docid")
		norevMsg.SetRev("1-a")
		norevMsg.SetSequence(db.SequenceID{Seq: 50})
		norevMsg.SetError("404")
		norevMsg.SetReason("couldn't send xyz")
		btc.addCollectionProperty(norevMsg.Message)

		// Couchbase Lite always sends noreply=true for norev messages
		// but set to false so we can block waiting for a reply
		norevMsg.SetNoReply(false)

		// Request that the handler used to process the message is sent back in the response
		norevMsg.Properties[db.SGShowHandler] = "true"

		btc.pushReplication.sendMsg(norevMsg.Message)

		// Check that the response we got back was processed by the norev handler
		resp := norevMsg.Response()
		assert.NotNil(t, resp)
		assert.Equal(t, "handleNoRev", resp.Properties[db.SGHandler])
	})
}

// TestNoRevSetSeq makes sure the correct string is used with the corresponding function
func TestNoRevSetSeq(t *testing.T) {
	norevMsg := db.NewNoRevMessage()
	assert.Equal(t, "", norevMsg.Properties[db.NorevMessageSeq])
	assert.Equal(t, "", norevMsg.Properties[db.NorevMessageSequence])

	norevMsg.SetSequence(db.SequenceID{Seq: 50})
	assert.Equal(t, "50", norevMsg.Properties[db.NorevMessageSequence])

	norevMsg.SetSeq(db.SequenceID{Seq: 60})
	assert.Equal(t, "60", norevMsg.Properties[db.NorevMessageSeq])

}

func TestRemovedMessageWithAlternateAccess(t *testing.T) {
	defer db.SuspendSequenceBatching()()
	base.SetUpTestLogging(t, base.LevelDebug, base.KeyAll)

	btcRunner := NewBlipTesterClientRunner(t)

	btcRunner.Run(func(t *testing.T, SupportedBLIPProtocols []string) {
		rt := NewRestTester(t, &RestTesterConfig{SyncFn: channels.DocChannelsSyncFunction})
		defer rt.Close()

		rt.CreateUser("user", []string{"A", "B"})

		btc := btcRunner.NewBlipTesterClientOptsWithRT(rt, &BlipTesterClientOpts{
			Username:               "user",
			Channels:               []string{"*"},
			ClientDeltas:           false,
			SendRevocations:        true,
			SupportedBLIPProtocols: SupportedBLIPProtocols,
		})
		defer btc.Close()

		const docID = "doc"
		version := rt.PutDocDirectly(docID, db.Body{"channels": []string{"A", "B"}})

		changes, err := rt.WaitForChanges(1, "/{{.keyspace}}/_changes?since=0&revocations=true", "user", true)
		require.NoError(t, err)
		assert.Len(t, changes.Results, 1)
		assert.Equal(t, "doc", changes.Results[0].ID)
		RequireChangeRevVersion(t, version, changes.Results[0].Changes[0])

		btcRunner.StartOneshotPull(btc.id)
		_ = btcRunner.WaitForVersion(btc.id, docID, version)

		version = rt.UpdateDocDirectly(docID, version, db.Body{"channels": []string{"B"}})

		changes, err = rt.WaitForChanges(1, fmt.Sprintf("/{{.keyspace}}/_changes?since=%s&revocations=true", changes.Last_Seq), "user", true)
		require.NoError(t, err)
		assert.Len(t, changes.Results, 1)
		assert.Equal(t, docID, changes.Results[0].ID)
		RequireChangeRevVersion(t, version, changes.Results[0].Changes[0])

		btcRunner.StartOneshotPull(btc.id)
		_ = btcRunner.WaitForVersion(btc.id, docID, version)

		version = rt.UpdateDocDirectly(docID, version, db.Body{"channels": []string{}})
		const docMarker = "docmarker"
		docMarkerVersion := rt.PutDocDirectly(docMarker, db.Body{"channels": []string{"!"}})

		changes, err = rt.WaitForChanges(2, fmt.Sprintf("/{{.keyspace}}/_changes?since=%s&revocations=true", changes.Last_Seq), "user", true)
		require.NoError(t, err)
		assert.Len(t, changes.Results, 2)
		assert.Equal(t, "doc", changes.Results[0].ID)
		RequireChangeRevVersion(t, version, changes.Results[0].Changes[0])
		assert.Equal(t, "3-1bc9dd04c8a257ba28a41eaad90d32de", changes.Results[0].Changes[0]["rev"])
		assert.False(t, changes.Results[0].Revoked)
		assert.Equal(t, "docmarker", changes.Results[1].ID)
		RequireChangeRevVersion(t, docMarkerVersion, changes.Results[1].Changes[0])
		assert.Equal(t, "1-999bcad4aab47f0a8a24bd9d3598060c", changes.Results[1].Changes[0]["rev"])
		assert.False(t, changes.Results[1].Revoked)

		btcRunner.StartOneshotPull(btc.id)
		_ = btcRunner.WaitForVersion(btc.id, docMarker, docMarkerVersion)

		messages := btc.pullReplication.GetMessages()

		var highestMsgSeq uint32
		var highestSeqMsg blip.Message
		// Grab most recent changes message
		for _, message := range messages {
			messageBody, err := message.Body()
			require.NoError(t, err)
			if message.Properties["Profile"] == db.MessageChanges && string(messageBody) != "null" {
				if highestMsgSeq < uint32(message.SerialNumber()) {
					highestMsgSeq = uint32(message.SerialNumber())
					highestSeqMsg = message
				}
			}
		}

		var messageBody []interface{}
		err = highestSeqMsg.ReadJSONBody(&messageBody)
		assert.NoError(t, err)
		require.Len(t, messageBody, 3)
		require.Len(t, messageBody[0], 4) // Rev 2 of doc, being sent as removal from channel A
		require.Len(t, messageBody[1], 4) // Rev 3 of doc, being sent as removal from channel B
		require.Len(t, messageBody[2], 3)

		deletedFlags, err := messageBody[0].([]interface{})[3].(json.Number).Int64()
		id := messageBody[0].([]interface{})[1]
		require.NoError(t, err)
		assert.Equal(t, "doc", id)
		assert.Equal(t, int64(4), deletedFlags)
	})
}

// TestRemovedMessageWithAlternateAccessAndChannelFilteredReplication tests the following scenario:
//   User has access to channel A and B
//     Document rev 1 is in A and B
//     Document rev 2 is in channel C
//     Document rev 3 is in channel B
//   User issues changes requests with since=0 for channel A
//     Revocation should not be issued because the user currently has access to channel B, even though they didn't
//     have access to the removal revision (rev 2).  CBG-2277

func TestRemovedMessageWithAlternateAccessAndChannelFilteredReplication(t *testing.T) {
	defer db.SuspendSequenceBatching()()
	base.SetUpTestLogging(t, base.LevelDebug, base.KeyAll)

	btcRunner := NewBlipTesterClientRunner(t)

	btcRunner.Run(func(t *testing.T, SupportedBLIPProtocols []string) {
		rt := NewRestTester(t, &RestTesterConfig{SyncFn: channels.DocChannelsSyncFunction})
		defer rt.Close()

		rt.CreateUser("user", []string{"A", "B"})

		btc := btcRunner.NewBlipTesterClientOptsWithRT(rt, &BlipTesterClientOpts{
			Username:               "user",
			Channels:               []string{"*"},
			ClientDeltas:           false,
			SendRevocations:        true,
			SupportedBLIPProtocols: SupportedBLIPProtocols,
		})
		defer btc.Close()

		const (
			docID = "doc"
		)
		version := rt.PutDocDirectly(docID, db.Body{"channels": []string{"A", "B"}})

		changes, err := rt.WaitForChanges(1, "/{{.keyspace}}/_changes?since=0&revocations=true", "user", true)
		require.NoError(t, err)
		assert.Len(t, changes.Results, 1)
		assert.Equal(t, docID, changes.Results[0].ID)
		RequireChangeRevVersion(t, version, changes.Results[0].Changes[0])

		btcRunner.StartOneshotPull(btc.id)
		_ = btcRunner.WaitForVersion(btc.id, docID, version)

		version = rt.UpdateDocDirectly(docID, version, db.Body{"channels": []string{"C"}})
		rt.WaitForPendingChanges()

		// At this point changes should send revocation, as document isn't in any of the user's channels
		changes, err = rt.WaitForChanges(1, "/{{.keyspace}}/_changes?filter=sync_gateway/bychannel&channels=A&since=0&revocations=true", "user", true)
		require.NoError(t, err)
		assert.Len(t, changes.Results, 1)
		assert.Equal(t, docID, changes.Results[0].ID)
		RequireChangeRevVersion(t, version, changes.Results[0].Changes[0])

		btcRunner.StartOneshotPullFiltered(btc.id, "A")
		_ = btcRunner.WaitForVersion(btc.id, docID, version)

		_ = rt.UpdateDoc(docID, version, `{"channels": ["B"]}`)
		markerID := "docmarker"
		markerVersion := rt.PutDocDirectly(markerID, db.Body{"channels": []string{"A"}})
		rt.WaitForPendingChanges()

		// Revocation should not be sent over blip, as document is now in user's channels - only marker document should be received
		changes, err = rt.WaitForChanges(1, "/{{.keyspace}}/_changes?filter=sync_gateway/bychannel&channels=A&since=0&revocations=true", "user", true)
		require.NoError(t, err)
		assert.Len(t, changes.Results, 2) // _changes still gets two results, as we don't support 3.0 removal handling over REST API
		assert.Equal(t, "doc", changes.Results[0].ID)
		assert.Equal(t, markerID, changes.Results[1].ID)

		btcRunner.StartOneshotPullFiltered(btc.id, "A")
		_ = btcRunner.WaitForVersion(btc.id, markerID, markerVersion)

		messages := btc.pullReplication.GetMessages()

		var highestMsgSeq uint32
		var highestSeqMsg blip.Message
		// Grab most recent changes message
		for _, message := range messages {
			messageBody, err := message.Body()
			require.NoError(t, err)
			if message.Properties["Profile"] == db.MessageChanges && string(messageBody) != "null" {
				if highestMsgSeq < uint32(message.SerialNumber()) {
					highestMsgSeq = uint32(message.SerialNumber())
					highestSeqMsg = message
				}
			}
		}

		var messageBody []interface{}
		err = highestSeqMsg.ReadJSONBody(&messageBody)
		assert.NoError(t, err)
		require.Len(t, messageBody, 1)
		require.Len(t, messageBody[0], 3) // marker doc
		require.Equal(t, "docmarker", messageBody[0].([]interface{})[1])
	})
}

// Make sure that a client cannot open multiple subChanges subscriptions on a single blip context (SG #3222)
// - Open a one-off subChanges request, ensure it works.
// - Open a subsequent continuous request, and ensure it works.
// - Open another continuous subChanges, and asserts that it gets an error on the 2nd one, because the first is still running.
// - Open another one-off subChanges request, assert we still get an error.
//
// Asserts on stats to test for regression of CBG-1824: Make sure SubChangesOneShotActive gets decremented when one shot
// sub changes request has completed
func TestMultipleOutstandingChangesSubscriptions(t *testing.T) {

	base.LongRunningTest(t)

	base.SetUpTestLogging(t, base.LevelInfo, base.KeyAll)

	// TODO: CBG-2653: change this to use NewBlipTester
	bt := NewBlipTesterDefaultCollection(t)
	defer bt.Close()

	bt.blipContext.HandlerForProfile["changes"] = func(request *blip.Message) {
		if !request.NoReply() {
			// Send an empty response to avoid the Sync: Invalid response to 'changes' message
			response := request.Response()
			emptyResponseVal := []interface{}{}
			emptyResponseValBytes, err := base.JSONMarshal(emptyResponseVal)
			assert.NoError(t, err, "Error marshalling response")
			response.SetBody(emptyResponseValBytes)
		}
	}

	pullStats := bt.restTester.GetDatabase().DbStats.CBLReplicationPull()
	require.EqualValues(t, 0, pullStats.NumPullReplTotalContinuous.Value())
	require.EqualValues(t, 0, pullStats.NumPullReplActiveContinuous.Value())
	require.EqualValues(t, 0, pullStats.NumPullReplTotalOneShot.Value())
	require.EqualValues(t, 0, pullStats.NumPullReplActiveOneShot.Value())
	require.EqualValues(t, 0, pullStats.NumPullReplSinceZero.Value())

	// Open an initial continuous = false subChanges request, which we'd expect to release the lock after it's "caught up".
	subChangesRequest := bt.newRequest()
	subChangesRequest.SetProfile("subChanges")
	subChangesRequest.Properties["continuous"] = "false"
	subChangesRequest.SetCompressed(false)
	sent := bt.sender.Send(subChangesRequest)
	require.True(t, sent)
	subChangesResponse := subChangesRequest.Response()
	require.Equal(t, subChangesResponse.SerialNumber(), subChangesRequest.SerialNumber())
	errorCode := subChangesResponse.Properties["Error-Code"]
	log.Printf("errorCode: %v", errorCode)
	respBody, err := subChangesResponse.Body()
	require.NoError(t, err)
	require.Equal(t, "", errorCode, "resp: %s", respBody)

	base.RequireWaitForStat(t, pullStats.NumPullReplTotalOneShot.Value, 1)
	base.RequireWaitForStat(t, pullStats.NumPullReplActiveOneShot.Value, 0)
	base.RequireWaitForStat(t, pullStats.NumPullReplTotalContinuous.Value, 0)
	base.RequireWaitForStat(t, pullStats.NumPullReplActiveContinuous.Value, 0)
	base.RequireWaitForStat(t, pullStats.NumPullReplSinceZero.Value, 1)

	// Send continuous subChanges to subscribe to changes, which will cause the "changes" profile handler above to be called back
	subChangesRequest = bt.newRequest()
	subChangesRequest.SetProfile("subChanges")
	subChangesRequest.Properties["continuous"] = "true"
	subChangesRequest.SetCompressed(false)
	sent = bt.sender.Send(subChangesRequest)
	require.True(t, sent)
	subChangesResponse = subChangesRequest.Response()
	require.Equal(t, subChangesResponse.SerialNumber(), subChangesRequest.SerialNumber())
	errorCode = subChangesResponse.Properties["Error-Code"]
	log.Printf("errorCode: %v", errorCode)
	respBody, err = subChangesResponse.Body()
	require.NoError(t, err)
	require.Equal(t, "", errorCode, "resp: %s", respBody)

	base.RequireWaitForStat(t, pullStats.NumPullReplTotalOneShot.Value, 1)
	base.RequireWaitForStat(t, pullStats.NumPullReplActiveOneShot.Value, 0)
	base.RequireWaitForStat(t, pullStats.NumPullReplTotalContinuous.Value, 1)
	base.RequireWaitForStat(t, pullStats.NumPullReplActiveContinuous.Value, 1)
	base.RequireWaitForStat(t, pullStats.NumPullReplSinceZero.Value, 2)

	// Send a second continuous subchanges request, expect an error
	subChangesRequest = bt.newRequest()
	subChangesRequest.SetProfile("subChanges")
	subChangesRequest.Properties["continuous"] = "true"
	subChangesRequest.SetCompressed(false)
	sent = bt.sender.Send(subChangesRequest)
	require.True(t, sent)
	subChangesResponse = subChangesRequest.Response()
	require.Equal(t, subChangesResponse.SerialNumber(), subChangesRequest.SerialNumber())
	errorCode = subChangesResponse.Properties["Error-Code"]
	log.Printf("errorCode2: %v", errorCode)
	assert.Equal(t, "500", errorCode)

	base.RequireWaitForStat(t, pullStats.NumPullReplTotalOneShot.Value, 1)
	base.RequireWaitForStat(t, pullStats.NumPullReplActiveOneShot.Value, 0)
	base.RequireWaitForStat(t, pullStats.NumPullReplTotalContinuous.Value, 1)
	base.RequireWaitForStat(t, pullStats.NumPullReplActiveContinuous.Value, 1)
	base.RequireWaitForStat(t, pullStats.NumPullReplSinceZero.Value, 2)

	// Even a subsequent continuous = false subChanges request should return an error. This isn't restricted to only continuous changes.
	subChangesRequest = bt.newRequest()
	subChangesRequest.SetProfile("subChanges")
	subChangesRequest.Properties["continuous"] = "false"
	subChangesRequest.SetCompressed(false)
	sent = bt.sender.Send(subChangesRequest)
	require.True(t, sent)
	subChangesResponse = subChangesRequest.Response()
	require.Equal(t, subChangesResponse.SerialNumber(), subChangesRequest.SerialNumber())
	errorCode = subChangesResponse.Properties["Error-Code"]
	log.Printf("errorCode: %v", errorCode)
	respBody, err = subChangesResponse.Body()
	require.NoError(t, err)
	assert.Equal(t, "500", errorCode, "resp: %s", respBody)

	base.RequireWaitForStat(t, pullStats.NumPullReplTotalOneShot.Value, 1)
	base.RequireWaitForStat(t, pullStats.NumPullReplActiveOneShot.Value, 0)
	base.RequireWaitForStat(t, pullStats.NumPullReplTotalContinuous.Value, 1)
	base.RequireWaitForStat(t, pullStats.NumPullReplActiveContinuous.Value, 1)
	base.RequireWaitForStat(t, pullStats.NumPullReplSinceZero.Value, 2)

	bt.sender.Close() // Close continuous sub changes feed

	base.RequireWaitForStat(t, pullStats.NumPullReplActiveOneShot.Value, 0)
	base.RequireWaitForStat(t, pullStats.NumPullReplActiveContinuous.Value, 0)
}

func TestBlipInternalPropertiesHandling(t *testing.T) {

	testCases := []struct {
		name                        string
		inputBody                   map[string]interface{}
		rejectMsg                   string
		errorCode                   string
		skipDocContentsVerification *bool
	}{
		{
			name:      "Valid document",
			inputBody: map[string]interface{}{"document": "is valid"},
		},
		{
			name:      "Valid document with special prop",
			inputBody: map[string]interface{}{"_cookie": "is valid"},
		},
		{
			name:      "Invalid _sync",
			inputBody: map[string]interface{}{"_sync": true},
			errorCode: "404",
			rejectMsg: "top-level property '_sync' is a reserved internal property",
		},
		{
			name:      "Valid _id",
			inputBody: map[string]interface{}{"_id": "documentid"},
			errorCode: "404",
			rejectMsg: "top-level property '_id' is a reserved internal property",
		},
		{
			name:      "Valid _rev",
			inputBody: map[string]interface{}{"_rev": "1-abc"},
			errorCode: "404",
			rejectMsg: "top-level property '_rev' is a reserved internal property",
		},
		{
			name:      "Valid _deleted",
			inputBody: map[string]interface{}{"_deleted": false},
			errorCode: "404",
			rejectMsg: "top-level property '_deleted' is a reserved internal property",
		},
		{
			name:      "Invalid _attachments",
			inputBody: map[string]interface{}{"_attachments": false},
			errorCode: "400",
			rejectMsg: "Invalid _attachments",
		},
		{
			name:                        "Valid _attachments",
			inputBody:                   map[string]interface{}{"_attachments": map[string]interface{}{"attch": map[string]interface{}{"data": "c2d3IGZ0dw=="}}},
			skipDocContentsVerification: base.BoolPtr(true),
		},
		{
			name:                        "_revisions",
			inputBody:                   map[string]interface{}{"_revisions": false},
			skipDocContentsVerification: base.BoolPtr(true),
			rejectMsg:                   "top-level property '_revisions' is a reserved internal property",
			errorCode:                   "404",
		},
		{
			name:                        "Valid _exp",
			inputBody:                   map[string]interface{}{"_exp": "123"},
			skipDocContentsVerification: base.BoolPtr(true),
		},
		{
			name:      "Invalid _exp",
			inputBody: map[string]interface{}{"_exp": "abc"},
			errorCode: "400",
			rejectMsg: "Unable to parse expiry",
		},
		{
			name:      "_purged",
			inputBody: map[string]interface{}{"_purged": false},
			rejectMsg: "user defined top-level property '_purged' is not allowed",
			errorCode: "400",
		},
		{
			name:      "_removed",
			inputBody: map[string]interface{}{"_removed": false},
			rejectMsg: "revision is not accessible",
			errorCode: "404",
		},
		{
			name:      "_sync_cookies",
			inputBody: map[string]interface{}{"_sync_cookies": true},
			rejectMsg: "user defined top-level properties that start with '_sync_' are not allowed",
			errorCode: "400",
		},
		{
			name: "Valid user defined uppercase properties", // Uses internal properties names but in upper case
			// Known issue: _SYNC causes unmarshal error when not using xattrs
			inputBody: map[string]interface{}{
				"_ID": true, "_REV": true, "_DELETED": true, "_ATTACHMENTS": true, "_REVISIONS": true,
				"_EXP": true, "_PURGED": true, "_REMOVED": true, "_SYNC_COOKIES": true,
			},
		},
	}

	btcRunner := NewBlipTesterClientRunner(t)

	btcRunner.Run(func(t *testing.T, SupportedBLIPProtocols []string) {
		// Setup
		rt := NewRestTester(t,
			&RestTesterConfig{
				GuestEnabled: true,
			})
		defer rt.Close()

		opts := &BlipTesterClientOpts{SupportedBLIPProtocols: SupportedBLIPProtocols}
		client := btcRunner.NewBlipTesterClientOptsWithRT(rt, opts)
		defer client.Close()

		// Track last sequence for next changes feed
		var changes ChangesResults

		for i, test := range testCases {
			rt.Run(test.name, func(t *testing.T) {
				docID := fmt.Sprintf("test%d", i)
				rawBody, err := json.Marshal(test.inputBody)
				require.NoError(t, err)

				// push each rev manually so we can error check the replication synchronously
				revRequest := blip.NewRequest()
				revRequest.SetProfile(db.MessageRev)
				revRequest.Properties[db.RevMessageID] = docID
				revRequest.Properties[db.RevMessageRev] = "1-abc" // use a fake rev
				revRequest.SetBody(rawBody)
				client.addCollectionProperty(revRequest)
				client.pushReplication.sendMsg(revRequest)
				resp := revRequest.Response()
				respBody, err := resp.Body()
				require.NoError(t, err)
				if test.rejectMsg != "" {
					require.Contains(t, string(respBody), test.rejectMsg)
					require.Equal(t, test.errorCode, resp.Properties["Error-Code"])
					return
				}
				require.Len(t, respBody, 0, "Expected nil response body got %s", string(respBody))

				// Wait for rev to be received on RT
				changes, err = rt.WaitForChanges(1, fmt.Sprintf("/{{.keyspace}}/_changes?since=%s", changes.Last_Seq), "", true)
				require.NoError(t, err)

				var bucketDoc map[string]interface{}
				_, err = rt.GetSingleDataStore().Get(docID, &bucketDoc)
				assert.NoError(t, err)
				body := rt.GetDocBody(docID)
				// Confirm input body is in the bucket doc
				if test.skipDocContentsVerification == nil || !*test.skipDocContentsVerification {
					for k, v := range test.inputBody {
						assert.Equal(t, v, bucketDoc[k])
						assert.Equal(t, v, body[k])
					}
				}
			})
		}
	})
}

// CBG-2053: Test that the handleRev stats still increment correctly when going through the processRev function with
// the stat mapping (processRevStats)
func TestProcessRevIncrementsStat(t *testing.T) {
	base.RequireNumTestBuckets(t, 2)

	activeRT, remoteRT, remoteURLString, teardown := SetupSGRPeers(t)
	defer teardown()
	activeCtx := activeRT.Context()

	remoteURL, _ := url.Parse(remoteURLString)

	stats, err := base.SyncGatewayStats.NewDBStats("test", false, false, false, nil, nil)
	require.NoError(t, err)
	dbstats, err := stats.DBReplicatorStats(t.Name())
	require.NoError(t, err)

	ar, err := db.NewActiveReplicator(activeCtx, &db.ActiveReplicatorConfig{
		ID:                  t.Name(),
		Direction:           db.ActiveReplicatorTypePull,
		ActiveDB:            &db.Database{DatabaseContext: activeRT.GetDatabase()},
		RemoteDBURL:         remoteURL,
		Continuous:          true,
		ReplicationStatsMap: dbstats,
		CollectionsEnabled:  !activeRT.GetDatabase().OnlyDefaultCollection(),
	})
	require.NoError(t, err)

	// Confirm all stats starting on 0
	require.NotNil(t, ar.Pull)
	pullStats := ar.Pull.GetStats()
	require.EqualValues(t, 0, pullStats.HandleRevCount.Value())
	require.EqualValues(t, 0, pullStats.HandleRevBytes.Value())
	require.EqualValues(t, 0, pullStats.HandlePutRevCount.Value())

	const docID = "doc"
	version := remoteRT.CreateTestDoc(docID)

	assert.NoError(t, ar.Start(activeCtx))
	defer func() { require.NoError(t, ar.Stop()) }()

<<<<<<< HEAD
	activeRT.WaitForPendingChanges()
=======
>>>>>>> 7e891607
	activeRT.WaitForVersion(docID, version)

	base.RequireWaitForStat(t, pullStats.HandleRevCount.Value, 1)
	assert.NotEqualValues(t, 0, pullStats.HandleRevBytes.Value())
	// Confirm connected client count has not increased, which uses same processRev code
	assert.EqualValues(t, 0, pullStats.HandlePutRevCount.Value())
}

// Attempt to send rev as GUEST when read-only guest is enabled
func TestSendRevAsReadOnlyGuest(t *testing.T) {

	base.SetUpTestLogging(t, base.LevelInfo, base.KeyHTTP, base.KeySync, base.KeySyncMsg)

	bt, err := NewBlipTesterFromSpec(t, BlipTesterSpec{
		noConflictsMode: true,
		GuestEnabled:    true,
	})
	assert.NoError(t, err, "Error creating BlipTester")
	defer bt.Close()

	// Send rev as guest with read-only=false
	revRequest := bt.newRequest()
	revRequest.SetCompressed(false)
	revRequest.SetProfile("rev")
	revRequest.Properties["deleted"] = "false"
	revRequest.Properties["id"] = "writeGuest"
	revRequest.Properties["rev"] = "1-abc"
	revRequest.SetBody([]byte(`{"key": "val"}`))

	sent := bt.sender.Send(revRequest)
	assert.True(t, sent)
	revResponse := revRequest.Response()

	errorCode, ok := revResponse.Properties[db.BlipErrorCode]
	require.False(t, ok)
	require.Equal(t, errorCode, "")

	body, err := revResponse.Body()
	require.NoError(t, err)
	log.Printf("response body: %s", body)

	// Send rev as guest with read-only=true
	bt.DatabaseContext().Options.UnsupportedOptions.GuestReadOnly = true

	revRequest = bt.newRequest()
	revRequest.SetCompressed(false)
	revRequest.SetProfile("rev")
	revRequest.Properties["deleted"] = "false"
	revRequest.Properties["id"] = "readOnlyGuest"
	revRequest.Properties["rev"] = "1-abc"
	revRequest.SetBody([]byte(`{"key": "val"}`))

	sent = bt.sender.Send(revRequest)
	assert.True(t, sent)
	revResponse = revRequest.Response()

	errorCode, ok = revResponse.Properties[db.BlipErrorCode]
	assert.True(t, ok)
	assert.Equal(t, "403", errorCode)

	body, err = revResponse.Body()
	require.NoError(t, err)
	log.Printf("response body: %s", body)

}

// Tests changes made in CBG-2151 to return errors from sendRevision unless it's a document not found error,
// in which case a noRev should be sent.
func TestSendRevisionNoRevHandling(t *testing.T) {

	base.LongRunningTest(t)
	if !base.UnitTestUrlIsWalrus() {
		t.Skip("Skip LeakyBucket test when running in integration")
	}
	testCases := []struct {
		error       error
		expectNoRev bool
	}{
		{
			error:       gocb.ErrDocumentNotFound,
			expectNoRev: true,
		},
		{
			error:       gocb.ErrOverload,
			expectNoRev: false,
		},
	}
	btcRunner := NewBlipTesterClientRunner(t)
	btcRunner.Run(func(t *testing.T, SupportedBLIPProtocols []string) {
		for _, test := range testCases {
			t.Run(fmt.Sprintf("%s", test.error), func(t *testing.T) {
				docName := fmt.Sprintf("%s", test.error)
				rt := NewRestTester(t,
					&RestTesterConfig{
						GuestEnabled:     true,
						CustomTestBucket: base.GetTestBucket(t).LeakyBucketClone(base.LeakyBucketConfig{}),
					})
				defer rt.Close()

				leakyDataStore, ok := base.AsLeakyDataStore(rt.Bucket().DefaultDataStore())
				require.True(t, ok)

				opts := &BlipTesterClientOpts{SupportedBLIPProtocols: SupportedBLIPProtocols}
				btc := btcRunner.NewBlipTesterClientOptsWithRT(rt, opts)
				defer btc.Close()

				// Change noRev handler so it's known when a noRev is received
				recievedNoRevs := make(chan *blip.Message)
				btc.pullReplication.bt.blipContext.HandlerForProfile[db.MessageNoRev] = func(msg *blip.Message) {
					fmt.Println("Received noRev", msg.Properties)
					recievedNoRevs <- msg
				}

				version := rt.PutDocDirectly(docName, db.Body{"foo": "bar"})

				// Make the LeakyBucket return an error
				leakyDataStore.SetGetRawCallback(func(key string) error {
					return test.error
				})
				leakyDataStore.SetGetWithXattrCallback(func(key string) error {
					return test.error
				})

				// Flush cache so document has to be retrieved from the leaky bucket
				rt.GetDatabase().FlushRevisionCacheForTest()

				btcRunner.StartPull(btc.id)

				// Wait 3 seconds for noRev to be received
				select {
				case msg := <-recievedNoRevs:
					if test.expectNoRev {
						assert.Equal(t, docName, msg.Properties["id"])
					} else {
						require.Fail(t, "Received unexpected noRev message", msg)
					}
				case <-time.After(3 * time.Second):
					if test.expectNoRev {
						require.Fail(t, "Didn't receive expected noRev")
					}
				}

				// Make sure document did not get replicated
				_, found := btcRunner.GetVersion(btc.id, docName, version)
				assert.False(t, found)
			})
		}
	})
}

func TestUnsubChanges(t *testing.T) {
	base.SetUpTestLogging(t, base.LevelInfo, base.KeyAll)
	rtConfig := &RestTesterConfig{GuestEnabled: true}

	btcRunner := NewBlipTesterClientRunner(t)
	const (
		doc1ID = "doc1ID"
		doc2ID = "doc2ID"
	)

	btcRunner.Run(func(t *testing.T, SupportedBLIPProtocols []string) {
		rt := NewRestTester(t, rtConfig)
		defer rt.Close()

		opts := &BlipTesterClientOpts{SupportedBLIPProtocols: SupportedBLIPProtocols}
		btc := btcRunner.NewBlipTesterClientOptsWithRT(rt, opts)
		defer btc.Close()
		// Confirm no error message or panic is returned in response
		btcRunner.UnsubPullChanges(btc.id)

		// Sub changes
		btcRunner.StartPull(btc.id)

		doc1Version := rt.PutDocDirectly(doc1ID, db.Body{"key": "val1"})
		_ = btcRunner.WaitForVersion(btc.id, doc1ID, doc1Version)

		activeReplStat := rt.GetDatabase().DbStats.CBLReplicationPull().NumPullReplActiveContinuous
		require.EqualValues(t, 1, activeReplStat.Value())

<<<<<<< HEAD
		// Unsub changes
=======
>>>>>>> 7e891607
		btcRunner.UnsubPullChanges(btc.id)
		// Wait for unsub changes to stop the sub changes being sent before sending document up
		base.RequireWaitForStat(t, activeReplStat.Value, 0)

		// Confirm no more changes are being sent
<<<<<<< HEAD
		doc2Version := rt.PutDocDirectly(doc2ID, db.Body{"key": "val1"})
=======
		doc2Version := rt.PutDoc(doc2ID, `{"key":"val1"}`)
>>>>>>> 7e891607
		err := rt.WaitForConditionWithOptions(func() bool {
			_, found := btcRunner.GetVersion(btc.id, "doc2", doc2Version)
			return found
		}, 10, 100)
		assert.Error(t, err)

		// Confirm no error message is still returned when no subchanges active
		btcRunner.UnsubPullChanges(btc.id)

		// Confirm the pull replication can be restarted and it syncs doc2
		btcRunner.StartPull(btc.id)
		_ = btcRunner.WaitForVersion(btc.id, doc2ID, doc2Version)
	})
}

// TestRequestPlusPull tests that a one-shot pull replication waits for pending changes when request plus is set on the replication.
func TestRequestPlusPull(t *testing.T) {

	base.SetUpTestLogging(t, base.LevelInfo, base.KeyDCP, base.KeyChanges, base.KeyHTTP)
	defer db.SuspendSequenceBatching()() // Required for slow sequence simulation

	rtConfig := RestTesterConfig{
		SyncFn: `function(doc) {
				channel(doc.channel);
				if (doc.accessUser != "") {
					access(doc.accessUser, doc.accessChannel)
				}
			}`,
	}
	btcRunner := NewBlipTesterClientRunner(t)
	btcRunner.Run(func(t *testing.T, SupportedBLIPProtocols []string) {
		rt := NewRestTester(t, &rtConfig)
		defer rt.Close()
		database := rt.GetDatabase()

		// Initialize blip tester client (will create user)
		client := btcRunner.NewBlipTesterClientOptsWithRT(rt, &BlipTesterClientOpts{
			Username:               "bernard",
			SupportedBLIPProtocols: SupportedBLIPProtocols,
		})
		defer client.Close()

		// Put a doc in channel PBS
		response := rt.SendAdminRequest("PUT", "/{{.keyspace}}/pbs-1", `{"channel":["PBS"]}`)
		RequireStatus(t, response, 201)

		// Allocate a sequence but do not write a doc for it - will block DCP buffering until sequence is skipped
		slowSequence, seqErr := db.AllocateTestSequence(database)
		require.NoError(t, seqErr)

		// Write a document granting user 'bernard' access to PBS
		response = rt.SendAdminRequest("PUT", "/{{.keyspace}}/grantDoc", `{"accessUser":"bernard", "accessChannel":"PBS"}`)
		RequireStatus(t, response, 201)

		caughtUpStart := database.DbStats.CBLReplicationPull().NumPullReplTotalCaughtUp.Value()

		// Start a regular one-shot pull
		btcRunner.StartOneshotPullRequestPlus(client.id)

		// Wait for the one-shot changes feed to go into wait mode before releasing the slow sequence
		require.NoError(t, database.WaitForTotalCaughtUp(caughtUpStart+1))

		// Release the slow sequence
		releaseErr := db.ReleaseTestSequence(base.TestCtx(t), database, slowSequence)
		require.NoError(t, releaseErr)

		// The one-shot pull should unblock and replicate the document in the granted channel
		data := btcRunner.WaitForDoc(client.id, "pbs-1")
		assert.Equal(t, `{"channel":["PBS"]}`, string(data))
	})
}

// TestRequestPlusPull tests that a one-shot pull replication waits for pending changes when request plus is set on the db config.
func TestRequestPlusPullDbConfig(t *testing.T) {

	base.SetUpTestLogging(t, base.LevelInfo, base.KeyDCP, base.KeyChanges, base.KeyHTTP)
	defer db.SuspendSequenceBatching()() // Required for slow sequence simulation

	rtConfig := RestTesterConfig{
		SyncFn: `function(doc) {
				channel(doc.channel);
				if (doc.accessUser != "") {
					access(doc.accessUser, doc.accessChannel)
				}
			}`,
		DatabaseConfig: &DatabaseConfig{
			DbConfig: DbConfig{
				ChangesRequestPlus: base.BoolPtr(true),
			},
		},
	}

	btcRunner := NewBlipTesterClientRunner(t)
	btcRunner.Run(func(t *testing.T, SupportedBLIPProtocols []string) {
		rt := NewRestTester(t, &rtConfig)
		defer rt.Close()
		database := rt.GetDatabase()

		// Initialize blip tester client (will create user)
		client := btcRunner.NewBlipTesterClientOptsWithRT(rt, &BlipTesterClientOpts{
			Username:               "bernard",
			SupportedBLIPProtocols: SupportedBLIPProtocols,
		})
		defer client.Close()

		// Put a doc in channel PBS
		response := rt.SendAdminRequest("PUT", "/{{.keyspace}}/pbs-1", `{"channel":["PBS"]}`)
		RequireStatus(t, response, 201)

		// Allocate a sequence but do not write a doc for it - will block DCP buffering until sequence is skipped
		slowSequence, seqErr := db.AllocateTestSequence(database)
		require.NoError(t, seqErr)

		// Write a document granting user 'bernard' access to PBS
		response = rt.SendAdminRequest("PUT", "/{{.keyspace}}/grantDoc", `{"accessUser":"bernard", "accessChannel":"PBS"}`)
		RequireStatus(t, response, 201)

		caughtUpStart := database.DbStats.CBLReplicationPull().NumPullReplTotalCaughtUp.Value()

		// Start a regular one-shot pull
		btcRunner.StartOneshotPull(client.id)

		// Wait for the one-shot changes feed to go into wait mode before releasing the slow sequence
		require.NoError(t, database.WaitForTotalCaughtUp(caughtUpStart+1))

		// Release the slow sequence
		releaseErr := db.ReleaseTestSequence(base.TestCtx(t), database, slowSequence)
		require.NoError(t, releaseErr)

		// The one-shot pull should unblock and replicate the document in the granted channel
		data := btcRunner.WaitForDoc(client.id, "pbs-1")
		assert.Equal(t, `{"channel":["PBS"]}`, string(data))
	})
}

// TestBlipRefreshUser makes sure there is no panic if a user gets deleted during a replication
func TestBlipRefreshUser(t *testing.T) {

	t.Skip("CBG-3512 known test flake")
	/*
		This probably happens because:

		1. The unsubChanges comes in before the delete mutation arrives over the caching DCP feed. This fails the test (doesn’t return 503)

		2. The delete mutation arrives over the caching feed, notifies the changes feed, and the changes feed errors out before the unsubChanges call is made. The test passes in this case

		3. The delete mutation arrives over the caching feed, and the unsubChanges call is made before the changes feed is notified/errors out. The test also passes in this case

			The problem is that adding a doc after the DELETE happens means that it might be guaranteed to hit (2) and never hit (3). I don't see how to make the test as is guarantee to catch this panic.
	*/
	rtConfig := RestTesterConfig{
		SyncFn: channels.DocChannelsSyncFunction,
	}
	const docID = "doc1"

	btcRunner := NewBlipTesterClientRunner(t)
	btcRunner.Run(func(t *testing.T, SupportedBLIPProtocols []string) {
		rt := NewRestTester(t, &rtConfig)
		defer rt.Close()

		const username = "bernard"
		// Initialize blip tester client (will create user)
		btc := btcRunner.NewBlipTesterClientOptsWithRT(rt, &BlipTesterClientOpts{
			Username:               "bernard",
			Channels:               []string{"chan1"},
			SupportedBLIPProtocols: SupportedBLIPProtocols,
		})
		defer btc.Close()

		// add chan1 explicitly
		rt.CreateUser(username, []string{"chan1"})

		version := rt.PutDocDirectly(docID, db.Body{"channels": []string{"chan1"}})

		// Start a regular one-shot pull
		btcRunner.StartPullSince(btc.id, BlipTesterPullOptions{Continuous: true, Since: "0"})

		_ = btcRunner.WaitForDoc(btc.id, docID)

		_, ok := btcRunner.GetVersion(btc.id, docID, version)
		require.True(t, ok)

		// delete user with an active blip connection
		response := rt.SendAdminRequest(http.MethodDelete, "/{{.db}}/_user/"+username, "")
		RequireStatus(t, response, http.StatusOK)

		rt.WaitForPendingChanges()

		// further requests will 500, but shouldn't panic
		unsubChangesRequest := blip.NewRequest()
		unsubChangesRequest.SetProfile(db.MessageUnsubChanges)
		btc.addCollectionProperty(unsubChangesRequest)
<<<<<<< HEAD
=======

>>>>>>> 7e891607
		btc.pullReplication.sendMsg(unsubChangesRequest)

		testResponse := unsubChangesRequest.Response()
		require.Equal(t, strconv.Itoa(db.CBLReconnectErrorCode), testResponse.Properties[db.BlipErrorCode])
		body, err := testResponse.Body()
		require.NoError(t, err)
		require.NotContains(t, string(body), "Panic:")
	})
}

// TestOnDemandImportBlipFailure turns off feed-based import to be able to trigger on-demand import
// during a blip pull replication, by:
//  1. Write a document that's accessible to the client, and force import of this doc
//  2. Update the document
//  3. Flush the rev cache
//  4. Perform a pull replication.  Client will get a changes message for the initial revision of the document,
//     then SGW will detect the document needs to be imported when the rev is requested.  Should triggers norev handling
//     in the case where the import was unsuccessful
func TestOnDemandImportBlipFailure(t *testing.T) {
	if !base.TestUseXattrs() {
		t.Skip("Test performs import, not valid for non-xattr mode")
	}
	base.SetUpTestLogging(t, base.LevelDebug, base.KeyHTTP, base.KeySync, base.KeyCache, base.KeyChanges)
	btcRunner := NewBlipTesterClientRunner(t)
	btcRunner.SkipSubtest[VersionVectorSubtestName] = true // CBG-4166
	btcRunner.Run(func(t *testing.T, SupportedBLIPProtocols []string) {
		syncFn := `function(doc) {
						if (doc.invalid) {
							throw("invalid document")
						}
						channel(doc.channel)
					}`
		importFilter := `function(doc) {
						if (doc.doNotImport) {
							return false
						}
						return true
					}`

		rt := NewRestTester(t, &RestTesterConfig{
			SyncFn:       syncFn,
			ImportFilter: importFilter,
			AutoImport:   base.BoolPtr(false),
		})
		defer rt.Close()

		testCases := []struct {
			name        string
			channel     string // used to avoid cross-traffic between tests
			updatedBody []byte
		}{

			{
				name:        "_id property",
				channel:     "a",
				updatedBody: []byte(`{"_id": "doc1"}`),
			},
			{
				name:        "_exp property",
				channel:     "b",
				updatedBody: []byte(`{"_exp": 1}`),
			},
			{
				name:        "_rev property",
				channel:     "c",
				updatedBody: []byte(`{"_rev": "abc1"}`),
			},
			{
				name:        "_revisions property",
				channel:     "d",
				updatedBody: []byte(`{"_revisions": {"start": 0, "ids": ["foo", "def]"}}`),
			},
			{
				name:        "_purged property",
				channel:     "e",
				updatedBody: []byte(`{"_purged": true}`),
			},
			{
				name:        "invalid json",
				channel:     "f",
				updatedBody: []byte(``),
			},
			{
				name:        "rejected by sync function",
				channel:     "g",
				updatedBody: []byte(`{"invalid": true}`),
			},
			{
				name:        "rejected by import filter",
				channel:     "h",
				updatedBody: []byte(`{"doNotImport": true}`),
			},
		}
		for i, testCase := range testCases {
			rt.Run(testCase.name, func(t *testing.T) {
				docID := fmt.Sprintf("doc%d_%s,", i, testCase.name)
				markerDoc := fmt.Sprintf("markerDoc%d_%s", i, testCase.name)
				validBody := fmt.Sprintf(`{"foo":"bar", "channel":%q}`, testCase.channel)
				username := fmt.Sprintf("user_%d", i)

				revID := rt.PutDoc(docID, validBody)

				// Wait for initial revision to arrive over DCP before mutating
				rt.WaitForPendingChanges()

				// Issue a changes request for the channel before updating the document, to ensure the valid revision is
				// resident in the channel cache (query results may be unreliable in the case of the 'invalid json' update)
				changes := rt.PostChangesAdmin("/{{.keyspace}}/_changes?filter=sync_gateway/bychannel&channels="+testCase.channel, "{}")
				require.Len(t, changes.Results, 1)

				err := rt.GetSingleDataStore().SetRaw(docID, 0, nil, testCase.updatedBody)
				require.NoError(t, err)

				markerDocBody := fmt.Sprintf(`{"channel":%q}`, testCase.channel)
				_ = rt.PutDoc(markerDoc, markerDocBody)
				rt.WaitForPendingChanges()
				rt.GetDatabase().FlushRevisionCacheForTest()

				btc2 := btcRunner.NewBlipTesterClientOptsWithRT(rt, &BlipTesterClientOpts{
					Username:               username,
					Channels:               []string{testCase.channel},
					SupportedBLIPProtocols: SupportedBLIPProtocols,
				})
				defer btc2.Close()

				btcRunner.StartOneshotPull(btc2.id)

				btcRunner.WaitForDoc(btc2.id, markerDoc)

				// Validate that the latest client message for the requested doc/rev was a norev
				msg, ok := btcRunner.SingleCollection(btc2.id).GetBlipRevMessage(docID, revID)
				require.True(t, ok)
				require.Equal(t, db.MessageNoRev, msg.Profile())

			})
		}
	})
}

// TestBlipDatabaseClose verifies that the client connection is closed when the database is closed.
// Starts a continuous pull replication then updates the db to trigger a close.
func TestBlipDatabaseClose(t *testing.T) {

	base.SetUpTestLogging(t, base.LevelInfo, base.KeyHTTP, base.KeySync, base.KeySyncMsg, base.KeyChanges, base.KeyCache)
	btcRunner := NewBlipTesterClientRunner(t)
	btcRunner.Run(func(t *testing.T, SupportedBLIPProtocols []string) {
		rt := NewRestTesterPersistentConfig(t)
		defer rt.Close()
		const username = "alice"
		rt.CreateUser(username, []string{"*"})
		btc := btcRunner.NewBlipTesterClientOptsWithRT(rt, &BlipTesterClientOpts{Username: username})
		var blipContextClosed atomic.Bool
		btcRunner.clients[btc.id].pullReplication.bt.blipContext.OnExitCallback = func() {
			log.Printf("on exit callback invoked")
			blipContextClosed.Store(true)
		}

		// put a doc, and make sure blip connection is established
		markerDoc := "markerDoc"
		markerDocVersion := rt.CreateTestDoc(markerDoc)
		rt.WaitForPendingChanges()
		btcRunner.StartPull(btc.id)

		btcRunner.WaitForVersion(btc.id, markerDoc, markerDocVersion)

		RequireStatus(t, rt.SendAdminRequest(http.MethodDelete, "/{{.db}}/", ""), http.StatusOK)

		require.EventuallyWithT(t, func(c *assert.CollectT) {
			assert.True(c, blipContextClosed.Load())
		}, time.Second*10, time.Millisecond*100)
	})
}

<<<<<<< HEAD
func TestPutRevBlip(t *testing.T) {
	bt, err := NewBlipTesterFromSpec(t, BlipTesterSpec{GuestEnabled: true, blipProtocols: []string{db.CBMobileReplicationV4.SubprotocolString()}})
	require.NoError(t, err, "Error creating BlipTester")
	defer bt.Close()

	_, _, _, err = bt.SendRev(
		"foo",
		"2@stZPWD8vS/O3nsx9yb2Brw",
		[]byte(`{"key": "val"}`),
		blip.Properties{},
	)
	require.NoError(t, err)

	_, _, _, err = bt.SendRev(
		"foo",
		"fa1@stZPWD8vS/O3nsx9yb2Brw",
		[]byte(`{"key": "val2"}`),
		blip.Properties{},
	)
	require.NoError(t, err)
}

func TestBlipMergeVersions(t *testing.T) {
	btcRunner := NewBlipTesterClientRunner(t)
	btcRunner.SkipSubtest[RevtreeSubtestName] = true // requires hlv
	btcRunner.Run(func(t *testing.T, SupportedBLIPProtocols []string) {
		rt := NewRestTesterPersistentConfig(t)
		defer rt.Close()
		username := "alice"
		rt.CreateUser(username, []string{"*"})
		opts := &BlipTesterClientOpts{
			Username:               username,
			SupportedBLIPProtocols: SupportedBLIPProtocols,
		}
		btc := btcRunner.NewBlipTesterClientOptsWithRT(rt, opts)
		defer btc.Close()

		docID := t.Name()
		revRequest := blip.NewRequest()
		revRequest.SetProfile(db.MessageRev)
		revRequest.Properties[db.RevMessageID] = docID
		revRequest.Properties[db.RevMessageRev] = "3@CBL1"
		revRequest.Properties[db.RevMessageHistory] = "2@DEF,2@GHI;"
		revRequest.SetBody([]byte(`{"key": "val"}`))
		btc.addCollectionProperty(revRequest)
		btc.pushReplication.sendMsg(revRequest)

		resp := revRequest.Response()
		respBody, err := resp.Body()
		require.NoError(t, err)
		require.Empty(t, string(respBody))

		collection, ctx := rt.GetSingleTestDatabaseCollection()
		doc, _, err := collection.GetDocWithXattrs(ctx, docID, db.DocUnmarshalNoHistory)
		require.NoError(t, err)
		require.Equal(t, db.HybridLogicalVector{
			CurrentVersionCAS: doc.Cas,
			Version:           3,
			SourceID:          "CBL1",
			MergeVersions: db.HLVVersions{
				"DEF": 2,
				"GHI": 2,
			}}, *doc.HLV)

		btcRunner.StartPull(btc.id)
		btcRunner.WaitForDoc(btc.id, docID)

		// CBL -> SG: subChanges
		// SG -> CBL: changes
		// CBL -> SG: rev
		messages := btc.pullReplication.GetMessages()
		require.Len(t, messages, 3)
		revMsg, ok := btc.pullReplication.GetMessage(3)
		require.True(t, ok)
		require.Equal(t, db.MessageRev, revMsg.Profile())
		require.Equal(t, "3@CBL1", revMsg.Properties[db.RevMessageRev])
		// mv is not ordered so either string is valid
		require.Contains(t, []string{"2@DEF,2@GHI;", "2@GHI,2@DEF;"}, revMsg.Properties[db.RevMessageHistory])

		revRequest = blip.NewRequest()
		revRequest.SetProfile(db.MessageRev)
		revRequest.Properties[db.RevMessageID] = docID
		revRequest.Properties[db.RevMessageRev] = "4@CBL1"
		revRequest.SetBody([]byte(`{"key": "val2"}`))
		btc.addCollectionProperty(revRequest)
		btc.pushReplication.sendMsg(revRequest)

		resp = revRequest.Response()
		respBody, err = resp.Body()
		require.NoError(t, err)
		require.Empty(t, string(respBody))
		doc, _, err = collection.GetDocWithXattrs(ctx, docID, db.DocUnmarshalNoHistory)
		require.NoError(t, err)
		require.Equal(t, db.HybridLogicalVector{
			CurrentVersionCAS: doc.Cas,
			Version:           4,
			SourceID:          "CBL1",
			PreviousVersions: db.HLVVersions{
				"DEF": 2,
				"GHI": 2,
			}}, *doc.HLV)
=======
// Starts a continuous pull replication then updates the db to trigger a close.
func TestChangesFeedExitDisconnect(t *testing.T) {

	base.SetUpTestLogging(t, base.LevelInfo, base.KeyHTTP, base.KeySync, base.KeySyncMsg, base.KeyChanges, base.KeyCache)
	btcRunner := NewBlipTesterClientRunner(t)
	var shouldChannelQueryError atomic.Bool
	btcRunner.Run(func(t *testing.T, SupportedBLIPProtocols []string) {
		rt := NewRestTester(t, &RestTesterConfig{
			LeakyBucketConfig: &base.LeakyBucketConfig{
				QueryCallback: func(ddoc, viewname string, params map[string]any) error {
					if viewname == "channels" && shouldChannelQueryError.Load() {
						return gocb.ErrTimeout
					}
					return nil
				},
				N1QLQueryCallback: func(_ context.Context, statement string, params map[string]any, consistency base.ConsistencyMode, adhoc bool) error {
					if strings.Contains(statement, "sg_channels") && shouldChannelQueryError.Load() {
						return gocb.ErrTimeout
					}
					return nil
				},
			},
		})
		defer rt.Close()
		const username = "alice"
		rt.CreateUser(username, []string{"*"})
		btc := btcRunner.NewBlipTesterClientOptsWithRT(rt, &BlipTesterClientOpts{Username: username})
		var blipContextClosed atomic.Bool
		btcRunner.clients[btc.id].pullReplication.bt.blipContext.OnExitCallback = func() {
			blipContextClosed.Store(true)
		}

		shouldChannelQueryError.Store(true)
		btcRunner.StartPull(btc.id)

		require.EventuallyWithT(t, func(c *assert.CollectT) {
			assert.True(c, blipContextClosed.Load())
		}, time.Second*10, time.Millisecond*100)
>>>>>>> 7e891607
	})
}<|MERGE_RESOLUTION|>--- conflicted
+++ resolved
@@ -2814,10 +2814,7 @@
 	assert.NoError(t, ar.Start(activeCtx))
 	defer func() { require.NoError(t, ar.Stop()) }()
 
-<<<<<<< HEAD
 	activeRT.WaitForPendingChanges()
-=======
->>>>>>> 7e891607
 	activeRT.WaitForVersion(docID, version)
 
 	base.RequireWaitForStat(t, pullStats.HandleRevCount.Value, 1)
@@ -2997,20 +2994,12 @@
 		activeReplStat := rt.GetDatabase().DbStats.CBLReplicationPull().NumPullReplActiveContinuous
 		require.EqualValues(t, 1, activeReplStat.Value())
 
-<<<<<<< HEAD
-		// Unsub changes
-=======
->>>>>>> 7e891607
 		btcRunner.UnsubPullChanges(btc.id)
 		// Wait for unsub changes to stop the sub changes being sent before sending document up
 		base.RequireWaitForStat(t, activeReplStat.Value, 0)
 
 		// Confirm no more changes are being sent
-<<<<<<< HEAD
 		doc2Version := rt.PutDocDirectly(doc2ID, db.Body{"key": "val1"})
-=======
-		doc2Version := rt.PutDoc(doc2ID, `{"key":"val1"}`)
->>>>>>> 7e891607
 		err := rt.WaitForConditionWithOptions(func() bool {
 			_, found := btcRunner.GetVersion(btc.id, "doc2", doc2Version)
 			return found
@@ -3203,10 +3192,6 @@
 		unsubChangesRequest := blip.NewRequest()
 		unsubChangesRequest.SetProfile(db.MessageUnsubChanges)
 		btc.addCollectionProperty(unsubChangesRequest)
-<<<<<<< HEAD
-=======
-
->>>>>>> 7e891607
 		btc.pullReplication.sendMsg(unsubChangesRequest)
 
 		testResponse := unsubChangesRequest.Response()
@@ -3380,7 +3365,6 @@
 	})
 }
 
-<<<<<<< HEAD
 func TestPutRevBlip(t *testing.T) {
 	bt, err := NewBlipTesterFromSpec(t, BlipTesterSpec{GuestEnabled: true, blipProtocols: []string{db.CBMobileReplicationV4.SubprotocolString()}})
 	require.NoError(t, err, "Error creating BlipTester")
@@ -3482,14 +3466,16 @@
 				"DEF": 2,
 				"GHI": 2,
 			}}, *doc.HLV)
-=======
+	})
+}
+
 // Starts a continuous pull replication then updates the db to trigger a close.
 func TestChangesFeedExitDisconnect(t *testing.T) {
 
 	base.SetUpTestLogging(t, base.LevelInfo, base.KeyHTTP, base.KeySync, base.KeySyncMsg, base.KeyChanges, base.KeyCache)
 	btcRunner := NewBlipTesterClientRunner(t)
-	var shouldChannelQueryError atomic.Bool
 	btcRunner.Run(func(t *testing.T, SupportedBLIPProtocols []string) {
+		var shouldChannelQueryError atomic.Bool
 		rt := NewRestTester(t, &RestTesterConfig{
 			LeakyBucketConfig: &base.LeakyBucketConfig{
 				QueryCallback: func(ddoc, viewname string, params map[string]any) error {
@@ -3521,6 +3507,5 @@
 		require.EventuallyWithT(t, func(c *assert.CollectT) {
 			assert.True(c, blipContextClosed.Load())
 		}, time.Second*10, time.Millisecond*100)
->>>>>>> 7e891607
 	})
 }