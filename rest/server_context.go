//  Copyright 2013-Present Couchbase, Inc.
//
//  Use of this software is governed by the Business Source License included
//  in the file licenses/BSL-Couchbase.txt.  As of the Change Date specified
//  in that file, in accordance with the Business Source License, use of this
//  software will be governed by the Apache License, Version 2.0, included in
//  the file licenses/APL2.txt.

package rest

import (
	"bytes"
	"context"
	"crypto/tls"
	"crypto/x509"
	"encoding/json"
	"errors"
	"fmt"
	"maps"
	"net"
	"net/http"
	"os"
	"slices"
	"sort"
	"strconv"
	"strings"
	"sync"
	"sync/atomic"
	"time"

	"github.com/KimMachineGun/automemlimit/memlimit"
	"github.com/couchbase/gocb/v2"
	"github.com/couchbase/sync_gateway/auth"
	"github.com/couchbase/sync_gateway/db/functions"
	"github.com/shirou/gopsutil/v4/mem"

	"github.com/couchbase/gocbcore/v10"
	sgbucket "github.com/couchbase/sg-bucket"
	"github.com/couchbase/sync_gateway/base"
	"github.com/couchbase/sync_gateway/db"
)

const kDefaultSlowQueryWarningThreshold uint32 = 500 // ms
const KDefaultNumShards = 16

// defaultBytesStatsReportingInterval is the default interval when to report bytes transferred stats
const defaultBytesStatsReportingInterval = 30 * time.Second

const dbLoadedStateChangeMsg = "DB loaded from config"

const (
	CBXDCRCompatibleMajorVersion = 7
	CBXDCRCompatibleMinorVersion = 6
)

var errCollectionsUnsupported = base.HTTPErrorf(http.StatusBadRequest, "Named collections specified in database config, but not supported by connected Couchbase Server.")

var ErrSuspendingDisallowed = errors.New("database does not allow suspending")

var allServers = []serverType{publicServer, adminServer, metricsServer, diagnosticServer}

// serverInfo represents an instance of an HTTP server from sync gateway
type serverInfo struct {
	server *http.Server // server is the HTTP server instance
	addr   net.Addr     // addr is the addr of the listener, which will be resolvable always, whereas server.Addr can be :0
}

// Shared context of HTTP handlers: primarily a registry of databases by name. It also stores
// the configuration settings so handlers can refer to them.
// This struct is accessed from HTTP handlers running on multiple goroutines, so it needs to
// be thread-safe.
type ServerContext struct {
	Config                        *StartupConfig // The current runtime configuration of the node
	initialStartupConfig          *StartupConfig // The configuration at startup of the node. Built from config file + flags
	persistentConfig              bool
	dbRegistry                    map[string]struct{}               // registry of dbNames, used to ensure uniqueness even when db isn't active
	collectionRegistry            map[string]string                 // map of fully qualified collection name to db name, used for local uniqueness checks
	dbConfigs                     map[string]*RuntimeDatabaseConfig // dbConfigs is a map of db name to the RuntimeDatabaseConfig
	databases_                    map[string]*db.DatabaseContext    // databases_ is a map of dbname to db.DatabaseContext
	lock                          sync.RWMutex
	statsContext                  *statsContext
	BootstrapContext              *bootstrapContext
	HTTPClient                    *http.Client
	cpuPprofFileMutex             sync.Mutex                 // Protect cpuPprofFile from concurrent Start and Stop CPU profiling requests
	cpuPprofFile                  *os.File                   // An open file descriptor holds the reference during CPU profiling
	_httpServers                  map[serverType]*serverInfo // A list of HTTP servers running under the ServerContext
	GoCBAgent                     *gocbcore.Agent            // GoCB Agent to use when obtaining management endpoints
	NoX509HTTPClient              *http.Client               // httpClient for the cluster that doesn't include x509 credentials, even if they are configured for the cluster
	hasStarted                    chan struct{}              // A channel that is closed via PostStartup once the ServerContext has fully started
	LogContextID                  string                     // ID to differentiate log messages from different server context
	fetchConfigsLastUpdate        time.Time                  // The last time fetchConfigsWithTTL() updated dbConfigs
	allowScopesInPersistentConfig bool                       // Test only backdoor to allow scopes in persistent config, not supported for multiple databases with different collections targeting the same bucket
	DatabaseInitManager           *DatabaseInitManager       // Manages database initialization (index creation and readiness) independent of database stop/start/reload, when using persistent config
	ActiveReplicationsCounter
	invalidDatabaseConfigTracking invalidDatabaseConfigs
	// handle sgcollect processes for a given Server
	SGCollect *sgCollect
}

type ActiveReplicationsCounter struct {
	activeReplicatorCount int          // The count of concurrent active replicators
	activeReplicatorLimit int          // The limit on number of active replicators allowed
	lock                  sync.RWMutex // Lock for managing access to shared memory location
}

// defaultConfigRetryTimeout is the total retry time when waiting for in-flight config updates.  Set as a multiple of kv op timeout,
// based on the maximum of 3 kv ops for a successful config update
const defaultConfigRetryTimeout = 3 * base.DefaultGocbV2OperationTimeout

type bootstrapContext struct {
	Connection         base.BootstrapConnection
	configRetryTimeout time.Duration               // configRetryTimeout defines the total amount of time to retry on a registry/config mismatch
	terminator         chan struct{}               // Used to stop the goroutine handling the bootstrap polling
	doneChan           chan struct{}               // doneChan is closed when the bootstrap polling goroutine finishes.
	sgVersion          base.ComparableBuildVersion // version of Sync Gateway
}

type getOrAddDatabaseConfigOptions struct {
	failFast          bool            // if set, a failure to connect to a bucket of collection will immediately fail
	useExisting       bool            //  if true, return an existing DatabaseContext vs return an error
	connectToBucketFn db.OpenBucketFn // supply a custom function for buckets, used for testing only
	forceOnline       bool            // force the database to come online, even if startOffline is set
	asyncOnline       bool            // Whether getOrAddDatabaseConfig should block until database is ready, when startOffline=false
	loadFromBucket    bool            // If this is load config from bucket operation
}

func (sc *ServerContext) CreateLocalDatabase(ctx context.Context, dbs DbConfigMap) error {
	for _, dbConfig := range dbs {
		dbc := dbConfig.ToDatabaseConfig()
		_, err := sc._getOrAddDatabaseFromConfig(ctx, *dbc, getOrAddDatabaseConfigOptions{
			useExisting: false,
			failFast:    false,
		})
		if err != nil {
			return err
		}
	}
	return nil
}

func (sc *ServerContext) SetCpuPprofFile(file *os.File) {
	sc.cpuPprofFileMutex.Lock()
	sc.cpuPprofFile = file
	sc.cpuPprofFileMutex.Unlock()
}

func (sc *ServerContext) CloseCpuPprofFile(ctx context.Context) (filename string) {
	sc.cpuPprofFileMutex.Lock()
	if sc.cpuPprofFile != nil {
		filename = sc.cpuPprofFile.Name()
	}
	if err := sc.cpuPprofFile.Close(); err != nil {
		base.WarnfCtx(ctx, "Error closing CPU profile file: %v", err)
	}
	sc.cpuPprofFile = nil
	sc.cpuPprofFileMutex.Unlock()
	return filename
}

func NewServerContext(ctx context.Context, config *StartupConfig, persistentConfig bool) *ServerContext {

	sc := &ServerContext{
		Config:              config,
		persistentConfig:    persistentConfig,
		dbRegistry:          map[string]struct{}{},
		collectionRegistry:  map[string]string{},
		dbConfigs:           map[string]*RuntimeDatabaseConfig{},
		databases_:          map[string]*db.DatabaseContext{},
		DatabaseInitManager: &DatabaseInitManager{},
		HTTPClient:          http.DefaultClient,
		statsContext:        &statsContext{heapProfileEnabled: !config.HeapProfileDisableCollection},
		BootstrapContext:    &bootstrapContext{sgVersion: *base.ProductVersion},
		hasStarted:          make(chan struct{}),
		_httpServers:        map[serverType]*serverInfo{},
		SGCollect:           newSGCollect(ctx),
	}
	sc.invalidDatabaseConfigTracking = invalidDatabaseConfigs{
		dbNames: map[string]*invalidConfigInfo{},
	}

	if base.ServerIsWalrus(sc.Config.Bootstrap.Server) {
		// Disable Admin API authentication when running as walrus on the default admin interface to support dev
		// environments.
		if sc.Config.API.AdminInterface == DefaultAdminInterface {
			sc.Config.API.AdminInterfaceAuthentication = base.Ptr(false)
			sc.Config.API.MetricsInterfaceAuthentication = base.Ptr(false)
		}
	}
	if config.Replicator.MaxConcurrentReplications != 0 {
		sc.ActiveReplicationsCounter.activeReplicatorLimit = config.Replicator.MaxConcurrentReplications
	}

	if config.HeapProfileCollectionThreshold != nil {
		sc.statsContext.heapProfileCollectionThreshold = *config.HeapProfileCollectionThreshold
	} else {
		memoryTotal := getTotalMemory(ctx)
		if memoryTotal != 0 {
			sc.statsContext.heapProfileCollectionThreshold = uint64(float64(memoryTotal) * 0.85)
		} else {
			base.WarnfCtx(ctx, "Could not determine system memory, disabling automatic heap profile collection")
			sc.statsContext.heapProfileEnabled = false
		}
	}

	sc.startStatsLogger(ctx)

	return sc
}

func (sc *ServerContext) WaitForRESTAPIs(ctx context.Context) error {
	timeout := 30 * time.Second
	interval := time.Millisecond * 100
	numAttempts := int(timeout / interval)
	ctx, cancelFn := context.WithTimeout(ctx, timeout)
	defer cancelFn()
	err, _ := base.RetryLoop(ctx, "Wait for REST APIs", func() (shouldRetry bool, err error, value any) {
		sc.lock.RLock()
		defer sc.lock.RUnlock()
		if len(sc._httpServers) == len(allServers) {
			return false, nil, nil
		}
		return true, nil, nil
	}, base.CreateSleeperFunc(numAttempts, int(interval.Milliseconds())))
	return err
}

// getServerAddr returns the address as assigned by the listener. This will return an addressable address, whereas ":0" is a valid value to pass to server.
func (sc *ServerContext) getServerAddr(s serverType) (string, error) {
	server, err := sc.getHTTPServer(s)
	if err != nil {
		return "", err
	}
	return server.addr.String(), nil
}

func (sc *ServerContext) addHTTPServer(t serverType, s *serverInfo) {
	sc.lock.Lock()
	defer sc.lock.Unlock()
	sc._httpServers[t] = s
}

// getHTTPServer returns information about the given HTTP server.
func (sc *ServerContext) getHTTPServer(t serverType) (*serverInfo, error) {
	sc.lock.RLock()
	defer sc.lock.RUnlock()
	s, ok := sc._httpServers[t]
	if !ok {
		return nil, fmt.Errorf("server type %q not found running in server context", t)
	}
	return s, nil
}

// PostStartup runs anything that relies on SG being fully started (i.e. sgreplicate)
func (sc *ServerContext) PostStartup() {
	// Delay DatabaseContext processes starting up, e.g. to avoid replication reassignment churn when a Sync Gateway Cluster is being initialized
	// TODO: Consider sc.WaitForRESTAPIs for faster startup?
	time.Sleep(5 * time.Second)
	close(sc.hasStarted)
}

// serverContextStopMaxWait is the maximum amount of time to wait for
// background goroutines to terminate before the server is stopped.
const serverContextStopMaxWait = 30 * time.Second

func (sc *ServerContext) Close(ctx context.Context) {

	err := base.TerminateAndWaitForClose(sc.statsContext.terminator, sc.statsContext.doneChan, serverContextStopMaxWait)
	if err != nil {
		base.InfofCtx(ctx, base.KeyAll, "Couldn't stop stats logger: %v", err)
	}

	// stop the config polling
	err = base.TerminateAndWaitForClose(sc.BootstrapContext.terminator, sc.BootstrapContext.doneChan, serverContextStopMaxWait)
	if err != nil {
		base.InfofCtx(ctx, base.KeyAll, "Couldn't stop background config update worker: %v", err)
	}

	sc.lock.Lock()
	defer sc.lock.Unlock()

	// close cached bootstrap bucket connections
	if sc.BootstrapContext != nil && sc.BootstrapContext.Connection != nil {
		sc.BootstrapContext.Connection.Close()
	}

	for _, db := range sc.databases_ {
		db.Close(ctx)
		_ = db.EventMgr.RaiseDBStateChangeEvent(ctx, db.Name, "offline", "Database context closed", &sc.Config.API.AdminInterface)
	}
	sc.databases_ = nil
	sc.invalidDatabaseConfigTracking.dbNames = nil

	for _, s := range sc._httpServers {
		if s.server != nil {
			base.InfofCtx(ctx, base.KeyHTTP, "Closing HTTP Server: %v", s.addr)
			if err := s.server.Close(); err != nil {
				base.WarnfCtx(ctx, "Error closing HTTP server %q: %v", s.addr, err)
			}
		}
	}
	sc._httpServers = nil

	if agent := sc.GoCBAgent; agent != nil {
		if err := agent.Close(); err != nil {
			base.WarnfCtx(ctx, "Error closing agent connection: %v", err)
		}
	}
}

// GetDatabase attempts to return the DatabaseContext of the database. It will load the database if necessary.
func (sc *ServerContext) GetDatabase(ctx context.Context, name string) (*db.DatabaseContext, error) {
	dbc, err := sc.GetActiveDatabase(name)
	if err == base.ErrNotFound {
		dbc, _, err := sc.GetInactiveDatabase(ctx, name)
		return dbc, err
	}
	return dbc, err
}

// GetActiveDatabase attempts to return the DatabaseContext of a loaded database. If not found, the database name will be
// validated to make sure it's valid and then an error returned.
func (sc *ServerContext) GetActiveDatabase(name string) (*db.DatabaseContext, error) {
	sc.lock.RLock()
	dbc := sc.databases_[name]
	sc.lock.RUnlock()
	if dbc != nil {
		return dbc, nil
	} else if db.ValidateDatabaseName(name) != nil {
		return nil, base.HTTPErrorf(http.StatusBadRequest, "invalid database name %q", name)
	}
	return nil, base.ErrNotFound
}

// GetInactiveDatabase attempts to load the database and return it's DatabaseContext. It will first attempt to unsuspend the
// database, and if that fails, try to load the database from the buckets.
// This should be used if GetActiveDatabase fails. Turns the database context, a variable to say if the config exists, and an error.
func (sc *ServerContext) GetInactiveDatabase(ctx context.Context, name string) (*db.DatabaseContext, bool, error) {
	dbc, err := sc.unsuspendDatabase(ctx, name)
	if err != nil && err != base.ErrNotFound && err != ErrSuspendingDisallowed {
		return nil, false, err
	} else if err == nil {
		return dbc, true, nil
	}

	var dbConfigFound bool
	// database not loaded, fallback to fetching it from cluster
	if sc.BootstrapContext.Connection != nil {
		if sc.Config.IsServerless() {
			dbConfigFound, _ = sc.fetchAndLoadDatabaseSince(ctx, name, sc.Config.Unsupported.Serverless.MinConfigFetchInterval)

		} else {
			dbConfigFound, _ = sc.fetchAndLoadDatabase(base.NewNonCancelCtx(), name, false)
		}
		if dbConfigFound {
			sc.lock.RLock()
			defer sc.lock.RUnlock()
			dbc := sc.databases_[name]
			if dbc != nil {
				return dbc, dbConfigFound, nil
			}
		}
	}
	// handle the correct error message being returned for a corrupt database config
	var httpErr *base.HTTPError
	invalidConfig, ok := sc.invalidDatabaseConfigTracking.exists(name)
	if !dbConfigFound && ok {
		httpErr = sc.buildErrorMessage(name, invalidConfig)
	} else {
		httpErr = base.HTTPErrorf(http.StatusNotFound, "no such database %q", name)
	}

	return nil, dbConfigFound, httpErr
}

// buildErrorMessage will build appropriate http error message based on the invalidConfig
func (sc *ServerContext) buildErrorMessage(dbName string, invalidConfig *invalidConfigInfo) *base.HTTPError {
	if invalidConfig.databaseError != nil {
		err := base.HTTPErrorf(http.StatusNotFound, "Database %s has an invalid configuration: %v. You must update database config immediately through create db process", dbName, invalidConfig.databaseError.ErrMsg)
		return err
	}
	if invalidConfig.collectionConflicts {
		err := base.HTTPErrorf(http.StatusNotFound, "Database %s has conflicting collections. You must update database config immediately through create db process", dbName)
		return err
	}
	return base.HTTPErrorf(http.StatusNotFound, "Mismatch in database config for database %s bucket name: %s and backend bucket: %s groupID: %s You must update database config immediately", base.MD(dbName), base.MD(invalidConfig.configBucketName), base.MD(invalidConfig.persistedBucketName), base.MD(sc.Config.Bootstrap.ConfigGroupID))
}

func (sc *ServerContext) GetDbConfig(name string) *DbConfig {
	if dbConfig := sc.GetDatabaseConfig(name); dbConfig != nil {
		return &dbConfig.DbConfig
	}
	return nil
}

func (sc *ServerContext) GetDatabaseConfig(name string) *RuntimeDatabaseConfig {
	sc.lock.RLock()
	config, ok := sc.dbConfigs[name]
	sc.lock.RUnlock()
	if !ok {
		return nil
	}
	return config
}

func (sc *ServerContext) AllDatabaseNames() []string {
	sc.lock.RLock()
	defer sc.lock.RUnlock()

	names := make([]string, 0, len(sc.databases_))
	for name := range sc.databases_ {
		names = append(names, name)
	}
	slices.Sort(names)
	return names
}

func (sc *ServerContext) allDatabaseSummaries() []DbSummary {
	sc.lock.RLock()
	defer sc.lock.RUnlock()

	dbs := make([]DbSummary, 0, len(sc.databases_))
	for name, dbctx := range sc.databases_ {
		state := db.RunStateString[atomic.LoadUint32(&dbctx.State)]
		summary := DbSummary{
			DBName:        name,
			Bucket:        dbctx.Bucket.GetName(),
			State:         state,
			DatabaseError: dbctx.DatabaseStartupError,
		}
		if state == db.RunStateString[db.DBOffline] {
			if len(dbctx.RequireResync.ScopeAndCollectionNames()) > 0 {
				summary.RequireResync = true
			}
		}
		if sc.DatabaseInitManager.HasActiveInitialization(name) {
			summary.InitializationActive = true
		}
		dbs = append(dbs, summary)
	}
	sc.invalidDatabaseConfigTracking.m.RLock()
	defer sc.invalidDatabaseConfigTracking.m.RUnlock()
	for name, invalidConfig := range sc.invalidDatabaseConfigTracking.dbNames {
		// skip adding any invalid dbs with no error associated with them or that exist in above list
		if invalidConfig.databaseError == nil || sc.databases_[name] != nil {
			continue
		}
		summary := DbSummary{
			DBName:        name,
			Bucket:        invalidConfig.configBucketName,
			State:         db.RunStateString[db.DBOffline], // db can always be reported as offline if we have an invalid config
			DatabaseError: invalidConfig.databaseError,
		}
		dbs = append(dbs, summary)
	}
	sort.Slice(dbs, func(i, j int) bool {
		return dbs[i].DBName < dbs[j].DBName
	})
	return dbs
}

// AllDatabases returns a copy of the databases_ map.
func (sc *ServerContext) AllDatabases() map[string]*db.DatabaseContext {
	sc.lock.RLock()
	defer sc.lock.RUnlock()

	databases := make(map[string]*db.DatabaseContext, len(sc.databases_))

	maps.Copy(databases, sc.databases_)
	return databases
}

type PostUpgradeResult map[string]PostUpgradeDatabaseResult

type PostUpgradeDatabaseResult struct {
	RemovedDDocs   []string `json:"removed_design_docs"`
	RemovedIndexes []string `json:"removed_indexes"`
}

// PostUpgrade performs post-upgrade processing for each database
func (sc *ServerContext) PostUpgrade(ctx context.Context, preview bool) (postUpgradeResults PostUpgradeResult, err error) {
	sc.lock.RLock()
	defer sc.lock.RUnlock()

	var errs *base.MultiError
	buckets := make(map[string]base.Bucket)                       // map of bucket name to bucket object
	dbs := make(map[string]string, len(sc.databases_))            // map of db name to bucket name
	dbDesignDocs := make(map[string][]string, len(sc.databases_)) // map of db name to removed design docs
	bucketInUseIndexes := make(map[string]db.CollectionIndexes)   // map of buckets to in use index names
	bucketRemovedIndexes := make(map[string][]string)             // map of bucket name to removed index names
	for dbName, database := range sc.databases_ {
		bucketName := database.Bucket.GetName()
		dbs[dbName] = bucketName
		buckets[bucketName] = database.Bucket
		// View cleanup
		removedDDocs, err := database.RemoveObsoleteDesignDocs(ctx, preview)
		if err != nil {
			errs = errs.Append(fmt.Errorf("Error removing obsolete design docs for database %q: %v", dbName, err))
			continue
		}
		dbDesignDocs[dbName] = removedDDocs

		// Index cleanup
		inUseIndexes := database.GetInUseIndexes()
		if _, ok := bucketInUseIndexes[database.Bucket.GetName()]; !ok {
			bucketInUseIndexes[database.Bucket.GetName()] = make(db.CollectionIndexes)
		}
		for dsName, indexes := range inUseIndexes {
			if _, ok := bucketInUseIndexes[database.Bucket.GetName()][dsName]; !ok {
				bucketInUseIndexes[database.Bucket.GetName()][dsName] = make(map[string]struct{})
			}
			for indexName := range indexes {
				bucketInUseIndexes[database.Bucket.GetName()][dsName][indexName] = struct{}{}
			}
		}
	}

	for bucketName, indexes := range bucketInUseIndexes {
		bucket, ok := buckets[bucketName]
		if !ok {
			errs = errs.Append(fmt.Errorf("Error getting bucket %q for index cleanup: %v", bucketName, err))
			continue
		}
		if !bucket.IsSupported(sgbucket.BucketStoreFeatureN1ql) {
			continue
		}
		removedIndexes, err := db.RemoveUnusedIndexes(ctx, bucket, indexes, preview)
		if err != nil {
			errs = errs.Append(fmt.Errorf("Error removing obsolete indexes for bucket %q: %v", bucketName, err))
			continue
		}
		bucketRemovedIndexes[bucketName] = removedIndexes
	}
	postUpgradeResults = make(map[string]PostUpgradeDatabaseResult, len(sc.databases_))
	for dbName, database := range sc.databases_ {
		postUpgradeResults[dbName] = PostUpgradeDatabaseResult{
			RemovedDDocs:   dbDesignDocs[dbName],
			RemovedIndexes: bucketRemovedIndexes[database.Bucket.GetName()],
		}
	}
	return postUpgradeResults, errs.ErrorOrNil()

}

// Removes and re-adds a database to the ServerContext.
func (sc *ServerContext) _reloadDatabase(ctx context.Context, reloadDbName string, failFast bool, forceOnline bool) (*db.DatabaseContext, error) {
	sc._unloadDatabase(ctx, reloadDbName)
	config := sc.dbConfigs[reloadDbName]
	return sc._getOrAddDatabaseFromConfig(ctx, config.DatabaseConfig, getOrAddDatabaseConfigOptions{
		useExisting: true,
		failFast:    failFast,
		forceOnline: forceOnline,
	})
}

// Removes and re-adds a database to the ServerContext.
func (sc *ServerContext) ReloadDatabase(ctx context.Context, reloadDbName string, forceOnline bool) (*db.DatabaseContext, error) {
	// Obtain write lock during add database, to avoid race condition when creating based on ConfigServer
	sc.lock.Lock()
	dbContext, err := sc._reloadDatabase(ctx, reloadDbName, false, forceOnline)
	sc.lock.Unlock()

	return dbContext, err
}

func (sc *ServerContext) ReloadDatabaseWithConfig(nonContextStruct base.NonCancellableContext, config DatabaseConfig) error {
	sc.lock.Lock()
	defer sc.lock.Unlock()
	return sc._reloadDatabaseWithConfig(nonContextStruct.Ctx, config, true, false)
}

func (sc *ServerContext) _reloadDatabaseWithConfig(ctx context.Context, config DatabaseConfig, failFast bool, loadFromBucket bool) error {
	sc._removeDatabase(ctx, config.Name)
	// use async initialization whenever using persistent config
	asyncOnline := sc.persistentConfig
	_, err := sc._getOrAddDatabaseFromConfig(ctx, config, getOrAddDatabaseConfigOptions{
		useExisting:    false,
		failFast:       failFast,
		asyncOnline:    asyncOnline,
		loadFromBucket: loadFromBucket,
	})
	return err
}

// Adds a database to the ServerContext.  Attempts a read after it gets the write
// lock to see if it's already been added by another process. If so, returns either the
// existing DatabaseContext or an error based on the useExisting flag.
func (sc *ServerContext) getOrAddDatabaseFromConfig(ctx context.Context, config DatabaseConfig, options getOrAddDatabaseConfigOptions) (*db.DatabaseContext, error) {
	// Obtain write lock during add database, to avoid race condition when creating based on ConfigServer
	sc.lock.Lock()
	defer sc.lock.Unlock()
	return sc._getOrAddDatabaseFromConfig(ctx, config, options)
}

// GetBucketSpec returns a BucketSpec from a given DatabaseConfig and StartupConfig.
func GetBucketSpec(ctx context.Context, config *DatabaseConfig, serverConfig *StartupConfig) (base.BucketSpec, error) {

	var server string
	if config.Server != nil && *config.Server != "" {
		server = *config.Server
	} else {
		server = serverConfig.Bootstrap.Server
	}

	if !base.ServerIsWalrus(server) {
		var params *base.GoCBConnStringParams
		if serverConfig.IsServerless() {
			params = base.DefaultServerlessGoCBConnStringParams()
		} else {
			params = base.DefaultGoCBConnStringParams()
		}
		if config.Unsupported != nil {
			if config.Unsupported.DCPReadBuffer != 0 {
				params.DcpBufferSize = config.Unsupported.DCPReadBuffer
			}
			if config.Unsupported.KVBufferSize != 0 {
				params.KvBufferSize = config.Unsupported.KVBufferSize
			}
		}
		connStr, err := base.GetGoCBConnStringWithDefaults(server, params)
		if err != nil {
			return base.BucketSpec{}, err
		}
		server = connStr
	}

	spec := config.MakeBucketSpec(server)

	if serverConfig.Bootstrap.ServerTLSSkipVerify != nil {
		spec.TLSSkipVerify = *serverConfig.Bootstrap.ServerTLSSkipVerify
	}

	if spec.BucketName == "" {
		spec.BucketName = config.Name
	}

	spec.FeedType = strings.ToLower(config.FeedType)

	if config.ViewQueryTimeoutSecs != nil {
		spec.ViewQueryTimeoutSecs = config.ViewQueryTimeoutSecs
	}

	spec.UseXattrs = config.UseXattrs()
	if !spec.UseXattrs {
		base.WarnfCtx(ctx, "Running Sync Gateway without shared bucket access is deprecated. Recommendation: set enable_shared_bucket_access=true")
	}

	if config.BucketOpTimeoutMs != nil {
		operationTimeout := time.Millisecond * time.Duration(*config.BucketOpTimeoutMs)
		spec.BucketOpTimeout = &operationTimeout
	}
	return spec, nil
}

// Adds a database to the ServerContext.  Attempts a read after it gets the write
// lock to see if it's already been added by another process. If so, returns either the
// existing DatabaseContext or an error based on the useExisting flag.
// Pass in a bucketFromBucketSpecFn to replace the default ConnectToBucket function. This will cause the failFast argument to be ignored
func (sc *ServerContext) _getOrAddDatabaseFromConfig(ctx context.Context, config DatabaseConfig, options getOrAddDatabaseConfigOptions) (dbcontext *db.DatabaseContext, returnedError error) {
	var bucket base.Bucket
	// Generate bucket spec and validate whether db already exists
	spec, err := GetBucketSpec(ctx, &config, sc.Config)
	if err != nil {
		return nil, err
	}

	dbName := config.Name
	if dbName == "" {
		dbName = spec.BucketName
	}

	// we do not have per database logging parameters, but it is still useful to have the database name in the log context. This must be set again after dbcOptionsFromConfig is called.
	ctx = base.DatabaseLogCtx(ctx, dbName, nil)

	defer func() {
		if returnedError == nil {
			return
		}
		// database exists in global map, management is deferred to REST api
		_, dbRegistered := sc.databases_[dbName]
		if dbRegistered {
			return
		}
		if dbcontext != nil {
			dbcontext.Close(ctx) // will close underlying bucket
		} else if bucket != nil {
			bucket.Close(ctx)
		}
	}()

	if err := db.ValidateDatabaseName(dbName); err != nil {
		return nil, err
	}

	previousDatabase := sc.databases_[dbName]
	if previousDatabase != nil {
		if options.useExisting {
			return previousDatabase, nil
		}

		return nil, base.HTTPErrorf(http.StatusPreconditionFailed, // what CouchDB returns
			"Duplicate database name %q", dbName)
	}

	if config.DbConfig.CacheConfig != nil {
		if config.DbConfig.CacheConfig.ChannelCacheConfig != nil {
			if config.DbConfig.CacheConfig.ChannelCacheConfig.EnableStarChannel != nil && !*config.DbConfig.CacheConfig.ChannelCacheConfig.EnableStarChannel {
				base.WarnfCtx(ctx, `enable_star_channel config option is set to false, set it to true`)
				sc._handleInvalidDatabaseConfig(ctx, spec.BucketName, config, db.NewDatabaseError(db.DatabaseEnableStarChannelFalseError))
				return nil, errors.New("enable_star_channel in cache config is set to false, please set the value to true")
			}
		}
	}

	// Generate database context options from config and server context
	contextOptions, err := dbcOptionsFromConfig(ctx, sc, &config.DbConfig, dbName)
	if err != nil {
		return nil, err
	}
	// set this early so we have dbName available in db-init related logging, before we have an actual database
	ctx = base.DatabaseLogCtx(ctx, dbName, contextOptions.LoggingConfig)

	// Connect to bucket
	base.InfofCtx(ctx, base.KeyAll, "Opening db /%s as bucket %q, pool %q, server <%s>",
		base.MD(dbName), base.MD(spec.BucketName), base.SD(base.DefaultPool), base.SD(spec.Server))

	// the connectToBucketFn is used for testing seam
	if options.connectToBucketFn != nil {
		// the connectToBucketFn is used for testing seam
		bucket, err = options.connectToBucketFn(ctx, spec, options.failFast)
	} else {
		bucket, err = db.ConnectToBucket(ctx, spec, options.failFast)
	}
	if err != nil {
		if options.loadFromBucket {
			sc._handleInvalidDatabaseConfig(ctx, spec.BucketName, config, db.NewDatabaseError(db.DatabaseBucketConnectionError))
		}
		return nil, err
	}

	// If using a walrus bucket, force use of views
	contextOptions.UseViews = base.ValDefault(config.UseViews, false)
	if !contextOptions.UseViews && spec.IsWalrusBucket() {
		base.WarnfCtx(ctx, "Using GSI is not supported when using a walrus bucket - switching to use views.  Set 'use_views':true in Sync Gateway's database config to avoid this warning.")
		contextOptions.UseViews = true
	}

	// For now, we'll continue writing metadata into `_default`.`_default`, for a few reasons:
	// - we know it is supported in all server versions
	// - it cannot be dropped by customers, we always know it exists
	// - it simplifies RBAC in terms of not having to create a metadata collection
	// Once system scope/collection is well-supported, and we have a migration path, we can consider using those.
	// contextOptions.MetadataStore = bucket.NamedDataStore(base.ScopeAndCollectionName{base.MobileMetadataScope, base.MobileMetadataCollection})
	contextOptions.MetadataStore = bucket.DefaultDataStore()
	err = validateMetadataStore(ctx, contextOptions.MetadataStore)
	if err != nil {
		if options.loadFromBucket {
			sc._handleInvalidDatabaseConfig(ctx, spec.BucketName, config, db.NewDatabaseError(db.DatabaseInvalidDatastore))
		}
		return nil, err
	}

	hasDefaultCollection := false
	collectionsRequiringResync := make([]base.ScopeAndCollectionName, 0)
	collectionsRequiringAttachmentMigration := make([]base.ScopeAndCollectionName, 0)
	if len(config.Scopes) > 0 {
		if !bucket.IsSupported(sgbucket.BucketStoreFeatureCollections) {
			return nil, errCollectionsUnsupported
		}

		for scopeName, scopeConfig := range config.Scopes {
			for collectionName := range scopeConfig.Collections {
				scName := base.ScopeAndCollectionName{Scope: scopeName, Collection: collectionName}
				if scName.IsDefault() {
					hasDefaultCollection = true
				}

				dataStore, err := base.GetAndWaitUntilDataStoreReady(ctx, bucket, scName, options.failFast)
				if err != nil {
					if options.loadFromBucket {
						sc._handleInvalidDatabaseConfig(ctx, spec.BucketName, config, db.NewDatabaseError(db.DatabaseInvalidDatastore))
					}
					return nil, fmt.Errorf("error attempting to create/update database: %w", err)
				}

				// Init views now. If we're using GSI we'll use DatabaseInitManager to handle creation later.
				if contextOptions.UseViews {
					if err := db.InitializeViews(ctx, dataStore); err != nil {
						return nil, err
					}
				}

				// Verify whether the collection is associated with a different database's metadataID - if so, add to set requiring resync
				resyncRequired, requiresAttachmentMigration, err := base.InitSyncInfo(ctx, dataStore, config.MetadataID)
				if err != nil {
					if options.loadFromBucket {
						sc._handleInvalidDatabaseConfig(ctx, spec.BucketName, config, db.NewDatabaseError(db.DatabaseInitSyncInfoError))
					}
					return nil, err
				}
				if resyncRequired {
					collectionsRequiringResync = append(collectionsRequiringResync, scName)
				}

				if requiresAttachmentMigration {
					collectionsRequiringAttachmentMigration = append(collectionsRequiringAttachmentMigration, scName)
				}

			}
		}
	}
	// no scopes, or the set of collections didn't include `_default` and we'll need to initialize it for metadata.
	if !hasDefaultCollection {
		ds := bucket.DefaultDataStore()
		// No explicitly defined scopes means we'll initialize this as a usable default collection, otherwise it's for metadata only
		if len(config.Scopes) == 0 {
			scName := base.DefaultScopeAndCollectionName()
			resyncRequired, requiresAttachmentMigration, err := base.InitSyncInfo(ctx, ds, config.MetadataID)
			if err != nil {
				if options.loadFromBucket {
					sc._handleInvalidDatabaseConfig(ctx, spec.BucketName, config, db.NewDatabaseError(db.DatabaseInitSyncInfoError))
				}
				return nil, err
			}
			if resyncRequired {
				collectionsRequiringResync = append(collectionsRequiringResync, scName)
			}

			if requiresAttachmentMigration {
				collectionsRequiringAttachmentMigration = append(collectionsRequiringAttachmentMigration, base.ScopeAndCollectionName{Scope: base.DefaultScope, Collection: base.DefaultCollection})
			}
		}
		if contextOptions.UseViews {
			if err := db.InitializeViews(ctx, ds); err != nil {
				return nil, err
			}
		}

	}

	var (
		dbInitDoneChan chan error
		isAsync        bool // blocks reading dbInitDoneChan if false
	)
	startOffline := base.ValDefault(config.StartOffline, false)
	if !contextOptions.UseViews {
		// Initialize any required indexes
		if gsiSupported := bucket.IsSupported(sgbucket.BucketStoreFeatureN1ql); !gsiSupported {
			return nil, errors.New("Sync Gateway was unable to connect to a query node on the provided Couchbase Server cluster.  Ensure a query node is accessible, or set 'use_views':true in Sync Gateway's database config.")
		}

		metadataStore, ok := contextOptions.MetadataStore.(base.N1QLStore)
		if !ok {
			return nil, errors.New("Bucket %s is not %T and does not support N1QL.")
		}
		contextOptions.UseLegacySyncDocsIndex = db.ShouldUseLegacySyncDocsIndex(ctx, metadataStore, config.UseXattrs())
		if sc.DatabaseInitManager == nil {
			base.AssertfCtx(ctx, "DatabaseInitManager should always be initialized")
			return nil, errors.New("DatabaseInitManager not initialized")
		}

		// If database has been requested to start offline, or there's an active async initialization, use async initialization
		isAsync = startOffline || sc.DatabaseInitManager.HasActiveInitialization(dbName)

		// Initialize indexes using DatabaseInitManager.
		dbInitDoneChan, err = sc.DatabaseInitManager.InitializeDatabase(ctx, sc.Config, &config, contextOptions.UseLegacySyncDocsIndex)
		if err != nil {
			if options.loadFromBucket {
				sc._handleInvalidDatabaseConfig(ctx, spec.BucketName, config, db.NewDatabaseError(db.DatabaseInitializationIndexError))
			}
			return nil, err
		}
	}

	autoImport, err := config.AutoImportEnabled(ctx)
	if err != nil {
		return nil, err
	}

	javascriptTimeout := getJavascriptTimeout(&config.DbConfig)

	fqCollections := make([]string, 0)
	if len(config.Scopes) > 0 {
		if !sc.persistentConfig && !sc.allowScopesInPersistentConfig {
			return nil, base.HTTPErrorf(http.StatusBadRequest, "scopes are not allowed with legacy config")
		}
		contextOptions.Scopes = make(db.ScopesOptions, len(config.Scopes))
		for scopeName, scopeCfg := range config.Scopes {
			contextOptions.Scopes[scopeName] = db.ScopeOptions{
				Collections: make(map[string]db.CollectionOptions, len(scopeCfg.Collections)),
			}
			for collName, collCfg := range scopeCfg.Collections {
				ctx := base.CollectionLogCtx(ctx, scopeName, collName)

				var importFilter *db.ImportFilterFunction
				if collCfg.ImportFilter != nil {
					importFilter = db.NewImportFilterFunction(ctx, *collCfg.ImportFilter, javascriptTimeout)
				}

				contextOptions.Scopes[scopeName].Collections[collName] = db.CollectionOptions{
					Sync:         collCfg.SyncFn,
					ImportFilter: importFilter,
				}
				fqCollections = append(fqCollections, base.FullyQualifiedCollectionName(spec.BucketName, scopeName, collName))
			}
		}
	} else {
		// Set up default import filter
		var importFilter *db.ImportFilterFunction
		if config.ImportFilter != nil {
			importFilter = db.NewImportFilterFunction(ctx, *config.ImportFilter, javascriptTimeout)
		}

		contextOptions.Scopes = map[string]db.ScopeOptions{
			base.DefaultScope: db.ScopeOptions{
				Collections: map[string]db.CollectionOptions{
					base.DefaultCollection: {
						Sync:         config.Sync,
						ImportFilter: importFilter,
					},
				},
			},
		}
	}

	// If identified as default database, use metadataID of "" so legacy non namespaced docs are used
	if config.MetadataID != defaultMetadataID {
		contextOptions.MetadataID = config.MetadataID
	}

	contextOptions.BlipStatsReportingInterval = defaultBytesStatsReportingInterval.Milliseconds()
	contextOptions.ImportVersion = config.ImportVersion

	// Create the DB Context
	dbcontext, err = db.NewDatabaseContext(ctx, dbName, bucket, autoImport, contextOptions)
	if err != nil {
		if options.loadFromBucket {
			sc._handleInvalidDatabaseConfig(ctx, spec.BucketName, config, db.NewDatabaseError(db.DatabaseCreateDatabaseContextError))
		}
		return nil, err
	}
	dbcontext.BucketSpec = spec
	dbcontext.ServerContextHasStarted = sc.hasStarted
	dbcontext.NoX509HTTPClient = sc.NoX509HTTPClient
	dbcontext.RequireResync = collectionsRequiringResync
	dbcontext.RequireAttachmentMigration = collectionsRequiringAttachmentMigration

	if config.CORS != nil {
		dbcontext.CORS = config.DbConfig.CORS
	} else {
		dbcontext.CORS = sc.Config.API.CORS
	}
	if !dbcontext.CORS.IsEmpty() && dbcontext.Options.SecureCookieOverride {
		dbcontext.SameSiteCookieMode = http.SameSiteNoneMode
	}
	if config.Unsupported != nil && config.Unsupported.SameSiteCookie != nil {
		var err error
		dbcontext.SameSiteCookieMode, err = config.Unsupported.GetSameSiteCookieMode()
		if err != nil {
			return nil, err
		}
	}

	if config.RevsLimit != nil {
		dbcontext.RevsLimit = *config.RevsLimit
		if dbcontext.AllowConflicts() {
			if dbcontext.RevsLimit < 20 {
				return nil, fmt.Errorf("The revs_limit (%v) value in your Sync Gateway configuration cannot be set lower than 20.", dbcontext.RevsLimit)
			}

			if dbcontext.RevsLimit < db.DefaultRevsLimitConflicts {
				base.WarnfCtx(ctx, "Setting the revs_limit (%v) to less than %d, whilst having allow_conflicts set to true, may have unwanted results when documents are frequently updated. Please see documentation for details.", dbcontext.RevsLimit, db.DefaultRevsLimitConflicts)
			}
		} else if dbcontext.RevsLimit <= 0 {
			return nil, fmt.Errorf("The revs_limit (%v) value in your Sync Gateway configuration must be greater than zero.", dbcontext.RevsLimit)
		}
	}

	dbcontext.AllowEmptyPassword = base.ValDefault(config.AllowEmptyPassword, false)
	dbcontext.ServeInsecureAttachmentTypes = base.ValDefault(config.ServeInsecureAttachmentTypes, false)

	dbcontext.Options.ConfigPrincipals = &db.ConfigPrincipals{
		Users: config.Users,
		Roles: config.Roles,
		Guest: config.Guest,
	}

	// Initialize event handlers
	if err := sc.initEventHandlers(ctx, dbcontext, &config.DbConfig); err != nil {
		return nil, err
	}

	cfgReplications, err := dbcontext.SGReplicateMgr.GetReplications()
	if err != nil {
		if options.loadFromBucket {
			sc._handleInvalidDatabaseConfig(ctx, spec.BucketName, config, db.NewDatabaseError(db.DatabaseSGRClusterError))
		}
		return nil, err
	}
	// PUT replications that do not exist
	newReplications := make(map[string]*db.ReplicationConfig)
	for name, replication := range config.Replications {
		_, ok := cfgReplications[name]
		if ok {
			continue
		}
		newReplications[name] = replication
	}
	replicationErr := dbcontext.SGReplicateMgr.PutReplications(ctx, newReplications)
	if replicationErr != nil {
		if options.loadFromBucket {
			sc._handleInvalidDatabaseConfig(ctx, spec.BucketName, config, db.NewDatabaseError(db.DatabaseCreateReplicationError))
		}
		return nil, replicationErr
	}

	if config.AllowConflicts != nil {
		base.WarnfCtx(ctx, "allow_conflicts option is no longer supported. Do not use it in the config")
		if *config.AllowConflicts {
			sc._handleInvalidDatabaseConfig(ctx, spec.BucketName, config, db.NewDatabaseError((db.DatabaseAllowConflictsError)))
			return nil, errors.New("allow_conflicts options is set to true, please remove allow_conflicts option from the database config")
		}
	}

	// startOnlineProcesses will be set to true if the database should be started, either synchronously or asynchronously
	startOnlineProcesses := true
	needsResync := len(collectionsRequiringResync) > 0
	if needsResync || (startOffline && !options.forceOnline) {
		startOnlineProcesses = false
		var stateChangeMsg string
		if needsResync {
			stateChangeMsg = "Resync required for collections"
		} else {
			stateChangeMsg = dbLoadedStateChangeMsg + " in offline state"
		}
		// Defer state change event to after the databases are registered. This should not matter because this function holds ServerContext.lock and databases_ can't be read while the lock is present.
		defer func() {
			atomic.StoreUint32(&dbcontext.State, db.DBOffline)
			_ = dbcontext.EventMgr.RaiseDBStateChangeEvent(ctx, dbName, "offline", stateChangeMsg, &sc.Config.API.AdminInterface)
		}()
	} else {
		atomic.StoreUint32(&dbcontext.State, db.DBStarting)
	}

	// Register it so HTTP handlers can find it:
	sc.databases_[dbcontext.Name] = dbcontext
	sc.dbConfigs[dbcontext.Name] = &RuntimeDatabaseConfig{DatabaseConfig: config}
	sc.dbRegistry[dbName] = struct{}{}
	for _, name := range fqCollections {
		sc.collectionRegistry[name] = dbName
	}

	if !startOnlineProcesses {
		return dbcontext, nil
	}

	// If asyncOnline wasn't specified, block until db init is completed, then start online processes
	if !options.asyncOnline || !isAsync {
		dbcontext.WasInitializedSynchronously = true
		base.InfofCtx(ctx, base.KeyAll, "Waiting for database init to complete...")
		if dbInitDoneChan != nil {
			initError := <-dbInitDoneChan
			if initError != nil {
				dbcontext.DbStats.DatabaseStats.TotalInitFatalErrors.Add(1)
				// report error in building/creating indexes
				dbcontext.DatabaseStartupError = db.NewDatabaseError(db.DatabaseInitializationIndexError)
				atomic.StoreUint32(&dbcontext.State, db.DBOffline)
				_ = dbcontext.EventMgr.RaiseDBStateChangeEvent(ctx, dbName, "offline", dbLoadedStateChangeMsg, &sc.Config.API.AdminInterface)
				return nil, initError
			}
		}
		base.InfofCtx(ctx, base.KeyAll, "Database init completed, starting online processes")
		if err := dbcontext.StartOnlineProcesses(ctx); err != nil {
			dbcontext.DbStats.DatabaseStats.TotalOnlineFatalErrors.Add(1)
			atomic.StoreUint32(&dbcontext.State, db.DBOffline)
			_ = dbcontext.EventMgr.RaiseDBStateChangeEvent(ctx, dbName, "offline", dbLoadedStateChangeMsg, &sc.Config.API.AdminInterface)
			return nil, err
		}
		atomic.StoreUint32(&dbcontext.State, db.DBOnline)
		_ = dbcontext.EventMgr.RaiseDBStateChangeEvent(ctx, dbName, "online", dbLoadedStateChangeMsg, &sc.Config.API.AdminInterface)
		return dbcontext, nil
	}

	// If asyncOnline is requested, set state to Starting and spawn a separate goroutine to wait for init completion
	// before going online
	base.InfofCtx(ctx, base.KeyAll, "Waiting for database init to complete asynchonously...")
	nonCancelCtx := base.NewNonCancelCtxForDatabase(ctx)
	go sc.asyncDatabaseOnline(nonCancelCtx, dbcontext, dbInitDoneChan, config.Version)
	return dbcontext, nil
}

// asyncDatabaseOnline waits for async initialization to complete (based on doneChan).  On successful completion, brings the database online.
// Checks to ensure the database config hasn't been updated while waiting for init to complete - if that happens, doesn't attempt to bring
// db online (it may have been set to offline=true)
func (sc *ServerContext) asyncDatabaseOnline(nonCancelCtx base.NonCancellableContext, dbc *db.DatabaseContext, doneChan chan error, version string) {

	ctx := nonCancelCtx.Ctx
	if doneChan != nil {
		initError := <-doneChan
		if initError != nil {
			dbc.DbStats.DatabaseStats.TotalInitFatalErrors.Add(1)
			base.WarnfCtx(ctx, "Async database init returned error: %v", initError)
			dbc.DatabaseStartupError = db.NewDatabaseError(db.DatabaseInitializationIndexError)
			atomic.CompareAndSwapUint32(&dbc.State, db.DBStarting, db.DBOffline)
			return
		}
	}

	// Before bringing the database online, ensure that the database hasn't been modified while we waited for initialization to complete
	currentDbVersion := sc.GetDbVersion(dbc.Name)
	if currentDbVersion != version {
		base.InfofCtx(ctx, base.KeyConfig, "Database version changed while waiting for async init - cancelling obsolete online request. Old version: %s New version: %s", version, currentDbVersion)
		atomic.CompareAndSwapUint32(&dbc.State, db.DBStarting, db.DBOffline)
		return
	}

	base.InfofCtx(ctx, base.KeyAll, "Async database initialization complete, starting online processes...")
	err := dbc.StartOnlineProcesses(ctx)
	if err != nil {
		dbc.DbStats.DatabaseStats.TotalOnlineFatalErrors.Add(1)
		base.ErrorfCtx(ctx, "Error starting online processes after async initialization: %v", err)
		atomic.CompareAndSwapUint32(&dbc.State, db.DBStarting, db.DBOffline)
		return
	}

	if !atomic.CompareAndSwapUint32(&dbc.State, db.DBStarting, db.DBOnline) {
		// 2nd atomic might end up being Starting here if there's a legitimate race, but it's the most we can do for CAS
		base.PanicfCtx(ctx, "database state wasn't Starting during asyncDatabaseOnline Online transition... now %q", db.RunStateString[atomic.LoadUint32(&dbc.State)])
	}

	_ = dbc.EventMgr.RaiseDBStateChangeEvent(ctx, dbc.Name, "online", dbLoadedStateChangeMsg, &sc.Config.API.AdminInterface)
}

func (sc *ServerContext) GetDbVersion(dbName string) string {
	sc.lock.RLock()
	defer sc.lock.RUnlock()
	currentDbConfig, ok := sc.dbConfigs[dbName]
	if !ok {
		return ""
	}
	return currentDbConfig.Version
}

// getJavascriptTimeout returns the duration javascript functions can run.
func getJavascriptTimeout(config *DbConfig) time.Duration {
	javascriptTimeout := time.Duration(base.DefaultJavascriptTimeoutSecs) * time.Second
	if config.JavascriptTimeoutSecs != nil {
		javascriptTimeout = time.Duration(*config.JavascriptTimeoutSecs) * time.Second
	}
	return javascriptTimeout
}

// newBaseImportOptions returns a prepopulated ImportOptions struct with values that are database wide.
func newBaseImportOptions(config *DbConfig, serverless bool) *db.ImportOptions {
	// Identify import options
	importOptions := &db.ImportOptions{
		BackupOldRev: base.ValDefault(config.ImportBackupOldRev, false),
	}

	if config.ImportPartitions == nil {
		importOptions.ImportPartitions = base.GetDefaultImportPartitions(serverless)
	} else {
		importOptions.ImportPartitions = *config.ImportPartitions
	}
	return importOptions

}

func dbcOptionsFromConfig(ctx context.Context, sc *ServerContext, config *DbConfig, dbName string) (db.DatabaseContextOptions, error) {

	// Get timeout to use for import filter function and db context
	javascriptTimeout := getJavascriptTimeout(config)

	// Identify import options
	importOptions := newBaseImportOptions(config, sc.Config.IsServerless())

	// Check for deprecated cache options. If new are set they will take priority but will still log warnings
	warnings := config.deprecatedConfigCacheFallback()
	for _, warnLog := range warnings {
		base.WarnfCtx(ctx, warnLog)
	}
	// Set cache properties, if present
	cacheOptions := db.DefaultCacheOptions()
	revCacheOptions := db.DefaultRevisionCacheOptions()
	if config.CacheConfig != nil {
		if config.CacheConfig.ChannelCacheConfig != nil {
			if config.CacheConfig.ChannelCacheConfig.MaxNumPending != nil {
				cacheOptions.CachePendingSeqMaxNum = *config.CacheConfig.ChannelCacheConfig.MaxNumPending
			}
			if config.CacheConfig.ChannelCacheConfig.MaxWaitPending != nil {
				cacheOptions.CachePendingSeqMaxWait = time.Duration(*config.CacheConfig.ChannelCacheConfig.MaxWaitPending) * time.Millisecond
			}
			if config.CacheConfig.ChannelCacheConfig.MaxWaitSkipped != nil {
				cacheOptions.CacheSkippedSeqMaxWait = time.Duration(*config.CacheConfig.ChannelCacheConfig.MaxWaitSkipped) * time.Millisecond
			}
			if config.CacheConfig.ChannelCacheConfig.MaxLength != nil {
				cacheOptions.ChannelCacheMaxLength = *config.CacheConfig.ChannelCacheConfig.MaxLength
			}
			if config.CacheConfig.ChannelCacheConfig.MinLength != nil {
				cacheOptions.ChannelCacheMinLength = *config.CacheConfig.ChannelCacheConfig.MinLength
			}
			if config.CacheConfig.ChannelCacheConfig.ExpirySeconds != nil {
				cacheOptions.ChannelCacheAge = time.Duration(*config.CacheConfig.ChannelCacheConfig.ExpirySeconds) * time.Second
			}
			if config.CacheConfig.ChannelCacheConfig.MaxNumber != nil {
				cacheOptions.MaxNumChannels = *config.CacheConfig.ChannelCacheConfig.MaxNumber
			}
			if config.CacheConfig.ChannelCacheConfig.HighWatermarkPercent != nil && *config.CacheConfig.ChannelCacheConfig.HighWatermarkPercent > 0 {
				cacheOptions.CompactHighWatermarkPercent = *config.CacheConfig.ChannelCacheConfig.HighWatermarkPercent
			}
			if config.CacheConfig.ChannelCacheConfig.HighWatermarkPercent != nil && *config.CacheConfig.ChannelCacheConfig.HighWatermarkPercent > 0 {
				cacheOptions.CompactLowWatermarkPercent = *config.CacheConfig.ChannelCacheConfig.HighWatermarkPercent
			}
		}

		if config.CacheConfig.RevCacheConfig != nil {
			if config.CacheConfig.RevCacheConfig.MaxItemCount != nil {
				revCacheOptions.MaxItemCount = *config.CacheConfig.RevCacheConfig.MaxItemCount
			}
			if config.CacheConfig.RevCacheConfig.MaxMemoryCountMB != nil {
				maxMemoryConfigValue := *config.CacheConfig.RevCacheConfig.MaxMemoryCountMB
				if maxMemoryConfigValue != uint32(0) && maxMemoryConfigValue < uint32(50) {
					return db.DatabaseContextOptions{}, fmt.Errorf("maximum rev cache memory size cannot be lower than 50 MB")
				}
				revCacheOptions.MaxBytes = int64(*config.CacheConfig.RevCacheConfig.MaxMemoryCountMB * 1024 * 1024) // Convert MB input to bytes
			}
			if config.CacheConfig.RevCacheConfig.ShardCount != nil {
				revCacheOptions.ShardCount = *config.CacheConfig.RevCacheConfig.ShardCount
			}
		}
	}

	// In sync gateway version 4.0+ we do not support the disabling of use of xattrs
	if !config.UseXattrs() {
		return db.DatabaseContextOptions{}, fmt.Errorf("sync gateway requires enable_shared_bucket_access=true")
	}

	oldRevExpirySeconds := base.DefaultOldRevExpirySeconds
	if config.OldRevExpirySeconds != nil {
		oldRevExpirySeconds = *config.OldRevExpirySeconds
	}

	deltaSyncOptions := db.DeltaSyncOptions{
		Enabled:          db.DefaultDeltaSyncEnabled,
		RevMaxAgeSeconds: db.DefaultDeltaSyncRevMaxAge,
	}

	if config.DeltaSync != nil {
		if enable := config.DeltaSync.Enabled; enable != nil {
			deltaSyncOptions.Enabled = *enable
		}

		if revMaxAge := config.DeltaSync.RevMaxAgeSeconds; revMaxAge != nil {
			if *revMaxAge == 0 {
				// a setting of zero will fall back to the non-delta handling of revision body backups
			} else if *revMaxAge < oldRevExpirySeconds {
				return db.DatabaseContextOptions{}, fmt.Errorf("delta_sync.rev_max_age_seconds: %d must not be less than the configured old_rev_expiry_seconds: %d", *revMaxAge, oldRevExpirySeconds)
			}
			deltaSyncOptions.RevMaxAgeSeconds = *revMaxAge
		}

	}
	base.InfofCtx(ctx, base.KeyAll, "delta_sync enabled=%t with rev_max_age_seconds=%d for database %s", deltaSyncOptions.Enabled, deltaSyncOptions.RevMaxAgeSeconds, dbName)

	compactIntervalSecs := uint32(db.DefaultCompactInterval.Seconds())
	if config.CompactIntervalDays != nil {
		compactIntervalSecs = uint32(*config.CompactIntervalDays * 60 * 60 * 24)
	}

	var queryPaginationLimit int

	// If QueryPaginationLimit has been set use that first
	if config.QueryPaginationLimit != nil {
		queryPaginationLimit = *config.QueryPaginationLimit
	}

	// If DeprecatedQueryLimit is set we need to handle this
	if config.CacheConfig != nil && config.CacheConfig.ChannelCacheConfig != nil && config.CacheConfig.ChannelCacheConfig.DeprecatedQueryLimit != nil {
		// If QueryPaginationLimit has not been set use the deprecated option
		if queryPaginationLimit == 0 {
			base.WarnfCtx(ctx, "Using deprecated config parameter 'cache.channel_cache.query_limit'. Use 'query_pagination_limit' instead")
			queryPaginationLimit = *config.CacheConfig.ChannelCacheConfig.DeprecatedQueryLimit
		} else {
			base.WarnfCtx(ctx, "Both query_pagination_limit and the deprecated cache.channel_cache.query_limit have been specified in config - using query_pagination_limit")
		}
	}

	// If no limit has been set (or is set to 0) we will now choose the default
	if queryPaginationLimit == 0 {
		queryPaginationLimit = db.DefaultQueryPaginationLimit
	}

	if queryPaginationLimit < 2 {
		return db.DatabaseContextOptions{}, fmt.Errorf("query_pagination_limit: %d must be greater than 1", queryPaginationLimit)
	}
	cacheOptions.ChannelQueryLimit = queryPaginationLimit

	secureCookieOverride := sc.Config.API.HTTPS.TLSCertPath != ""
	if config.SecureCookieOverride != nil {
		secureCookieOverride = *config.SecureCookieOverride
	}

	sgReplicateEnabled := db.DefaultSGReplicateEnabled
	if config.SGReplicateEnabled != nil {
		sgReplicateEnabled = *config.SGReplicateEnabled
	}

	sgReplicateWebsocketPingInterval := db.DefaultSGReplicateWebsocketPingInterval
	if config.SGReplicateWebsocketPingInterval != nil {
		sgReplicateWebsocketPingInterval = time.Second * time.Duration(*config.SGReplicateWebsocketPingInterval)
	}

	localDocExpirySecs := base.DefaultLocalDocExpirySecs
	if config.LocalDocExpirySecs != nil {
		localDocExpirySecs = *config.LocalDocExpirySecs
	}

	var userXattrKey string
	if config.UserXattrKey != nil && *config.UserXattrKey != "" {
		if !base.IsEnterpriseEdition() {
			return db.DatabaseContextOptions{}, fmt.Errorf("user_xattr_key is only supported in enterpise edition")
		}

		if !config.UseXattrs() {
			return db.DatabaseContextOptions{}, fmt.Errorf("use of user_xattr_key requires shared_bucket_access to be enabled")
		}

		userXattrKey = *config.UserXattrKey
	}

	clientPartitionWindow := base.DefaultClientPartitionWindow
	if config.ClientPartitionWindowSecs != nil {
		clientPartitionWindow = time.Duration(*config.ClientPartitionWindowSecs) * time.Second
	}

	bcryptCost := sc.Config.Auth.BcryptCost
	if bcryptCost <= 0 {
		bcryptCost = auth.DefaultBcryptCost
	}

	slowQueryWarningThreshold := time.Duration(kDefaultSlowQueryWarningThreshold) * time.Millisecond
	if config.SlowQueryWarningThresholdMs != nil {
		slowQueryWarningThreshold = time.Duration(*config.SlowQueryWarningThresholdMs) * time.Millisecond
	}

	groupID := ""
	if sc.Config.Bootstrap.ConfigGroupID != PersistentConfigDefaultGroupID {
		groupID = sc.Config.Bootstrap.ConfigGroupID
	}

	if config.AllowConflicts != nil && *config.AllowConflicts {
		base.WarnfCtx(ctx, `Deprecation notice: setting database configuration option "allow_conflicts" to true is due to be removed. In the future, conflicts will not be allowed.`)
	}

	// Process unsupported config options or store runtime defaults if not set
	if config.Unsupported == nil {
		config.Unsupported = &db.UnsupportedOptions{}
	}
	if config.Unsupported.WarningThresholds == nil {
		config.Unsupported.WarningThresholds = &db.WarningThresholds{}
	}

	if config.Unsupported.WarningThresholds.XattrSize == nil {
		config.Unsupported.WarningThresholds.XattrSize = base.Ptr(uint32(base.DefaultWarnThresholdXattrSize))
	} else {
		lowerLimit := 0.1 * 1024 * 1024 // 0.1 MB
		upperLimit := 1 * 1024 * 1024   // 1 MB
		if *config.Unsupported.WarningThresholds.XattrSize < uint32(lowerLimit) {
			return db.DatabaseContextOptions{}, fmt.Errorf("xattr_size warning threshold cannot be lower than %d bytes", uint32(lowerLimit))
		} else if *config.Unsupported.WarningThresholds.XattrSize > uint32(upperLimit) {
			return db.DatabaseContextOptions{}, fmt.Errorf("xattr_size warning threshold cannot be higher than %d bytes", uint32(upperLimit))
		}
	}

	if config.Unsupported.WarningThresholds.ChannelsPerDoc == nil {
		config.Unsupported.WarningThresholds.ChannelsPerDoc = &base.DefaultWarnThresholdChannelsPerDoc
	} else {
		lowerLimit := 5
		if *config.Unsupported.WarningThresholds.ChannelsPerDoc < uint32(lowerLimit) {
			return db.DatabaseContextOptions{}, fmt.Errorf("channels_per_doc warning threshold cannot be lower than %d", lowerLimit)
		}
	}

	if config.Unsupported.WarningThresholds.ChannelsPerUser == nil {
		config.Unsupported.WarningThresholds.ChannelsPerUser = &base.DefaultWarnThresholdChannelsPerUser
	}

	if config.Unsupported.WarningThresholds.GrantsPerDoc == nil {
		config.Unsupported.WarningThresholds.GrantsPerDoc = &base.DefaultWarnThresholdGrantsPerDoc
	} else {
		lowerLimit := 5
		if *config.Unsupported.WarningThresholds.GrantsPerDoc < uint32(lowerLimit) {
			return db.DatabaseContextOptions{}, fmt.Errorf("access_and_role_grants_per_doc warning threshold cannot be lower than %d", lowerLimit)
		}
	}

	if config.Unsupported.WarningThresholds.ChannelNameSize == nil {
		config.Unsupported.WarningThresholds.ChannelNameSize = &base.DefaultWarnThresholdChannelNameSize
	}

	if config.Unsupported.RejectWritesWithSkippedSequences {
		base.InfofCtx(ctx, base.KeyConfig, "Setting database configuration option 'reject_writes_with_skipped_sequences' to true")
	}

	if config.Unsupported.DisableCleanSkippedQuery {
		base.WarnfCtx(ctx, `Deprecation notice: setting database configuration option "disable_clean_skipped_query" no longer has any functionality. In the future, this option will be removed.`)
	}
	// If basic auth is disabled, it doesn't make sense to send WWW-Authenticate
	sendWWWAuthenticate := config.SendWWWAuthenticateHeader
	if base.ValDefault(config.DisablePasswordAuth, false) {
		sendWWWAuthenticate = base.Ptr(false)
	}

	disablePublicAllDocs := base.ValDefault(config.DisablePublicAllDocs, false)
	if !disablePublicAllDocs {
		base.WarnfCtx(ctx, `Deprecation notice: setting database configuration option "disable_public_all_docs" to false is deprecated. In the future, public access to the all_docs API will be disabled by default.`)
	}

	contextOptions := db.DatabaseContextOptions{
		CacheOptions:                  &cacheOptions,
		RevisionCacheOptions:          revCacheOptions,
		OldRevExpirySeconds:           oldRevExpirySeconds,
		LocalDocExpirySecs:            localDocExpirySecs,
		AdminInterface:                &sc.Config.API.AdminInterface,
		UnsupportedOptions:            config.Unsupported,
		OIDCOptions:                   config.OIDCConfig,
		LocalJWTConfig:                config.LocalJWTConfig,
		ImportOptions:                 *importOptions,
		EnableXattr:                   config.UseXattrs(),
		SecureCookieOverride:          secureCookieOverride,
		SessionCookieName:             config.SessionCookieName,
		SessionCookieHttpOnly:         base.ValDefault(config.SessionCookieHTTPOnly, false),
		AllowConflicts:                config.ConflictsAllowed(),
		SendWWWAuthenticateHeader:     sendWWWAuthenticate,
		DisablePasswordAuthentication: base.ValDefault(config.DisablePasswordAuth, false),
		DeltaSyncOptions:              deltaSyncOptions,
		CompactInterval:               compactIntervalSecs,
		QueryPaginationLimit:          queryPaginationLimit,
		UserXattrKey:                  userXattrKey,
		SGReplicateOptions: db.SGReplicateOptions{
			Enabled:               sgReplicateEnabled,
			WebsocketPingInterval: sgReplicateWebsocketPingInterval,
		},
		SlowQueryWarningThreshold: slowQueryWarningThreshold,
		ClientPartitionWindow:     clientPartitionWindow,
		BcryptCost:                bcryptCost,
		GroupID:                   groupID,
		JavascriptTimeout:         javascriptTimeout,
		ChangesRequestPlus:        base.ValDefault(config.ChangesRequestPlus, false),
		// UserFunctions:             config.UserFunctions, // behind feature flag (see below)
		MaxConcurrentChangesBatches: sc.Config.Replicator.MaxConcurrentChangesBatches,
		MaxConcurrentRevs:           sc.Config.Replicator.MaxConcurrentRevs,
		NumIndexReplicas:            config.numIndexReplicas(),
		DisablePublicAllDocs:        disablePublicAllDocs,
		StoreLegacyRevTreeData:      base.Ptr(base.ValDefault(config.StoreLegacyRevTreeData, db.DefaultStoreLegacyRevTreeData)),
	}

	if config.Index != nil && config.Index.NumPartitions != nil {
		contextOptions.NumIndexPartitions = config.Index.NumPartitions
	}
	// Per-database logging config overrides
	contextOptions.LoggingConfig = config.toDbLogConfig(ctx)

	if sc.Config.Unsupported.UserQueries != nil && *sc.Config.Unsupported.UserQueries {
		var err error
		if config.UserFunctions != nil {
			contextOptions.UserFunctions, err = functions.CompileFunctions(ctx, *config.UserFunctions)
			if err != nil {
				return contextOptions, err
			}
		}
	} else if config.UserFunctions != nil {
		base.WarnfCtx(ctx, `Database config option "functions" ignored because unsupported.user_queries feature flag is not enabled`)
	}

	return contextOptions, nil
}

func (sc *ServerContext) TakeDbOnline(nonContextStruct base.NonCancellableContext, database *db.DatabaseContext) {

	// Take a write lock on the Database context, so that we can cycle the underlying Database
	// without any other call running concurrently
	database.AccessLock.Lock()
	defer database.AccessLock.Unlock()

	// We can only transition to Online from Offline state
	if atomic.CompareAndSwapUint32(&database.State, db.DBOffline, db.DBStarting) {
		reloadedDb, err := sc.ReloadDatabase(nonContextStruct.Ctx, database.Name, true)
		if err != nil {
			base.ErrorfCtx(nonContextStruct.Ctx, "Error reloading database from config: %v", err)
			return
		}

		if len(reloadedDb.RequireResync) > 0 {
			base.ErrorfCtx(nonContextStruct.Ctx, "Database has collections that require regenerate_sequences resync before it can go online: %v", reloadedDb.RequireResync)
			return
		}
		// Reloaded DB should already be online in most cases, but force state to online to handle cases
		// where config specifies offline startup
		atomic.StoreUint32(&reloadedDb.State, db.DBOnline)

	} else {
		base.InfofCtx(nonContextStruct.Ctx, base.KeyCRUD, "Unable to take Database : %v online , database must be in Offline state", base.UD(database.Name))
	}

}

// validateMetadataStore will
func validateMetadataStore(ctx context.Context, metadataStore base.DataStore) error {
	// Check if scope/collection specified exists. Will enter retry loop if connection unsuccessful
	err := base.WaitUntilDataStoreReady(ctx, metadataStore)
	if err == nil {
		return nil
	}
	keyspace := strings.Join([]string{metadataStore.GetName(), metadataStore.ScopeName(), metadataStore.CollectionName()}, base.ScopeCollectionSeparator)
	if base.IsDefaultCollection(metadataStore.ScopeName(), metadataStore.CollectionName()) {
		base.WarnfCtx(ctx, "_default._default has been deleted from the server for bucket %s, to recover recreate the bucket", metadataStore.GetName())
	}
	return fmt.Errorf("metadata store %s does not exist on couchbase server: %w", base.MD(keyspace), err)
}

// validateEventConfigOptions returns errors for all invalid event type options.
func validateEventConfigOptions(eventType db.EventType, eventConfig *EventConfig) error {
	if eventConfig == nil || eventConfig.Options == nil {
		return nil
	}

	var errs *base.MultiError

	switch eventType {
	case db.DocumentChange:
		for k, v := range eventConfig.Options {
			switch k {
			case db.EventOptionDocumentChangedWinningRevOnly:
				if _, ok := v.(bool); !ok {
					errs = errs.Append(fmt.Errorf("Event option %q must be of type bool", db.EventOptionDocumentChangedWinningRevOnly))
				}
			default:
				errs = errs.Append(fmt.Errorf("unknown option %q found for event type %q", k, eventType))
			}
		}
	default:
		errs = errs.Append(fmt.Errorf("unknown options %v found for event type %q", eventConfig.Options, eventType))
	}

	// If we only have 1 error, return it as-is for clarity in the logs.
	if errs.ErrorOrNil() != nil {
		if errs.Len() == 1 {
			return errs.Errors[0]
		}
		return errs
	}

	return nil
}

// Initialize event handlers, if present
func (sc *ServerContext) initEventHandlers(ctx context.Context, dbcontext *db.DatabaseContext, config *DbConfig) (err error) {
	if config.EventHandlers == nil {
		return nil
	}
	// Load Webhook Filter Function.
	eventHandlersByType := map[db.EventType][]*EventConfig{
		db.DocumentChange: config.EventHandlers.DocumentChanged,
		db.DBStateChange:  config.EventHandlers.DBStateChanged,
	}

	for eventType, handlers := range eventHandlersByType {
		for _, conf := range handlers {
			if err := validateEventConfigOptions(eventType, conf); err != nil {
				return err
			}

			// Load external webhook filter function
			insecureSkipVerify := false
			if config.Unsupported != nil {
				insecureSkipVerify = config.Unsupported.RemoteConfigTlsSkipVerify
			}
			filter, err := loadJavaScript(ctx, conf.Filter, insecureSkipVerify)
			if err != nil {
				return &JavaScriptLoadError{
					JSLoadType: WebhookFilter,
					Path:       conf.Filter,
					Err:        err,
				}
			}
			conf.Filter = filter
			if conf.Filter == "" {
				base.InfofCtx(ctx, base.KeyEvents, "No filter function defined for event handler %s - everything will be processed", eventType.String())
			}
		}

		// Register event handlers
		if err = sc.processEventHandlersForEvent(ctx, handlers, eventType, dbcontext); err != nil {
			return err
		}
	}

	// WaitForProcess uses string, to support both omitempty and zero values
	customWaitTime := int64(-1)
	if config.EventHandlers.WaitForProcess != "" {
		customWaitTime, err = strconv.ParseInt(config.EventHandlers.WaitForProcess, 10, 0)
		if err != nil {
			customWaitTime = -1
			base.WarnfCtx(ctx, "Error parsing wait_for_process from config, using default %s", err)
		}
	}
	dbcontext.EventMgr.Start(ctx, config.EventHandlers.MaxEventProc, int(customWaitTime))

	return nil
}

// Adds a database to the ServerContext given its configuration.  If an existing config is found
// for the name, returns an error.
func (sc *ServerContext) AddDatabaseFromConfig(ctx context.Context, config DatabaseConfig) (*db.DatabaseContext, error) {
	failFast := false
	return sc.getOrAddDatabaseFromConfig(ctx, config, getOrAddDatabaseConfigOptions{useExisting: false, failFast: failFast})
}

// AddDatabaseFromConfigFailFast adds a database to the ServerContext given its configuration and fails fast.
// If an existing config is found for the name, returns an error.
func (sc *ServerContext) AddDatabaseFromConfigFailFast(nonContextStruct base.NonCancellableContext, config DatabaseConfig) (*db.DatabaseContext, error) {
	failFast := true
	return sc.getOrAddDatabaseFromConfig(nonContextStruct.Ctx, config, getOrAddDatabaseConfigOptions{useExisting: false, failFast: failFast})
}

func (sc *ServerContext) processEventHandlersForEvent(ctx context.Context, events []*EventConfig, eventType db.EventType, dbcontext *db.DatabaseContext) error {

	for _, event := range events {
		switch event.HandlerType {
		case "webhook":
			wh, err := db.NewWebhook(ctx, event.Url, event.Filter, event.Timeout, event.Options)
			if err != nil {
				base.WarnfCtx(ctx, "Error creating webhook %v", err)
				return err
			}
			dbcontext.EventMgr.RegisterEventHandler(ctx, wh, eventType)
		default:
			return errors.New(fmt.Sprintf("Unknown event handler type %s", event.HandlerType))
		}

	}
	return nil
}

// RemoveDatabase is called when an external request is made to delete the database
func (sc *ServerContext) RemoveDatabase(ctx context.Context, dbName string, reason string) bool {
	sc.lock.Lock()
	defer sc.lock.Unlock()

	// If async init is running for the database, cancel it for an external remove.  (cannot be
	// done in _removeDatabase, as this is called during reload)
	if sc.DatabaseInitManager != nil && sc.DatabaseInitManager.HasActiveInitialization(dbName) {
		sc.DatabaseInitManager.Cancel(dbName, reason)
	}

	return sc._removeDatabase(ctx, dbName)
}

// _unloadDatabase unloads and stops the database, but does not remove the in-memory config.
func (sc *ServerContext) _unloadDatabase(ctx context.Context, dbName string) bool {
	dbCtx := sc.databases_[dbName]
	if dbCtx == nil {
		return false
	}
	base.InfofCtx(ctx, base.KeyAll, "Closing db /%s (bucket %q)", base.MD(dbCtx.Name), base.MD(dbCtx.Bucket.GetName()))
	dbCtx.Close(ctx)
	delete(sc.databases_, dbName)
	return true
}

// _removeDatabase unloads and removes all references to the given database.
func (sc *ServerContext) _removeDatabase(ctx context.Context, dbName string) bool {
	dbCtx := sc.databases_[dbName]
	if dbCtx == nil {
		return false
	}

	if ok := sc._unloadDatabase(ctx, dbName); !ok {
		return ok
	}
	delete(sc.dbConfigs, dbName)
	delete(sc.dbRegistry, dbName)
	for fqCollection, registryDbName := range sc.collectionRegistry {
		if dbName == registryDbName {
			delete(sc.collectionRegistry, fqCollection)
		}
	}
	return true
}

func (sc *ServerContext) _isDatabaseSuspended(dbName string) bool {
	if config, loaded := sc.dbConfigs[dbName]; loaded && config.isSuspended {
		return true
	}
	return false
}

func (sc *ServerContext) _suspendDatabase(ctx context.Context, dbName string) error {
	dbCtx := sc.databases_[dbName]
	if dbCtx == nil {
		return base.ErrNotFound
	}

	config := sc.dbConfigs[dbName]
	if config != nil && !base.ValDefault(config.Suspendable, sc.Config.IsServerless()) {
		return ErrSuspendingDisallowed
	}

	bucket := dbCtx.Bucket.GetName()
	base.InfofCtx(ctx, base.KeyAll, "Suspending db %q (bucket %q)", base.MD(dbName), base.MD(bucket))

	if !sc._unloadDatabase(ctx, dbName) {
		return base.ErrNotFound
	}

	config.isSuspended = true
	return nil
}

func (sc *ServerContext) unsuspendDatabase(ctx context.Context, dbName string) (*db.DatabaseContext, error) {
	sc.lock.Lock()
	defer sc.lock.Unlock()

	return sc._unsuspendDatabase(ctx, dbName)
}

func (sc *ServerContext) _unsuspendDatabase(ctx context.Context, dbName string) (*db.DatabaseContext, error) {
	dbCtx := sc.databases_[dbName]
	if dbCtx != nil {
		return dbCtx, nil
	}

	// Check if database is in dbConfigs so no need to search through buckets
	if dbConfig, ok := sc.dbConfigs[dbName]; ok {
		if !dbConfig.isSuspended {
			base.WarnfCtx(ctx, "attempting to unsuspend database %q that is not suspended", base.MD(dbName))
		}
		if !base.ValDefault(dbConfig.Suspendable, sc.Config.IsServerless()) {
			base.InfofCtx(ctx, base.KeyAll, "attempting to unsuspend db %q while not configured to be suspendable", base.MD(dbName))
		}

		bucket := dbName
		if dbConfig.Bucket != nil {
			bucket = *dbConfig.Bucket
		}

		cas, err := sc.BootstrapContext.GetConfig(ctx, bucket, sc.Config.Bootstrap.ConfigGroupID, dbName, &dbConfig.DatabaseConfig)
		if err == base.ErrNotFound {
			// Database no longer exists, so clean up dbConfigs
			base.InfofCtx(ctx, base.KeyConfig, "Database %q has been removed while suspended from bucket %q", base.MD(dbName), base.MD(bucket))
			delete(sc.dbConfigs, dbName)
			return nil, err
		} else if err != nil {
			return nil, fmt.Errorf("unsuspending db %q failed due to an error while trying to retrieve latest config from bucket %q: %w", base.MD(dbName).Redact(), base.MD(bucket).Redact(), err)
		}
		dbConfig.cfgCas = cas
		failFast := false
		dbCtx, err = sc._getOrAddDatabaseFromConfig(ctx, dbConfig.DatabaseConfig, getOrAddDatabaseConfigOptions{
			useExisting: false,
			failFast:    failFast,
		})
		if err != nil {
			return nil, err
		}
		return dbCtx, nil
	}

	return nil, base.ErrNotFound
}

// ////// STATS LOGGING

type statsWrapper struct {
	Stats              json.RawMessage `json:"stats"`
	UnixEpochTimestamp int64           `json:"unix_epoch_timestamp"`
	RFC3339            string          `json:"rfc3339_timestamp"`
}

func (sc *ServerContext) startStatsLogger(ctx context.Context) {

	if sc.Config.Unsupported.StatsLogFrequency == nil || sc.Config.Unsupported.StatsLogFrequency.Value() == 0 {
		// don't start the stats logger when explicitly zero
		return
	}

	interval := sc.Config.Unsupported.StatsLogFrequency

	sc.statsContext.statsLoggingTicker = time.NewTicker(interval.Value())
	sc.statsContext.terminator = make(chan struct{})
	sc.statsContext.doneChan = make(chan struct{})
	go func() {
		defer close(sc.statsContext.doneChan)
		for {
			select {
			case <-sc.statsContext.statsLoggingTicker.C:
				err := sc.logStats(ctx)
				if err != nil {
					base.WarnfCtx(ctx, "Error logging stats: %v", err)
				}
			case <-sc.statsContext.terminator:
				base.DebugfCtx(ctx, base.KeyAll, "Stopping stats logging goroutine")
				sc.statsContext.statsLoggingTicker.Stop()
				return
			}
		}
	}()
	base.InfofCtx(ctx, base.KeyAll, "Logging stats with frequency: %v", interval)

}

func (sc *ServerContext) logStats(ctx context.Context) error {

	AddGoRuntimeStats()

	sc.logNetworkInterfaceStats(ctx)

	if err := sc.statsContext.addGoSigarStats(); err != nil {
		base.WarnfCtx(ctx, "Error getting sigar based system resource stats: %v", err)
	}

	if err := sc.statsContext.addNodeCpuStats(); err != nil {
		base.WarnfCtx(ctx, "Error getting system resource stats: %v", err)
	}

	sc.updateCalculatedStats(ctx)
	// Create wrapper expvar map in order to add a timestamp field for logging purposes
	currentTime := time.Now()
	timestamp := currentTime.Format(time.RFC3339)
	wrapper := statsWrapper{
		Stats:              []byte(base.SyncGatewayStats.String()),
		UnixEpochTimestamp: currentTime.Unix(),
		RFC3339:            timestamp,
	}

	marshalled, err := base.JSONMarshal(wrapper)
	if err != nil {
		return err
	}

	// Marshal expvar map w/ timestamp to string and write to logs
	base.RecordStats(string(marshalled))

	return sc.statsContext.collectMemoryProfile(ctx, sc.Config.Logging.LogFilePath, timestamp)

}

func (sc *ServerContext) logNetworkInterfaceStats(ctx context.Context) {

	if err := sc.statsContext.addPublicNetworkInterfaceStatsForHostnamePort(sc.Config.API.PublicInterface); err != nil {
		base.WarnfCtx(ctx, "Error getting public network interface resource stats: %v", err)
	}

	if err := sc.statsContext.addAdminNetworkInterfaceStatsForHostnamePort(sc.Config.API.AdminInterface); err != nil {
		base.WarnfCtx(ctx, "Error getting admin network interface resource stats: %v", err)
	}

}

// Updates stats that are more efficient to calculate at stats collection time
func (sc *ServerContext) updateCalculatedStats(ctx context.Context) {
	sc.lock.RLock()
	defer sc.lock.RUnlock()
	for _, dbContext := range sc.databases_ {
		dbState := atomic.LoadUint32(&dbContext.State)
		if dbState == db.DBOnline {
			dbContext.UpdateCalculatedStats(ctx)
		}
	}

}

// initializeGoCBAgent Obtains a gocb agent from the current server connection. Requires the agent to be closed after use.
// Uses retry loop
func (sc *ServerContext) initializeGoCBAgent(ctx context.Context) (*gocbcore.Agent, error) {
	err, agent := base.RetryLoop(ctx, "Initialize Cluster Agent", func() (shouldRetry bool, err error, agent *gocbcore.Agent) {
		agent, err = base.NewClusterAgent(
			ctx,
			base.CouchbaseClusterSpec{
				Server:        sc.Config.Bootstrap.Server,
				Username:      sc.Config.Bootstrap.Username,
				Password:      sc.Config.Bootstrap.Password,
				X509Certpath:  sc.Config.Bootstrap.X509CertPath,
				X509Keypath:   sc.Config.Bootstrap.X509KeyPath,
				CACertpath:    sc.Config.Bootstrap.CACertPath,
				TLSSkipVerify: base.ValDefault(sc.Config.Bootstrap.ServerTLSSkipVerify, false),
			},
			base.CouchbaseClusterWaitUntilReadyOptions{
				// this timeout is pretty short since we are doing external retries
				Timeout: 5 * time.Second,
			})
		if err != nil {
			// since we're starting up - let's be verbose (on console) about these retries happening ... otherwise it looks like nothing is happening ...
			base.ConsolefCtx(ctx, base.LevelInfo, base.KeyConfig, "Couldn't initialize cluster agent: %v - will retry...", err)
			return true, err, nil
		}

		return false, nil, agent
	}, base.CreateSleeperFunc(27, 1000)) // ~2 mins total - 5 second gocb WaitUntilReady timeout and 1 second interval
	if err != nil {
		// warn and bubble up error for further handling
		base.ConsolefCtx(ctx, base.LevelWarn, base.KeyConfig, "Giving up initializing cluster agent after retry: %v", err)
		return nil, err
	}

	base.InfofCtx(ctx, base.KeyConfig, "Successfully initialized cluster agent")
	return agent, nil
}

// initializeNoX509HttpClient() returns an http client based on the bootstrap connection information, but
// without any x509 keypair included in the tls config.  This client can be used to perform basic
// authentication checks against the server.
// Client creation otherwise clones the approach used by gocb.
func (sc *ServerContext) initializeNoX509HttpClient(ctx context.Context) (*http.Client, error) {

	// baseTlsConfig defines the tlsConfig except for ServerName, which is updated based
	// on addr in DialTLS
	baseTlsConfig := &tls.Config{
		MinVersion: tls.VersionTLS12,
	}
	var rootCAs *x509.CertPool
	tlsRootCAProvider, err := base.GoCBCoreTLSRootCAProvider(ctx, sc.Config.Bootstrap.ServerTLSSkipVerify, sc.Config.Bootstrap.CACertPath)
	if err != nil {
		return nil, err
	}
	rootCAs = tlsRootCAProvider()
	if rootCAs != nil {
		baseTlsConfig.RootCAs = rootCAs
		baseTlsConfig.InsecureSkipVerify = false
	} else {
		baseTlsConfig.InsecureSkipVerify = true
	}

	httpDialer := &net.Dialer{
		Timeout:   30 * time.Second,
		KeepAlive: 30 * time.Second,
	}

	// gocbcore: We set ForceAttemptHTTP2, which will update the base-config to support HTTP2
	// automatically, so that all configs from it will look for that.
	httpTransport := &http.Transport{
		ForceAttemptHTTP2: true,

		Dial: func(network, addr string) (net.Conn, error) {
			return httpDialer.Dial(network, addr)
		},
		DialTLS: func(network, addr string) (net.Conn, error) {
			tcpConn, err := httpDialer.Dial(network, addr)
			if err != nil {
				return nil, err
			}

			// Update tlsConfig.ServerName based on addr
			tlsConfig := baseTlsConfig.Clone()
			host, _, err := net.SplitHostPort(addr)
			if err != nil {
				return nil, err
			}
			tlsConfig.ServerName = host
			tlsConn := tls.Client(tcpConn, tlsConfig)
			return tlsConn, nil
		},
		MaxIdleConns:        base.DefaultHttpMaxIdleConns,
		MaxIdleConnsPerHost: base.DefaultHttpMaxIdleConnsPerHost,
		IdleConnTimeout:     base.DefaultHttpIdleConnTimeout,
	}

	httpCli := &http.Client{
		Transport: httpTransport,
		CheckRedirect: func(req *http.Request, via []*http.Request) error {
			// gocbcore: All that we're doing here is setting auth on any redirects.
			// For that reason we can just pull it off the oldest (first) request.
			if len(via) >= 10 {
				// Just duplicate the default behaviour for maximum redirects.
				return errors.New("stopped after 10 redirects")
			}

			oldest := via[0]
			auth := oldest.Header.Get("Authorization")
			if auth != "" {
				req.Header.Set("Authorization", auth)
			}

			return nil
		},
	}

	return httpCli, nil
}

func (sc *ServerContext) ObtainManagementEndpointsAndHTTPClient() ([]string, *http.Client, error) {
	if sc.GoCBAgent == nil {
		return nil, nil, fmt.Errorf("unable to obtain agent")
	}

	return sc.GoCBAgent.MgmtEps(), sc.NoX509HTTPClient, nil
}

// CheckPermissions is used for Admin authentication to check a CBS RBAC user.
// It performs two jobs: Authentication and then attempts Authorization.
// For Authorization it checks whether the user has any ONE of the supplied accessPermissions
// If the user is authorized it will also check the responsePermissions and return the results for these. These can be
// used by handlers to determine different responses based on the permissions the user has.
func CheckPermissions(ctx context.Context, httpClient *http.Client, managementEndpoints []string, bucketName, username, password string, accessPermissions []Permission, responsePermissions []Permission) (statusCode int, permissionResults map[string]bool, err error) {
	combinedPermissions := append(accessPermissions, responsePermissions...)
	body := []byte(strings.Join(FormatPermissionNames(combinedPermissions, bucketName), ","))
	statusCode, bodyResponse, err := doHTTPAuthRequest(ctx, httpClient, username, password, "POST", "/pools/default/checkPermissions", managementEndpoints, body)
	if err != nil {
		return http.StatusInternalServerError, nil, err
	}

	if statusCode != http.StatusOK {
		if statusCode == http.StatusUnauthorized {
			return http.StatusUnauthorized, nil, nil
		}

		// If we don't provide permissions we get a BadRequest but know we have successfully authenticated
		if statusCode == http.StatusBadRequest && len(combinedPermissions) > 0 {
			return statusCode, nil, nil
		}
	}

	// At this point we know the user exists, now check whether they have the required permissions
	if len(combinedPermissions) > 0 {
		var permissions map[string]bool

		err = base.JSONUnmarshal(bodyResponse, &permissions)
		if err != nil {
			return http.StatusInternalServerError, nil, err
		}

		if len(responsePermissions) > 0 {
			permissionResults = make(map[string]bool)
			for _, responsePermission := range responsePermissions {
				hasPermission, ok := permissions[responsePermission.FormattedName(bucketName)]
				// This should always be true but better to be safe to avoid panic
				if ok {
					permissionResults[responsePermission.PermissionName] = hasPermission
				}
			}
		}

		for _, accessPermission := range accessPermissions {
			if hasPermission, ok := permissions[accessPermission.FormattedName(bucketName)]; ok && hasPermission {
				return http.StatusOK, permissionResults, nil
			}
		}
	}

	return http.StatusForbidden, nil, nil
}

type WhoAmIResponse struct {
	Roles []struct {
		RoleName   string `json:"role"`
		BucketName string `json:"bucket_name"`
	} `json:"roles"`
}

func cbRBACWhoAmI(ctx context.Context, httpClient *http.Client, managementEndpoints []string, username, password string) (response *WhoAmIResponse, statusCode int, err error) {
	statusCode, bodyResponse, err := doHTTPAuthRequest(ctx, httpClient, username, password, "GET", "/whoami", managementEndpoints, nil)
	if err != nil {
		return nil, http.StatusInternalServerError, err
	}

	if statusCode != http.StatusOK {
		return nil, statusCode, nil
	}

	err = base.JSONUnmarshal(bodyResponse, &response)
	if err != nil {
		return nil, http.StatusInternalServerError, err
	}

	return response, statusCode, nil
}

func CheckRoles(ctx context.Context, httpClient *http.Client, managementEndpoints []string, username, password string, requestedRoles []RouteRole, bucketName string) (statusCode int, err error) {
	whoAmIResults, statusCode, err := cbRBACWhoAmI(ctx, httpClient, managementEndpoints, username, password)
	if err != nil || statusCode != http.StatusOK {
		return statusCode, err
	}

	for _, roleResult := range whoAmIResults.Roles {
		for _, requireRole := range requestedRoles {
			requireBucketOptions := []string{""}
			if requireRole.DatabaseScoped {
				requireBucketOptions = []string{bucketName, RoleBucketWildcard}
			}

			for _, requireBucket := range requireBucketOptions {
				if (roleResult.BucketName == requireBucket) && roleResult.RoleName == requireRole.RoleName {
					return http.StatusOK, nil
				}
			}
		}
	}

	return http.StatusForbidden, nil
}

func doHTTPAuthRequest(ctx context.Context, httpClient *http.Client, username, password, method, path string, endpoints []string, requestBody []byte) (statusCode int, responseBody []byte, err error) {
	retryCount := 0

	worker := func() (shouldRetry bool, err error, value any) {
		endpointIdx := retryCount % len(endpoints)
		responseBody, statusCode, err = base.MgmtRequest(httpClient, endpoints[endpointIdx], method, path, "", username, password, bytes.NewBuffer(requestBody))

		if err, ok := err.(net.Error); ok && err.Timeout() {
			retryCount++
			return true, err, nil
		}

		return false, err, nil
	}

	err, _ = base.RetryLoop(ctx, "doHTTPAuthRequest", worker, base.CreateSleeperFunc(10, 100))
	if err != nil {
		return 0, nil, err
	}

	return statusCode, responseBody, nil
}

// For test use
func (sc *ServerContext) Database(ctx context.Context, name string) *db.DatabaseContext {
	db, err := sc.GetDatabase(ctx, name)
	if err != nil {
		panic(fmt.Sprintf("Unexpected error getting db %q: %v", name, err))
	}
	return db
}

func (sc *ServerContext) initializeGocbAdminConnection(ctx context.Context) error {
	base.ConsolefCtx(ctx, base.LevelInfo, base.KeyAll, "Initializing server admin connection...")

	goCBAgent, err := sc.initializeGoCBAgent(ctx)
	if err != nil {
		return err
	}
	sc.GoCBAgent = goCBAgent

	sc.NoX509HTTPClient, err = sc.initializeNoX509HttpClient(ctx)
	base.InfofCtx(ctx, base.KeyAll, "Finished initializing server admin connection")
	return err
}

func (sc *ServerContext) initializeBootstrapConnection(ctx context.Context) error {
	if !sc.persistentConfig {
		return nil
	}
	base.InfofCtx(ctx, base.KeyAll, "Initializing bootstrap connection..")
	// Fetch database configs from bucket and start polling for new buckets and config updates.
	couchbaseCluster, err := CreateBootstrapConnectionFromStartupConfig(ctx, sc.Config, base.CachedClusterConnections)
	if err != nil {
		return err
	}

	sc.BootstrapContext.Connection = couchbaseCluster

	// Check for v3.0 persisted configs, migrate to registry format if found
	err = sc.migrateV30Configs(ctx)
	if err != nil {
		base.InfofCtx(ctx, base.KeyConfig, "Unable to migrate v3.0 config to registry - will not be migrated: %v", err)
	}

	count, err := sc.fetchAndLoadConfigs(ctx, true)
	if err != nil {
		return err
	}

	if count > 0 {
		base.InfofCtx(ctx, base.KeyConfig, "Successfully fetched %d database configs for group %q from buckets in cluster", count, sc.Config.Bootstrap.ConfigGroupID)
	} else {
		base.WarnfCtx(ctx, "Config: No database configs for group %q. Continuing startup to allow REST API database creation", sc.Config.Bootstrap.ConfigGroupID)
	}

	if sc.Config.Bootstrap.ConfigUpdateFrequency.Value() > 0 {
		sc.BootstrapContext.terminator = make(chan struct{})
		sc.BootstrapContext.doneChan = make(chan struct{})

		base.InfofCtx(ctx, base.KeyConfig, "Starting background polling for new configs/buckets: %s", sc.Config.Bootstrap.ConfigUpdateFrequency.Value().String())
		go func() {
			defer close(sc.BootstrapContext.doneChan)
			t := time.NewTicker(sc.Config.Bootstrap.ConfigUpdateFrequency.Value())
			for {
				select {
				case <-sc.BootstrapContext.terminator:
					base.InfofCtx(ctx, base.KeyConfig, "Stopping background config polling loop")
					t.Stop()
					return
				case <-t.C:
					base.DebugfCtx(ctx, base.KeyConfig, "Fetching configs from buckets in cluster for group %q", sc.Config.Bootstrap.ConfigGroupID)
					count, err := sc.fetchAndLoadConfigs(ctx, false)
					if err != nil {
						base.WarnfCtx(ctx, "Couldn't load configs from bucket for group %q when polled: %v", sc.Config.Bootstrap.ConfigGroupID, err)
					}
					if count > 0 {
						base.InfofCtx(ctx, base.KeyConfig, "Successfully fetched %d database configs for group %d from buckets in cluster", count, sc.Config.Bootstrap.ConfigGroupID)
					}
				}
			}
		}()
	} else {
		base.InfofCtx(ctx, base.KeyConfig, "Disabled background polling for new configs/buckets")
	}
	base.InfofCtx(ctx, base.KeyAll, "Finished initializing bootstrap connection")

	return nil
}

func (sc *ServerContext) CheckSupportedCouchbaseVersion(ctx context.Context) error {
	clusterSpec := base.CouchbaseClusterSpec{
		Server:        sc.Config.Bootstrap.Server,
		Username:      sc.Config.Bootstrap.Username,
		Password:      sc.Config.Bootstrap.Password,
		X509Certpath:  sc.Config.Bootstrap.X509CertPath,
		X509Keypath:   sc.Config.Bootstrap.X509KeyPath,
		CACertpath:    sc.Config.Bootstrap.CACertPath,
		TLSSkipVerify: base.ValDefault(sc.Config.Bootstrap.ServerTLSSkipVerify, false),
	}

	securityConfig, err := base.GoCBv2SecurityConfig(ctx, base.Ptr(clusterSpec.TLSSkipVerify), clusterSpec.CACertpath)
	if err != nil {
		return fmt.Errorf("failed to create security config: %v", err)
	}

	authenticator, err := base.GoCBv2Authenticator(clusterSpec.Username, clusterSpec.Password, clusterSpec.X509Certpath, clusterSpec.X509Keypath)
	if err != nil {
		return fmt.Errorf("failed to create authenticator: %v", err)
	}

	cluster, err := gocb.Connect(clusterSpec.Server,
		gocb.ClusterOptions{
			Authenticator:  authenticator,
			SecurityConfig: securityConfig,
		})
	if err != nil {
		return fmt.Errorf("failed to create cluster: %v", err)
	}

	err = cluster.WaitUntilReady(5*time.Second, &gocb.WaitUntilReadyOptions{
		ServiceTypes: []gocb.ServiceType{gocb.ServiceTypeManagement},
	})
	if err != nil {
		return fmt.Errorf("failed to wait for cluster to become ready: %v", err)
	}

	major, minor, err := base.GetClusterVersion(cluster)
	if err != nil {
		return fmt.Errorf("failed to get cluster version: %v", err)
	}

	errMsg := fmt.Sprintf(
		"Sync Gateway requires Couchbase Server %d.%d or later, but found cluster version %d.%d",
		CBXDCRCompatibleMajorVersion,
		CBXDCRCompatibleMinorVersion,
		major,
		minor,
	)

	if !base.IsMinimumVersion(uint64(major), uint64(minor), CBXDCRCompatibleMajorVersion, CBXDCRCompatibleMinorVersion) {
		base.ErrorfCtx(ctx, errMsg)
		return errors.New(errMsg)
	}

	err = cluster.Close(&gocb.ClusterCloseOptions{})
	if err != nil {
		base.WarnfCtx(ctx, "Couldn't close cluster: %v", err)
	}
	return nil
}

func (sc *ServerContext) AddServerLogContext(parent context.Context) context.Context {
	// ServerLogContext is separate from standard LogContext, so this does not reset the log context
	if sc != nil && sc.LogContextID != "" {
		return base.LogContextWith(parent, &base.ServerLogContext{LogContextID: sc.LogContextID})
	}
	return parent
}

func (sc *ServerContext) SetContextLogID(parent context.Context, id string) context.Context {
	if sc != nil {
		sc.LogContextID = id
		// ServerLogContext is separate from standard LogContext, so this does not reset the log context
		return base.LogContextWith(parent, &base.ServerLogContext{LogContextID: sc.LogContextID})
	}
	return parent
}

// getTotalMemory returns the total memory available on the system. If a cgroup is detected, it will use the cgroup memory max.
func getTotalMemory(ctx context.Context) uint64 {
	memoryTotal, err := memlimit.FromCgroup()
	if err == nil {
		return memoryTotal
	}
	base.TracefCtx(ctx, base.KeyAll, "Did not detect a cgroup for a memory limit")
	memory, err := mem.VirtualMemory()
	if err != nil {
		base.WarnfCtx(ctx, "Error getting total memory from gopsutil: %v", err)
		return 0
	}
	return memory.Total
}

// getClusterUUID returns the cluster UUID. rosmar does not have a ClusterUUID, so this will return an empty cluster UUID and no error in this case.
func (sc *ServerContext) getClusterUUID(ctx context.Context) (string, error) {
	allDbNames := sc.AllDatabaseNames()
	// we can use db context to retrieve clusterUUID
	if len(allDbNames) > 0 {
		db, err := sc.GetDatabase(ctx, allDbNames[0])
		if err == nil {
			return db.ServerUUID, nil
		}
	}
	// no cluster uuid for rosmar cluster
	if base.ServerIsWalrus(sc.Config.Bootstrap.Server) {
		return "", nil
	}
	// request server for cluster uuid
	eps, client, err := sc.ObtainManagementEndpointsAndHTTPClient()
	if err != nil {
		return "", err
	}
	statusCode, output, err := doHTTPAuthRequest(ctx, client, sc.Config.Bootstrap.Username, sc.Config.Bootstrap.Password, http.MethodGet, "/pools", eps, nil)
	if err != nil {
		return "", err
	}
	if statusCode != http.StatusOK {
		return "", fmt.Errorf("unable to get cluster UUID from server: %s", output)
	}
	return base.ParseClusterUUID(output)
}

<<<<<<< HEAD
// removeBucketAndRecreateDatabase will flush all data from the backing bucket associated with this database. Note, this will take down
// other databases backed by the same bucket. It will recreate an empty database from the existing configuration.
func (sc *ServerContext) removeBucketAndRecreateDatabase(ctx context.Context, dbName string, deleteFunc func(base.BucketSpec) error) error {
	sc.lock.Lock()
	defer sc.lock.Unlock()
	config, ok := sc.dbConfigs[dbName]
	if !ok {
		return fmt.Errorf("no config found for database %q", dbName)
	}
	for otherDBName, dbCtx := range sc.databases_ {
		if dbCtx.Bucket.GetName() == *config.Bucket {
			// If async init is running for the database, cancel it for an external remove.  (cannot be
			// done in _removeDatabase, as this is called during reload)
			if sc.DatabaseInitManager != nil && sc.DatabaseInitManager.HasActiveInitialization(otherDBName) {
				sc.DatabaseInitManager.Cancel(otherDBName, fmt.Sprintf("flush db %s with same backing bucket", dbName))
			}
			if !sc._removeDatabase(ctx, otherDBName) {
				return base.RedactErrorf("could not remove database %s as part of flushing %s. Bucket %s is left in an unstable state", base.UD(otherDBName), base.UD(dbName), base.UD(*config.Bucket))
			}
		}
	}

	spec, err := GetBucketSpec(ctx, &config.DatabaseConfig, sc.Config)
	if err != nil {
		return err
	}

	err = deleteFunc(spec)
	if err != nil {
		return err
	}

	if sc.persistentConfig {
		ctx := context.WithoutCancel(ctx)
		cas, err := sc.BootstrapContext.InsertConfig(ctx, spec.BucketName, sc.Config.Bootstrap.ConfigGroupID, &config.DatabaseConfig)
		if err != nil {
			base.WarnfCtx(ctx, "Could not re-insert database config after flush and re-adding bucket: %v", err)
			return err
		}
		_, err = sc._fetchAndLoadDatabase(base.NewNonCancelCtxForDatabase(ctx), dbName, true)
		if err != nil {
			base.WarnfCtx(ctx, "Could not reload database after flush and re-adding bucket: %v", err)
			return err
		}
		// store cas in db config after update
		sc.dbConfigs[dbName].cfgCas = cas
	} else {
		// Re-open database and add to Sync Gateway
		_, err := sc._getOrAddDatabaseFromConfig(ctx, config.DatabaseConfig,
			getOrAddDatabaseConfigOptions{
				useExisting: false,
				failFast:    false,
			})
		if err != nil {
			return err
		}
	}
	return nil
=======
func (sc *ServerContext) getBucketCCVSettings() map[string]bool {
	bucketCCVSettings := make(map[string]bool)
	for _, _db := range sc.databases_ {
		bucketName := _db.BucketSpec.BucketName
		bucketCCVSettings[bucketName] = _db.CachedCCVEnabled.Load()
	}
	return bucketCCVSettings
>>>>>>> d7f18c23
}<|MERGE_RESOLUTION|>--- conflicted
+++ resolved
@@ -2331,7 +2331,6 @@
 	return base.ParseClusterUUID(output)
 }
 
-<<<<<<< HEAD
 // removeBucketAndRecreateDatabase will flush all data from the backing bucket associated with this database. Note, this will take down
 // other databases backed by the same bucket. It will recreate an empty database from the existing configuration.
 func (sc *ServerContext) removeBucketAndRecreateDatabase(ctx context.Context, dbName string, deleteFunc func(base.BucketSpec) error) error {
@@ -2390,7 +2389,8 @@
 		}
 	}
 	return nil
-=======
+}
+
 func (sc *ServerContext) getBucketCCVSettings() map[string]bool {
 	bucketCCVSettings := make(map[string]bool)
 	for _, _db := range sc.databases_ {
@@ -2398,5 +2398,4 @@
 		bucketCCVSettings[bucketName] = _db.CachedCCVEnabled.Load()
 	}
 	return bucketCCVSettings
->>>>>>> d7f18c23
 }