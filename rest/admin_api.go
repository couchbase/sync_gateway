//  Copyright 2012-Present Couchbase, Inc.
//
//  Use of this software is governed by the Business Source License included
//  in the file licenses/BSL-Couchbase.txt.  As of the Change Date specified
//  in that file, in accordance with the Business Source License, use of this
//  software will be governed by the Apache License, Version 2.0, included in
//  the file licenses/APL2.txt.

package rest

import (
	"bytes"
	"errors"
	"fmt"
	"io"
	"net/http"
	"strings"
	"sync/atomic"
	"time"

	"github.com/couchbase/sync_gateway/auth"
	"github.com/couchbase/sync_gateway/base"
	"github.com/couchbase/sync_gateway/db"
	"github.com/google/uuid"
	"github.com/gorilla/mux"
	pkgerrors "github.com/pkg/errors"
)

const kDefaultDBOnlineDelay = 0

const paramDisableOIDCValidation = "disable_oidc_validation"

// GetUsers  - GET /{db}/_user/
const paramNameOnly = "name_only"
const paramLimit = "limit"
const paramDeleted = "deleted"

// ////// DATABASE MAINTENANCE:

// "Create" a database (actually just register an existing bucket)
func (h *handler) handleCreateDB() error {
	h.assertAdminOnly()
	dbName := h.PathVar("newdb")
	config, err := h.readSanitizeDbConfigJSON()
	if err != nil {
		return err
	}

	validateOIDC := !h.getBoolQuery(paramDisableOIDCValidation)

	if dbName != config.Name && config.Name != "" {
		return base.HTTPErrorf(http.StatusBadRequest, "When providing a name in the JSON body (%s), ensure it matches the name in the path (%s).", config.Name, dbName)
	}

	config.Name = dbName

	if h.server.persistentConfig {
		if err := config.validatePersistentDbConfig(); err != nil {
			return base.HTTPErrorf(http.StatusBadRequest, err.Error())
		}

		if err := config.validate(h.ctx(), validateOIDC); err != nil {
			return base.HTTPErrorf(http.StatusBadRequest, err.Error())
		}

		version, err := GenerateDatabaseConfigVersionID("", config)
		if err != nil {
			return err
		}

		bucket := dbName
		if config.Bucket != nil {
			bucket = *config.Bucket
		}

		// copy config before setup to persist the raw config the user supplied
		var persistedDbConfig DbConfig
		if err := base.DeepCopyInefficient(&persistedDbConfig, config); err != nil {
			return base.HTTPErrorf(http.StatusInternalServerError, "couldn't create copy of db config: %v", err)
		}

		dbCreds, _ := h.server.Config.DatabaseCredentials[dbName]
		bucketCreds, _ := h.server.Config.BucketCredentials[bucket]
		if err := config.setup(dbName, h.server.Config.Bootstrap, dbCreds, bucketCreds, h.server.Config.IsServerless()); err != nil {
			return err
		}

		loadedConfig := DatabaseConfig{Version: version, DbConfig: *config}

		persistedConfig := DatabaseConfig{Version: version, DbConfig: persistedDbConfig, SGVersion: base.ProductVersion.String()}

		h.server.lock.Lock()
		defer h.server.lock.Unlock()

		if _, exists := h.server.databases_[dbName]; exists {
			return base.HTTPErrorf(http.StatusPreconditionFailed, // what CouchDB returns
				"Duplicate database name %q", dbName)
		}

		_, err = h.server._applyConfig(h.ctx(), loadedConfig, true, false)
		if err != nil {
			var httpErr *base.HTTPError
			if errors.As(err, &httpErr) {
				return httpErr
			}
			if errors.Is(err, base.ErrAuthError) {
				return base.HTTPErrorf(http.StatusForbidden, "auth failure accessing provided bucket: %s", bucket)
			}
			if errors.Is(err, base.ErrAlreadyExists) {
				return base.HTTPErrorf(http.StatusConflict, "couldn't load database: %s", err)
			}
			return base.HTTPErrorf(http.StatusInternalServerError, "couldn't load database: %v", err)
		}

		// now we've started the db successfully, we can persist it to the cluster
		cas, err := h.server.BootstrapContext.Connection.InsertConfig(bucket, h.server.Config.Bootstrap.ConfigGroupID, persistedConfig)
		if err != nil {
			// unload the requested database config to prevent the cluster being in an inconsistent state
			h.server._removeDatabase(h.ctx(), dbName)
			if errors.Is(err, base.ErrAuthError) {
				return base.HTTPErrorf(http.StatusForbidden, "auth failure accessing provided bucket using bootstrap credentials: %s", bucket)
			} else if errors.Is(err, base.ErrAlreadyExists) {
				// on-demand config load if someone else beat us to db creation
				if _, err := h.server._fetchAndLoadDatabase(h.ctx(), dbName); err != nil {
					base.WarnfCtx(h.ctx(), "Couldn't load database after conflicting create: %v", err)
				}
				return base.HTTPErrorf(http.StatusPreconditionFailed, // what CouchDB returns
					"Duplicate database name %q", dbName)
			}
			return base.HTTPErrorf(http.StatusInternalServerError, "couldn't save database config: %v", err)
		}
		// store the cas in the loaded config after a successful insert
		h.server.dbConfigs[dbName].cfgCas = cas
	} else {
		// Intentionally pass in an empty BootstrapConfig to avoid inheriting any credentials or server when running with a legacy config (CBG-1764)
		if err := config.setup(dbName, BootstrapConfig{}, nil, nil, false); err != nil {
			return err
		}

		// load database in-memory for non-persistent nodes
		if _, err := h.server.AddDatabaseFromConfigFailFast(h.ctx(), DatabaseConfig{DbConfig: *config}); err != nil {
			if errors.Is(err, base.ErrAuthError) {
				return base.HTTPErrorf(http.StatusForbidden, "auth failure using provided bucket credentials for database %s", base.MD(config.Name))
			}
			return err
		}
	}

	return base.HTTPErrorf(http.StatusCreated, "created")
}

// getAuthScopeHandleCreateDB is used in the router to supply an auth scope for the admin api auth. Takes the JSON body
// from the payload, pulls out bucket and returns this as the auth scope.
func getAuthScopeHandleCreateDB(bodyJSON []byte) (string, error) {
	var body struct {
		Bucket string `json:"bucket"`
	}
	err := base.JSONUnmarshal(bodyJSON, &body)
	if err != nil {
		return "", err
	}

	if body.Bucket == "" {
		return "", nil
	}

	return body.Bucket, nil
}

// Take a DB online, first reload the DB config
func (h *handler) handleDbOnline() error {
	h.assertAdminOnly()
	dbState := atomic.LoadUint32(&h.db.State)
	// If the DB is already transitioning to: online or is online silently return
	if dbState == db.DBOnline || dbState == db.DBStarting {
		return nil
	}

	// If the DB is currently re-syncing return an error asking the user to retry later
	if dbState == db.DBResyncing {
		return base.HTTPErrorf(http.StatusServiceUnavailable, "Database _resync is in progress, this may take some time, try again later")
	}

	body, err := h.readBody()
	if err != nil {
		return err
	}

	var input struct {
		Delay int `json:"delay"`
	}

	input.Delay = kDefaultDBOnlineDelay

	_ = base.JSONUnmarshal(body, &input)

	base.InfofCtx(h.ctx(), base.KeyCRUD, "Taking Database : %v, online in %v seconds", base.MD(h.db.Name), input.Delay)
	go func() {
		time.Sleep(time.Duration(input.Delay) * time.Second)
		h.server.TakeDbOnline(h.ctx(), h.db.DatabaseContext)
	}()

	return nil
}

// Take a DB offline
func (h *handler) handleDbOffline() error {
	h.assertAdminOnly()
	var err error
	if err = h.db.TakeDbOffline(h.ctx(), "ADMIN Request"); err != nil {
		base.InfofCtx(h.ctx(), base.KeyCRUD, "Unable to take Database : %v, offline", base.MD(h.db.Name))
	}

	return err
}

// Get admin database info
func (h *handler) handleGetDbConfig() error {
	if redact, _ := h.getOptBoolQuery("redact", true); !redact {
		return base.HTTPErrorf(http.StatusBadRequest, "redact=false is no longer supported")
	}

	// load config from bucket once for:
	// - Populate an up to date ETag header
	// - Applying if refresh_config is set
	// - Returning if include_runtime=false
	var responseConfig *DbConfig
	if h.server.BootstrapContext.Connection != nil {
		found, dbConfig, err := h.server.fetchDatabase(h.ctx(), h.db.Name)
		if err != nil {
			return err
		}

		if !found || dbConfig == nil {
			return base.HTTPErrorf(http.StatusNotFound, "database config not found")
		}

		h.setEtag(dbConfig.Version)
		// refresh_config=true forces the config loaded out of the bucket to be applied on the node
		if h.getBoolQuery("refresh_config") && h.server.BootstrapContext.Connection != nil {
			// set cas=0 to force a refresh
			dbConfig.cfgCas = 0
			h.server.applyConfigs(h.ctx(), map[string]DatabaseConfig{h.db.Name: *dbConfig})
		}

		responseConfig = &dbConfig.DbConfig

		// Strip out bootstrap credentials that are stamped into the config
		responseConfig.Username = ""
		responseConfig.Password = ""
		responseConfig.CACertPath = ""
		responseConfig.KeyPath = ""
		responseConfig.CertPath = ""
	} else {
		// non-persistent mode just returns running database config
		responseConfig = h.server.GetDbConfig(h.db.Name)
	}

	// include_runtime controls whether to return the raw bucketDbConfig, or the runtime version populated with default values, etc.
	includeRuntime, _ := h.getOptBoolQuery("include_runtime", false)
	if includeRuntime {

		var err error
		responseConfig, err = MergeDatabaseConfigWithDefaults(h.server.Config, h.server.GetDbConfig(h.db.Name))
		if err != nil {
			return err
		}
	}

	// defensive check - there could've been an in-flight request to remove the database between entering the handler and getting the config above.
	if responseConfig == nil {
		return base.HTTPErrorf(http.StatusNotFound, "database config not found")
	}

	var err error
	responseConfig, err = responseConfig.Redacted()
	if err != nil {
		return err
	}

	// include_javascript=false omits config fields that contain javascript code
	includeJavascript, _ := h.getOptBoolQuery("include_javascript", true)
	if !includeJavascript {
		responseConfig.Sync = nil
		responseConfig.ImportFilter = nil
		if responseConfig.EventHandlers != nil {
			for _, evt := range responseConfig.EventHandlers.DocumentChanged {
				evt.Filter = ""
			}
			for _, evt := range responseConfig.EventHandlers.DBStateChanged {
				evt.Filter = ""
			}
		}
	}

	h.writeJSON(responseConfig)
	return nil
}

type RunTimeServerConfigResponse struct {
	*StartupConfig
	Databases map[string]*DbConfig `json:"databases"`
}

// Get admin config info
func (h *handler) handleGetConfig() error {
	if redact, _ := h.getOptBoolQuery("redact", true); !redact {
		return base.HTTPErrorf(http.StatusBadRequest, "redact=false is no longer supported")
	}

	includeRuntime, _ := h.getOptBoolQuery("include_runtime", false)
	if includeRuntime {
		cfg := RunTimeServerConfigResponse{}
		var err error

		allDbNames := h.server.AllDatabaseNames()
		databaseMap := make(map[string]*DbConfig, len(allDbNames))
		cfg.StartupConfig, err = h.server.Config.Redacted()
		if err != nil {
			return err
		}

		for _, dbName := range allDbNames {
			// defensive check - in-flight requests could've removed this database since we got the name of it
			dbConfig := h.server.GetDbConfig(dbName)
			if dbConfig == nil {
				continue
			}

			dbConfig, err := MergeDatabaseConfigWithDefaults(h.server.Config, dbConfig)
			if err != nil {
				return err
			}

			databaseMap[dbName], err = dbConfig.Redacted()
			if err != nil {
				return err
			}
		}

		for dbName, dbConfig := range databaseMap {
			database, err := h.server.GetDatabase(h.ctx(), dbName)
			if err != nil {
				return err
			}

			replications, err := database.SGReplicateMgr.GetReplications()
			if err != nil {
				return err
			}

			dbConfig.Replications = make(map[string]*db.ReplicationConfig, len(replications))

			for replicationName, replicationConfig := range replications {
				dbConfig.Replications[replicationName] = replicationConfig.ReplicationConfig.Redacted()
			}
		}

		cfg.Logging = *base.BuildLoggingConfigFromLoggers(h.server.Config.Logging.RedactionLevel, h.server.Config.Logging.LogFilePath)
		cfg.Databases = databaseMap

		h.writeJSON(cfg)
	} else {
		cfg, err := h.server.initialStartupConfig.Redacted()
		if err != nil {
			return err
		}
		h.writeJSON(cfg)
	}

	return nil
}

func (h *handler) handlePutConfig() error {

	type FileLoggerPutConfig struct {
		Enabled *bool `json:"enabled,omitempty"`
	}

	type ConsoleLoggerPutConfig struct {
		LogLevel *base.LogLevel `json:"log_level,omitempty"`
		LogKeys  []string       `json:"log_keys,omitempty"`
	}

	// Probably need to make our own to remove log file path / redaction level
	type ServerPutConfig struct {
		Logging struct {
			Console *ConsoleLoggerPutConfig `json:"console,omitempty"`
			Error   FileLoggerPutConfig     `json:"error,omitempty"`
			Warn    FileLoggerPutConfig     `json:"warn,omitempty"`
			Info    FileLoggerPutConfig     `json:"info,omitempty"`
			Debug   FileLoggerPutConfig     `json:"debug,omitempty"`
			Trace   FileLoggerPutConfig     `json:"trace,omitempty"`
			Stats   FileLoggerPutConfig     `json:"stats,omitempty"`
		} `json:"logging"`
	}

	var config ServerPutConfig
	err := base.WrapJSONUnknownFieldErr(ReadJSONFromMIMERawErr(h.rq.Header, h.requestBody, &config))
	if err != nil {
		if pkgerrors.Cause(err) == base.ErrUnknownField {
			return base.HTTPErrorf(http.StatusBadRequest, "Unable to configure given options at runtime: %v", err)
		}
		return err
	}

	// Go over all loggers and use
	if config.Logging.Console != nil {
		if config.Logging.Console.LogLevel != nil {
			base.ConsoleLogLevel().Set(*config.Logging.Console.LogLevel)
		}

		if config.Logging.Console.LogKeys != nil {
			testMap := make(map[string]bool)
			for _, key := range config.Logging.Console.LogKeys {
				testMap[key] = true
			}

			base.UpdateLogKeys(testMap, true)
		}
	}

	if config.Logging.Error.Enabled != nil {
		base.EnableErrorLogger(*config.Logging.Error.Enabled)
	}

	if config.Logging.Warn.Enabled != nil {
		base.EnableWarnLogger(*config.Logging.Warn.Enabled)
	}

	if config.Logging.Info.Enabled != nil {
		base.EnableInfoLogger(*config.Logging.Info.Enabled)
	}

	if config.Logging.Debug.Enabled != nil {
		base.EnableDebugLogger(*config.Logging.Debug.Enabled)
	}

	if config.Logging.Trace.Enabled != nil {
		base.EnableTraceLogger(*config.Logging.Trace.Enabled)
	}

	if config.Logging.Stats.Enabled != nil {
		base.EnableStatsLogger(*config.Logging.Stats.Enabled)
	}

	return base.HTTPErrorf(http.StatusOK, "Updated")
}

// handlePutDbConfig Upserts a new database config
func (h *handler) handlePutDbConfig() (err error) {
	h.assertAdminOnly()

	var dbConfig *DbConfig

	if h.permissionsResults[PermUpdateDb.PermissionName] {
		// user authorized to change all fields
		dbConfig, err = h.readSanitizeDbConfigJSON()
		if err != nil {
			return err
		}
	} else {
		hasAuthPerm := h.permissionsResults[PermConfigureAuth.PermissionName]
		hasSyncPerm := h.permissionsResults[PermConfigureSyncFn.PermissionName]

		bodyContents, err := io.ReadAll(h.requestBody)
		if err != nil {
			return err
		}

		var mapDbConfig map[string]interface{}
		err = ReadJSONFromMIMERawErr(h.rq.Header, io.NopCloser(bytes.NewReader(bodyContents)), &mapDbConfig)
		if err != nil {
			return err
		}

		unknownFileKeys := make([]string, 0)
		for key, _ := range mapDbConfig {
			if key == "sync" && hasSyncPerm || key == "guest" && hasAuthPerm {
				continue
			}
			unknownFileKeys = append(unknownFileKeys, key)
		}

		if len(unknownFileKeys) > 0 {
			return base.HTTPErrorf(http.StatusForbidden, "not authorized to update field: %s", strings.Join(unknownFileKeys, ","))
		}

		err = ReadJSONFromMIMERawErr(h.rq.Header, io.NopCloser(bytes.NewReader(bodyContents)), &dbConfig)
		if err != nil {
			return err
		}
	}

	bucket := h.db.Bucket.GetName()
	if dbConfig.Bucket != nil {
		bucket = *dbConfig.Bucket
	}

	// Set dbName based on path value (since db doesn't necessarily exist), and update in incoming config in case of insert
	dbName := h.PathVar("db")
	if dbConfig.Name != "" && dbName != dbConfig.Name {
		return base.HTTPErrorf(http.StatusBadRequest, "Cannot update database name. "+
			"This requires removing and re-creating the database with a new name")
	}

	if dbConfig.Name == "" {
		dbConfig.Name = dbName
	}

	validateOIDC := !h.getBoolQuery(paramDisableOIDCValidation)

	if !h.server.persistentConfig {
		updatedDbConfig := &DatabaseConfig{DbConfig: *dbConfig}
		err = updatedDbConfig.validate(h.ctx(), validateOIDC)
		if err != nil {
			return base.HTTPErrorf(http.StatusBadRequest, err.Error())
		}

		dbCreds, _ := h.server.Config.DatabaseCredentials[dbName]
		if err := updatedDbConfig.setup(dbName, h.server.Config.Bootstrap, dbCreds, nil, false); err != nil {
			return err
		}
		if err := h.server.ReloadDatabaseWithConfig(h.ctx(), *updatedDbConfig); err != nil {
			return err
		}
		return base.HTTPErrorf(http.StatusCreated, "updated")
	}

	var updatedDbConfig *DatabaseConfig
	cas, err := h.server.BootstrapContext.Connection.UpdateConfig(
		bucket, h.server.Config.Bootstrap.ConfigGroupID,
		func(rawBucketConfig []byte, rawBucketConfigCas uint64) (newConfig []byte, err error) {
			var bucketDbConfig DatabaseConfig
			if err := base.JSONUnmarshal(rawBucketConfig, &bucketDbConfig); err != nil {
				return nil, err
			}

			if h.headerDoesNotMatchEtag(bucketDbConfig.Version) {
				return nil, base.HTTPErrorf(http.StatusPreconditionFailed, "Provided If-Match header does not match current config version")
			}

			bucketDbConfig.cfgCas = rawBucketConfigCas

			oldBucketDbConfig := bucketDbConfig.DbConfig

			if h.rq.Method == http.MethodPost {
				base.TracefCtx(h.ctx(), base.KeyConfig, "merging upserted config into bucket config")
				if err := base.ConfigMerge(&bucketDbConfig.DbConfig, dbConfig); err != nil {
					return nil, err
				}
			} else {
				base.TracefCtx(h.ctx(), base.KeyConfig, "using config as-is without merge")
				bucketDbConfig.DbConfig = *dbConfig
			}

			if err := dbConfig.validatePersistentDbConfig(); err != nil {
				return nil, base.HTTPErrorf(http.StatusBadRequest, err.Error())
			}
			if err := bucketDbConfig.validateConfigUpdate(h.ctx(), oldBucketDbConfig, validateOIDC); err != nil {
				return nil, base.HTTPErrorf(http.StatusBadRequest, err.Error())
			}

			bucketDbConfig.Version, err = GenerateDatabaseConfigVersionID(bucketDbConfig.Version, &bucketDbConfig.DbConfig)
			if err != nil {
				return nil, err
			}

			bucketDbConfig.SGVersion = base.ProductVersion.String()

			updatedDbConfig = &bucketDbConfig

			// take a copy to stamp credentials and load before we persist
			var tmpConfig DatabaseConfig
			if err = base.DeepCopyInefficient(&tmpConfig, bucketDbConfig); err != nil {
				return nil, err
			}
			tmpConfig.cfgCas = rawBucketConfigCas
			dbCreds, _ := h.server.Config.DatabaseCredentials[dbName]
			bucketCreds, _ := h.server.Config.BucketCredentials[bucket]
			if err := tmpConfig.setup(dbName, h.server.Config.Bootstrap, dbCreds, bucketCreds, h.server.Config.IsServerless()); err != nil {
				return nil, err
			}

			// Load the new dbConfig before we persist the update.
			err = h.server.ReloadDatabaseWithConfig(h.ctx(), tmpConfig)
			if err != nil {
				return nil, err
			}

			return base.JSONMarshal(bucketDbConfig)
		})
	if err != nil {
		base.WarnfCtx(h.ctx(), "Couldn't update config for database - rolling back: %v", err)
		// failed to start the new database config - rollback and return the original error for the user
		if _, err := h.server.fetchAndLoadDatabase(h.ctx(), dbName); err != nil {
			base.WarnfCtx(h.ctx(), "got error rolling back database %q after failed update: %v", base.UD(dbName), err)
		}
		return err
	}
	// store the cas in the loaded config after a successful update
	h.setEtag(updatedDbConfig.Version)
	h.server.lock.Lock()
	defer h.server.lock.Unlock()
	h.server.dbConfigs[dbName].cfgCas = cas

	return base.HTTPErrorf(http.StatusCreated, "updated")

}

// GET database config sync function
func (h *handler) handleGetDbConfigSync() error {
	h.assertAdminOnly()
	var (
		etagVersion  string
		syncFunction string
	)

	if h.server.BootstrapContext.Connection != nil {
		found, dbConfig, err := h.server.fetchDatabase(h.ctx(), h.db.Name)
		if err != nil {
			return err
		}

		if !found {
			return base.HTTPErrorf(http.StatusNotFound, "database config not found")
		}

		etagVersion = dbConfig.Version
		if dbConfig.Sync != nil {
			syncFunction = *dbConfig.Sync
		}
	}

	h.setEtag(etagVersion)
	h.writeJavascript(syncFunction)
	return nil
}

// DELETE a database config sync function
func (h *handler) handleDeleteDbConfigSync() error {
	h.assertAdminOnly()

	if !h.server.persistentConfig {
		return base.HTTPErrorf(http.StatusBadRequest, "endpoint only supports persistent config mode")
	}

	bucket := h.db.Bucket.GetName()

	var updatedDbConfig *DatabaseConfig
	cas, err := h.server.BootstrapContext.Connection.UpdateConfig(
		bucket, h.server.Config.Bootstrap.ConfigGroupID,
		func(rawBucketConfig []byte, rawBucketConfigCas uint64) (newConfig []byte, err error) {
			var bucketDbConfig DatabaseConfig
			if err := base.JSONUnmarshal(rawBucketConfig, &bucketDbConfig); err != nil {
				return nil, err
			}

			if h.headerDoesNotMatchEtag(bucketDbConfig.Version) {
				return nil, base.HTTPErrorf(http.StatusPreconditionFailed, "Provided If-Match header does not match current config version")
			}

			bucketDbConfig.Sync = nil
			bucketDbConfig.Version, err = GenerateDatabaseConfigVersionID(bucketDbConfig.Version, &bucketDbConfig.DbConfig)
			if err != nil {
				return nil, err
			}

			bucketDbConfig.SGVersion = base.ProductVersion.String()

			updatedDbConfig = &bucketDbConfig
			return base.JSONMarshal(bucketDbConfig)
		})
	if err != nil {
		return err
	}
	updatedDbConfig.cfgCas = cas

	dbName := h.db.Name
	dbCreds, _ := h.server.Config.DatabaseCredentials[dbName]
	bucketCreds, _ := h.server.Config.BucketCredentials[bucket]
	if err := updatedDbConfig.setup(dbName, h.server.Config.Bootstrap, dbCreds, bucketCreds, h.server.Config.IsServerless()); err != nil {
		return err
	}

	h.server.lock.Lock()
	defer h.server.lock.Unlock()

	// TODO: Dynamic update instead of reload
	if err := h.server._reloadDatabaseWithConfig(h.ctx(), *updatedDbConfig, false); err != nil {
		return err
	}

	return base.HTTPErrorf(http.StatusOK, "sync function removed")
}

func (h *handler) handlePutDbConfigSync() error {
	h.assertAdminOnly()

	if !h.server.persistentConfig {
		return base.HTTPErrorf(http.StatusBadRequest, "endpoint only supports persistent config mode")
	}

	js, err := h.readJavascript()
	if err != nil {
		return err
	}

	bucket := h.db.Bucket.GetName()

	var updatedDbConfig *DatabaseConfig
	cas, err := h.server.BootstrapContext.Connection.UpdateConfig(
		bucket, h.server.Config.Bootstrap.ConfigGroupID,
		func(rawBucketConfig []byte, rawBucketConfigCas uint64) (newConfig []byte, err error) {
			var bucketDbConfig DatabaseConfig
			if err := base.JSONUnmarshal(rawBucketConfig, &bucketDbConfig); err != nil {
				return nil, err
			}

			if h.headerDoesNotMatchEtag(bucketDbConfig.Version) {
				return nil, base.HTTPErrorf(http.StatusPreconditionFailed, "Provided If-Match header does not match current config version")
			}

			bucketDbConfig.Sync = &js

			if err := bucketDbConfig.validate(h.ctx(), !h.getBoolQuery(paramDisableOIDCValidation)); err != nil {
				return nil, base.HTTPErrorf(http.StatusBadRequest, err.Error())
			}

			bucketDbConfig.Version, err = GenerateDatabaseConfigVersionID(bucketDbConfig.Version, &bucketDbConfig.DbConfig)
			if err != nil {
				return nil, err
			}

			bucketDbConfig.SGVersion = base.ProductVersion.String()

			updatedDbConfig = &bucketDbConfig
			return base.JSONMarshal(bucketDbConfig)
		})
	if err != nil {
		return err
	}
	updatedDbConfig.cfgCas = cas

	dbName := h.db.Name
	dbCreds, _ := h.server.Config.DatabaseCredentials[dbName]
	bucketCreds, _ := h.server.Config.BucketCredentials[bucket]
	if err := updatedDbConfig.setup(dbName, h.server.Config.Bootstrap, dbCreds, bucketCreds, h.server.Config.IsServerless()); err != nil {
		return err
	}

	h.server.lock.Lock()
	defer h.server.lock.Unlock()

	// TODO: Dynamic update instead of reload
	if err := h.server._reloadDatabaseWithConfig(h.ctx(), *updatedDbConfig, false); err != nil {
		return err
	}

	return base.HTTPErrorf(http.StatusOK, "updated")
}

// GET database config import filter function
func (h *handler) handleGetDbConfigImportFilter() error {
	h.assertAdminOnly()
	var (
		etagVersion          string
		importFilterFunction string
	)

	if h.server.BootstrapContext.Connection != nil {
		found, dbConfig, err := h.server.fetchDatabase(h.ctx(), h.db.Name)
		if err != nil {
			return err
		}
		if !found {
			return base.HTTPErrorf(http.StatusNotFound, "database config not found")
		}
		etagVersion = dbConfig.Version
		if dbConfig.ImportFilter != nil {
			importFilterFunction = *dbConfig.ImportFilter
		}
	}

	h.setEtag(etagVersion)
	h.writeJavascript(importFilterFunction)
	return nil
}

// DELETE a database config import filter
func (h *handler) handleDeleteDbConfigImportFilter() error {
	h.assertAdminOnly()

	if !h.server.persistentConfig {
		return base.HTTPErrorf(http.StatusBadRequest, "endpoint only supports persistent config mode")
	}

	bucket := h.db.Bucket.GetName()

	var updatedDbConfig *DatabaseConfig
	cas, err := h.server.BootstrapContext.Connection.UpdateConfig(
		bucket, h.server.Config.Bootstrap.ConfigGroupID,
		func(rawBucketConfig []byte, rawBucketConfigCas uint64) (newConfig []byte, err error) {
			var bucketDbConfig DatabaseConfig
			if err := base.JSONUnmarshal(rawBucketConfig, &bucketDbConfig); err != nil {
				return nil, err
			}

			if h.headerDoesNotMatchEtag(bucketDbConfig.Version) {
				return nil, base.HTTPErrorf(http.StatusPreconditionFailed, "Provided If-Match header does not match current config version")
			}

			bucketDbConfig.ImportFilter = nil
			bucketDbConfig.Version, err = GenerateDatabaseConfigVersionID(bucketDbConfig.Version, &bucketDbConfig.DbConfig)
			if err != nil {
				return nil, err
			}

			bucketDbConfig.SGVersion = base.ProductVersion.String()

			updatedDbConfig = &bucketDbConfig
			return base.JSONMarshal(bucketDbConfig)
		})
	if err != nil {
		return err
	}
	updatedDbConfig.cfgCas = cas

	dbName := h.db.Name
	dbCreds, _ := h.server.Config.DatabaseCredentials[dbName]
	bucketCreds, _ := h.server.Config.BucketCredentials[bucket]
	if err := updatedDbConfig.setup(dbName, h.server.Config.Bootstrap, dbCreds, bucketCreds, h.server.Config.IsServerless()); err != nil {
		return err
	}

	h.server.lock.Lock()
	defer h.server.lock.Unlock()

	// TODO: Dynamic update instead of reload
	if err := h.server._reloadDatabaseWithConfig(h.ctx(), *updatedDbConfig, false); err != nil {
		return err
	}

	return base.HTTPErrorf(http.StatusOK, "import filter removed")
}

// PUT a new database config import filter function
func (h *handler) handlePutDbConfigImportFilter() error {
	h.assertAdminOnly()

	if !h.server.persistentConfig {
		return base.HTTPErrorf(http.StatusBadRequest, "endpoint only supports persistent config mode")
	}

	js, err := h.readJavascript()
	if err != nil {
		return err
	}

	bucket := h.db.Bucket.GetName()

	var updatedDbConfig *DatabaseConfig
	cas, err := h.server.BootstrapContext.Connection.UpdateConfig(
		bucket, h.server.Config.Bootstrap.ConfigGroupID,
		func(rawBucketConfig []byte, rawBucketConfigCas uint64) (newConfig []byte, err error) {
			var bucketDbConfig DatabaseConfig
			if err := base.JSONUnmarshal(rawBucketConfig, &bucketDbConfig); err != nil {
				return nil, err
			}

			if h.headerDoesNotMatchEtag(bucketDbConfig.Version) {
				return nil, base.HTTPErrorf(http.StatusPreconditionFailed, "Provided If-Match header does not match current config version")
			}

			bucketDbConfig.ImportFilter = &js

			if err := bucketDbConfig.validate(h.ctx(), !h.getBoolQuery(paramDisableOIDCValidation)); err != nil {
				return nil, base.HTTPErrorf(http.StatusBadRequest, err.Error())
			}

			bucketDbConfig.Version, err = GenerateDatabaseConfigVersionID(bucketDbConfig.Version, &bucketDbConfig.DbConfig)
			if err != nil {
				return nil, err
			}

			bucketDbConfig.SGVersion = base.ProductVersion.String()

			updatedDbConfig = &bucketDbConfig
			return base.JSONMarshal(bucketDbConfig)
		})
	if err != nil {
		return err
	}
	updatedDbConfig.cfgCas = cas

	dbName := h.db.Name
	dbCreds, _ := h.server.Config.DatabaseCredentials[dbName]
	bucketCreds, _ := h.server.Config.BucketCredentials[bucket]
	if err := updatedDbConfig.setup(dbName, h.server.Config.Bootstrap, dbCreds, bucketCreds, h.server.Config.IsServerless()); err != nil {
		return err
	}

	h.server.lock.Lock()
	defer h.server.lock.Unlock()

	// TODO: Dynamic update instead of reload
	if err := h.server._reloadDatabaseWithConfig(h.ctx(), *updatedDbConfig, false); err != nil {
		return err
	}

	return base.HTTPErrorf(http.StatusOK, "updated")
}

// handleDeleteDB when running in persistent config mode, deletes a database config from the bucket and removes it from the current node.
// In non-persistent mode, the endpoint just removes the database from the node.
func (h *handler) handleDeleteDB() error {
	h.assertAdminOnly()
	db := h.PathVar("olddb")

	var bucket string

	buckets, err := h.server.BootstrapContext.Connection.GetConfigBuckets()
	if err != nil {
		return err
	}
	for _, s := range buckets {
		var config map[string]interface{}
		_, err = h.server.BootstrapContext.Connection.GetConfig(s, h.server.Config.Bootstrap.ConfigGroupID, &config)
		fmt.Sprintln(config)
		if err != nil && err != base.ErrNotFound {
			return err
		}
		if config["name"] == db {
			bucket = s
			break
		}
	}
	if bucket == "" {
		return base.HTTPErrorf(http.StatusNotFound, "Database not found")
	}

	if h.server.persistentConfig {
<<<<<<< HEAD
		_, err := h.server.BootstrapContext.Connection.UpdateConfig(bucket, h.server.Config.Bootstrap.ConfigGroupID, func(rawBucketConfig []byte) (updatedConfig []byte, err error) {
=======
		bucket := h.db.Bucket.GetName()
		_, err := h.server.BootstrapContext.Connection.UpdateConfig(bucket, h.server.Config.Bootstrap.ConfigGroupID, func(rawBucketConfig []byte, rawBucketConfigCas uint64) (updatedConfig []byte, err error) {
>>>>>>> dd9e90cd
			return nil, nil
		})
		if err != nil {
			return base.HTTPErrorf(http.StatusInternalServerError, "couldn't remove database %q from bucket %q: %s", base.MD(db), base.MD(bucket), err.Error())
		}
	}
	if !h.server.RemoveDatabase(h.ctx(), db) && bucket == "" {
		return base.HTTPErrorf(http.StatusNotFound, "Database not found")
	}
	_, _ = h.response.Write([]byte("{}"))
	return nil
}

// raw document access for admin api

func (h *handler) handleGetRawDoc() error {
	h.assertAdminOnly()
	docid := h.PathVar("docid")

	includeDoc, includeDocSet := h.getOptBoolQuery("include_doc", true)
	redact, _ := h.getOptBoolQuery("redact", false)
	salt := h.getQuery("salt")

	if redact && includeDoc && includeDocSet {
		return base.HTTPErrorf(http.StatusBadRequest, "redact and include_doc cannot be true at the same time. "+
			"If you want to redact you must specify include_doc=false")
	}

	if redact && !includeDocSet {
		includeDoc = false
	}

	collection := h.db.GetSingleDatabaseCollectionWithUser()
	doc, err := collection.GetDocument(h.ctx(), docid, db.DocUnmarshalSync)
	if err != nil {
		return err
	}

	rawBytes := []byte(base.EmptyDocument)
	if includeDoc {
		if doc.IsDeleted() {
			rawBytes = []byte(db.DeletedDocument)
		} else {
			docRawBodyBytes, err := doc.BodyBytes()
			if err != nil {
				return err
			}
			rawBytes = docRawBodyBytes
		}
	}

	syncData := doc.SyncData
	if redact {
		if salt == "" {
			salt = uuid.New().String()
		}
		syncData = doc.SyncData.HashRedact(salt)
	}

	rawBytes, err = base.InjectJSONProperties(rawBytes, base.KVPair{Key: base.SyncPropertyName, Val: syncData})
	if err != nil {

		return err
	}

	if h.db.Options.UserXattrKey != "" {
		metaMap, err := doc.GetMetaMap(h.db.Options.UserXattrKey)
		if err != nil {
			return err
		}

		rawBytes, err = base.InjectJSONProperties(rawBytes, base.KVPair{Key: "_meta", Val: metaMap})
		if err != nil {
			return err
		}
	}

	h.writeRawJSON(rawBytes)
	return nil
}

func (h *handler) handleGetRevTree() error {
	h.assertAdminOnly()
	docid := h.PathVar("docid")
	collection := h.db.GetSingleDatabaseCollectionWithUser()
	doc, err := collection.GetDocument(h.ctx(), docid, db.DocUnmarshalAll)

	if doc != nil {
		h.writeText([]byte(doc.History.RenderGraphvizDot()))
	}
	return err
}

func (h *handler) handleGetLogging() error {
	h.writeJSON(base.GetLogKeys())
	base.WarnfCtx(h.ctx(), "Deprecation notice: Current _logging endpoints are now deprecated. Using _config endpoints "+
		"instead")
	return nil
}

type DatabaseStatus struct {
	SequenceNumber    uint64                  `json:"seq"`
	ServerUUID        string                  `json:"server_uuid"`
	State             string                  `json:"state"`
	ReplicationStatus []*db.ReplicationStatus `json:"replication_status"`
	SGRCluster        *db.SGRCluster          `json:"cluster"`
}

type Status struct {
	Databases map[string]DatabaseStatus `json:"databases"`
	Version   string                    `json:"version"`
	Vendor    vendor                    `json:"vendor"`
}

func (h *handler) handleGetStatus() error {

	var status = Status{
		Databases: make(map[string]DatabaseStatus),
		Vendor:    vendor{Name: base.ProductNameString},
	}

	// This handler is supposed to be admin-only anyway, but being defensive if this is opened up in the routes file.
	if h.shouldShowProductVersion() {
		status.Version = base.LongVersionString
		status.Vendor.Version = base.ProductAPIVersion
	}

	for _, database := range h.server.databases_ {
		lastSeq := uint64(0)
		runState := db.RunStateString[atomic.LoadUint32(&database.State)]

		// Don't bother trying to lookup LastSequence() if offline
		if runState != db.RunStateString[db.DBOffline] {
			lastSeq, _ = database.LastSequence()
		}

		replicationsStatus, err := database.SGReplicateMgr.GetReplicationStatusAll(db.DefaultReplicationStatusOptions())
		if err != nil {
			return err
		}
		cluster, err := database.SGReplicateMgr.GetSGRCluster()
		if err != nil {
			return err
		}
		for _, replication := range cluster.Replications {
			replication.ReplicationConfig = *replication.Redacted()
		}

		status.Databases[database.Name] = DatabaseStatus{
			SequenceNumber:    lastSeq,
			State:             runState,
			ServerUUID:        database.GetServerUUID(h.ctx()),
			ReplicationStatus: replicationsStatus,
			SGRCluster:        cluster,
		}
	}

	h.writeJSON(status)
	return nil
}

func (h *handler) handleSetLogging() error {
	base.WarnfCtx(h.ctx(), "Deprecation notice: Current _logging endpoints are now deprecated. Using _config endpoints "+
		"instead")

	body, err := h.readBody()
	if err != nil {
		return nil
	}

	var newLogLevel base.LogLevel
	var setLogLevel bool
	if level := h.getQuery("logLevel"); level != "" {
		if err := newLogLevel.UnmarshalText([]byte(level)); err != nil {
			return base.HTTPErrorf(http.StatusBadRequest, err.Error())
		}
		setLogLevel = true
	} else if level := h.getIntQuery("level", 0); level != 0 {
		base.WarnfCtx(h.ctx(), "Using deprecated query parameter: %q. Use %q instead.", "level", "logLevel")
		switch base.GetRestrictedInt(&level, 0, 1, 3, false) {
		case 1:
			newLogLevel = base.LevelInfo
		case 2:
			newLogLevel = base.LevelWarn
		case 3:
			newLogLevel = base.LevelError
		}
		setLogLevel = true
	}

	if setLogLevel {
		base.InfofCtx(h.ctx(), base.KeyAll, "Setting log level to: %v", newLogLevel)
		base.ConsoleLogLevel().Set(newLogLevel)

		// empty body is OK if request is just setting the log level
		if len(body) == 0 {
			return nil
		}
	}

	var keys map[string]bool
	if err := base.JSONUnmarshal(body, &keys); err != nil {

		// return a better error if a user is setting log level inside the body
		var logLevel map[string]string
		if err := base.JSONUnmarshal(body, &logLevel); err == nil {
			if _, ok := logLevel["logLevel"]; ok {
				return base.HTTPErrorf(http.StatusBadRequest, "Can't set log level in body, please use \"logLevel\" query parameter instead.")
			}
		}

		return base.HTTPErrorf(http.StatusBadRequest, "Invalid JSON or non-boolean values for log key map")
	}

	base.UpdateLogKeys(keys, h.rq.Method == "PUT")
	return nil
}

func (h *handler) handleSGCollectStatus() error {
	status := "stopped"
	if sgcollectInstance.IsRunning() {
		status = "running"
	}

	h.writeRawJSONStatus(http.StatusOK, []byte(`{"status":"`+status+`"}`))
	return nil
}

func (h *handler) handleSGCollectCancel() error {
	err := sgcollectInstance.Stop()
	if err != nil {
		return base.HTTPErrorf(http.StatusBadRequest, "Error stopping sgcollect_info: %v", err)
	}

	h.writeRawJSONStatus(http.StatusOK, []byte(`{"status":"cancelled"}`))
	return nil
}

func (h *handler) handleSGCollect() error {
	body, err := h.readBody()
	if err != nil {
		return err
	}

	var params sgCollectOptions
	if err = base.JSONUnmarshal(body, &params); err != nil {
		return base.HTTPErrorf(http.StatusBadRequest, "Unable to parse request body: %v", err)
	}

	if multiError := params.Validate(); multiError != nil {
		return base.HTTPErrorf(http.StatusBadRequest, "Invalid options used for sgcollect_info: %v", multiError)
	}

	// Populate username and password used by sgcollect_info script for talking to Sync Gateway.
	params.syncGatewayUsername, params.syncGatewayPassword = h.getBasicAuth()

	zipFilename := sgcollectFilename()

	logFilePath := h.server.Config.Logging.LogFilePath

	if err := sgcollectInstance.Start(logFilePath, h.serialNumber, zipFilename, params); err != nil {
		return base.HTTPErrorf(http.StatusInternalServerError, "Error running sgcollect_info: %v", err)
	}

	h.writeRawJSONStatus(http.StatusOK, []byte(`{"status":"started"}`))

	return nil
}

// ////// USERS & ROLES:

func internalUserName(name string) string {
	if name == base.GuestUsername {
		return ""
	}
	return name
}

func externalUserName(name string) string {
	if name == "" {
		return base.GuestUsername
	}
	return name
}

func marshalPrincipal(princ auth.Principal, includeDynamicGrantInfo bool) auth.PrincipalConfig {
	name := externalUserName(princ.Name())
	info := auth.PrincipalConfig{
		Name:             &name,
		ExplicitChannels: princ.ExplicitChannels().AsSet(),
	}
	if user, ok := princ.(auth.User); ok {
		email := user.Email()
		info.Email = &email
		info.Disabled = base.BoolPtr(user.Disabled())
		info.ExplicitRoleNames = user.ExplicitRoles().AsSet()
		if includeDynamicGrantInfo {
			info.Channels = user.InheritedChannels().AsSet()
			info.RoleNames = user.RoleNames().AllKeys()
			info.JWTIssuer = base.StringPtr(user.JWTIssuer())
			info.JWTRoles = user.JWTRoles().AsSet()
			info.JWTChannels = user.JWTChannels().AsSet()
			lastUpdated := user.JWTLastUpdated()
			if !lastUpdated.IsZero() {
				info.JWTLastUpdated = &lastUpdated
			}
		}
	} else {
		if includeDynamicGrantInfo {
			info.Channels = princ.Channels().AsSet()
		}
	}
	return info
}

// Handles PUT and POST for a user or a role.
func (h *handler) updatePrincipal(name string, isUser bool) error {
	h.assertAdminOnly()
	// Unmarshal the request body into a PrincipalConfig struct:
	body, _ := h.readBody()
	var newInfo auth.PrincipalConfig
	var err error
	if err = base.JSONUnmarshal(body, &newInfo); err != nil {
		return err
	}

	if h.rq.Method == "POST" {
		// On POST, take the name from the "name" property in the request body:
		if newInfo.Name == nil {
			return base.HTTPErrorf(http.StatusBadRequest, "Missing name property")
		}
	} else {
		// ON PUT, verify the name matches, if given:
		if newInfo.Name == nil {
			newInfo.Name = &name
		} else if *newInfo.Name != name {
			return base.HTTPErrorf(http.StatusBadRequest, "Name mismatch (can't change name)")
		}
	}

	// NB: other read-only properties are ignored but no error is returned for backwards-compatibility
	if newInfo.JWTIssuer != nil || len(newInfo.JWTRoles) > 0 || len(newInfo.JWTChannels) > 0 {
		return base.HTTPErrorf(http.StatusBadRequest, "Can't change read-only properties")
	}

	internalName := internalUserName(*newInfo.Name)
	if err = auth.ValidatePrincipalName(internalName); err != nil {
		return base.HTTPErrorf(http.StatusBadRequest, err.Error())
	}

	newInfo.Name = &internalName
	replaced, err := h.db.UpdatePrincipal(h.ctx(), &newInfo, isUser, h.rq.Method != "POST")
	if err != nil {
		return err
	} else if replaced {
		// on update with a new password, remove previous user sessions
		if newInfo.Password != nil {
			err = h.db.DeleteUserSessions(h.ctx(), *newInfo.Name)
			if err != nil {
				return err
			}
		}
		h.writeStatus(http.StatusOK, "OK")
	} else {
		h.writeStatus(http.StatusCreated, "Created")
	}
	return nil
}

// Handles PUT or POST to /_user/*
func (h *handler) putUser() error {
	username := mux.Vars(h.rq)["name"]
	return h.updatePrincipal(username, true)
}

// Handles PUT or POST to /_role/*
func (h *handler) putRole() error {
	rolename := mux.Vars(h.rq)["name"]
	return h.updatePrincipal(rolename, false)
}

func (h *handler) deleteUser() error {
	h.assertAdminOnly()
	username := mux.Vars(h.rq)["name"]

	// Can't delete the guest user, only disable.
	if username == base.GuestUsername {
		return base.HTTPErrorf(http.StatusMethodNotAllowed,
			"The %s user cannot be deleted. Only disabled via an update.", base.GuestUsername)
	}

	user, err := h.db.Authenticator(h.ctx()).GetUser(username)
	if user == nil {
		if err == nil {
			err = kNotFoundError
		}
		return err
	}
	return h.db.Authenticator(h.ctx()).DeleteUser(user)
}

func (h *handler) deleteRole() error {
	h.assertAdminOnly()
	purge := h.getBoolQuery("purge")
	return h.db.DeleteRole(h.ctx(), mux.Vars(h.rq)["name"], purge)

}

func (h *handler) getUserInfo() error {
	h.assertAdminOnly()
	user, err := h.db.Authenticator(h.ctx()).GetUser(internalUserName(mux.Vars(h.rq)["name"]))
	if user == nil {
		if err == nil {
			err = kNotFoundError
		}
		return err
	}
	// If not specified will default to false
	includeDynamicGrantInfo := h.permissionsResults[PermReadPrincipalAppData.PermissionName]
	info := marshalPrincipal(user, includeDynamicGrantInfo)
	// If the user's OIDC issuer is no longer valid, remove the OIDC information to avoid confusing users
	// (it'll get removed permanently the next time the user signs in)
	if info.JWTIssuer != nil {
		issuerValid := false
		for _, provider := range h.db.OIDCProviders {
			if provider.Issuer == *info.JWTIssuer {
				issuerValid = true
				break
			}
		}
		if !issuerValid {
			info.JWTIssuer = nil
			info.JWTLastUpdated = nil
			info.JWTRoles = nil
			info.JWTChannels = nil
		}
	}
	bytes, err := base.JSONMarshal(info)
	h.writeRawJSON(bytes)
	return err
}

func (h *handler) getRoleInfo() error {
	h.assertAdminOnly()
	role, err := h.db.Authenticator(h.ctx()).GetRole(mux.Vars(h.rq)["name"])
	if role == nil {
		if err == nil {
			err = kNotFoundError
		}
		return err
	}
	// If not specified will default to false
	includeDynamicGrantInfo := h.permissionsResults[PermReadPrincipalAppData.PermissionName]
	info := marshalPrincipal(role, includeDynamicGrantInfo)
	bytes, err := base.JSONMarshal(info)
	_, _ = h.response.Write(bytes)
	return err
}

func (h *handler) getUsers() error {

	limit := h.getIntQuery(paramLimit, 0)
	nameOnly, _ := h.getOptBoolQuery(paramNameOnly, true)

	if limit > 0 && nameOnly {
		return base.HTTPErrorf(http.StatusBadRequest, fmt.Sprintf("Use of %s only supported when %s=false", paramLimit, paramNameOnly))
	}

	var bytes []byte
	var marshalErr error
	if nameOnly {
		var users []string
		var err error
		if h.db.Options.UseViews {
			users, _, err = h.db.AllPrincipalIDs(h.ctx())
		} else {
			users, err = h.db.GetUserNames(h.ctx())
		}
		if err != nil {
			return err
		}
		bytes, marshalErr = base.JSONMarshal(users)
	} else {
		if h.db.Options.UseViews {
			return base.HTTPErrorf(http.StatusBadRequest, fmt.Sprintf("Use of %s=false not supported when database has use_views=true", paramNameOnly))
		}
		users, err := h.db.GetUsers(h.ctx(), int(limit))
		if err != nil {
			return err
		}
		bytes, marshalErr = base.JSONMarshal(users)
	}

	if marshalErr != nil {
		return marshalErr
	}
	h.writeRawJSON(bytes)
	return nil
}

func (h *handler) getRoles() error {
	includeDeleted, _ := h.getOptBoolQuery(paramDeleted, false)

	roles, err := h.db.GetRoleIDs(h.ctx(), h.db.Options.UseViews, includeDeleted)

	if err != nil {
		return err
	}

	bytes, err := base.JSONMarshal(roles)
	h.writeRawJSON(bytes)
	return err
}

func (h *handler) handlePurge() error {
	h.assertAdminOnly()

	message := "OK"

	// Get the list of docs to purge

	input, err := h.readJSON()
	if err != nil {
		return base.HTTPErrorf(http.StatusBadRequest, "_purge document ID's must be passed as a JSON")
	}

	startTime := time.Now()
	docIDs := make([]string, 0)

	h.setHeader("Content-Type", "application/json")
	h.setHeader("Cache-Control", "private, max-age=0, no-cache, no-store")
	_, _ = h.response.Write([]byte("{\"purged\":{\r\n"))
	var first bool = true
	collection := h.db.GetSingleDatabaseCollectionWithUser()

	for key, value := range input {
		// For each one validate that the revision list is set to ["*"], otherwise skip doc and log warning
		base.InfofCtx(h.ctx(), base.KeyCRUD, "purging document = %v", base.UD(key))

		if revisionList, ok := value.([]interface{}); ok {

			// There should only be a single revision entry of "*"
			if len(revisionList) != 1 {
				base.InfofCtx(h.ctx(), base.KeyCRUD, "Revision list for doc ID %v, should contain exactly one entry", base.UD(key))
				continue // skip this entry its not valid
			}

			if revisionList[0] != "*" {
				base.InfofCtx(h.ctx(), base.KeyCRUD, "Revision entry for doc ID %v, should be the '*' revison", base.UD(key))
				continue // skip this entry its not valid
			}

			// Attempt to delete document, if successful add to response, otherwise log warning
			err = collection.Purge(h.ctx(), key)
			if err == nil {

				docIDs = append(docIDs, key)

				if first {
					first = false
				} else {
					_, _ = h.response.Write([]byte(","))
				}

				s := fmt.Sprintf("\"%v\" : [\"*\"]\n", key)
				_, _ = h.response.Write([]byte(s))

			} else {
				base.InfofCtx(h.ctx(), base.KeyCRUD, "Failed to purge document %v, err = %v", base.UD(key), err)
				continue // skip this entry its not valid
			}

		} else {
			base.InfofCtx(h.ctx(), base.KeyCRUD, "Revision list for doc ID %v, is not an array, ", base.UD(key))
			continue // skip this entry its not valid
		}
	}

	if len(docIDs) > 0 {
		count := h.db.GetChangeCache().Remove(docIDs, startTime)
		base.DebugfCtx(h.ctx(), base.KeyCache, "Purged %d items from caches", count)
	}

	_, _ = h.response.Write([]byte("}\n}\n"))
	h.logStatusWithDuration(http.StatusOK, message)

	return nil
}

// sg-replicate endpoints
func (h *handler) getReplications() error {
	replications, err := h.db.SGReplicateMgr.GetReplications()
	if err != nil {
		return err
	}

	for _, replication := range replications {
		if replication.AssignedNode == h.db.UUID {
			replication.AssignedNode = replication.AssignedNode + " (local)"
		} else {
			replication.AssignedNode = replication.AssignedNode + " (non-local)"
		}
		replication.ReplicationConfig = *replication.Redacted()
	}

	h.writeJSON(replications)
	return nil
}

func (h *handler) getReplication() error {
	replicationID := mux.Vars(h.rq)["replicationID"]
	replication, err := h.db.SGReplicateMgr.GetReplication(replicationID)
	if replication == nil {
		if err == nil {
			return kNotFoundError
		}
		return err
	}

	h.writeJSON(replication.Redacted())
	return nil
}

func (h *handler) putReplication() error {

	body, readErr := h.readBody()
	if readErr != nil {
		return readErr
	}
	body = base.ConvertBackQuotedStrings(body)

	replicationConfig := &db.ReplicationUpsertConfig{}
	if err := base.JSONUnmarshal(body, replicationConfig); err != nil {
		return err
	}

	if h.rq.Method == "PUT" {
		replicationID := mux.Vars(h.rq)["replicationID"]
		if replicationConfig.ID != "" && replicationConfig.ID != replicationID {
			return base.HTTPErrorf(http.StatusBadRequest, "Replication ID in body %q does not match request URI", replicationConfig.ID)
		}
		replicationConfig.ID = replicationID
	}

	created, err := h.db.SGReplicateMgr.UpsertReplication(replicationConfig)
	if err != nil {
		return err
	}
	if created {
		h.writeStatus(http.StatusCreated, "Created")
	}

	return nil
}

func (h *handler) deleteReplication() error {
	replicationID := mux.Vars(h.rq)["replicationID"]
	return h.db.SGReplicateMgr.DeleteReplication(replicationID)
}

func (h *handler) getReplicationsStatus() error {
	replicationsStatus, err := h.db.SGReplicateMgr.GetReplicationStatusAll(h.getReplicationStatusOptions())
	if err != nil {
		return err
	}
	h.writeJSON(replicationsStatus)
	return nil
}

func (h *handler) getReplicationStatus() error {
	replicationID := mux.Vars(h.rq)["replicationID"]
	status, err := h.db.SGReplicateMgr.GetReplicationStatus(replicationID, h.getReplicationStatusOptions())
	if err != nil {
		return err
	}
	h.writeJSON(status)
	return nil
}

func (h *handler) getReplicationStatusOptions() db.ReplicationStatusOptions {
	activeOnly, _ := h.getOptBoolQuery("activeOnly", false)
	localOnly, _ := h.getOptBoolQuery("localOnly", false)
	includeError, _ := h.getOptBoolQuery("includeError", true)
	includeConfig, _ := h.getOptBoolQuery("includeConfig", false)
	return db.ReplicationStatusOptions{
		ActiveOnly:    activeOnly,
		LocalOnly:     localOnly,
		IncludeError:  includeError,
		IncludeConfig: includeConfig,
	}
}

func (h *handler) putReplicationStatus() error {
	replicationID := mux.Vars(h.rq)["replicationID"]

	action := h.getQuery("action")
	if action == "" {
		return base.HTTPErrorf(http.StatusBadRequest, "Query parameter 'action' must be specified")
	}

	updatedStatus, err := h.db.SGReplicateMgr.PutReplicationStatus(replicationID, action)
	if err != nil {
		return err
	}
	h.writeJSON(updatedStatus)
	return nil
}<|MERGE_RESOLUTION|>--- conflicted
+++ resolved
@@ -940,12 +940,8 @@
 	}
 
 	if h.server.persistentConfig {
-<<<<<<< HEAD
-		_, err := h.server.BootstrapContext.Connection.UpdateConfig(bucket, h.server.Config.Bootstrap.ConfigGroupID, func(rawBucketConfig []byte) (updatedConfig []byte, err error) {
-=======
 		bucket := h.db.Bucket.GetName()
 		_, err := h.server.BootstrapContext.Connection.UpdateConfig(bucket, h.server.Config.Bootstrap.ConfigGroupID, func(rawBucketConfig []byte, rawBucketConfigCas uint64) (updatedConfig []byte, err error) {
->>>>>>> dd9e90cd
 			return nil, nil
 		})
 		if err != nil {
