package db

import (
	"fmt"
	"net/http"
	"strings"
	"sync"
	"time"

	sgbucket "github.com/couchbase/sg-bucket"
	"github.com/couchbase/sync_gateway/auth"
	"github.com/couchbase/sync_gateway/base"
	ch "github.com/couchbase/sync_gateway/channels"
	pkgerrors "github.com/pkg/errors"
)

// ViewVersion should be incremented every time any view definition changes.
// Currently both Sync Gateway design docs share the same view version, but this is
// subject to change if the update schedule diverges
const DesignDocVersion = "2.0"
const DesignDocFormat = "%s_%s" // Design doc prefix, view version

// DesignDocPreviousVersions defines the set of versions included during removal of obsolete
// design docs.  Must be updated whenever DesignDocVersion is incremented.
// Uses a hardcoded list instead of version comparison to simpify the processing
// (particularly since there aren't expected to be many view versions before moving to GSI).
var DesignDocPreviousVersions = []string{""}

const (
	DesignDocSyncGatewayPrefix      = "sync_gateway"
	DesignDocSyncHousekeepingPrefix = "sync_housekeeping"
	ViewPrincipals                  = "principals"
	ViewChannels                    = "channels"
	ViewAccess                      = "access"
	ViewAccessVbSeq                 = "access_vbseq"
	ViewRoleAccess                  = "role_access"
	ViewRoleAccessVbSeq             = "role_access_vbseq"
	ViewAllBits                     = "all_bits"
	ViewAllDocs                     = "all_docs"
	ViewImport                      = "import"
	ViewOldRevs                     = "old_revs"
	ViewSessions                    = "sessions"
	ViewTombstones                  = "tombstones"
)

func isInternalDDoc(ddocName string) bool {
	return strings.HasPrefix(ddocName, "sync_")
}

func DesignDocSyncGateway() string {
	return fmt.Sprintf(DesignDocFormat, DesignDocSyncGatewayPrefix, DesignDocVersion)
}

func DesignDocSyncHousekeeping() string {
	return fmt.Sprintf(DesignDocFormat, DesignDocSyncHousekeepingPrefix, DesignDocVersion)
}

// Enforces access by admins only, and not to the built-in Sync Gateway design docs:
func (db *Database) checkDDocAccess(ddocName string) error {
	if db.user != nil || isInternalDDoc(ddocName) {
		return base.HTTPErrorf(http.StatusForbidden, "forbidden")
	}
	return nil
}

func (db *Database) GetDesignDoc(ddocName string, result interface{}) (err error) {
	if err = db.checkDDocAccess(ddocName); err == nil {
		err = db.Bucket.GetDDoc(ddocName, result)
	}
	return
}

func (db *Database) PutDesignDoc(ddocName string, ddoc sgbucket.DesignDoc) (err error) {
	wrap := true
	if opts := ddoc.Options; opts != nil {
		if opts.Raw == true {
			wrap = false
		}
	}
	if wrap {
		wrapViews(&ddoc, db.GetUserViewsEnabled(), db.UseXattrs())
	}
	if err = db.checkDDocAccess(ddocName); err == nil {
		err = db.Bucket.PutDDoc(ddocName, ddoc)
	}
	return
}

const (
	// viewWrapper_adminViews adds the rev to metadata, and strips the _sync property from the view result
	viewWrapper_adminViews = `function(doc,meta) {
	                    var sync = doc._sync;
	                    if (sync === undefined || meta.id.substring(0,6) == "_sync:")
	                      return;
	                    if ((sync.flags & 1) || sync.deleted)
	                      return;
	                    delete doc._sync;
	                    meta.rev = sync.rev;
						(%s) (doc, meta);
						doc._sync = sync;}`
	// viewWrapper_userViews does the same work as viewWrapper_adminViews, and also includes channel information in the view results
	viewWrapper_userViews = `function(doc,meta) {
		                    var sync = doc._sync;
		                    if (sync === undefined || meta.id.substring(0,6) == "_sync:")
		                      return;
		                    if ((sync.flags & 1) || sync.deleted)
		                      return;
		                    var channels = [];
		                    var channelMap = sync.channels;
							if (channelMap) {
								for (var name in channelMap) {
									removed = channelMap[name];
									if (!removed)
										channels.push(name);
								}
							}
		                    delete doc._sync;
		                    meta.rev = sync.rev;
		                    meta.channels = channels;

		                    var _emit = emit;
		                    (function(){
			                    var emit = function(key,value) {
			                    	_emit(key,[channels, value]);
			                    };
								(%s) (doc, meta);
							}());
							doc._sync = sync;
						}`
	viewWrapper_adminViews_xattr = `function(doc,meta) {
	                    var sync = meta.xattrs._sync;
	                    if (sync === undefined || meta.id.substring(0,6) == "_sync:")
	                      return;
	                    if ((sync.flags & 1) || sync.deleted)
	                      return;
	                    meta.rev = sync.rev;
						(%s) (doc, meta);}`
	viewWrapper_userViews_xattr = `function(doc,meta) {
		                    var sync = meta.xattrs._sync;
		                    if (sync === undefined || meta.id.substring(0,6) == "_sync:")
		                      return;
		                    if ((sync.flags & 1) || sync.deleted)
		                      return;
		                    var channels = [];
		                    var channelMap = sync.channels;
							if (channelMap) {
								for (var name in channelMap) {
									removed = channelMap[name];
									if (!removed)
										channels.push(name);
								}
							}
		                    meta.rev = sync.rev;
		                    meta.channels = channels;

		                    var _emit = emit;
		                    (function(){
			                    var emit = function(key,value) {
			                    	_emit(key,[channels, value]);
			                    };
								(%s) (doc, meta);
							}());
						}`
)

func getViewWrapper(enableUserViews bool, useXattrs bool) string {
	if enableUserViews {
		if useXattrs {
			return viewWrapper_userViews_xattr
		} else {
			return viewWrapper_userViews
		}
	} else {
		if useXattrs {
			return viewWrapper_adminViews_xattr
		} else {
			return viewWrapper_adminViews
		}
	}
}

func wrapViews(ddoc *sgbucket.DesignDoc, enableUserViews bool, useXattrs bool) {
	// Wrap the map functions to ignore special docs and strip _sync metadata.  If user views are enabled, also
	// add channel filtering.
	viewWrapper := getViewWrapper(enableUserViews, useXattrs)
	for name, view := range ddoc.Views {
		view.Map = fmt.Sprintf(viewWrapper, view.Map)
		ddoc.Views[name] = view // view is not a pointer, so have to copy it back
	}
}

func (db *Database) DeleteDesignDoc(ddocName string) (err error) {
	if err = db.checkDDocAccess(ddocName); err == nil {
		err = db.Bucket.DeleteDDoc(ddocName)
	}
	return
}

func (db *Database) QueryDesignDoc(ddocName string, viewName string, options map[string]interface{}) (*sgbucket.ViewResult, error) {

	// Regular users have limitations on what they can query
	if db.user != nil {
		// * Regular users can only query when user views are enabled
		if !db.GetUserViewsEnabled() {
			return nil, base.HTTPErrorf(http.StatusForbidden, "forbidden")
		}
		// * Admins can query any design doc including the internal ones
		// * Regular users can query non-internal design docs
		if isInternalDDoc(ddocName) {
			return nil, base.HTTPErrorf(http.StatusForbidden, "forbidden")
		}
	}

	result, err := db.Bucket.View(ddocName, viewName, options)
	if err != nil {
		return nil, err
	}
	if isInternalDDoc(ddocName) {
		if options["include_docs"] == true {
			for _, row := range result.Rows {
				stripSyncProperty(row)
			}
		}
	} else {
		applyChannelFiltering := options["reduce"] != true && db.GetUserViewsEnabled()
		result = filterViewResult(result, db.user, applyChannelFiltering)
	}
	return &result, nil
}

// Cleans up the Value property, and removes rows that aren't visible to the current user
func filterViewResult(input sgbucket.ViewResult, user auth.User, applyChannelFiltering bool) (result sgbucket.ViewResult) {
	hasStarChannel := false
	var visibleChannels ch.TimedSet
	if user != nil {
		visibleChannels = user.InheritedChannels()
		hasStarChannel = !visibleChannels.Contains("*")
		if !applyChannelFiltering {
			return // this is an error
		}
	}
	result.TotalRows = input.TotalRows
	result.Rows = make([]*sgbucket.ViewRow, 0, len(input.Rows)/2)
	for _, row := range input.Rows {
		if applyChannelFiltering {
			value, ok := row.Value.([]interface{})
			if ok {
				// value[0] is the array of channels; value[1] is the actual value
				// handle the case where walrus returns []string instead of []interface{}
				vi, ok := value[0].([]interface{})
				if !ok {
					vi = base.ToArrayOfInterface(value[0].([]string))
				}

				if !hasStarChannel || channelsIntersect(visibleChannels, vi) {
					// Add this row:
					stripSyncProperty(row)
					result.Rows = append(result.Rows, &sgbucket.ViewRow{
						Key:   row.Key,
						Value: value[1],
						ID:    row.ID,
						Doc:   row.Doc,
					})
				}
			}
		} else {
			// Add the raw row:
			stripSyncProperty(row)
			result.Rows = append(result.Rows, &sgbucket.ViewRow{
				Key:   row.Key,
				Value: row.Value,
				ID:    row.ID,
				Doc:   row.Doc,
			})
		}

	}
	result.TotalRows = len(result.Rows)
	return
}

// Is any item of channels found in visibleChannels?
func channelsIntersect(visibleChannels ch.TimedSet, channels []interface{}) bool {
	for _, channel := range channels {
		if visibleChannels.Contains(channel.(string)) || channel == "*" {
			return true
		}
	}
	return false
}

func stripSyncProperty(row *sgbucket.ViewRow) {
	if doc := row.Doc; doc != nil {
		delete((*doc).(map[string]interface{}), "_sync")
	}
}

func InitializeViews(bucket base.Bucket) error {

	// Check whether design docs are already present
	ddocsExist := checkExistingDDocs(bucket)

	// If not present, install design docs and views
	if !ddocsExist {
		base.LogfR("Design docs for current view version (%s) do not exist - creating...", DesignDocVersion)
		if err := installViews(bucket); err != nil {
			return err
		}
	}

	// Wait for views to be indexed and available
	return WaitForViews(bucket)
}

func checkExistingDDocs(bucket base.Bucket) bool {

	// Check whether design docs already exist
	var result interface{}
	getDDocErr := bucket.GetDDoc(DesignDocSyncGateway(), &result)
	sgDDocExists := getDDocErr == nil && result != nil

	getDDocErr = bucket.GetDDoc(DesignDocSyncHousekeeping(), &result)
	sgHousekeepingDDocExists := getDDocErr == nil && result != nil

	if sgDDocExists && sgHousekeepingDDocExists {
		base.LogfR("Design docs for current SG view version (%s) found.", DesignDocVersion)
		return true
	}

	return false
}

func installViews(bucket base.Bucket) error {

	// syncData specifies the path to Sync Gateway sync metadata used in the map function -
	// in the document body when xattrs available, in the mobile xattr when xattrs enabled.
	syncData := fmt.Sprintf(`var sync
							if (meta.xattrs === undefined || meta.xattrs.%s === undefined) {
		                        sync = doc._sync
		                  	} else {
		                       	sync = meta.xattrs.%s
		                    }
		                     `, KSyncXattrName, KSyncXattrName)

	// View for finding every Couchbase doc (used when deleting a database)
	// Key is docid; value is null
	allbits_map := `function (doc, meta) {
                      emit(meta.id, null); }`

	// View for _all_docs
	// Key is docid; value is [revid, sequence]
	alldocs_map := `function (doc, meta) {
                     %s
                     if (sync === undefined || meta.id.substring(0,6) == "_sync:")
                       return;
                     if ((sync.flags & 1) || sync.deleted)
                       return;
                     var channels = sync.channels;
                     var channelNames = [];
                     for (ch in channels) {
                     	if (channels[ch] == null)
                     		channelNames.push(ch);
                     }
                     emit(meta.id, {r:sync.rev, s:sync.sequence, c:channelNames}); }`
	alldocs_map = fmt.Sprintf(alldocs_map, syncData)

	// View for importing unknown docs
	// Key is [existing?, docid] where 'existing?' is false for unknown docs
	import_map := `function (doc, meta) {
					 %s
                     if(meta.id.substring(0,6) != "_sync:") {
                       var exists = (sync !== undefined);
                       emit([exists, meta.id], null); } }`
	import_map = fmt.Sprintf(import_map, syncData)

	// View for compaction -- finds all revision docs
	// Key and value are ignored.
	oldrevs_map := `function (doc, meta) {
                     if (meta.id.substring(0,10) == "_sync:rev:")
	                     emit("",null); }`

	// Sessions view - used for session delete
	// Key is username; value is docid
	sessions_map := `function (doc, meta) {
                     	var prefix = meta.id.substring(0,%d);
                     	if (prefix == %q)
                     		emit(doc.username, meta.id);}`
	sessions_map = fmt.Sprintf(sessions_map, len(auth.SessionKeyPrefix), auth.SessionKeyPrefix)

	// Tombstones view - used for view tombstone compaction
	// Key is purge time; value is docid
	tombstones_map := `function (doc, meta) {
                     	var sync = meta.xattrs._sync;
                     	if (sync !== undefined && sync.tombstoned_at !== undefined)
                     		emit(sync.tombstoned_at, meta.id);}`

	// All-principals view
	// Key is name; value is true for user, false for role
	principals_map := `function (doc, meta) {
							 var prefix = meta.id.substring(0,11);
							 var isUser = (prefix == %q);
							 if (isUser || prefix == %q)
			                     emit(meta.id.substring(%d), isUser); }`
	principals_map = fmt.Sprintf(principals_map, auth.UserKeyPrefix, auth.RoleKeyPrefix,
		len(auth.UserKeyPrefix))

	// By-channels view.
	// Key is [channelname, sequence]; value is [docid, revid, flag?]
	// where flag is true for doc deletion, false for removed from channel, missing otherwise
	channels_map := `function (doc, meta) {
	                    %s
	                    if (sync === undefined || meta.id.substring(0,6) == "_sync:")
	                        return;
						var sequence = sync.sequence;
	                    if (sequence === undefined)
	                        return;
	                    var value = {rev:sync.rev};
	                    if (sync.flags) {
	                    	value.flags = sync.flags
	                    } else if (sync.deleted) {
	                    	value.flags = %d // channels.Deleted
	                    }
	                    if (%v) // EnableStarChannelLog
							emit(["*", sequence], value);
						var channels = sync.channels;
						if (channels) {
							for (var name in channels) {
								removed = channels[name];
								if (!removed)
									emit([name, sequence], value);
								else {
									var flags = removed.del ? %d : %d; // channels.Removed/Deleted
									emit([name, removed.seq], {rev:removed.rev, flags: flags});
								}
							}
						}
					}`

	channels_map = fmt.Sprintf(channels_map, syncData, ch.Deleted, EnableStarChannelLog,
		ch.Removed|ch.Deleted, ch.Removed)

	// Channel access view, used by ComputeChannelsForPrincipal()
	// Key is username; value is dictionary channelName->firstSequence (compatible with TimedSet)
	access_map := `function (doc, meta) {
	                    %s
	                    if (sync === undefined || meta.id.substring(0,6) == "_sync:")
	                        return;
	                    var access = sync.access;
	                    if (access) {
	                        for (var name in access) {
	                            emit(name, access[name]);
	                        }
	                    }
	               }`
	access_map = fmt.Sprintf(access_map, syncData)

	// Vbucket sequence version of channel access view, used by ComputeChannelsForPrincipal()
	// Key is username; value is dictionary channelName->firstSequence (compatible with TimedSet)

	access_vbSeq_map := `function (doc, meta) {
		                    %s
		                    if (sync === undefined || meta.id.substring(0,6) == "_sync:")
		                        return;
		                    var access = sync.access;
		                    if (access) {
		                        for (var name in access) {
		                        	// Build a timed set based on vb and vbseq of this revision
		                        	var value = {};
		                        	for (var channel in access[name]) {
		                        		var timedSetWithVbucket = {};
				                        timedSetWithVbucket["vb"] = parseInt(meta.vb, 10);
				                        timedSetWithVbucket["seq"] = parseInt(meta.seq, 10);
				                        value[channel] = timedSetWithVbucket;
			                        }
		                            emit(name, value)
		                        }

		                    }
		               }`
	access_vbSeq_map = fmt.Sprintf(access_vbSeq_map, syncData)

	// Role access view, used by ComputeRolesForUser()
	// Key is username; value is array of role names
	roleAccess_map := `function (doc, meta) {
	                    %s
	                    if (sync === undefined || meta.id.substring(0,6) == "_sync:")
	                        return;
	                    var access = sync.role_access;
	                    if (access) {
	                        for (var name in access) {
	                            emit(name, access[name]);
	                        }
	                    }
	               }`
	roleAccess_map = fmt.Sprintf(roleAccess_map, syncData)

	// Vbucket sequence version of role access view, used by ComputeRolesForUser()
	// Key is username; value is dictionary channelName->firstSequence (compatible with TimedSet)

	roleAccess_vbSeq_map := `function (doc, meta) {
		                    %s
		                    if (sync === undefined || meta.id.substring(0,6) == "_sync:")
		                        return;
		                    var access = sync.role_access;
		                    if (access) {
		                        for (var name in access) {
		                        	// Build a timed set based on vb and vbseq of this revision
		                        	var value = {};
		                        	for (var role in access[name]) {
		                        		var timedSetWithVbucket = {};
				                        timedSetWithVbucket["vb"] = parseInt(meta.vb, 10);
				                        timedSetWithVbucket["seq"] = parseInt(meta.seq, 10);
				                        value[role] = timedSetWithVbucket;
			                        }
		                            emit(name, value)
		                        }

		                    }
		               }`
	roleAccess_vbSeq_map = fmt.Sprintf(roleAccess_vbSeq_map, syncData)

	designDocMap := map[string]sgbucket.DesignDoc{}
	designDocMap[DesignDocSyncGateway()] = sgbucket.DesignDoc{
		Views: sgbucket.ViewMap{
			ViewChannels:        sgbucket.ViewDef{Map: channels_map},
			ViewAccess:          sgbucket.ViewDef{Map: access_map},
			ViewRoleAccess:      sgbucket.ViewDef{Map: roleAccess_map},
			ViewAccessVbSeq:     sgbucket.ViewDef{Map: access_vbSeq_map},
			ViewRoleAccessVbSeq: sgbucket.ViewDef{Map: roleAccess_vbSeq_map},
			ViewPrincipals:      sgbucket.ViewDef{Map: principals_map},
		},
		Options: &sgbucket.DesignDocOptions{
			IndexXattrOnTombstones: true,
		},
	}

	designDocMap[DesignDocSyncHousekeeping()] = sgbucket.DesignDoc{
		Views: sgbucket.ViewMap{
			ViewAllBits:    sgbucket.ViewDef{Map: allbits_map},
			ViewAllDocs:    sgbucket.ViewDef{Map: alldocs_map, Reduce: "_count"},
			ViewImport:     sgbucket.ViewDef{Map: import_map, Reduce: "_count"},
			ViewOldRevs:    sgbucket.ViewDef{Map: oldrevs_map, Reduce: "_count"},
			ViewSessions:   sgbucket.ViewDef{Map: sessions_map},
			ViewTombstones: sgbucket.ViewDef{Map: tombstones_map},
		},
		Options: &sgbucket.DesignDocOptions{
			IndexXattrOnTombstones: true, // For ViewTombstones
		},
	}

	sleeper := base.CreateDoublingSleeperFunc(
		11, //MaxNumRetries approx 10 seconds total retry duration
		5,  //InitialRetrySleepTimeMS
	)

	// add all design docs from map into bucket
	for designDocName, designDoc := range designDocMap {

		//start a retry loop to put design document backing off double the delay each time
		worker := func() (shouldRetry bool, err error, value interface{}) {
			err = bucket.PutDDoc(designDocName, designDoc)
			if err != nil {
				base.WarnR("Error installing Couchbase design doc: %v", err)
			}
			return err != nil, err, nil
		}

		description := fmt.Sprintf("Attempt to install Couchbase design doc bucket : %v", designDocName)
		err, _ := base.RetryLoop(description, worker, sleeper)

		if err != nil {
			return pkgerrors.Wrapf(err, "Error installing Couchbase Design doc: %v", designDocName)
		}
	}

	base.LogfR("Design docs successfully created for view version %s.", DesignDocVersion)

	return nil
}

// Issue a stale=false queries against critical views to guarantee indexing is complete and views are ready
func WaitForViews(bucket base.Bucket) error {
	var viewsWg sync.WaitGroup
	views := []string{ViewChannels, ViewAccess, ViewRoleAccess}
	viewErrors := make(chan error, len(views))

	base.LogfR("Verifying view availability for bucket %s...", base.UD(bucket.GetName()))

	for _, viewName := range views {
		viewsWg.Add(1)
		go func(view string) {
			defer viewsWg.Done()
			viewErr := waitForViewIndexing(bucket, DesignDocSyncGateway(), view)
			if viewErr != nil {
				viewErrors <- viewErr
			}
		}(viewName)
	}

	viewsWg.Wait()
	if len(viewErrors) > 0 {
		err := <-viewErrors
		close(viewErrors)
		return err
	}

	base.LogfR("Views ready for bucket %s.", base.UD(bucket.GetName()))
	return nil

}

// Issues stale=false view queries to determine when view indexing is complete.  Retries on timeout
func waitForViewIndexing(bucket base.Bucket, ddocName string, viewName string) error {
	var vres interface{}
	opts := map[string]interface{}{"stale": false, "key": fmt.Sprintf("view_%s_ready_check", viewName), "limit": 1}

	// Not using standard retry loop here, because we want to retry indefinitely on view timeout (since view indexing could potentially take hours), and
	// we don't need to sleep between attempts.  Using manual exponential backoff retry processing for non-timeout related errors, waits up to ~5 min
	errRetryCount := 0
	retrySleep := float64(100)
	maxRetry := 18
	for {
		err := bucket.ViewCustom(ddocName, viewName, opts, &vres)
<<<<<<< HEAD
		if err == nil {
			return nil
		}

		// Retry on timeout or undefined view errors , otherwise return the error
		if err == base.ErrViewTimeoutError {
			base.Logf("Timeout waiting for view %q to be ready for bucket %q - retrying...", viewName, bucket.GetName())
		} else {
			// For any other error, retry up to maxRetry, to wait for view initialization on the server
			errRetryCount++
			if errRetryCount > maxRetry {
				return err
			}
			base.Logf("Error waiting for view %q to be ready for bucket %q - retrying...(%d/%d)", viewName, bucket.GetName(), errRetryCount, maxRetry)
			time.Sleep(time.Duration(retrySleep) * time.Millisecond)
			retrySleep *= float64(1.5)
=======
		// Retry on timeout error, otherwise return
		if err == nil || err != base.ErrViewTimeoutError {
			return err
		} else {
			base.LogfR("Timeout waiting for view %q to be ready for bucket %q - retrying...", viewName, base.UD(bucket.GetName()))
>>>>>>> e12f4434
		}
	}

}

func removeObsoleteDesignDocs(bucket base.Bucket, previewOnly bool) (removedDesignDocs []string, err error) {

	removedDesignDocs = make([]string, 0)
	designDocPrefixes := []string{DesignDocSyncGatewayPrefix, DesignDocSyncHousekeepingPrefix}

	for _, previousVersion := range DesignDocPreviousVersions {
		for _, ddocPrefix := range designDocPrefixes {
			var ddocName string
			if previousVersion == "" {
				ddocName = ddocPrefix
			} else {
				ddocName = fmt.Sprintf(DesignDocFormat, ddocPrefix, previousVersion)
			}

			if !previewOnly {
				removeDDocErr := bucket.DeleteDDoc(ddocName)
				if removeDDocErr != nil && !IsMissingDDocError(removeDDocErr) {
					base.WarnR("Unexpected error when removing design doc %q: %s", ddocName, removeDDocErr)
					return removedDesignDocs, removeDDocErr
				}
				// Only include in list of removedDesignDocs if it was actually removed
				if removeDDocErr == nil {
					removedDesignDocs = append(removedDesignDocs, ddocName)
				}
			} else {
				var result interface{}
				existsDDocErr := bucket.GetDDoc(ddocName, &result)
				if existsDDocErr != nil && !IsMissingDDocError(existsDDocErr) {
					base.WarnR("Unexpected error when checking existence of design doc %q: %s", ddocName, existsDDocErr)
				}
				// Only include in list of removedDesignDocs if it exists
				if existsDDocErr == nil {
					removedDesignDocs = append(removedDesignDocs, ddocName)
				}

			}
		}

	}
	return removedDesignDocs, nil
}

// Similar to IsKeyNotFoundError(), but for the specific error returned by GetDDoc/DeleteDDoc
func IsMissingDDocError(err error) bool {
	if err == nil {
		return false
	}
	unwrappedErr := pkgerrors.Cause(err)

	// Walrus
	if _, ok := unwrappedErr.(sgbucket.MissingError); ok {
		return true
	}

	// gocb
	if strings.Contains(unwrappedErr.Error(), "not_found") {
		return true
	}

	return false

}<|MERGE_RESOLUTION|>--- conflicted
+++ resolved
@@ -621,14 +621,13 @@
 	maxRetry := 18
 	for {
 		err := bucket.ViewCustom(ddocName, viewName, opts, &vres)
-<<<<<<< HEAD
 		if err == nil {
 			return nil
 		}
 
 		// Retry on timeout or undefined view errors , otherwise return the error
 		if err == base.ErrViewTimeoutError {
-			base.Logf("Timeout waiting for view %q to be ready for bucket %q - retrying...", viewName, bucket.GetName())
+			base.LogfR("Timeout waiting for view %q to be ready for bucket %q - retrying...", viewName, base.UD(bucket.GetName()))
 		} else {
 			// For any other error, retry up to maxRetry, to wait for view initialization on the server
 			errRetryCount++
@@ -638,13 +637,6 @@
 			base.Logf("Error waiting for view %q to be ready for bucket %q - retrying...(%d/%d)", viewName, bucket.GetName(), errRetryCount, maxRetry)
 			time.Sleep(time.Duration(retrySleep) * time.Millisecond)
 			retrySleep *= float64(1.5)
-=======
-		// Retry on timeout error, otherwise return
-		if err == nil || err != base.ErrViewTimeoutError {
-			return err
-		} else {
-			base.LogfR("Timeout waiting for view %q to be ready for bucket %q - retrying...", viewName, base.UD(bucket.GetName()))
->>>>>>> e12f4434
 		}
 	}
 
