//  Copyright 2012-Present Couchbase, Inc.
//
//  Use of this software is governed by the Business Source License included
//  in the file licenses/BSL-Couchbase.txt.  As of the Change Date specified
//  in that file, in accordance with the Business Source License, use of this
//  software will be governed by the Apache License, Version 2.0, included in
//  the file licenses/APL2.txt.

package channels

import (
<<<<<<< HEAD
	"encoding/json"
	"strings"
=======
	"fmt"
>>>>>>> 981723c7
	"testing"

	"github.com/couchbase/sync_gateway/base"
	"github.com/couchbase/sync_gateway/js"
	"github.com/stretchr/testify/assert"
	"github.com/stretchr/testify/require"
	// Docs: https://pkg.go.dev/github.com/snej/v8go
)

func parse(jsonStr string) map[string]interface{} {
	var parsed map[string]interface{}
	_ = base.JSONUnmarshal([]byte(jsonStr), &parsed)
	return parsed
}

func emptyMetaMap() MetaMap {
	return MetaMap{}
}

var noUser = map[string]interface{}{"name": nil, "channels": []string{}}

// verify that our version of Otto treats JSON parsed arrays like real arrays
func TestJavaScriptWorks(t *testing.T) {
	js.TestWithVMs(t, func(t *testing.T, vm js.VM) {
		mapper := NewChannelMapper(vm, `function(doc) {channel(doc.x.concat(doc.y));}`, 0)
		res, err := mapper.MapToChannelsAndAccess(parse(`{"x":["abc"],"y":["xyz"]}`), `{}`, emptyMetaMap(), noUser)
		if assert.NoError(t, err, "MapToChannelsAndAccess failed") {
			assert.Equal(t, BaseSetOf(t, "abc", "xyz"), res.Channels)
		}
	})
}

// Verify the sync fn cannot access the internal JS variables used in the wrapper.
func TestHiddenVariables(t *testing.T) {
	js.TestWithVMs(t, func(t *testing.T, vm js.VM) {
		for _, hidden := range []string{"userCtx", "shouldValidate", "result", "eval", "Function"} {
			mapper := NewChannelMapper(vm, `function(doc) {return `+hidden+`;}`, 0)
			_, err := mapper.MapToChannelsAndAccess(parse(`{}`), `{}`, emptyMetaMap(), noUser)
			if assert.Error(t, err, "Was able to access %q", hidden) {
				assert.ErrorContains(t, err, "ReferenceError:")
				assert.ErrorContains(t, err, " is not defined")
			}
		}
	})
}

// Just verify that the calls to the channel() fn show up in the output channel list.
func TestSyncFunction(t *testing.T) {
	js.TestWithVMs(t, func(t *testing.T, vm js.VM) {
		mapper := NewChannelMapper(vm, `function(doc) {channel("foo", "bar"); channel("baz")}`, 0)
		res, err := mapper.MapToChannelsAndAccess(parse(`{"channels": []}`), `{}`, emptyMetaMap(), noUser)
		assert.NoError(t, err, "MapToChannelsAndAccess failed")
		assert.Equal(t, BaseSetOf(t, "foo", "bar", "baz"), res.Channels)
	})
}

// Just verify that the calls to the access() fn show up in the output channel list.
func TestAccessFunction(t *testing.T) {
	js.TestWithVMs(t, func(t *testing.T, vm js.VM) {
		mapper := NewChannelMapper(vm, `function(doc) {access("foo", "bar"); access("foo", "baz")}`, 0)
		res, err := mapper.MapToChannelsAndAccess(parse(`{}`), `{}`, emptyMetaMap(), noUser)
		assert.NoError(t, err, "MapToChannelsAndAccess failed")
		assert.Equal(t, AccessMap{"foo": BaseSetOf(t, "bar", "baz")}, res.Access)
	})
}

// Just verify that the calls to the channel() fn show up in the output channel list.
func TestSyncFunctionTakesArray(t *testing.T) {
	js.TestWithVMs(t, func(t *testing.T, vm js.VM) {
		mapper := NewChannelMapper(vm, `function(doc) {channel(["foo", "bar ok","baz"])}`, 0)
		res, err := mapper.MapToChannelsAndAccess(parse(`{"channels": []}`), `{}`, emptyMetaMap(), noUser)
		assert.NoError(t, err, "MapToChannelsAndAccess failed")
		assert.Equal(t, BaseSetOf(t, "foo", "bar ok", "baz"), res.Channels)
	})
}

// Calling channel() with an invalid channel name should return an error.
func TestSyncFunctionRejectsInvalidChannels(t *testing.T) {
	js.TestWithVMs(t, func(t *testing.T, vm js.VM) {
		mapper := NewChannelMapper(vm, `function(doc) {channel(["foo", "bad,name","baz"])}`, 0)
		_, err := mapper.MapToChannelsAndAccess(parse(`{"channels": []}`), `{}`, emptyMetaMap(), noUser)
		assert.True(t, err != nil)
	})
}

// Calling access() with an invalid channel name should return an error.
func TestAccessFunctionRejectsInvalidChannels(t *testing.T) {
	js.TestWithVMs(t, func(t *testing.T, vm js.VM) {
		mapper := NewChannelMapper(vm, `function(doc) {access("foo", "bad,name");}`, 0)
		_, err := mapper.MapToChannelsAndAccess(parse(`{}`), `{}`, emptyMetaMap(), noUser)
		assert.True(t, err != nil)
	})
}

// Verify that the first parameter to access() may be an array of usernames.
func TestAccessFunctionTakesArrayOfUsers(t *testing.T) {
	js.TestWithVMs(t, func(t *testing.T, vm js.VM) {
		mapper := NewChannelMapper(vm, `function(doc) {access(["foo","bar","baz"], "ginger")}`, 0)
		res, err := mapper.MapToChannelsAndAccess(parse(`{}`), `{}`, emptyMetaMap(), noUser)
		if assert.NoError(t, err, "MapToChannelsAndAccess failed") {
			assert.Equal(t, AccessMap{"bar": BaseSetOf(t, "ginger"), "baz": BaseSetOf(t, "ginger"), "foo": BaseSetOf(t, "ginger")}, res.Access)
		}
	})
}

// Verify that the second parameter to access() may be an array of channels.
func TestAccessFunctionTakesArrayOfChannels(t *testing.T) {
	js.TestWithVMs(t, func(t *testing.T, vm js.VM) {
		mapper := NewChannelMapper(vm, `function(doc) {access("lee", ["ginger", "earl_grey", "green"])}`, 0)
		res, err := mapper.MapToChannelsAndAccess(parse(`{}`), `{}`, emptyMetaMap(), noUser)
		assert.NoError(t, err, "MapToChannelsAndAccess failed")
		assert.Equal(t, AccessMap{"lee": BaseSetOf(t, "ginger", "earl_grey", "green")}, res.Access)
	})
}

func TestAccessFunctionTakesArrayOfChannelsAndUsers(t *testing.T) {
	js.TestWithVMs(t, func(t *testing.T, vm js.VM) {
		mapper := NewChannelMapper(vm, `function(doc) {access(["lee", "nancy"], ["ginger", "earl_grey", "green"])}`, 0)
		res, err := mapper.MapToChannelsAndAccess(parse(`{}`), `{}`, emptyMetaMap(), noUser)
		assert.NoError(t, err, "MapToChannelsAndAccess failed")
		assert.Equal(t, BaseSetOf(t, "ginger", "earl_grey", "green"), res.Access["lee"])
		assert.Equal(t, BaseSetOf(t, "ginger", "earl_grey", "green"), res.Access["nancy"])
	})
}

func TestAccessFunctionTakesEmptyArrayUser(t *testing.T) {
	js.TestWithVMs(t, func(t *testing.T, vm js.VM) {
		mapper := NewChannelMapper(vm, `function(doc) {access([], ["ginger", "earl grey", "green"])}`, 0)
		res, err := mapper.MapToChannelsAndAccess(parse(`{}`), `{}`, emptyMetaMap(), noUser)
		assert.NoError(t, err, "MapToChannelsAndAccess failed")
		assert.Equal(t, AccessMap{}, res.Access)
	})
}

func TestAccessFunctionTakesEmptyArrayChannels(t *testing.T) {
	js.TestWithVMs(t, func(t *testing.T, vm js.VM) {
		mapper := NewChannelMapper(vm, `function(doc) {access("lee", [])}`, 0)
		res, err := mapper.MapToChannelsAndAccess(parse(`{}`), `{}`, emptyMetaMap(), noUser)
		assert.NoError(t, err, "MapToChannelsAndAccess failed")
		assert.Equal(t, AccessMap{}, res.Access)
	})
}

func TestAccessFunctionTakesNullUser(t *testing.T) {
	js.TestWithVMs(t, func(t *testing.T, vm js.VM) {
		mapper := NewChannelMapper(vm, `function(doc) {access(null, ["ginger", "earl grey", "green"])}`, 0)
		res, err := mapper.MapToChannelsAndAccess(parse(`{}`), `{}`, emptyMetaMap(), noUser)
		assert.NoError(t, err, "MapToChannelsAndAccess failed")
		assert.Equal(t, AccessMap{}, res.Access)
	})
}

func TestAccessFunctionTakesNullChannels(t *testing.T) {
	js.TestWithVMs(t, func(t *testing.T, vm js.VM) {
		mapper := NewChannelMapper(vm, `function(doc) {access("lee", null)}`, 0)
		res, err := mapper.MapToChannelsAndAccess(parse(`{}`), `{}`, emptyMetaMap(), noUser)
		assert.NoError(t, err, "MapToChannelsAndAccess failed")
		assert.Equal(t, AccessMap{}, res.Access)
	})
}

func TestAccessFunctionTakesNonChannelsInArray(t *testing.T) {
	js.TestWithVMs(t, func(t *testing.T, vm js.VM) {
		mapper := NewChannelMapper(vm, `function(doc) {access("lee", ["ginger", null, 5])}`, 0)
		res, err := mapper.MapToChannelsAndAccess(parse(`{}`), `{}`, emptyMetaMap(), noUser)
		assert.NoError(t, err, "MapToChannelsAndAccess failed")
		assert.Equal(t, AccessMap{"lee": BaseSetOf(t, "ginger")}, res.Access)
	})
}

func TestAccessFunctionTakesUndefinedUser(t *testing.T) {
	js.TestWithVMs(t, func(t *testing.T, vm js.VM) {
		mapper := NewChannelMapper(vm, `function(doc) {var x = {}; access(x.nothing, ["ginger", "earl grey", "green"])}`, 0)
		res, err := mapper.MapToChannelsAndAccess(parse(`{}`), `{}`, emptyMetaMap(), noUser)
		assert.NoError(t, err, "MapToChannelsAndAccess failed")
		assert.Equal(t, AccessMap{}, res.Access)
	})
}

// Just verify that the calls to the role() fn show up in the output. (It shares a common
// implementation with access(), so most of the above tests also apply to it.)
func TestRoleFunction(t *testing.T) {
	js.TestWithVMs(t, func(t *testing.T, vm js.VM) {
		mapper := NewChannelMapper(vm, `function(doc) {role(["foo","bar","baz"], "role:froods")}`, 0)
		res, err := mapper.MapToChannelsAndAccess(parse(`{}`), `{}`, emptyMetaMap(), noUser)
		assert.NoError(t, err, "MapToChannelsAndAccess failed")
		assert.Equal(t, AccessMap{"bar": BaseSetOf(t, "froods"), "baz": BaseSetOf(t, "froods"), "foo": BaseSetOf(t, "froods")}, res.Roles)
	})
}

// Now just make sure the input comes through intact
func TestInputParse(t *testing.T) {
	js.TestWithVMs(t, func(t *testing.T, vm js.VM) {
		mapper := NewChannelMapper(vm, `function(doc) {channel(doc.channel);}`, 0)
		res, err := mapper.MapToChannelsAndAccess(parse(`{"channel": "foo"}`), `{}`, emptyMetaMap(), noUser)
		assert.NoError(t, err, "MapToChannelsAndAccess failed")
		assert.Equal(t, BaseSetOf(t, "foo"), res.Channels)
	})
}

// A more realistic example
func TestDefaultChannelMapper(t *testing.T) {
<<<<<<< HEAD
	js.TestWithVMs(t, func(t *testing.T, vm js.VM) {
		mapper := NewDefaultChannelMapper(vm)
		res, err := mapper.MapToChannelsAndAccess(parse(`{"channels": ["foo", "bar", "baz"]}`), `{}`, emptyMetaMap(), noUser)
		assert.NoError(t, err, "MapToChannelsAndAccess failed")
		assert.Equal(t, BaseSetOf(t, "foo", "bar", "baz"), res.Channels)

		res, err = mapper.MapToChannelsAndAccess(parse(`{"x": "y"}`), `{}`, emptyMetaMap(), noUser)
		assert.NoError(t, err, "MapToChannelsAndAccess failed")
		assert.Equal(t, base.Set{}, res.Channels)
	})
=======
	testCases := []struct {
		mapper *ChannelMapper
		name   string
	}{
		{
			mapper: NewChannelMapper(DocChannelsSyncFunction, 0),
			name:   "explicit_function",
		},
		{
			mapper: NewChannelMapper(GetDefaultSyncFunction(base.DefaultScope, base.DefaultCollection), 0),
			name:   "explicit_function",
		},
	}

	for _, test := range testCases {
		t.Run(test.name, func(t *testing.T) {
			res, err := test.mapper.MapToChannelsAndAccess(parse(`{"channels": ["foo", "bar", "baz"]}`), `{}`, emptyMetaMap(), noUser)
			assert.NoError(t, err, "MapToChannelsAndAccess failed")
			assert.Equal(t, BaseSetOf(t, "foo", "bar", "baz"), res.Channels)

			res, err = test.mapper.MapToChannelsAndAccess(parse(`{"x": "y"}`), `{}`, emptyMetaMap(), noUser)
			assert.NoError(t, err, "MapToChannelsAndAccess failed")
			assert.Equal(t, base.Set{}, res.Channels)
		})
	}
>>>>>>> 981723c7
}

// Empty/no-op channel mapper fn
func TestEmptyChannelMapper(t *testing.T) {
	js.TestWithVMs(t, func(t *testing.T, vm js.VM) {
		mapper := NewChannelMapper(vm, `function(doc) {}`, 0)
		res, err := mapper.MapToChannelsAndAccess(parse(`{"channels": ["foo", "bar", "baz"]}`), `{}`, emptyMetaMap(), noUser)
		assert.NoError(t, err, "MapToChannelsAndAccess failed")
		assert.Equal(t, base.Set{}, res.Channels)
	})
}

// channel mapper fn that uses _ underscore JS library
func TestChannelMapperUnderscoreLib(t *testing.T) {
	js.TestWithVMs(t, func(t *testing.T, vm js.VM) {
		mapper := NewChannelMapper(vm, `function(doc) {channel(_.first(doc.channels));}`, 0)
		res, err := mapper.MapToChannelsAndAccess(parse(`{"channels": ["foo", "bar", "baz"]}`), `{}`, emptyMetaMap(), noUser)
		assert.NoError(t, err, "MapToChannelsAndAccess failed")
		assert.Equal(t, BaseSetOf(t, "foo"), res.Channels)
	})
}

// Validation by calling reject()
func TestChannelMapperReject(t *testing.T) {
	js.TestWithVMs(t, func(t *testing.T, vm js.VM) {
		mapper := NewChannelMapper(vm, `function(doc) {reject(403, "bad");}`, 0)
		res, err := mapper.MapToChannelsAndAccess(parse(`{"channels": ["foo", "bar", "baz"]}`), `{}`, emptyMetaMap(), noUser)
		if !assert.NoError(t, err, "MapToChannelsAndAccess failed") {
			return
		}
		assert.Equal(t, base.HTTPErrorf(403, "bad"), res.Rejection)
	})
}

// Rejection by calling throw()
func TestChannelMapperThrow(t *testing.T) {
	js.TestWithVMs(t, func(t *testing.T, vm js.VM) {
		mapper := NewChannelMapper(vm, `function(doc) {throw({forbidden:"bad"});}`, 0)
		res, err := mapper.MapToChannelsAndAccess(parse(`{"channels": ["foo", "bar", "baz"]}`), `{}`, emptyMetaMap(), noUser)
		assert.NoError(t, err, "MapToChannelsAndAccess failed")
		assert.Equal(t, base.HTTPErrorf(403, "bad"), res.Rejection)
	})
}

// Test other runtime exception
func TestChannelMapperException(t *testing.T) {
	js.TestWithVMs(t, func(t *testing.T, vm js.VM) {
		mapper := NewChannelMapper(vm, `function(doc) {(nil)[5];}`, 0)
		_, err := mapper.MapToChannelsAndAccess(parse(`{"channels": ["foo", "bar", "baz"]}`), `{}`, emptyMetaMap(), noUser)
		assert.True(t, err != nil)
	})
}

// Test the public API
func TestPublicChannelMapper(t *testing.T) {
	js.TestWithVMs(t, func(t *testing.T, vm js.VM) {
		mapper := NewChannelMapper(vm, `function(doc) {channel(doc.channels);}`, 0)
		output, err := mapper.MapToChannelsAndAccess(parse(`{"channels": ["foo", "bar", "baz"]}`), `{}`, emptyMetaMap(), noUser)
		assert.NoError(t, err, "MapToChannelsAndAccess failed")
		assert.Equal(t, BaseSetOf(t, "foo", "bar", "baz"), output.Channels)
	})
}

// Test the userCtx name parameter
func TestCheckUser(t *testing.T) {
	js.TestWithVMs(t, func(t *testing.T, vm js.VM) {
		mapper := NewChannelMapper(vm, `function(doc, oldDoc) {
			requireUser(doc.owner);
		}`, 0)
		var sally = map[string]interface{}{"name": "sally", "channels": []string{}}
		res, err := mapper.MapToChannelsAndAccess(parse(`{"owner": "sally"}`), `{}`, emptyMetaMap(), sally)
		assert.NoError(t, err, "MapToChannelsAndAccess failed")
		assert.Equal(t, nil, res.Rejection)

		var linus = map[string]interface{}{"name": "linus", "channels": []string{}}
		res, err = mapper.MapToChannelsAndAccess(parse(`{"owner": "sally"}`), `{}`, emptyMetaMap(), linus)
		assert.NoError(t, err, "MapToChannelsAndAccess failed")
		assert.Equal(t, base.HTTPErrorf(403, base.SyncFnErrorWrongUser), res.Rejection)

		res, err = mapper.MapToChannelsAndAccess(parse(`{"owner": "sally"}`), `{}`, emptyMetaMap(), nil)
		assert.NoError(t, err, "MapToChannelsAndAccess failed")
		assert.Equal(t, nil, res.Rejection)
	})
}

// Test the userCtx name parameter with a list
func TestCheckUserArray(t *testing.T) {
	js.TestWithVMs(t, func(t *testing.T, vm js.VM) {
		mapper := NewChannelMapper(vm, `function(doc, oldDoc) {
			requireUser(doc.owners);
		}`, 0)
		var sally = map[string]interface{}{"name": "sally", "channels": []string{}}
		res, err := mapper.MapToChannelsAndAccess(parse(`{"owners": ["sally", "joe"]}`), `{}`, emptyMetaMap(), sally)
		assert.NoError(t, err, "MapToChannelsAndAccess failed")
		assert.Equal(t, nil, res.Rejection)

		var linus = map[string]interface{}{"name": "linus", "channels": []string{}}
		res, err = mapper.MapToChannelsAndAccess(parse(`{"owners": ["sally", "joe"]}`), `{}`, emptyMetaMap(), linus)
		assert.NoError(t, err, "MapToChannelsAndAccess failed")
		assert.Equal(t, base.HTTPErrorf(403, base.SyncFnErrorWrongUser), res.Rejection)

		res, err = mapper.MapToChannelsAndAccess(parse(`{"owners": ["sally"]}`), `{}`, emptyMetaMap(), nil)
		assert.NoError(t, err, "MapToChannelsAndAccess failed")
		assert.Equal(t, nil, res.Rejection)
	})
}

// Test the userCtx role parameter
func TestCheckRole(t *testing.T) {
	js.TestWithVMs(t, func(t *testing.T, vm js.VM) {
		mapper := NewChannelMapper(vm, `function(doc, oldDoc) {
			requireRole(doc.role);
		}`, 0)
		var sally = map[string]interface{}{"name": "sally", "roles": map[string]int{"girl": 1, "5yo": 1}}
		res, err := mapper.MapToChannelsAndAccess(parse(`{"role": "girl"}`), `{}`, emptyMetaMap(), sally)
		if assert.NoError(t, err, "MapToChannelsAndAccess failed") {
			assert.Equal(t, nil, res.Rejection)
		}

		var linus = map[string]interface{}{"name": "linus", "roles": []string{"boy", "musician"}}
		res, err = mapper.MapToChannelsAndAccess(parse(`{"role": "girl"}`), `{}`, emptyMetaMap(), linus)
		if assert.NoError(t, err, "MapToChannelsAndAccess failed") {
			assert.Equal(t, base.HTTPErrorf(403, base.SyncFnErrorMissingRole), res.Rejection)
		}

		res, err = mapper.MapToChannelsAndAccess(parse(`{"role": "girl"}`), `{}`, emptyMetaMap(), nil)
		if assert.NoError(t, err, "MapToChannelsAndAccess failed") {
			assert.Equal(t, nil, res.Rejection)
		}
	})
}

// Test the userCtx role parameter with a list
func TestCheckRoleArray(t *testing.T) {
	js.TestWithVMs(t, func(t *testing.T, vm js.VM) {
		mapper := NewChannelMapper(vm, `function(doc, oldDoc) {
			requireRole(doc.roles);
		}`, 0)
		var sally = map[string]interface{}{"name": "sally", "roles": map[string]int{"girl": 1, "5yo": 1}}
		res, err := mapper.MapToChannelsAndAccess(parse(`{"roles": ["kid","girl"]}`), `{}`, emptyMetaMap(), sally)
		assert.NoError(t, err, "MapToChannelsAndAccess failed")
		assert.Equal(t, nil, res.Rejection)

		var linus = map[string]interface{}{"name": "linus", "roles": map[string]int{"boy": 1, "musician": 1}}
		res, err = mapper.MapToChannelsAndAccess(parse(`{"roles": ["girl"]}`), `{}`, emptyMetaMap(), linus)
		assert.NoError(t, err, "MapToChannelsAndAccess failed")
		assert.Equal(t, base.HTTPErrorf(403, base.SyncFnErrorMissingRole), res.Rejection)

		res, err = mapper.MapToChannelsAndAccess(parse(`{"roles": ["girl"]}`), `{}`, emptyMetaMap(), nil)
		assert.NoError(t, err, "MapToChannelsAndAccess failed")
		assert.Equal(t, nil, res.Rejection)
	})
}

// Test the userCtx.channels parameter
func TestCheckAccess(t *testing.T) {
	js.TestWithVMs(t, func(t *testing.T, vm js.VM) {
		mapper := NewChannelMapper(vm, `function(doc, oldDoc) {
		requireAccess(doc.channel)
	}`, 0)
		var sally = map[string]interface{}{"name": "sally", "roles": []string{"girl", "5yo"}, "channels": []string{"party", "school"}}
		res, err := mapper.MapToChannelsAndAccess(parse(`{"channel": "party"}`), `{}`, emptyMetaMap(), sally)
		assert.NoError(t, err, "MapToChannelsAndAccess failed")
		assert.Equal(t, nil, res.Rejection)

		var linus = map[string]interface{}{"name": "linus", "roles": []string{"boy", "musician"}, "channels": []string{"party", "school"}}
		res, err = mapper.MapToChannelsAndAccess(parse(`{"channel": "work"}`), `{}`, emptyMetaMap(), linus)
		assert.NoError(t, err, "MapToChannelsAndAccess failed")
		assert.Equal(t, base.HTTPErrorf(403, base.SyncFnErrorMissingChannelAccess), res.Rejection)

		res, err = mapper.MapToChannelsAndAccess(parse(`{"channel": "magic"}`), `{}`, emptyMetaMap(), nil)
		assert.NoError(t, err, "MapToChannelsAndAccess failed")
		assert.Equal(t, nil, res.Rejection)
	})
}

// Test the userCtx.channels parameter with a list
func TestCheckAccessArray(t *testing.T) {
	js.TestWithVMs(t, func(t *testing.T, vm js.VM) {
		mapper := NewChannelMapper(vm, `function(doc, oldDoc) {
		requireAccess(doc.channels)
	}`, 0)
		var sally = map[string]interface{}{"name": "sally", "roles": []string{"girl", "5yo"}, "channels": []string{"party", "school"}}
		res, err := mapper.MapToChannelsAndAccess(parse(`{"channels": ["swim","party"]}`), `{}`, emptyMetaMap(), sally)
		assert.NoError(t, err, "MapToChannelsAndAccess failed")
		assert.Equal(t, nil, res.Rejection)

		var linus = map[string]interface{}{"name": "linus", "roles": []string{"boy", "musician"}, "channels": []string{"party", "school"}}
		res, err = mapper.MapToChannelsAndAccess(parse(`{"channels": ["work"]}`), `{}`, emptyMetaMap(), linus)
		assert.NoError(t, err, "MapToChannelsAndAccess failed")
		assert.Equal(t, base.HTTPErrorf(403, base.SyncFnErrorMissingChannelAccess), res.Rejection)

		res, err = mapper.MapToChannelsAndAccess(parse(`{"channels": ["magic"]}`), `{}`, emptyMetaMap(), nil)
		assert.NoError(t, err, "MapToChannelsAndAccess failed")
		assert.Equal(t, nil, res.Rejection)
	})
}

// Test that expiry function sets the expiry property
func TestExpiryFunction(t *testing.T) {
	var res *ChannelMapperOutput
	var err error

	checkExp := func(expected int) {
		if assert.NoError(t, err, "MapToChannelsAndAccess error") {
			if assert.NotNil(t, res.Expiry) {
				assert.Equal(t, uint32(expected), *res.Expiry)
			}
		}
	}
	checkNilExp := func() {
		if assert.NoError(t, err, "MapToChannelsAndAccess error") {
			assert.Nil(t, res.Expiry)
		}
	}

	js.TestWithVMs(t, func(t *testing.T, vm js.VM) {
		mapper := NewChannelMapper(vm, `function(doc) {expiry(doc.expiry);}`, 0)

		res, err = mapper.MapToChannelsAndAccess(parse(`{"expiry":100}`), `{}`, emptyMetaMap(), noUser)
		checkExp(100)

		res, err = mapper.MapToChannelsAndAccess(parse(`{"expiry":"500"}`), `{}`, emptyMetaMap(), noUser)
		checkExp(500)

		res, err = mapper.MapToChannelsAndAccess(parse(`{"expiry":"2105-01-01T00:00:00.000+00:00"}`), `{}`, emptyMetaMap(), noUser)
		checkExp(4260211200)

		// Validate invalid expiry values log warning and don't set expiry
		res, err = mapper.MapToChannelsAndAccess(parse(`{"expiry":"abc"}`), `{}`, emptyMetaMap(), noUser)
		checkNilExp()

		// Invalid: non-numeric
		res, err = mapper.MapToChannelsAndAccess(parse(`{"expiry":["100", "200"]}`), `{}`, emptyMetaMap(), noUser)
		checkNilExp()

		// Invalid: negative value
		res, err = mapper.MapToChannelsAndAccess(parse(`{"expiry":-100}`), `{}`, emptyMetaMap(), noUser)
		checkNilExp()

		// Invalid - larger than uint32
		res, err = mapper.MapToChannelsAndAccess(parse(`{"expiry":123456789012345}`), `{}`, emptyMetaMap(), noUser)
		checkNilExp()

		// Invalid - non-unix date
		res, err = mapper.MapToChannelsAndAccess(parse(`{"expiry":"1805-01-01T00:00:00.000+00:00"}`), `{}`, emptyMetaMap(), noUser)
		checkNilExp()

		// No expiry specified
		res, err = mapper.MapToChannelsAndAccess(parse(`{"value":5}`), `{}`, emptyMetaMap(), noUser)
		checkNilExp()
	})
}

func TestExpiryFunctionConstantValue(t *testing.T) {
	cases := []struct {
		name     string
		expiry   string
		expected any
	}{
		{"Integer", `100`, uint32(100)},
		{"Numeric string", `"500"`, uint32(500)},
		{"IS08601", `"2105-01-01T00:00:00.000+00:00"`, uint32(4260211200)},
		{"Invalid string", `"abc"`, nil},
		{"Non-numeric", `["100", "200"]`, nil},
		{"Negative", `-100`, nil},
		{"Too Large", `123456789012345`, nil},
		{"Invalid date format", `"1805-01-01T00:00:00.000+00:00"`, nil},
		{"Nothing", ``, nil},
	}

	for _, c := range cases {
		t.Run(c.name, func(t *testing.T) {
			js.TestWithVMs(t, func(t *testing.T, vm js.VM) {
				mapper := NewChannelMapper(vm, `function(doc) {expiry(`+c.expiry+`);}`, 0)
				res1, err := mapper.MapToChannelsAndAccess(parse(`{}`), `{}`, emptyMetaMap(), noUser)
				assert.NoError(t, err, "MapToChannelsAndAccess error")
				if c.expected != nil {
					if assert.NotNil(t, res1.Expiry) {
						assert.Equal(t, c.expected, *res1.Expiry)
					}
				} else {
					assert.Nil(t, res1.Expiry)
				}
			})
		})
	}
}

// Test that expiry function when invoked more than once by sync function
func TestExpiryFunctionMultipleInvocation(t *testing.T) {
	js.TestWithVMs(t, func(t *testing.T, vm js.VM) {
		mapper := NewChannelMapper(vm, `function(doc) {expiry(doc.expiry); expiry(doc.secondExpiry)}`, 0)
		res1, err := mapper.MapToChannelsAndAccess(parse(`{"expiry":100}`), `{}`, emptyMetaMap(), noUser)
		if assert.NoError(t, err, "MapToChannelsAndAccess failed") {
			if assert.NotNil(t, res1.Expiry) {
				assert.Equal(t, uint32(100), *res1.Expiry)
			}
		}

		res2, err := mapper.MapToChannelsAndAccess(parse(`{"expiry":"500"}`), `{}`, emptyMetaMap(), noUser)
		if assert.NoError(t, err, "MapToChannelsAndAccess failed") {
			assert.Equal(t, uint32(500), *res2.Expiry)
		}

		// Validate invalid expiry values log warning and don't set expiry
		res3, err := mapper.MapToChannelsAndAccess(parse(`{"expiry":"abc"}`), `{}`, emptyMetaMap(), noUser)
		if assert.NoError(t, err, "MapToChannelsAndAccess filed for expiry:abc") {
			assert.True(t, res3.Expiry == nil)
		}

		// Invalid: non-numeric
		res4, err := mapper.MapToChannelsAndAccess(parse(`{"expiry":["100", "200"]}`), `{}`, emptyMetaMap(), noUser)
		if assert.NoError(t, err, "MapToChannelsAndAccess filed for expiry as array") {
			assert.True(t, res4.Expiry == nil)
		}

		// Invalid: negative value
		res5, err := mapper.MapToChannelsAndAccess(parse(`{"expiry":-100}`), `{}`, emptyMetaMap(), noUser)
		if assert.NoError(t, err, "MapToChannelsAndAccess filed for expiry as array") {
			assert.True(t, res5.Expiry == nil)
		}

		// Invalid - larger than uint32
		res6, err := mapper.MapToChannelsAndAccess(parse(`{"expiry":123456789012345}`), `{}`, emptyMetaMap(), noUser)
		if assert.NoError(t, err, "MapToChannelsAndAccess filed for expiry as array") {
			assert.True(t, res6.Expiry == nil)
		}

		// No expiry specified
		res7, err := mapper.MapToChannelsAndAccess(parse(`{"value":5}`), `{}`, emptyMetaMap(), noUser)
		if assert.NoError(t, err, "MapToChannelsAndAccess filed for expiry as array") {
			assert.True(t, res7.Expiry == nil)
		}
	})
}

func TestMetaMap(t *testing.T) {
	js.TestWithVMs(t, func(t *testing.T, vm js.VM) {
		mapper := NewChannelMapper(vm, `function(doc, oldDoc, meta) {channel(meta.xattrs.myxattr.channels);}`, 0)

		channels := []string{"chan1", "chan2"}
		attr, _ := json.Marshal(map[string]interface{}{
			"channels": channels,
		})
		metaMap := MetaMap{Key: "myxattr", JSONValue: attr}

		res, err := mapper.MapToChannelsAndAccess(parse(`{}`), `{}`, metaMap, noUser)
		require.NoError(t, err)
		assert.ElementsMatch(t, res.Channels.ToArray(), channels)
	})
}

func TestNilMetaMap(t *testing.T) {
	base.SetUpTestLogging(t, base.LevelDebug, base.KeyAll)
	js.TestWithVMs(t, func(t *testing.T, vm js.VM) {
		mapper := NewChannelMapper(vm, `function(doc, oldDoc, meta) {channel(meta.xattrs.myxattr.val);}`, 0)

		metaMap := MetaMap{}

		_, err := mapper.MapToChannelsAndAccess(parse(`{}`), `{}`, metaMap, noUser)
		if assert.Error(t, err) {
			message := err.Error()
			assert.True(t, strings.Contains(message, "TypeError: Cannot read properties of null (reading 'myxattr')") || strings.Contains(message, "TypeError: Cannot access member 'myxattr' of null"),
				"Unexpected error message: %s", message)
		}
	})
<<<<<<< HEAD
=======
	assert.Equal(t, map[string]bool{"alice": true, "claire": true, "diana": true}, changes)
}

func TestCollectionSyncFunction(t *testing.T) {
	testCases := []struct {
		docBody string
		name    string
	}{
		{
			docBody: `{"channels": ["foo", "bar", "baz"]}`,
			name:    "legacyDocBody",
		},
		{
			docBody: `{"x": "y"}`,
			name:    "irrelevantData",
		},
		{
			docBody: `{"x": "y"}`,
			name:    "irrelevantData",
		},
	}

	for _, test := range testCases {
		t.Run(test.name, func(t *testing.T) {
			collectionName := "barcollection"
			mapper := NewChannelMapper(GetDefaultSyncFunction("fooscope", collectionName), 0)
			res, err := mapper.MapToChannelsAndAccess(parse(test.docBody), `{}`, emptyMetaMap(), noUser)
			require.NoError(t, err)
			require.Equal(t, BaseSetOf(t, collectionName), res.Channels)
		})
	}
}

func TestGetDefaultSyncFunction(t *testing.T) {
	testCases := []struct {
		scopeName      string
		collectionName string
		syncFn         string
	}{
		{
			scopeName:      base.DefaultScope,
			collectionName: base.DefaultCollection,
			syncFn:         DocChannelsSyncFunction,
		},
		{
			scopeName:      "fooscope",
			collectionName: "barcollection",
			syncFn:         `function(doc){channel("barcollection");}`,
		},
	}

	for _, test := range testCases {
		t.Run(fmt.Sprintf("%s.%s", test.scopeName, test.collectionName), func(t *testing.T) {
			require.Equal(t, test.syncFn, GetDefaultSyncFunction(test.scopeName, test.collectionName))
		})
	}
>>>>>>> 981723c7
}<|MERGE_RESOLUTION|>--- conflicted
+++ resolved
@@ -9,12 +9,9 @@
 package channels
 
 import (
-<<<<<<< HEAD
 	"encoding/json"
+	"fmt"
 	"strings"
-=======
-	"fmt"
->>>>>>> 981723c7
 	"testing"
 
 	"github.com/couchbase/sync_gateway/base"
@@ -217,44 +214,33 @@
 
 // A more realistic example
 func TestDefaultChannelMapper(t *testing.T) {
-<<<<<<< HEAD
-	js.TestWithVMs(t, func(t *testing.T, vm js.VM) {
-		mapper := NewDefaultChannelMapper(vm)
-		res, err := mapper.MapToChannelsAndAccess(parse(`{"channels": ["foo", "bar", "baz"]}`), `{}`, emptyMetaMap(), noUser)
-		assert.NoError(t, err, "MapToChannelsAndAccess failed")
-		assert.Equal(t, BaseSetOf(t, "foo", "bar", "baz"), res.Channels)
-
-		res, err = mapper.MapToChannelsAndAccess(parse(`{"x": "y"}`), `{}`, emptyMetaMap(), noUser)
-		assert.NoError(t, err, "MapToChannelsAndAccess failed")
-		assert.Equal(t, base.Set{}, res.Channels)
-	})
-=======
-	testCases := []struct {
-		mapper *ChannelMapper
-		name   string
-	}{
-		{
-			mapper: NewChannelMapper(DocChannelsSyncFunction, 0),
-			name:   "explicit_function",
-		},
-		{
-			mapper: NewChannelMapper(GetDefaultSyncFunction(base.DefaultScope, base.DefaultCollection), 0),
-			name:   "explicit_function",
-		},
-	}
-
-	for _, test := range testCases {
-		t.Run(test.name, func(t *testing.T) {
-			res, err := test.mapper.MapToChannelsAndAccess(parse(`{"channels": ["foo", "bar", "baz"]}`), `{}`, emptyMetaMap(), noUser)
-			assert.NoError(t, err, "MapToChannelsAndAccess failed")
-			assert.Equal(t, BaseSetOf(t, "foo", "bar", "baz"), res.Channels)
-
-			res, err = test.mapper.MapToChannelsAndAccess(parse(`{"x": "y"}`), `{}`, emptyMetaMap(), noUser)
-			assert.NoError(t, err, "MapToChannelsAndAccess failed")
-			assert.Equal(t, base.Set{}, res.Channels)
-		})
-	}
->>>>>>> 981723c7
+	js.TestWithVMs(t, func(t *testing.T, vm js.VM) {
+		testCases := []struct {
+			mapper *ChannelMapper
+			name   string
+		}{
+			{
+				mapper: NewChannelMapper(vm, DocChannelsSyncFunction, 0),
+				name:   "explicit_function",
+			},
+			{
+				mapper: NewChannelMapper(vm, GetDefaultSyncFunction(base.DefaultScope, base.DefaultCollection), 0),
+				name:   "explicit_function",
+			},
+		}
+
+		for _, test := range testCases {
+			t.Run(test.name, func(t *testing.T) {
+				res, err := test.mapper.MapToChannelsAndAccess(parse(`{"channels": ["foo", "bar", "baz"]}`), `{}`, emptyMetaMap(), noUser)
+				assert.NoError(t, err, "MapToChannelsAndAccess failed")
+				assert.Equal(t, BaseSetOf(t, "foo", "bar", "baz"), res.Channels)
+
+				res, err = test.mapper.MapToChannelsAndAccess(parse(`{"x": "y"}`), `{}`, emptyMetaMap(), noUser)
+				assert.NoError(t, err, "MapToChannelsAndAccess failed")
+				assert.Equal(t, base.Set{}, res.Channels)
+			})
+		}
+	})
 }
 
 // Empty/no-op channel mapper fn
@@ -622,39 +608,38 @@
 				"Unexpected error message: %s", message)
 		}
 	})
-<<<<<<< HEAD
-=======
-	assert.Equal(t, map[string]bool{"alice": true, "claire": true, "diana": true}, changes)
 }
 
 func TestCollectionSyncFunction(t *testing.T) {
-	testCases := []struct {
-		docBody string
-		name    string
-	}{
-		{
-			docBody: `{"channels": ["foo", "bar", "baz"]}`,
-			name:    "legacyDocBody",
-		},
-		{
-			docBody: `{"x": "y"}`,
-			name:    "irrelevantData",
-		},
-		{
-			docBody: `{"x": "y"}`,
-			name:    "irrelevantData",
-		},
-	}
-
-	for _, test := range testCases {
-		t.Run(test.name, func(t *testing.T) {
-			collectionName := "barcollection"
-			mapper := NewChannelMapper(GetDefaultSyncFunction("fooscope", collectionName), 0)
-			res, err := mapper.MapToChannelsAndAccess(parse(test.docBody), `{}`, emptyMetaMap(), noUser)
-			require.NoError(t, err)
-			require.Equal(t, BaseSetOf(t, collectionName), res.Channels)
-		})
-	}
+	js.TestWithVMs(t, func(t *testing.T, vm js.VM) {
+		testCases := []struct {
+			docBody string
+			name    string
+		}{
+			{
+				docBody: `{"channels": ["foo", "bar", "baz"]}`,
+				name:    "legacyDocBody",
+			},
+			{
+				docBody: `{"x": "y"}`,
+				name:    "irrelevantData",
+			},
+			{
+				docBody: `{"x": "y"}`,
+				name:    "irrelevantData",
+			},
+		}
+
+		for _, test := range testCases {
+			t.Run(test.name, func(t *testing.T) {
+				collectionName := "barcollection"
+				mapper := NewChannelMapper(vm, GetDefaultSyncFunction("fooscope", collectionName), 0)
+				res, err := mapper.MapToChannelsAndAccess(parse(test.docBody), `{}`, emptyMetaMap(), noUser)
+				require.NoError(t, err)
+				require.Equal(t, BaseSetOf(t, collectionName), res.Channels)
+			})
+		}
+	})
 }
 
 func TestGetDefaultSyncFunction(t *testing.T) {
@@ -680,5 +665,4 @@
 			require.Equal(t, test.syncFn, GetDefaultSyncFunction(test.scopeName, test.collectionName))
 		})
 	}
->>>>>>> 981723c7
 }