// Copyright 2024-Present Couchbase, Inc.
//
// Use of this software is governed by the Business Source License included
// in the file licenses/BSL-Couchbase.txt.  As of the Change Date specified
// in that file, in accordance with the Business Source License, use of this
// software will be governed by the Apache License, Version 2.0, included in
// the file licenses/APL2.txt.

package base

const (
	// auditdSyncGatewayStartID is the start of an ID range allocated for Sync Gateway by auditd
	auditdSyncGatewayStartID AuditID = 53248
	// auditdSyncGatewayEndID is the maximum ID that can be allocated to a Sync Gateway audit descriptor.
	auditdSyncGatewayEndID = auditdSyncGatewayStartID + auditdIDBlockSize // 57343

	// auditdIDBlockSize is the number of IDs allocated to each module in auditd.
	auditdIDBlockSize = 0xFFF
)

// Audit IDs for Sync Gateway.
// The IDs and grouping is arbitrary, but are spaced to allow for some additions in each area.
const (
	// Audit events
	AuditIDAuditEnabled       AuditID = 53248
	AuditIDAuditDisabled      AuditID = 53249
	AuditIDAuditConfigChanged AuditID = 53250

	// SG events
	AuditIDSyncGatewayStartup AuditID = 53260

	// API events
	AuditIDPublicHTTPAPIRequest  AuditID = 53270
	AuditIDAdminHTTPAPIRequest   AuditID = 53271
	AuditIDMetricsHTTPAPIRequest AuditID = 53272

	// Auth (public) events
	AuditIDPublicUserAuthenticated        AuditID = 53280
	AuditIDPublicUserAuthenticationFailed AuditID = 53281
	AuditIDPublicUserSessionCreated       AuditID = 53282
	AuditIDPublicUserSessionDeleted       AuditID = 53283
	AuditIDPublicUserSessionDeleteAll     AuditID = 53284

	// Auth (admin) events
	AuditIDAdminUserAuthenticated        AuditID = 53290
	AuditIDAdminUserAuthenticationFailed AuditID = 53291
	AuditIDAdminUserAuthorizationFailed  AuditID = 53292

	// SG node events
	AuditIDSyncGatewayCollectInfoStatus AuditID = 53300
	AuditIDSyncGatewayCollectInfoStart  AuditID = 53301
	AuditIDSyncGatewayCollectInfoStop   AuditID = 53302
	AuditIDSyncGatewayStats             AuditID = 53303
	AuditIDSyncGatewayProfiling         AuditID = 53304

	// SG cluster events
	AuditIDClusterInfoRead AuditID = 53350
	AuditIDPostUpgrade     AuditID = 54043

	// Database events
	AuditIDCreateDatabase  AuditID = 54000
	AuditIDReadDatabase    AuditID = 54001
	AuditIDDeleteDatabase  AuditID = 54002
	AuditIDDatabaseAllRead AuditID = 54003
	// Database config events
	AuditIDReadDatabaseConfig   AuditID = 54010
	AuditIDUpdateDatabaseConfig AuditID = 54011
	// Database operation events
	AuditIDDatabaseOffline       AuditID = 54020
	AuditIDDatabaseOnline        AuditID = 54021
	AuditIDDatabaseCompactStatus AuditID = 54030
	AuditIDDatabaseCompactStart  AuditID = 54031
	AuditIDDatabaseCompactStop   AuditID = 54032

	AuditIDDatabaseResyncStatus AuditID = 54040
	AuditIDDatabaseResyncStart  AuditID = 54041
	AuditIDDatabaseResyncStop   AuditID = 54042
	AuditIDDatabaseRepair       AuditID = 54044
	AuditIDDatabaseFlush        AuditID = 54045

	// User principal events
	AuditIDUserCreate AuditID = 54100
	AuditIDUserRead   AuditID = 54101
	AuditIDUserUpdate AuditID = 54102
	AuditIDUserDelete AuditID = 54103
	AuditIDUsersAll   AuditID = 54104
	// Role principal events
	AuditIDRoleCreate AuditID = 54110
	AuditIDRoleRead   AuditID = 54111
	AuditIDRoleUpdate AuditID = 54112
	AuditIDRoleDelete AuditID = 54113
	AuditIDRolesAll   AuditID = 54114

	// Changes feeds events
	AuditIDChangesFeedStarted AuditID = 54200

	// BLIP Replication events
	AuditIDReplicationConnect    AuditID = 54300
	AuditIDReplicationDisconnect AuditID = 54301

	// ISGR events
	AuditIDISGRCreate    AuditID = 54400
	AuditIDISGRRead      AuditID = 54401
	AuditIDISGRUpdate    AuditID = 54402
	AuditIDISGRDelete    AuditID = 54403
	AuditIDISGRStatus    AuditID = 54410
	AuditIDISGRStart     AuditID = 54411
	AuditIDISGRStop      AuditID = 54412
	AuditIDISGRReset     AuditID = 54413
	AuditIDISGRAllStatus AuditID = 54420
	AuditIDISGRAllRead   AuditID = 54421

	// Documents events
	AuditIDDocumentCreate       AuditID = 55000
	AuditIDDocumentRead         AuditID = 55001
	AuditIDDocumentUpdate       AuditID = 55002
	AuditIDDocumentDelete       AuditID = 55003
	AuditIDDocumentMetadataRead AuditID = 55004
	AuditIDDocumentImport       AuditID = 55005
	AuditIDDocumentResync       AuditID = 55006
	// Document attachments events
	AuditIDAttachmentCreate AuditID = 55010
	AuditIDAttachmentRead   AuditID = 55011
	AuditIDAttachmentUpdate AuditID = 55012
	AuditIDAttachmentDelete AuditID = 55013
)

// AuditEvents is a table of audit events created by Sync Gateway.
//
// This is used to generate:
//   - events themselves
//   - a kv-auditd-compatible descriptor with TestGenerateAuditdModuleDescriptor
//   - CSV output for each event to be used to document
var AuditEvents = events{
	AuditIDAuditEnabled: {
		Name:               "Auditing enabled",
		Description:        "Audit logging was enabled",
		EnabledByDefault:   true,
		FilteringPermitted: false,
		MandatoryFields: AuditFields{
			"audit_scope": "global or db",
		},
		OptionalFields: AuditFields{
			"db": "database name",
		},
		EventType:     eventTypeAdmin,
		IsGlobalEvent: true,
	},
	AuditIDAuditDisabled: {
		Name:               "Auditing disabled",
		Description:        "Audit logging was disabled",
		EnabledByDefault:   true,
		FilteringPermitted: false,
		MandatoryFields: AuditFields{
			"audit_scope": "global or db",
		},
		EventType:     eventTypeAdmin,
		IsGlobalEvent: true,
	},
	AuditIDAuditConfigChanged: {
		Name:               "Auditing configuration changed",
		Description:        "Audit logging configuration was changed",
		EnabledByDefault:   true,
		FilteringPermitted: false,
		MandatoryFields: AuditFields{
			"audit_scope":     "global or db",
			AuditFieldPayload: "JSON representation of new db audit config",
		},
		mandatoryFieldGroups: []fieldGroup{
			fieldGroupDatabase,
			fieldGroupRequest,
			fieldGroupAuthenticated,
		},
		EventType:     eventTypeAdmin,
		IsGlobalEvent: true,
	},
	AuditIDSyncGatewayStartup: {
		Name:               "Sync Gateway startup",
		Description:        "Sync Gateway started",
		EnabledByDefault:   true,
		FilteringPermitted: false,
		MandatoryFields: AuditFields{
			AuditFieldSGVersion:                      "version string",
			AuditFieldUseTLSServer:                   true,
			AuditFieldServerTLSSkipVerify:            true,
			AuditFieldAdminInterfaceAuthentication:   true,
			AuditFieldMetricsInterfaceAuthentication: true,
			AuditFieldLogFilePath:                    "/log/file/path",
			AuditFieldBcryptCost:                     10,
			AuditFieldDisablePersistentConfig:        false,
		},
		EventType:     eventTypeAdmin,
		IsGlobalEvent: true,
	},
	AuditIDPublicHTTPAPIRequest: {
		Name:        "Public HTTP API request",
		Description: "Public HTTP API request was made",
		MandatoryFields: AuditFields{
			AuditFieldHTTPMethod: "GET, POST, etc.",
			AuditFieldHTTPPath:   "request_path",
			AuditFieldHTTPStatus: 200,
		},
		OptionalFields: AuditFields{
			AuditFieldRequestBody: "request_body",
			AuditFieldRealUserID: map[string]any{
				AuditFieldRealUserIDDomain: "user domain",
				AuditFieldRealUserIDUser:   "user name",
			},
		},
		mandatoryFieldGroups: []fieldGroup{
			fieldGroupRequest,
		},
		EnabledByDefault:   false,
		FilteringPermitted: true,
		EventType:          eventTypeUser,
		IsGlobalEvent:      true,
	},
	AuditIDAdminHTTPAPIRequest: {
		Name:        "Admin HTTP API request",
		Description: "Admin HTTP API request was made",
		MandatoryFields: AuditFields{
			AuditFieldHTTPMethod: "GET, POST, etc.",
			AuditFieldHTTPPath:   "request_path",
			AuditFieldHTTPStatus: 200,
		},
		OptionalFields: AuditFields{
			AuditFieldRequestBody: "request_body",
			AuditFieldRealUserID: map[string]any{
				AuditFieldRealUserIDDomain: "user domain",
				AuditFieldRealUserIDUser:   "user name",
			},
		},
		mandatoryFieldGroups: []fieldGroup{
			fieldGroupRequest,
		},
		EnabledByDefault:   false,
		FilteringPermitted: true,
		EventType:          eventTypeAdmin,
		IsGlobalEvent:      true,
	},
	AuditIDMetricsHTTPAPIRequest: {
		Name:        "Metrics HTTP API request",
		Description: "Metrics HTTP API request was made",
		MandatoryFields: AuditFields{
			AuditFieldHTTPMethod: "GET, POST, etc.",
			AuditFieldHTTPPath:   "request_path",
			AuditFieldHTTPStatus: 200,
		},
		OptionalFields: AuditFields{
			AuditFieldRequestBody: "request_body",
			AuditFieldRealUserID: map[string]any{
				AuditFieldRealUserIDDomain: "user domain",
				AuditFieldRealUserIDUser:   "user name",
			},
		},
		mandatoryFieldGroups: []fieldGroup{
			fieldGroupRequest,
		},
		EnabledByDefault:   false,
		FilteringPermitted: true,
		EventType:          eventTypeAdmin,
		IsGlobalEvent:      true,
	},
	AuditIDPublicUserAuthenticated: {
		Name:        "Public API user authenticated",
		Description: "Public API user successfully authenticated",
		MandatoryFields: AuditFields{
			AuditFieldAuthMethod: "basic, oidc, cookie, etc.",
		},
		OptionalFields: AuditFields{
			"oidc_issuer": "issuer",
		},
		EnabledByDefault:   true,
		FilteringPermitted: true,
		EventType:          eventTypeUser,
	},
	AuditIDPublicUserAuthenticationFailed: {
		Name:        "Public API user authentication failed",
		Description: "Public API user failed to authenticate",
		MandatoryFields: AuditFields{
			AuditFieldAuthMethod: "basic, oidc, cookie, etc.",
		},
		OptionalFields: AuditFields{
			AuditFieldUserName: "username",
		},
		EnabledByDefault:   true,
		FilteringPermitted: true,
		EventType:          eventTypeUser,
	},
	AuditIDPublicUserSessionCreated: {
		Name:        "Public API user session created",
		Description: "Public API user session was created",
		MandatoryFields: AuditFields{
			AuditFieldSessionID: "session_id",
		},
		OptionalFields: AuditFields{
			AuditFieldUserName: "username",
		},
		EnabledByDefault:   true,
		FilteringPermitted: true,
		EventType:          eventTypeUser,
	},
	AuditIDPublicUserSessionDeleted: {
		Name:        "Public API user session deleted",
		Description: "Public API user session was deleted",
		MandatoryFields: AuditFields{
			AuditFieldSessionID: "session_id",
		},
		OptionalFields: AuditFields{
			AuditFieldUserName: "username",
		},
		EnabledByDefault:   true,
		FilteringPermitted: true,
		EventType:          eventTypeUser,
	},
	AuditIDPublicUserSessionDeleteAll: {
		Name:        "Public API user all sessions deleted",
		Description: "All sessions were deleted for a Public API user",
		MandatoryFields: AuditFields{
			AuditFieldUserName: "username",
		},
		EnabledByDefault:   true,
		FilteringPermitted: true,
		EventType:          eventTypeUser,
	},
	AuditIDAdminUserAuthenticated: {
		Name:               "Admin API user authenticated",
		Description:        "Admin API user successfully authenticated",
		MandatoryFields:    AuditFields{},
		EnabledByDefault:   true,
		FilteringPermitted: true,
		EventType:          eventTypeAdmin,
	},
	AuditIDAdminUserAuthenticationFailed: {
		Name:        "Admin API user authentication failed",
		Description: "Admin API user failed to authenticate",
		MandatoryFields: AuditFields{
			AuditFieldUserName: "username",
		},
		EnabledByDefault:   true,
		FilteringPermitted: true,
		EventType:          eventTypeAdmin,
	},
	AuditIDAdminUserAuthorizationFailed: {
		Name:        "Admin API user authorization failed",
		Description: "Admin API user failed to authorize",
		MandatoryFields: AuditFields{
			AuditFieldUserName: "username",
		},
		EnabledByDefault:   true,
		FilteringPermitted: true,
		EventType:          eventTypeAdmin,
	},
	AuditIDSyncGatewayCollectInfoStatus: {
		Name:               "sgcollect_info status",
		Description:        "sgcollect_info status was viewed",
		EnabledByDefault:   true,
		FilteringPermitted: true,
		MandatoryFields:    AuditFields{},
		mandatoryFieldGroups: []fieldGroup{
			fieldGroupRequest,
			fieldGroupAuthenticated,
		},
		EventType:     eventTypeAdmin,
		IsGlobalEvent: true,
	},
	AuditIDSyncGatewayCollectInfoStart: {
		Name:               "sgcollect_info start",
		Description:        "sgcollect_info was started",
		EnabledByDefault:   true,
		FilteringPermitted: true,
		MandatoryFields: AuditFields{
			"output_dir":   "output_directory",
			"upload_host":  "upload_host",
			"customer":     "customer",
			"ticket":       "ticket",
			"keep_zip":     true,
			"zip_filename": "zip_filename",
		},
		mandatoryFieldGroups: []fieldGroup{
			fieldGroupRequest,
			fieldGroupAuthenticated,
		},
		EventType:     eventTypeAdmin,
		IsGlobalEvent: true,
	},
	AuditIDSyncGatewayCollectInfoStop: {
		Name:               "sgcollect_info stop",
		Description:        "sgcollect_info was stopped",
		EnabledByDefault:   true,
		FilteringPermitted: true,
		MandatoryFields:    AuditFields{},
		mandatoryFieldGroups: []fieldGroup{
			fieldGroupRequest,
			fieldGroupAuthenticated,
		},
		EventType:     eventTypeAdmin,
		IsGlobalEvent: true,
	},
	AuditIDSyncGatewayStats: {
		Name:               "stats requested",
		Description:        "stats were requested",
		EnabledByDefault:   false, // because low value high volume
		FilteringPermitted: true,
		MandatoryFields: AuditFields{
			AuditFieldStatsFormat: "expvar, prometheus, etc.",
		},
		mandatoryFieldGroups: []fieldGroup{
			fieldGroupRequest,
			fieldGroupAuthenticated,
		},
		EventType:     eventTypeAdmin,
		IsGlobalEvent: true,
	},
	AuditIDSyncGatewayProfiling: {
		Name:        "profiling requested",
		Description: "profiling was requested",
		MandatoryFields: AuditFields{
			AuditFieldPprofProfileType: "cpu, memory, etc.",
		},
		OptionalFields: AuditFields{
			AuditFieldFileName: "filename",
		},
		EnabledByDefault:   true,
		FilteringPermitted: true,
		EventType:          eventTypeAdmin,
		IsGlobalEvent:      true,
	},
	AuditIDClusterInfoRead: {
		Name:               "Sync Gateway cluster info read",
		Description:        "Sync Gateway cluster info was viewed",
		EnabledByDefault:   true,
		FilteringPermitted: true,
		EventType:          eventTypeAdmin,
		IsGlobalEvent:      true,
	},
	AuditIDCreateDatabase: {
		Name:        "Create database",
		Description: "A new database was created",
		MandatoryFields: AuditFields{
			AuditFieldPayload: "JSON representation of db config",
		},
		mandatoryFieldGroups: []fieldGroup{
			fieldGroupDatabase,
			fieldGroupRequest,
			fieldGroupAuthenticated,
		},
		EnabledByDefault:   true,
		FilteringPermitted: true,
		EventType:          eventTypeAdmin,
	},
	AuditIDReadDatabase: {
		Name:        "Read database",
		Description: "Information about this database was viewed",
		mandatoryFieldGroups: []fieldGroup{
			fieldGroupDatabase,
			fieldGroupRequest,
			fieldGroupAuthenticated,
		},
		EnabledByDefault:   false, // because high volume (Capella UI)
		FilteringPermitted: true,
		EventType:          eventTypeUser,
	},
	AuditIDDeleteDatabase: {
		Name:        "Delete database",
		Description: "A database was deleted",
		mandatoryFieldGroups: []fieldGroup{
			fieldGroupDatabase,
			fieldGroupRequest,
			fieldGroupAuthenticated,
		},
		EnabledByDefault:   true,
		FilteringPermitted: true,
		EventType:          eventTypeAdmin,
	},
	AuditIDDatabaseAllRead: {
		Name:        "Read all databases",
		Description: "All databases were viewed",
		MandatoryFields: AuditFields{
			AuditFieldDBNames: []string{"list", "of", "db", "names"},
		},
		mandatoryFieldGroups: []fieldGroup{
			fieldGroupRequest,
			fieldGroupAuthenticated,
		},
		EnabledByDefault:   false, // because high volume (Capella UI)
		FilteringPermitted: true,
		EventType:          eventTypeAdmin,
		IsGlobalEvent:      true,
	},
	AuditIDReadDatabaseConfig: {
		Name:        "Read database config",
		Description: "Database configuration was viewed",
		mandatoryFieldGroups: []fieldGroup{
			fieldGroupDatabase,
			fieldGroupRequest,
			fieldGroupAuthenticated,
		},
		EnabledByDefault:   true,
		FilteringPermitted: true,
		EventType:          eventTypeAdmin,
	},
	AuditIDUpdateDatabaseConfig: {
		Name:        "Update database config",
		Description: "Database configuration was updated",
		MandatoryFields: AuditFields{
			AuditFieldPayload: "payload",
		},
		mandatoryFieldGroups: []fieldGroup{
			fieldGroupDatabase,
			fieldGroupRequest,
			fieldGroupAuthenticated,
		},
		EnabledByDefault:   true,
		FilteringPermitted: true,
		EventType:          eventTypeAdmin,
	},
	AuditIDDatabaseOffline: {
		Name:        "Database offline",
		Description: "Database was taken offline",
		mandatoryFieldGroups: []fieldGroup{
			fieldGroupDatabase,
			fieldGroupRequest,
			fieldGroupAuthenticated,
		},
		EnabledByDefault:   true,
		FilteringPermitted: true,
		EventType:          eventTypeAdmin,
	},
	AuditIDDatabaseOnline: {
		Name:        "Database online",
		Description: "Database was brought online",
		mandatoryFieldGroups: []fieldGroup{
			fieldGroupDatabase,
			fieldGroupRequest,
			fieldGroupAuthenticated,
		},
		EnabledByDefault:   true,
		FilteringPermitted: true,
		EventType:          eventTypeAdmin,
	},
	AuditIDDatabaseCompactStart: {
		Name:        "Database attachment compaction start",
		Description: "Database attachment compaction was started",
		MandatoryFields: AuditFields{
			AuditFieldCompactionType: "attachment or tombstone",
		},
		OptionalFields: AuditFields{
			AuditFieldCompactionDryRun: false,
			AuditFieldCompactionReset:  false,
		},
		mandatoryFieldGroups: []fieldGroup{
			fieldGroupDatabase,
			fieldGroupRequest,
			fieldGroupAuthenticated,
		},
		EnabledByDefault:   true,
		FilteringPermitted: true,
		EventType:          eventTypeAdmin,
	},
	AuditIDDatabaseCompactStop: {
		Name:        "Database compaction stop",
		Description: "Database compaction was stopped",
		MandatoryFields: AuditFields{
			AuditFieldCompactionType: "attachment or tombstone",
		},
		mandatoryFieldGroups: []fieldGroup{
			fieldGroupDatabase,
			fieldGroupRequest,
			fieldGroupAuthenticated,
		},
		EnabledByDefault:   true,
		FilteringPermitted: true,
		EventType:          eventTypeAdmin,
	},
	AuditIDDatabaseCompactStatus: {
		Name:        "Database compaction status",
		Description: "Database compaction status was viewed",
		MandatoryFields: AuditFields{
			AuditFieldCompactionType: "attachment or tombstone",
		},
		mandatoryFieldGroups: []fieldGroup{
			fieldGroupDatabase,
			fieldGroupRequest,
			fieldGroupAuthenticated,
		},
		EnabledByDefault:   true,
		FilteringPermitted: true,
		EventType:          eventTypeAdmin,
	},
	AuditIDDatabaseResyncStatus: {
		Name:        "Database resync status",
		Description: "Database resync status was viewed",
		mandatoryFieldGroups: []fieldGroup{
			fieldGroupDatabase,
			fieldGroupRequest,
			fieldGroupAuthenticated,
		},
		EnabledByDefault:   false, // because low value high volume (Capella UI)
		FilteringPermitted: true,
		EventType:          eventTypeAdmin,
	},
	AuditIDDatabaseResyncStart: {
		Name:        "Database resync start",
		Description: "Database resync was started",
		MandatoryFields: AuditFields{
			"collections":          map[string][]string{"scopeName": {"collectionA", "collectionB"}},
			"regenerate_sequences": true,
			"reset":                true,
		},
		mandatoryFieldGroups: []fieldGroup{
			fieldGroupDatabase,
			fieldGroupRequest,
			fieldGroupAuthenticated,
		},
		EnabledByDefault:   true,
		FilteringPermitted: true,
		EventType:          eventTypeAdmin,
	},
	AuditIDDatabaseResyncStop: {
		Name:        "Database resync stop",
		Description: "Database resync was stopped",
		mandatoryFieldGroups: []fieldGroup{
			fieldGroupDatabase,
			fieldGroupRequest,
			fieldGroupAuthenticated,
		},
		EnabledByDefault:   true,
		FilteringPermitted: true,
		EventType:          eventTypeAdmin,
	},
	AuditIDPostUpgrade: {
		Name:        "Post-upgrade",
		Description: "Post-upgrade was run for Sync Gateway databases",
		MandatoryFields: AuditFields{
			AuditFieldPostUpgradePreview: true,
		},
		mandatoryFieldGroups: []fieldGroup{
			fieldGroupRequest,
			fieldGroupAuthenticated,
		},
		EnabledByDefault:   true,
		FilteringPermitted: true,
		EventType:          eventTypeAdmin,
		IsGlobalEvent:      true,
	},
	AuditIDDatabaseRepair: {
		Name:        "Database repair",
		Description: "Database repair was run",
		mandatoryFieldGroups: []fieldGroup{
			fieldGroupDatabase,
			fieldGroupRequest,
			fieldGroupAuthenticated,
		},
		EnabledByDefault:   true,
		FilteringPermitted: true,
		EventType:          eventTypeAdmin,
	},
	AuditIDDatabaseFlush: {
		Name:        "Database flush",
		Description: "Database flush was run",
		mandatoryFieldGroups: []fieldGroup{
			fieldGroupDatabase,
			fieldGroupRequest,
			fieldGroupAuthenticated,
		},
		EnabledByDefault:   true,
		FilteringPermitted: true,
		EventType:          eventTypeAdmin,
	},
	AuditIDUserCreate: {
		Name:        "Create user",
		Description: "A new user was created",
		MandatoryFields: AuditFields{
			AuditFieldUserName: "username",
			AuditFieldDatabase: "database name",
			"roles":            []string{"list", "of", "roles"},
			"channels":         map[string]map[string][]string{"scopeName": {"collectionName": {"list", "of", "channels"}}},
		},
		EnabledByDefault:   true,
		FilteringPermitted: true,
		EventType:          eventTypeAdmin,
	},
	AuditIDUserRead: {
		Name:        "Read user",
		Description: "Information about this user was viewed",
		MandatoryFields: AuditFields{
			AuditFieldUserName: "username",
			AuditFieldDatabase: "database name",
		},
		EnabledByDefault:   true,
		FilteringPermitted: true,
		EventType:          eventTypeAdmin,
	},
	AuditIDUserUpdate: {
		Name:        "Update user",
		Description: "User was updated",
		MandatoryFields: AuditFields{
			AuditFieldUserName: "username",
			AuditFieldDatabase: "database name",
			"roles":            []string{"list", "of", "roles"},
			"channels":         map[string]map[string][]string{"scopeName": {"collectionName": {"list", "of", "channels"}}},
		},
		EnabledByDefault:   true,
		FilteringPermitted: true,
		EventType:          eventTypeAdmin,
	},
	AuditIDUserDelete: {
		Name:        "Delete user",
		Description: "User was deleted",
		MandatoryFields: AuditFields{
			AuditFieldUserName: "username",
			AuditFieldDatabase: "database name",
		},
		EnabledByDefault:   true,
		FilteringPermitted: true,
		EventType:          eventTypeAdmin,
	},
	AuditIDUsersAll: {
		Name:        "Read all users",
		Description: "List of all users was viewed",
		MandatoryFields: AuditFields{
			AuditFieldNameOnly: true,
		},
		mandatoryFieldGroups: []fieldGroup{
			fieldGroupDatabase,
		},
		OptionalFields: AuditFields{
			AuditFieldLimit: 100,
		},
		EnabledByDefault:   true,
		FilteringPermitted: true,
		EventType:          eventTypeAdmin,
	},
	AuditIDRoleCreate: {
		Name:        "Create role",
		Description: "A new role was created",
		MandatoryFields: AuditFields{
			"role":           "role_name",
			"db":             "database name",
			"admin_channels": map[string]map[string][]string{"scopeName": {"collectionName": {"list", "of", "channels"}}},
		},
		EnabledByDefault:   true,
		FilteringPermitted: true,
		EventType:          eventTypeAdmin,
	},
	AuditIDRoleRead: {
		Name:        "Read role",
		Description: "Information about this role was viewed",

		MandatoryFields: AuditFields{
			"role": "role_name",
			"db":   "database name",
		},
		EnabledByDefault:   true,
		FilteringPermitted: true,
		EventType:          eventTypeAdmin,
	},
	AuditIDRoleUpdate: {
		Name:        "Update role",
		Description: "Role was updated",
		MandatoryFields: AuditFields{
			"role":           "role_name",
			"db":             "database name",
			"admin_channels": map[string]map[string][]string{"scopeName": {"collectionName": {"list", "of", "channels"}}},
		},
		EnabledByDefault:   true,
		FilteringPermitted: true,
		EventType:          eventTypeAdmin,
	},
	AuditIDRoleDelete: {
		Name:        "Delete role",
		Description: "Role was deleted",
		MandatoryFields: AuditFields{
			"role": "role_name",
			"db":   "database name",
		},
		EnabledByDefault:   true,
		FilteringPermitted: true,
		EventType:          eventTypeAdmin,
	},
	AuditIDRolesAll: {
		Name:        "Read all roles",
		Description: "List of all roles was viewed",
		MandatoryFields: AuditFields{
			AuditFieldIncludeDeleted: true,
		},
		mandatoryFieldGroups: []fieldGroup{
			fieldGroupDatabase,
		},
		OptionalFields: AuditFields{
			AuditFieldLimit: 100,
		},
		EnabledByDefault:   true,
		FilteringPermitted: true,
		EventType:          eventTypeAdmin,
	},
	AuditIDChangesFeedStarted: {
		Name:        "Changes feed started",
		Description: "Changes feed was started",
		MandatoryFields: AuditFields{
			AuditFieldSince: "since",
		},
		mandatoryFieldGroups: []fieldGroup{
			fieldGroupRequest,
			fieldGroupAuthenticated,
		},
		OptionalFields: AuditFields{
			AuditFieldFilter:      "filter",
			AuditFieldDocIDs:      []string{"list", "of", "doc_ids"},
			AuditFieldChannels:    []string{"list", "of", "channels"},
			AuditFieldFeedType:    "continuous, normal, longpoll, websocket, etc.",
			AuditFieldIncludeDocs: true,
		},
		EnabledByDefault:   true,
		FilteringPermitted: true,
		EventType:          eventTypeData,
	},
	AuditIDReplicationConnect: {
		Name:        "Replication connect",
		Description: "A replication client connected",
		MandatoryFields: AuditFields{
			"client_type": "isgr, cbl, other",
		},
		OptionalFields: AuditFields{
			"client_version": "client version",
		},
		mandatoryFieldGroups: []fieldGroup{
			fieldGroupDatabase,
			fieldGroupRequest,
			fieldGroupAuthenticated,
		},
		EnabledByDefault:   true,
		FilteringPermitted: true,
		EventType:          eventTypeUser,
	},
	AuditIDReplicationDisconnect: {
		Name:        "Replication disconnect",
		Description: "A replication client disconnected",
		MandatoryFields: AuditFields{
			"client_type": "isgr, cbl, other",
		},
		mandatoryFieldGroups: []fieldGroup{
			fieldGroupDatabase,
			fieldGroupRequest,
			fieldGroupAuthenticated,
		},
		EnabledByDefault:   true,
		FilteringPermitted: true,
		EventType:          eventTypeUser,
	},
	AuditIDISGRCreate: {
		Name:        "Create Inter-Sync Gateway Replication",
		Description: "A new Inter-Sync Gateway Replication was created",
		MandatoryFields: AuditFields{
			AuditFieldReplicationID: "replication id",
			AuditFieldPayload:       "payload",
		},
		mandatoryFieldGroups: []fieldGroup{
			fieldGroupDatabase,
			fieldGroupRequest,
			fieldGroupAuthenticated,
		},
		EnabledByDefault:   true,
		FilteringPermitted: true,
		EventType:          eventTypeAdmin,
	},
	AuditIDISGRRead: {
		Name:        "Read Inter-Sync Gateway Replication",
		Description: "Information about this Inter-Sync Gateway Replication was viewed",
		MandatoryFields: AuditFields{
			AuditFieldReplicationID: "replication id",
		},
		mandatoryFieldGroups: []fieldGroup{
			fieldGroupDatabase,
			fieldGroupRequest,
			fieldGroupAuthenticated,
		},
		EnabledByDefault:   true,
		FilteringPermitted: true,
		EventType:          eventTypeAdmin,
	},
	AuditIDISGRUpdate: {
		Name:        "Update Inter-Sync Gateway Replication",
		Description: "Inter-Sync Gateway Replication was updated",
		MandatoryFields: AuditFields{
			AuditFieldReplicationID: "replication id",
			AuditFieldPayload:       "payload",
		},
		mandatoryFieldGroups: []fieldGroup{
			fieldGroupDatabase,
			fieldGroupRequest,
			fieldGroupAuthenticated,
		},
		EnabledByDefault:   true,
		FilteringPermitted: true,
		EventType:          eventTypeAdmin,
	},
	AuditIDISGRDelete: {
		Name:        "Delete Inter-Sync Gateway Replication",
		Description: "Inter-Sync Gateway Replication was deleted",
		MandatoryFields: AuditFields{
			AuditFieldReplicationID: "replication id",
		},
		mandatoryFieldGroups: []fieldGroup{
			fieldGroupDatabase,
			fieldGroupRequest,
			fieldGroupAuthenticated,
		},
		EnabledByDefault:   true,
		FilteringPermitted: true,
		EventType:          eventTypeAdmin,
	},
	AuditIDISGRStatus: {
		Name:        "Inter-Sync Gateway Replication status",
		Description: "Inter-Sync Gateway Replication status was document viewed",
		MandatoryFields: AuditFields{
			AuditFieldReplicationID: "replication id",
		},
		mandatoryFieldGroups: []fieldGroup{
			fieldGroupDatabase,
			fieldGroupRequest,
			fieldGroupAuthenticated,
		},
		EnabledByDefault:   false,
		FilteringPermitted: true,
		EventType:          eventTypeAdmin,
	},
	AuditIDISGRStart: {
		Name:        "Inter-Sync Gateway Replication start",
		Description: "Inter-Sync Gateway Replication was started",
		MandatoryFields: AuditFields{
			AuditFieldReplicationID: "replication id",
		},
		mandatoryFieldGroups: []fieldGroup{
			fieldGroupDatabase,
			fieldGroupRequest,
			fieldGroupAuthenticated,
		},
		EnabledByDefault:   true,
		FilteringPermitted: true,
		EventType:          eventTypeAdmin,
	},
	AuditIDISGRStop: {
		Name:        "Inter-Sync Gateway Replication stop",
		Description: "Inter-Sync Gateway Replication was stopped",
		MandatoryFields: AuditFields{
			AuditFieldReplicationID: "replication id",
		},
		mandatoryFieldGroups: []fieldGroup{
			fieldGroupDatabase,
			fieldGroupRequest,
			fieldGroupAuthenticated,
		},
		EnabledByDefault:   true,
		FilteringPermitted: true,
		EventType:          eventTypeAdmin,
	},
	AuditIDISGRReset: {
		Name:        "Inter-Sync Gateway Replication reset",
		Description: "Inter-Sync Gateway Replication was reset",
		MandatoryFields: AuditFields{
			AuditFieldReplicationID: "replication id",
		},
		mandatoryFieldGroups: []fieldGroup{
			fieldGroupDatabase,
			fieldGroupRequest,
			fieldGroupAuthenticated,
		},
		EnabledByDefault:   true,
		FilteringPermitted: true,
		EventType:          eventTypeAdmin,
	},
	AuditIDISGRAllStatus: {
		Name:        "All Inter-Sync Gateway Replication status",
		Description: "All Inter-Sync Gateway Replication statuses were viewed",
		mandatoryFieldGroups: []fieldGroup{
			fieldGroupDatabase,
			fieldGroupRequest,
			fieldGroupAuthenticated,
		},
		EnabledByDefault:   false,
		FilteringPermitted: true,
		EventType:          eventTypeAdmin,
	},
	AuditIDISGRAllRead: {
		Name:        "Read all Inter-Sync Gateway Replications",
		Description: "All Inter-Sync Gateway Replications were viewed",
		mandatoryFieldGroups: []fieldGroup{
			fieldGroupDatabase,
			fieldGroupRequest,
			fieldGroupAuthenticated,
		},
		EnabledByDefault:   true,
		FilteringPermitted: true,
		EventType:          eventTypeAdmin,
	},
	AuditIDDocumentCreate: {
		Name:        "Create document",
		Description: "A new document was created",
		MandatoryFields: AuditFields{
			AuditFieldDocID:      "document id",
			AuditFieldDocVersion: "revision ID",
			AuditFieldChannels:   []string{"list", "of", "channels"},
		},
		mandatoryFieldGroups: []fieldGroup{
			fieldGroupAuthenticated,
			fieldGroupKeyspace,
		},
		EnabledByDefault:   false,
		FilteringPermitted: true,
		EventType:          eventTypeData,
	},
	AuditIDDocumentRead: {
		Name:        "Read document",
		Description: "A document was viewed",
		MandatoryFields: AuditFields{
			AuditFieldDocID:      "document id",
			AuditFieldDocVersion: "revision ID",
		},
		mandatoryFieldGroups: []fieldGroup{
<<<<<<< HEAD
			fieldGroupAuthenticated,
=======
			// fieldGroupAuthenticated, // FIXME: CBG-4046
			fieldGroupDatabase,
>>>>>>> c6c1c237
			fieldGroupKeyspace,
		},
		EnabledByDefault:   false,
		FilteringPermitted: true,
		EventType:          eventTypeData,
	},
	AuditIDDocumentUpdate: {
		Name:        "Update document",
		Description: "A document was updated",
		MandatoryFields: AuditFields{
			AuditFieldDocID:      "document id",
			AuditFieldDocVersion: "revision ID",
			AuditFieldChannels:   []string{"list", "of", "channels"},
		},
		mandatoryFieldGroups: []fieldGroup{
			fieldGroupAuthenticated,
			fieldGroupKeyspace,
		},
		EnabledByDefault:   false,
		FilteringPermitted: true,
		EventType:          eventTypeData,
	},
	AuditIDDocumentMetadataRead: {
		Name:        "Read document metadata",
		Description: "Document metadata was viewed",
		MandatoryFields: AuditFields{
			AuditFieldDocID: "document id",
		},
		mandatoryFieldGroups: []fieldGroup{
			fieldGroupAuthenticated,
<<<<<<< HEAD
=======
			fieldGroupDatabase,
>>>>>>> c6c1c237
			fieldGroupKeyspace,
			fieldGroupRequest,
		},
		EnabledByDefault:   false,
		FilteringPermitted: true,
		EventType:          eventTypeData,
	},
	AuditIDDocumentDelete: {
		Name:        "Delete document",
		Description: "A document was deleted",
		MandatoryFields: AuditFields{
			AuditFieldDocID: "document id",
		},
		OptionalFields: AuditFields{
			AuditFieldDocVersion: "revision ID",                      // these are set when purged: false
			AuditFieldChannels:   []string{"list", "of", "channels"}, // these are set when purged: false
			AuditFieldPurged:     true,
		},
		mandatoryFieldGroups: []fieldGroup{
			fieldGroupAuthenticated,
			fieldGroupKeyspace,
		},
		optionalFieldGroups: []fieldGroup{
			fieldGroupRequest, // this is not present on ISGR or import,
		},
		EnabledByDefault:   false,
		FilteringPermitted: true,
		EventType:          eventTypeData,
	},
	AuditIDDocumentImport: {
		Name:        "Import document",
		Description: "A document was imported",
		MandatoryFields: AuditFields{
			AuditFieldDocID:      "document id",
			AuditFieldDocVersion: "revision ID",
		},
		mandatoryFieldGroups: []fieldGroup{
			fieldGroupKeyspace,
		},
		EnabledByDefault:   false,
		FilteringPermitted: true,
		EventType:          eventTypeData,
	},
	AuditIDDocumentResync: {
		Name:        "Resync document",
		Description: "A document was resynced",
		MandatoryFields: AuditFields{
			AuditFieldDocID:      "document id",
			AuditFieldDocVersion: "revision ID",
		},
		mandatoryFieldGroups: []fieldGroup{
			fieldGroupKeyspace,
		},
		EnabledByDefault:   false,
		FilteringPermitted: true,
		EventType:          eventTypeData,
	},

	AuditIDAttachmentCreate: {
		Name:        "Create attachment",
		Description: "A new attachment was created",
		MandatoryFields: AuditFields{
			AuditFieldDocID:        "document id",
			AuditFieldDocVersion:   "revision ID",
			AuditFieldAttachmentID: "attachment name",
		},
		mandatoryFieldGroups: []fieldGroup{
			fieldGroupAuthenticated,
			fieldGroupKeyspace,
		},
		optionalFieldGroups: []fieldGroup{
			fieldGroupRequest, // this will be present everywhere except tests,
		},
		EnabledByDefault:   false,
		FilteringPermitted: true,
		EventType:          eventTypeData,
	},
	AuditIDAttachmentRead: {
		Name:        "Read attachment",
		Description: "An attachment was viewed",
		MandatoryFields: AuditFields{
			AuditFieldDocID:        "document id",
			AuditFieldDocVersion:   "revision ID",
			AuditFieldAttachmentID: "attachment name",
		},
		mandatoryFieldGroups: []fieldGroup{
			fieldGroupAuthenticated,
			fieldGroupKeyspace,
		},
		optionalFieldGroups: []fieldGroup{
			fieldGroupRequest, // this will be present everywhere except ISGR
		},
		EnabledByDefault:   false,
		FilteringPermitted: true,
		EventType:          eventTypeData,
	},
	AuditIDAttachmentUpdate: {
		Name:        "Update attachment",
		Description: "An attachment was updated",
		MandatoryFields: AuditFields{
			AuditFieldDocID:        "document id",
			AuditFieldDocVersion:   "revision ID",
			AuditFieldAttachmentID: "attachment name",
		},
		mandatoryFieldGroups: []fieldGroup{
			fieldGroupAuthenticated,
			fieldGroupKeyspace,
		},
		optionalFieldGroups: []fieldGroup{
			fieldGroupRequest, // this will be present everywhere except tests and ISGR
		},
		EnabledByDefault:   false,
		FilteringPermitted: true,
		EventType:          eventTypeData,
	},
	AuditIDAttachmentDelete: {
		Name:        "Delete attachment",
		Description: "An attachment was deleted",
		MandatoryFields: AuditFields{
			AuditFieldDocID:        "document id",
			AuditFieldDocVersion:   "revision ID",
			AuditFieldAttachmentID: "attachment name",
		},
		mandatoryFieldGroups: []fieldGroup{
			fieldGroupAuthenticated,
			fieldGroupKeyspace,
		},
		optionalFieldGroups: []fieldGroup{
			fieldGroupRequest, // this will be present everywhere except tests and ISGR
		},
		EnabledByDefault:   false,
		FilteringPermitted: true,
		EventType:          eventTypeData,
	},
}

func init() {
	AuditEvents.expandMandatoryFieldGroups()
}

func (e events) expandMandatoryFieldGroups() {
	for _, descriptor := range e {
		descriptor.expandMandatoryFieldGroups(descriptor.mandatoryFieldGroups)
	}
}

// AllDbAuditeventIDs is a list of all audit event IDs that are available for the db config.
var AllDbAuditeventIDs = buildAllAuditIDList(AuditEvents, false)

// AllGlobalAuditeventIDs is a list of all audit event IDs that are available for the bootstrap config.
var AllGlobalAuditeventIDs = buildAllAuditIDList(AuditEvents, true)

func buildAllAuditIDList(e events, globalEvents bool) (ids []uint) {
	ids = make([]uint, 0, len(e))
	for k, v := range e {
		if globalEvents == v.IsGlobalEvent {
			ids = append(ids, uint(k))
		}
	}
	return ids
}

// DefaultDbAuditEventIDs is a list of audit event IDs that are enabled by default for the db config.
var DefaultDbAuditEventIDs = buildDefaultAuditIDList(AuditEvents, false)

// DefaultGlobalAuditEventIDs is a list of audit event IDs that are enabled by default for the bootstrap config.
var DefaultGlobalAuditEventIDs = buildDefaultAuditIDList(AuditEvents, true)

func buildDefaultAuditIDList(e events, globalEvents bool) (ids []uint) {
	ids = make([]uint, 0)
	for k, v := range e {
		if v.EnabledByDefault && (globalEvents == v.IsGlobalEvent) {
			ids = append(ids, uint(k))
		}
	}
	return ids
}

// NonFilterableAuditEventsForDb is a map of db-scoped audit events and whether they are filterable.
var NonFilterableAuditEventsForDb map[AuditID]struct{} = nonFilterableAuditEventsForScope(AuditEvents, false)

// NonFilterableGlobalEvents is a map of global audit events and whether they are filterable.
var NonFilterableAuditEventsForGlobal map[AuditID]struct{} = nonFilterableAuditEventsForScope(AuditEvents, true)

// nonFilterableAuditEventsForScope returns a map of audit events that are not allowed to be disabled for the given scope.
func nonFilterableAuditEventsForScope(e events, scopeGlobal bool) map[AuditID]struct{} {
	nonFilterable := make(map[AuditID]struct{})
	for k, v := range e {
		if scopeGlobal == v.IsGlobalEvent && !v.FilteringPermitted {
			nonFilterable[k] = struct{}{}
		}
	}
	return nonFilterable
}<|MERGE_RESOLUTION|>--- conflicted
+++ resolved
@@ -1019,12 +1019,7 @@
 			AuditFieldDocVersion: "revision ID",
 		},
 		mandatoryFieldGroups: []fieldGroup{
-<<<<<<< HEAD
-			fieldGroupAuthenticated,
-=======
-			// fieldGroupAuthenticated, // FIXME: CBG-4046
-			fieldGroupDatabase,
->>>>>>> c6c1c237
+			fieldGroupAuthenticated,
 			fieldGroupKeyspace,
 		},
 		EnabledByDefault:   false,
@@ -1055,10 +1050,6 @@
 		},
 		mandatoryFieldGroups: []fieldGroup{
 			fieldGroupAuthenticated,
-<<<<<<< HEAD
-=======
-			fieldGroupDatabase,
->>>>>>> c6c1c237
 			fieldGroupKeyspace,
 			fieldGroupRequest,
 		},
