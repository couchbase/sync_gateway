--- conflicted
+++ resolved
@@ -79,10 +79,13 @@
 }
 
 // CreateIndex issues a CREATE INDEX query in the current bucket, using the form:
-//   CREATE INDEX indexName ON bucket.Name(expression) WHERE filterExpression WITH options
+//
+//	CREATE INDEX indexName ON bucket.Name(expression) WHERE filterExpression WITH options
+//
 // Sample usage with resulting statement:
-//     CreateIndex("myIndex", "field1, field2, nested.field", "field1 > 0", N1qlIndexOptions{numReplica:1})
-//   CREATE INDEX myIndex on myBucket(field1, field2, nested.field) WHERE field1 > 0 WITH {"numReplica":1}
+//
+//	  CreateIndex("myIndex", "field1, field2, nested.field", "field1 > 0", N1qlIndexOptions{numReplica:1})
+//	CREATE INDEX myIndex on myBucket(field1, field2, nested.field) WHERE field1 > 0 WITH {"numReplica":1}
 func CreateIndex(store N1QLStore, indexName string, expression string, filterExpression string, options *N1qlIndexOptions) error {
 	createStatement := fmt.Sprintf("CREATE INDEX `%s` ON %s(%s)", indexName, store.EscapedKeyspace(), expression)
 
@@ -217,7 +220,8 @@
 }
 
 // BuildIndexes executes a BUILD INDEX statement in the current bucket, using the form:
-//   BUILD INDEX ON `bucket.Name`(`index1`, `index2`, ...)
+//
+//	BUILD INDEX ON `bucket.Name`(`index1`, `index2`, ...)
 func buildIndexes(s N1QLStore, indexNames []string) error {
 	if len(indexNames) == 0 {
 		return nil
@@ -336,10 +340,6 @@
 // DropIndex drops the specified index from the current bucket.
 func DropIndex(store N1QLStore, indexName string) error {
 	statement := fmt.Sprintf("DROP INDEX default:%s.`%s`", store.EscapedKeyspace(), indexName)
-<<<<<<< HEAD
-=======
-
->>>>>>> bac67a47
 	err := store.executeStatement(statement)
 	if err != nil && !IsIndexerRetryIndexError(err) {
 		return err
@@ -379,7 +379,9 @@
 }
 
 // Index not found errors (returned by DropIndex) don't have a specific N1QL error code - they are of the form:
-//   [5000] GSI index testIndex_not_found not found.
+//
+//	[5000] GSI index testIndex_not_found not found.
+//
 // Stuck with doing a string compare to differentiate between 'not found' and other errors
 func IsIndexNotFoundError(err error) bool {
 	return strings.Contains(err.Error(), "not found")
@@ -389,7 +391,8 @@
 // error:[5000] GSI CreateIndex() - cause: Encountered transient error.  Index creation will be retried in background.  Error: Index testIndex_value will retry building in the background for reason: Bucket test_data_bucket In Recovery.
 // error:[5000] GSI Drop() - cause: Fail to drop index on some indexer nodes.  Error=Encountered error when dropping index: Indexer In Recovery. Drop index will be retried in background.
 // error:[5000] BuildIndexes - cause: Build index fails.  %vIndex testIndexDeferred will retry building in the background for reason: Build Already In Progress. Bucket test_data_bucket.
-//  https://issues.couchbase.com/browse/MB-19358 is filed to request improved indexer error codes for these scenarios (and others)
+//
+//	https://issues.couchbase.com/browse/MB-19358 is filed to request improved indexer error codes for these scenarios (and others)
 func IsIndexerRetryIndexError(err error) bool {
 	if err == nil {
 		return false
