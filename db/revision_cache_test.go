/*
Copyright 2016-Present Couchbase, Inc.

Use of this software is governed by the Business Source License included in
the file licenses/BSL-Couchbase.txt.  As of the Change Date specified in that
file, in accordance with the Business Source License, use of this software will
be governed by the Apache License, Version 2.0, included in the file
licenses/APL2.txt.
*/

package db

import (
	"context"
	"fmt"
	"math/rand"
	"strconv"
	"sync"
	"testing"

	"github.com/couchbase/sync_gateway/base"
	"github.com/couchbase/sync_gateway/document"
	"github.com/stretchr/testify/assert"
	"github.com/stretchr/testify/require"
)

// testBackingStore always returns an empty doc at rev:"1-abc" in channel "*" except for docs not in 'notFoundDocIDs'
type testBackingStore struct {
	// notFoundDocIDs is a list of doc IDs that GetDocument returns a 404 for.
	notFoundDocIDs     []string
	getDocumentCounter *base.SgwIntStat
	getRevisionCounter *base.SgwIntStat
}

func (t *testBackingStore) GetDocument(ctx context.Context, docid string, unmarshalLevel DocumentUnmarshalLevel) (doc *Document, err error) {
	t.getDocumentCounter.Add(1)

	for _, d := range t.notFoundDocIDs {
		if docid == d {
			return nil, ErrMissing
		}
	}

	doc = document.NewDocument(docid)
	doc.UpdateBody(Body{
		"testing": true,
	})
	doc.CurrentRev = "1-abc"
	doc.History = RevTree{
		doc.CurrentRev: {
			Channels: base.SetOf("*"),
		},
	}
	return doc, nil
}

func (t *testBackingStore) GetRevision(ctx context.Context, doc *Document, revid string) ([]byte, AttachmentsMeta, error) {
	t.getRevisionCounter.Add(1)

	b := Body{
		"testing":     true,
		BodyId:        doc.ID,
		BodyRev:       doc.CurrentRev,
		BodyRevisions: Revisions{RevisionsStart: 1},
	}
	bodyBytes, err := base.JSONMarshal(b)
	return bodyBytes, nil, err
}

type noopBackingStore struct{}

func (*noopBackingStore) GetDocument(ctx context.Context, docid string, unmarshalLevel DocumentUnmarshalLevel) (doc *Document, err error) {
	return nil, nil
}

func (*noopBackingStore) GetRevision(ctx context.Context, doc *Document, revid string) ([]byte, AttachmentsMeta, error) {
	return nil, nil, nil
}

// Tests the eviction from the LRURevisionCache
func TestLRURevisionCacheEviction(t *testing.T) {
	cacheHitCounter, cacheMissCounter := base.SgwIntStat{}, base.SgwIntStat{}
	cache := document.NewLRURevisionCache(10, &noopBackingStore{}, &cacheHitCounter, &cacheMissCounter)

	ctx := base.TestCtx(t)

	// Fill up the rev cache with the first 10 docs
	for docID := 0; docID < 10; docID++ {
		id := strconv.Itoa(docID)
		rev := DocumentRevision{DocID: id, RevID: "1-abc", History: Revisions{"start": 1}}
		rev.SetEmptyBody()
		cache.Put(ctx, rev)
	}

	// Get them back out
	for i := 0; i < 10; i++ {
		docID := strconv.Itoa(i)
		docRev, err := cache.Get(ctx, docID, "1-abc", RevCacheOmitDelta)
		assert.NoError(t, err)
		assert.NotNil(t, docRev.BodyBytes(), "nil body for %s", docID)
		assert.Equal(t, docID, docRev.DocID)
		assert.Equal(t, int64(0), cacheMissCounter.Value())
		assert.Equal(t, int64(i+1), cacheHitCounter.Value())
	}

	// Add 3 more docs to the now full revcache
	for i := 10; i < 13; i++ {
		docID := strconv.Itoa(i)
		rev := DocumentRevision{DocID: docID, RevID: "1-abc", History: Revisions{"start": 1}}
		rev.SetEmptyBody()
		cache.Put(ctx, rev)
	}

	// Check that the first 3 docs were evicted
	prevCacheHitCount := cacheHitCounter.Value()
	for i := 0; i < 3; i++ {
		docID := strconv.Itoa(i)
		docRev, ok := cache.Peek(ctx, docID, "1-abc")
		assert.False(t, ok)
		assert.Nil(t, docRev.BodyBytes())
		assert.Equal(t, int64(0), cacheMissCounter.Value()) // peek incurs no cache miss if not found
		assert.Equal(t, int64(prevCacheHitCount), cacheHitCounter.Value())
	}

	// and check we can Get up to and including the last 3 we put in
	for i := 0; i < 10; i++ {
		id := strconv.Itoa(i + 3)
		docRev, err := cache.Get(ctx, id, "1-abc", RevCacheOmitDelta)
		assert.NoError(t, err)
		assert.NotNil(t, docRev.BodyBytes(), "nil body for %s", id)
		assert.Equal(t, id, docRev.DocID)
		assert.Equal(t, int64(0), cacheMissCounter.Value())
		assert.Equal(t, prevCacheHitCount+int64(i)+1, cacheHitCounter.Value())
	}
}

func TestBackingStore(t *testing.T) {

	cacheHitCounter, cacheMissCounter, getDocumentCounter, getRevisionCounter := base.SgwIntStat{}, base.SgwIntStat{}, base.SgwIntStat{}, base.SgwIntStat{}
	cache := document.NewLRURevisionCache(10, &testBackingStore{[]string{"Peter"}, &getDocumentCounter, &getRevisionCounter}, &cacheHitCounter, &cacheMissCounter)

	// Get Rev for the first time - miss cache, but fetch the doc and revision to store
	docRev, err := cache.Get(base.TestCtx(t), "Jens", "1-abc", RevCacheOmitDelta)
	assert.NoError(t, err)
	assert.Equal(t, "Jens", docRev.DocID)
	assert.NotNil(t, docRev.History)
	assert.NotNil(t, docRev.Channels)
	assert.Equal(t, int64(0), cacheHitCounter.Value())
	assert.Equal(t, int64(1), cacheMissCounter.Value())
	assert.Equal(t, int64(1), getDocumentCounter.Value())
	assert.Equal(t, int64(1), getRevisionCounter.Value())

	// Doc doesn't exist, so miss the cache, and fail when getting the doc
	docRev, err = cache.Get(base.TestCtx(t), "Peter", "1-abc", RevCacheOmitDelta)
	assertHTTPError(t, err, 404)
	assert.Nil(t, docRev.BodyBytes())
	assert.Equal(t, int64(0), cacheHitCounter.Value())
	assert.Equal(t, int64(2), cacheMissCounter.Value())
	assert.Equal(t, int64(2), getDocumentCounter.Value())
	assert.Equal(t, int64(1), getRevisionCounter.Value())

	// Rev is already resident, but still issue GetDocument to check for later revisions
	docRev, err = cache.Get(base.TestCtx(t), "Jens", "1-abc", RevCacheOmitDelta)
	assert.NoError(t, err)
	assert.Equal(t, "Jens", docRev.DocID)
	assert.NotNil(t, docRev.History)
	assert.NotNil(t, docRev.Channels)
	assert.Equal(t, int64(1), cacheHitCounter.Value())
	assert.Equal(t, int64(2), cacheMissCounter.Value())
	assert.Equal(t, int64(2), getDocumentCounter.Value())
	assert.Equal(t, int64(1), getRevisionCounter.Value())

	// Rev still doesn't exist, make sure it wasn't cached
	docRev, err = cache.Get(base.TestCtx(t), "Peter", "1-abc", RevCacheOmitDelta)
	assertHTTPError(t, err, 404)
	assert.Nil(t, docRev.BodyBytes())
	assert.Equal(t, int64(1), cacheHitCounter.Value())
	assert.Equal(t, int64(3), cacheMissCounter.Value())
	assert.Equal(t, int64(3), getDocumentCounter.Value())
	assert.Equal(t, int64(1), getRevisionCounter.Value())
}

// Ensure internal properties aren't being incorrectly stored in revision cache
func TestRevisionCacheInternalProperties(t *testing.T) {

	db, ctx := setupTestDB(t)
	defer db.Close(ctx)
	collection := GetSingleDatabaseCollectionWithUser(t, db)

	// Invalid _revisions property will be stripped.  Should also not be present in the rev cache.
	rev1body := Body{
		"value":       1234,
		BodyRevisions: "unexpected data",
	}
	rev1id, _, err := collection.Put(ctx, "doc1", rev1body)
	assert.NoError(t, err, "Put")

	// Get the raw document directly from the bucket, validate _revisions property isn't found
	var bucketBody Body
	_, err = collection.dataStore.Get("doc1", &bucketBody)
	require.NoError(t, err)
	_, ok := bucketBody[BodyRevisions]
	if ok {
		t.Error("_revisions property still present in document retrieved directly from bucket.")
	}

	// Get the doc while still resident in the rev cache w/ history=false, validate _revisions property isn't found
	body, err := collection.get1xRevBody(ctx, "doc1", rev1id, false, nil)
	assert.NoError(t, err, "Get1xRevBody")
	badRevisions, ok := body[BodyRevisions]
	if ok {
		t.Errorf("_revisions property still present in document retrieved from rev cache: %s", badRevisions)
	}

	// Get the doc while still resident in the rev cache w/ history=true, validate _revisions property is returned with expected
	// properties ("start", "ids")
	bodyWithHistory, err := collection.get1xRevBody(ctx, "doc1", rev1id, true, nil)
	assert.NoError(t, err, "Get1xRevBody")
	validRevisions, ok := bodyWithHistory[BodyRevisions]
	if !ok {
		t.Errorf("Expected _revisions property not found in document retrieved from rev cache: %s", validRevisions)
	}

	validRevisionsMap, ok := validRevisions.(Revisions)
	require.True(t, ok)
	_, startOk := validRevisionsMap[RevisionsStart]
	assert.True(t, startOk)
	_, idsOk := validRevisionsMap[RevisionsIds]
	assert.True(t, idsOk)
}

func TestBypassRevisionCache(t *testing.T) {

	base.SetUpTestLogging(t, base.LevelInfo, base.KeyAll)

	db, ctx := setupTestDB(t)
	defer db.Close(ctx)

	collection := GetSingleDatabaseCollectionWithUser(t, db)

	docBody := Body{
		"value": 1234,
	}
	key := "doc1"
	rev1, _, err := collection.Put(ctx, key, docBody)
	assert.NoError(t, err)

	docBody["_rev"] = rev1
	docBody["value"] = 5678
	rev2, _, err := collection.Put(ctx, key, docBody)
	assert.NoError(t, err)

	bypassStat := base.SgwIntStat{}
	rc := document.NewBypassRevisionCache(collection, &bypassStat)

	// Peek always returns false for BypassRevisionCache
	_, ok := rc.Peek(base.TestCtx(t), key, rev1)
	assert.False(t, ok)
	_, ok = rc.Peek(base.TestCtx(t), key, rev2)
	assert.False(t, ok)

	// Get non-existing doc
<<<<<<< HEAD
	doc, err := rc.Get(base.TestCtx(t), "invalid", rev1, RevCacheOmitDelta)
	assert.True(t, base.IsDocNotFoundError(err))

	// Get non-existing revision
	doc, err = rc.Get(base.TestCtx(t), key, "3-abc", RevCacheOmitDelta)
	assertHTTPError(t, err, 404)

	// Get specific revision
	doc, err = rc.Get(base.TestCtx(t), key, rev1, RevCacheOmitDelta)
=======
	_, err = rc.Get(base.TestCtx(t), "invalid", rev1, RevCacheOmitBody, RevCacheOmitDelta)
	assert.True(t, base.IsDocNotFoundError(err))

	// Get non-existing revision
	_, err = rc.Get(base.TestCtx(t), key, "3-abc", RevCacheOmitBody, RevCacheOmitDelta)
	assertHTTPError(t, err, 404)

	// Get specific revision
	doc, err := rc.Get(base.TestCtx(t), key, rev1, RevCacheOmitBody, RevCacheOmitDelta)
>>>>>>> 3076a727
	assert.NoError(t, err)
	require.NotNil(t, doc)
	assert.Equal(t, `{"value":1234}`, string(doc.BodyBytes()))

	// Check peek is still returning false for "Get"
	_, ok = rc.Peek(base.TestCtx(t), key, rev1)
	assert.False(t, ok)

	// Put no-ops
	rc.Put(base.TestCtx(t), doc)

	// Check peek is still returning false for "Put"
	_, ok = rc.Peek(base.TestCtx(t), key, rev1)
	assert.False(t, ok)

	// Get active revision
	doc, err = rc.GetActive(base.TestCtx(t), key)
	assert.NoError(t, err)
	assert.Equal(t, `{"value":5678}`, string(doc.BodyBytes()))

}

// Ensure attachment properties aren't being incorrectly stored in revision cache body when inserted via Put
func TestPutRevisionCacheAttachmentProperty(t *testing.T) {

	base.SetUpTestLogging(t, base.LevelInfo, base.KeyAll)

	db, ctx := setupTestDB(t)
	defer db.Close(ctx)
	collection := GetSingleDatabaseCollectionWithUser(t, db)

	rev1body := Body{
		"value":         1234,
		BodyAttachments: map[string]interface{}{"myatt": map[string]interface{}{"content_type": "text/plain", "data": "SGVsbG8gV29ybGQh"}},
	}
	rev1key := "doc1"
	rev1id, _, err := collection.Put(ctx, rev1key, rev1body)
	assert.NoError(t, err, "Unexpected error calling collection.Put")

	// Get the raw document directly from the bucket, validate _attachments property isn't found
	var bucketBody Body
	_, err = collection.dataStore.Get(rev1key, &bucketBody)
	assert.NoError(t, err, "Unexpected error calling bucket.Get")
	_, ok := bucketBody[BodyAttachments]
	assert.False(t, ok, "_attachments property still present in document body retrieved from bucket: %#v", bucketBody)

	// Get the raw document directly from the revcache, validate _attachments property isn't found
	docRevision, ok := collection.revisionCache.Peek(base.TestCtx(t), rev1key, rev1id)
	assert.True(t, ok)
	assert.NotContains(t, docRevision.BodyBytes(), BodyAttachments, "_attachments property still present in document body retrieved from rev cache: %#v", bucketBody)
	_, ok = docRevision.Attachments["myatt"]
	assert.True(t, ok, "'myatt' not found in revcache attachments metadata")

	// db.getRev stamps _attachments back in from revcache Attachment metadata
	body, err := collection.get1xRevBody(ctx, rev1key, rev1id, false, nil)
	assert.NoError(t, err, "Unexpected error calling collection.Get1xRevBody")
	atts, ok := body[BodyAttachments]
	assert.True(t, ok, "_attachments property was not stamped back in body during collection.Get1xRevBody: %#v", body)

<<<<<<< HEAD
	attsMap, ok := atts.(map[string]any)
=======
	attsMap, ok := atts.(AttachmentsMeta)
	require.True(t, ok)
>>>>>>> 3076a727
	_, ok = attsMap["myatt"]
	assert.True(t, ok, "'myatt' not found in attachment map")
}

// Ensure attachment properties aren't being incorrectly stored in revision cache body when inserted via PutExistingRev
func TestPutExistingRevRevisionCacheAttachmentProperty(t *testing.T) {

	base.SetUpTestLogging(t, base.LevelInfo, base.KeyAll)

	db, ctx := setupTestDB(t)
	defer db.Close(ctx)
	collection := GetSingleDatabaseCollectionWithUser(t, db)

	docKey := "doc1"
	rev1body := Body{
		"value": 1234,
	}
	rev1id, _, err := collection.Put(ctx, docKey, rev1body)
	assert.NoError(t, err, "Unexpected error calling collection.Put")

	rev2id := "2-xxx"
	rev2body := Body{
		"value":         1235,
		BodyAttachments: map[string]interface{}{"myatt": map[string]interface{}{"content_type": "text/plain", "data": "SGVsbG8gV29ybGQh"}},
	}
	_, _, err = collection.PutExistingRevWithBody(ctx, docKey, rev2body, []string{rev2id, rev1id}, false)
	assert.NoError(t, err, "Unexpected error calling collection.PutExistingRev")

	// Get the raw document directly from the bucket, validate _attachments property isn't found
	var bucketBody Body
	_, err = collection.dataStore.Get(docKey, &bucketBody)
	assert.NoError(t, err, "Unexpected error calling bucket.Get")
	_, ok := bucketBody[BodyAttachments]
	assert.False(t, ok, "_attachments property still present in document body retrieved from bucket: %#v", bucketBody)

	// Get the raw document directly from the revcache, validate _attachments property isn't found
	docRevision, err := collection.revisionCache.Get(base.TestCtx(t), docKey, rev2id, RevCacheOmitDelta)
	assert.NoError(t, err, "Unexpected error calling collection.revisionCache.Get")
	assert.NotContains(t, docRevision.BodyBytes(), BodyAttachments, "_attachments property still present in document body retrieved from rev cache: %#v", bucketBody)
	_, ok = docRevision.Attachments["myatt"]
	assert.True(t, ok, "'myatt' not found in revcache attachments metadata")

	// db.getRev stamps _attachments back in from revcache Attachment metadata
	body, err := collection.get1xRevBody(ctx, docKey, rev2id, false, nil)
	assert.NoError(t, err, "Unexpected error calling collection.Get1xRevBody")
	atts, ok := body[BodyAttachments]
	assert.True(t, ok, "_attachments property was not stamped back in body during collection.Get1xRevBody: %#v", body)

<<<<<<< HEAD
	attsMap, ok := atts.(map[string]any)
=======
	attsMap, ok := atts.(AttachmentsMeta)
	require.True(t, ok)
>>>>>>> 3076a727
	_, ok = attsMap["myatt"]
	assert.True(t, ok, "'myatt' not found in attachment map")
}

// Ensure subsequent updates to delta don't mutate previously retrieved deltas
func TestRevisionImmutableDelta(t *testing.T) {
	cacheHitCounter, cacheMissCounter, getDocumentCounter, getRevisionCounter := base.SgwIntStat{}, base.SgwIntStat{}, base.SgwIntStat{}, base.SgwIntStat{}
	cache := document.NewLRURevisionCache(10, &testBackingStore{nil, &getDocumentCounter, &getRevisionCounter}, &cacheHitCounter, &cacheMissCounter)

	firstDelta := []byte("delta")
	secondDelta := []byte("modified delta")

	// Trigger load into cache
	_, err := cache.Get(base.TestCtx(t), "doc1", "1-abc", RevCacheIncludeDelta)
	assert.NoError(t, err, "Error adding to cache")
	cache.UpdateDelta(base.TestCtx(t), "doc1", "1-abc", document.RevisionDelta{ToRevID: "rev2", DeltaBytes: firstDelta})

	// Retrieve from cache
	retrievedRev, err := cache.Get(base.TestCtx(t), "doc1", "1-abc", RevCacheIncludeDelta)
	assert.NoError(t, err, "Error retrieving from cache")
	assert.Equal(t, "rev2", retrievedRev.Delta.ToRevID)
	assert.Equal(t, firstDelta, retrievedRev.Delta.DeltaBytes)

	// Update delta again, validate data in retrievedRev isn't mutated
	cache.UpdateDelta(base.TestCtx(t), "doc1", "1-abc", document.RevisionDelta{ToRevID: "rev3", DeltaBytes: secondDelta})
	assert.Equal(t, "rev2", retrievedRev.Delta.ToRevID)
	assert.Equal(t, firstDelta, retrievedRev.Delta.DeltaBytes)

	// Retrieve again, validate delta is correct
	updatedRev, err := cache.Get(base.TestCtx(t), "doc1", "1-abc", RevCacheIncludeDelta)
	assert.NoError(t, err, "Error retrieving from cache")
	assert.Equal(t, "rev3", updatedRev.Delta.ToRevID)
	assert.Equal(t, secondDelta, updatedRev.Delta.DeltaBytes)

	assert.Equal(t, "rev2", retrievedRev.Delta.ToRevID)
	assert.Equal(t, firstDelta, retrievedRev.Delta.DeltaBytes)

}

// Ensure subsequent updates to delta don't mutate previously retrieved deltas
func TestSingleLoad(t *testing.T) {
	cacheHitCounter, cacheMissCounter, getDocumentCounter, getRevisionCounter := base.SgwIntStat{}, base.SgwIntStat{}, base.SgwIntStat{}, base.SgwIntStat{}
	cache := document.NewLRURevisionCache(10, &testBackingStore{nil, &getDocumentCounter, &getRevisionCounter}, &cacheHitCounter, &cacheMissCounter)
	rev := DocumentRevision{DocID: "doc123", RevID: "1-abc", History: Revisions{"start": 1}}
	rev.SetBodyBytes([]byte(`{"test":"1234"}`))
	cache.Put(base.TestCtx(t), rev)
	_, err := cache.Get(base.TestCtx(t), "doc123", "1-abc", false)
	assert.NoError(t, err)
}

// Ensure subsequent updates to delta don't mutate previously retrieved deltas
func TestConcurrentLoad(t *testing.T) {
	cacheHitCounter, cacheMissCounter, getDocumentCounter, getRevisionCounter := base.SgwIntStat{}, base.SgwIntStat{}, base.SgwIntStat{}, base.SgwIntStat{}
	cache := document.NewLRURevisionCache(10, &testBackingStore{nil, &getDocumentCounter, &getRevisionCounter}, &cacheHitCounter, &cacheMissCounter)

	rev := DocumentRevision{DocID: "doc1", RevID: "1-abc", History: Revisions{"start": 1}}
	rev.SetBodyBytes([]byte(`{"test":"1234"}`))
	cache.Put(base.TestCtx(t), rev)

	// Trigger load into cache
	var wg sync.WaitGroup
	wg.Add(20)
	for i := 0; i < 20; i++ {
		go func() {
			_, err := cache.Get(base.TestCtx(t), "doc1", "1-abc", false)
			assert.NoError(t, err)
			wg.Done()
		}()
	}

	wg.Wait()

}

func TestInvalidate(t *testing.T) {
	db, ctx := setupTestDB(t)
	defer db.Close(ctx)
	collection := GetSingleDatabaseCollectionWithUser(t, db)

	rev1id, _, err := collection.Put(ctx, "doc", Body{"val": 123})
	assert.NoError(t, err)

	docRev, err := collection.revisionCache.Get(base.TestCtx(t), "doc", rev1id, true)
	assert.NoError(t, err)
	assert.Equal(t, rev1id, docRev.RevID)
	assert.False(t, docRev.Invalid)
	assert.Equal(t, int64(0), db.DbStats.Cache().RevisionCacheMisses.Value())

	collection.revisionCache.Invalidate(base.TestCtx(t), "doc", rev1id)

	docRev, err = collection.revisionCache.Get(base.TestCtx(t), "doc", rev1id, true)
	assert.NoError(t, err)
	assert.Equal(t, rev1id, docRev.RevID)
	assert.True(t, docRev.Invalid)
	assert.Equal(t, int64(1), db.DbStats.Cache().RevisionCacheMisses.Value())

	docRev, err = collection.revisionCache.GetActive(base.TestCtx(t), "doc")
	assert.NoError(t, err)
	assert.Equal(t, rev1id, docRev.RevID)
	assert.True(t, docRev.Invalid)
	assert.Equal(t, int64(2), db.DbStats.Cache().RevisionCacheMisses.Value())

	docRev, err = collection.GetRev(ctx, "doc", docRev.RevID, true, nil)
	assert.NoError(t, err)
	assert.Equal(t, rev1id, docRev.RevID)
	assert.True(t, docRev.Invalid)
	assert.Equal(t, int64(3), db.DbStats.Cache().RevisionCacheMisses.Value())

	docRev, err = collection.GetRev(ctx, "doc", "", true, nil)
	assert.NoError(t, err)
	assert.Equal(t, rev1id, docRev.RevID)
	assert.True(t, docRev.Invalid)
	assert.Equal(t, int64(4), db.DbStats.Cache().RevisionCacheMisses.Value())
}

func BenchmarkRevisionCacheRead(b *testing.B) {
	base.SetUpBenchmarkLogging(b, base.LevelDebug, base.KeyAll)

	cacheHitCounter, cacheMissCounter, getDocumentCounter, getRevisionCounter := base.SgwIntStat{}, base.SgwIntStat{}, base.SgwIntStat{}, base.SgwIntStat{}
	cache := document.NewLRURevisionCache(5000, &testBackingStore{nil, &getDocumentCounter, &getRevisionCounter}, &cacheHitCounter, &cacheMissCounter)

	ctx := base.TestCtx(b)

	// trigger load into cache
	for i := 0; i < 5000; i++ {
		_, _ = cache.Get(ctx, fmt.Sprintf("doc%d", i), "1-abc", RevCacheOmitDelta)
	}

	b.ResetTimer()
	b.RunParallel(func(pb *testing.PB) {
		// GET the document until test run has completed
		for pb.Next() {
			docId := fmt.Sprintf("doc%d", rand.Intn(5000))
			_, _ = cache.Get(ctx, docId, "1-abc", RevCacheOmitDelta)
		}
	})
}<|MERGE_RESOLUTION|>--- conflicted
+++ resolved
@@ -260,27 +260,15 @@
 	assert.False(t, ok)
 
 	// Get non-existing doc
-<<<<<<< HEAD
-	doc, err := rc.Get(base.TestCtx(t), "invalid", rev1, RevCacheOmitDelta)
+	_, err = rc.Get(base.TestCtx(t), "invalid", rev1, RevCacheOmitDelta)
 	assert.True(t, base.IsDocNotFoundError(err))
 
 	// Get non-existing revision
-	doc, err = rc.Get(base.TestCtx(t), key, "3-abc", RevCacheOmitDelta)
+	_, err = rc.Get(base.TestCtx(t), key, "3-abc", RevCacheOmitDelta)
 	assertHTTPError(t, err, 404)
 
 	// Get specific revision
-	doc, err = rc.Get(base.TestCtx(t), key, rev1, RevCacheOmitDelta)
-=======
-	_, err = rc.Get(base.TestCtx(t), "invalid", rev1, RevCacheOmitBody, RevCacheOmitDelta)
-	assert.True(t, base.IsDocNotFoundError(err))
-
-	// Get non-existing revision
-	_, err = rc.Get(base.TestCtx(t), key, "3-abc", RevCacheOmitBody, RevCacheOmitDelta)
-	assertHTTPError(t, err, 404)
-
-	// Get specific revision
-	doc, err := rc.Get(base.TestCtx(t), key, rev1, RevCacheOmitBody, RevCacheOmitDelta)
->>>>>>> 3076a727
+	doc, err := rc.Get(base.TestCtx(t), key, rev1, RevCacheOmitDelta)
 	assert.NoError(t, err)
 	require.NotNil(t, doc)
 	assert.Equal(t, `{"value":1234}`, string(doc.BodyBytes()))
@@ -340,12 +328,8 @@
 	atts, ok := body[BodyAttachments]
 	assert.True(t, ok, "_attachments property was not stamped back in body during collection.Get1xRevBody: %#v", body)
 
-<<<<<<< HEAD
 	attsMap, ok := atts.(map[string]any)
-=======
-	attsMap, ok := atts.(AttachmentsMeta)
 	require.True(t, ok)
->>>>>>> 3076a727
 	_, ok = attsMap["myatt"]
 	assert.True(t, ok, "'myatt' not found in attachment map")
 }
@@ -394,12 +378,8 @@
 	atts, ok := body[BodyAttachments]
 	assert.True(t, ok, "_attachments property was not stamped back in body during collection.Get1xRevBody: %#v", body)
 
-<<<<<<< HEAD
 	attsMap, ok := atts.(map[string]any)
-=======
-	attsMap, ok := atts.(AttachmentsMeta)
 	require.True(t, ok)
->>>>>>> 3076a727
 	_, ok = attsMap["myatt"]
 	assert.True(t, ok, "'myatt' not found in attachment map")
 }
