--- conflicted
+++ resolved
@@ -13,10 +13,7 @@
 	"time"
 
 	"github.com/couchbase/sync_gateway/base"
-<<<<<<< HEAD
-=======
 	"github.com/couchbase/sync_gateway/db"
->>>>>>> 8acc6c28
 	"github.com/stretchr/testify/assert"
 	"github.com/stretchr/testify/require"
 )
@@ -54,7 +51,7 @@
 		btcRunner.StartPull(client.id)
 
 		// create doc1 on SG and wait to replicate to client
-		versionDoc1 := rt.PutDoc(docID, `{"test": "value"}`)
+		versionDoc1 := rt.PutDocDirectly(docID, JsonToMap(t, `{"test": "value"}`))
 		btcRunner.WaitForVersion(client.id, docID, versionDoc1)
 
 		// alter sync data of this doc to artificially create skipped sequences
@@ -80,11 +77,11 @@
 		}, time.Second*10, time.Millisecond*100)
 
 		// assert new change added still replicates to client
-		versionDoc2 := rt.PutDoc(docID2, `{"greetings": [{"hello": "world!"}, {"hi": "alice"}]}`)
+		versionDoc2 := rt.PutDocDirectly(docID2, JsonToMap(t, `{"greetings": [{"hello": "world!"}, {"hi": "alice"}]}`))
 		btcRunner.WaitForVersion(client.id, docID2, versionDoc2)
 
 		// update doc1 that will trigger unused seq release to clear skipped and assert that update is received
-		versionDoc1 = rt.UpdateDoc(docID, versionDoc1, `{"test": "new value"}`)
+		versionDoc1 = rt.UpdateDocDirectly(docID, versionDoc1, JsonToMap(t, `{"test": "new value"}`))
 		btcRunner.WaitForVersion(client.id, docID, versionDoc1)
 
 		// assert skipped is cleared and skipped sequence broadcast is not sent
