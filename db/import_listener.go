--- conflicted
+++ resolved
@@ -22,7 +22,6 @@
 // ImportListener manages the import DCP feed.  ProcessFeedEvent is triggered for each feed events,
 // and invokes ImportFeedEvent for any event that's eligible for import handling.
 type importListener struct {
-<<<<<<< HEAD
 	bucketName       string                        // Used for logging
 	terminator       chan bool                     // Signal to cause cbdatasource bucketdatasource.Close() to be called, which removes dcp receiver
 	dbName           string                        // used for naming the DCP feed
@@ -32,15 +31,7 @@
 	importStats      *base.SharedBucketImportStats // import stats group
 	cbgtContext      *base.CbgtContext             // Handle to cbgt manager,cfg
 	checkpointPrefix string                        // DCP checkpoint key prefix
-=======
-	bucketName       string              // Used for logging
-	terminator       chan bool           // Signal to cause cbdatasource bucketdatasource.Close() to be called, which removes dcp receiver
-	database         Database            // Admin database instance to be used for import
-	stats            *base.DatabaseStats // Database stats group
-	cbgtContext      *base.CbgtContext   // Handle to cbgt manager,cfg
-	checkpointPrefix string              // DCP checkpoint key prefix
 	loggingCtx       context.Context     // ctx for logging on event callbacks
->>>>>>> 82bbfee5
 }
 
 func NewImportListener(groupID string) *importListener {
@@ -55,8 +46,8 @@
 // Writes DCP stats into the StatKeyImportDcpStats map
 func (il *importListener) StartImportFeed(ctx context.Context, bucket base.Bucket, dbStats *base.DbStats, dbContext *DatabaseContext) (err error) {
 	il.bucketName = bucket.GetName()
-<<<<<<< HEAD
 	il.dbName = dbContext.Name
+	il.loggingCtx = ctx
 	il.metaStore = dbContext.Bucket // FIXME(CBG-2266): use proper metadata collection
 	il.collections = make(map[uint32]Database)
 	il.dbStats = dbStats.Database()
@@ -76,19 +67,6 @@
 		coll, err := base.AsCollection(bucket)
 		if err != nil {
 			return fmt.Errorf("configured with named collections, but bucket is not collection: %w", err)
-=======
-	il.database = Database{DatabaseContext: dbContext, user: nil}
-	il.stats = dbStats.Database()
-	il.loggingCtx = ctx
-	scopes := make(map[string][]string)
-	// TODO: remove once both sharded and non-sharded DCP feeds support more than one collection (CBG-2182, CBG-2193)
-	if len(dbContext.Scopes) > 1 {
-		return fmt.Errorf("more than one collection not supported")
-	}
-	for scopeName, scope := range dbContext.Scopes {
-		if len(scope.Collections) > 1 {
-			return fmt.Errorf("more than one collection not supported")
->>>>>>> 82bbfee5
 		}
 		collectionManifest, err := coll.GetCollectionManifest()
 		if err != nil {
@@ -118,20 +96,12 @@
 		Scopes:           collectionNamesByScope,
 	}
 
-<<<<<<< HEAD
-	base.InfofCtx(context.TODO(), base.KeyDCP, "Attempting to start import DCP feed %v...", base.MD(base.ImportDestKey(il.dbName)))
-=======
-	base.InfofCtx(ctx, base.KeyDCP, "Attempting to start import DCP feed %v...", base.MD(base.ImportDestKey(il.database.Name)))
->>>>>>> 82bbfee5
+	base.InfofCtx(ctx, base.KeyDCP, "Attempting to start import DCP feed %v...", base.MD(base.ImportDestKey(il.dbName)))
 
 	importFeedStatsMap := dbContext.DbStats.Database().ImportFeedMapStats
 
 	// Store the listener in global map for dbname-based retrieval by cbgt prior to index registration
-<<<<<<< HEAD
-	base.StoreDestFactory(base.ImportDestKey(il.dbName), il.NewImportDest)
-=======
-	base.StoreDestFactory(ctx, base.ImportDestKey(il.database.Name), il.NewImportDest)
->>>>>>> 82bbfee5
+	base.StoreDestFactory(ctx, base.ImportDestKey(il.dbName), il.NewImportDest)
 
 	// Start DCP mutation feed
 	base.InfofCtx(ctx, base.KeyDCP, "Starting DCP import feed for bucket: %q ", base.UD(bucket.GetName()))
@@ -150,12 +120,8 @@
 		}
 		return base.StartGocbDCPFeed(collection, bucket.GetName(), feedArgs, il.ProcessFeedEvent, importFeedStatsMap.Map, base.DCPMetadataStoreCS, groupID)
 	}
-<<<<<<< HEAD
-	il.cbgtContext, err = base.StartShardedDCPFeed(dbContext.Name, dbContext.Options.GroupID, dbContext.UUID, dbContext.Heartbeater,
+	il.cbgtContext, err = base.StartShardedDCPFeed(ctx, dbContext.Name, dbContext.Options.GroupID, dbContext.UUID, dbContext.Heartbeater,
 		bucket, cbStore.GetSpec(), scopeName, collectionNamesByScope[scopeName], dbContext.Options.ImportOptions.ImportPartitions, dbContext.CfgSG)
-=======
-	il.cbgtContext, err = base.StartShardedDCPFeed(ctx, dbContext.Name, dbContext.Options.GroupID, dbContext.UUID, dbContext.Heartbeater, bucket, cbStore.GetSpec(), dbContext.Options.ImportOptions.ImportPartitions, dbContext.CfgSG)
->>>>>>> 82bbfee5
 	return err
 }
 
@@ -195,18 +161,13 @@
 }
 
 func (il *importListener) ImportFeedEvent(event sgbucket.FeedEvent) {
-<<<<<<< HEAD
-	logCtx := context.TODO()
-
+	// Unmarshal the doc metadata (if present) to determine if this mutation requires import.
 	collectionCtx, ok := il.collections[event.CollectionID]
 	if !ok {
-		base.WarnfCtx(logCtx, "Received import event for unrecognised collection 0x%x", event.CollectionID)
+		base.WarnfCtx(il.loggingCtx, "Received import event for unrecognised collection 0x%x", event.CollectionID)
 		return
 	}
 
-=======
->>>>>>> 82bbfee5
-	// Unmarshal the doc metadata (if present) to determine if this mutation requires import.
 	syncData, rawBody, rawXattr, rawUserXattr, err := UnmarshalDocumentSyncDataFromFeed(event.Value, event.DataType, collectionCtx.Options.UserXattrKey, false)
 	if err != nil {
 		base.DebugfCtx(il.loggingCtx, base.KeyImport, "Found sync metadata, but unable to unmarshal for feed document %q.  Will not be imported.  Error: %v", base.UD(event.Key), err)
@@ -241,11 +202,7 @@
 		default:
 		}
 
-<<<<<<< HEAD
-		_, err := collectionCtx.ImportDocRaw(docID, rawBody, rawXattr, rawUserXattr, isDelete, event.Cas, &event.Expiry, ImportFromFeed)
-=======
-		_, err := il.database.ImportDocRaw(il.loggingCtx, docID, rawBody, rawXattr, rawUserXattr, isDelete, event.Cas, &event.Expiry, ImportFromFeed)
->>>>>>> 82bbfee5
+		_, err := collectionCtx.ImportDocRaw(il.loggingCtx, docID, rawBody, rawXattr, rawUserXattr, isDelete, event.Cas, &event.Expiry, ImportFromFeed)
 		if err != nil {
 			if err == base.ErrImportCasFailure {
 				base.DebugfCtx(il.loggingCtx, base.KeyImport, "Not importing mutation - document %s has been subsequently updated and will be imported based on that mutation.", base.UD(docID))
