--- conflicted
+++ resolved
@@ -1875,7 +1875,6 @@
 	return assert.Truef(t, base.IsDocNotFoundError(err), "expected heartbeat doc to expire, but got a different error: %v", err)
 }
 
-<<<<<<< HEAD
 // RespRevID returns a rev ID from the given response, or fails the given test if a rev ID was not found.
 func RespRevID(t *testing.T, response *TestResponse) (revID string) {
 	var r struct {
@@ -1903,7 +1902,8 @@
 	}
 
 	return true
-=======
+}
+
 func (sc *ServerContext) isDatabaseSuspended(t *testing.T, dbName string) bool {
 	sc.lock.RLock()
 	defer sc.lock.RUnlock()
@@ -1915,5 +1915,4 @@
 	defer sc.lock.Unlock()
 
 	return sc._suspendDatabase(ctx, dbName)
->>>>>>> 82bbfee5
 }