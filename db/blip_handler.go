--- conflicted
+++ resolved
@@ -1195,41 +1195,12 @@
 
 		var currentBucketDoc *Document
 
-<<<<<<< HEAD
-		minRevpos := 0
 		if historyStr != "" {
 			// fetch current bucket doc.  Treats error as not found
 			currentBucketDoc, rawBucketDoc, _ = bh.collection.GetDocumentWithRaw(bh.loggingCtx, docID, DocUnmarshalSync)
-
-			// For revtree clients, can use revPos as an optimization.  HLV always compares incoming
-			// attachments with current attachments on the document
-			if !bh.useHLV() {
-				// Look at attachments with revpos > the last common ancestor's
-				// If we're able to obtain current doc data then we should use the common ancestor generation++ for min revpos
-				// as we will already have any attachments on the common ancestor so don't need to ask for them.
-				// Otherwise we'll have to go as far back as we can in the doc history and choose the last entry in there.
-				if currentBucketDoc != nil {
-					commonAncestor := currentBucketDoc.History.findAncestorFromSet(currentBucketDoc.CurrentRev, history)
-					minRevpos, _ = ParseRevID(bh.loggingCtx, commonAncestor)
-					minRevpos++
-				} else {
-					minRevpos, _ = ParseRevID(bh.loggingCtx, history[len(history)-1])
-				}
-=======
-		// Look at attachments with revpos > the last common ancestor's
-		if len(history) > 0 {
-			currentDoc, rawDoc, err := bh.collection.GetDocumentWithRaw(bh.loggingCtx, docID, DocUnmarshalSync)
-			// If we're able to obtain current doc data then we should use the common ancestor generation++ for min revpos
-			// as we will already have any attachments on the common ancestor so don't need to ask for them.
-			// Otherwise we'll have to go as far back as we can in the doc history and choose the last entry in there.
-			if err == nil {
-				rawBucketDoc = rawDoc
-				currentBucketDoc = currentDoc
->>>>>>> 31dab988
-			}
 		}
 		// updatedRevPos is the revpos of the new revision, to be added to attachment metadata if needed for CBL<4.0 compatibility. revpos is no longer used by Sync Gateway.
-		updatedRevPos, _ := ParseRevID(bh.loggingCtx, revID)
+		updatedRevPos, _ := ParseRevID(bh.loggingCtx, rev)
 
 		// currentDigests is a map from attachment name to the current bucket doc digest,
 		// for any attachments on the incoming document that are also on the current bucket doc
@@ -1245,13 +1216,7 @@
 				if !ok {
 					// If we don't have this attachment already, ensure incoming revpos is greater than minRevPos, otherwise
 					// update to ensure it's fetched and uploaded
-<<<<<<< HEAD
-					if minRevpos > 0 {
-						bodyAtts[name].(map[string]interface{})["revpos"], _ = ParseRevID(bh.loggingCtx, rev)
-					}
-=======
 					bodyAtts[name].(map[string]interface{})["revpos"] = updatedRevPos
->>>>>>> 31dab988
 					continue
 				}
 
@@ -1279,46 +1244,21 @@
 
 				incomingAttachmentDigest, ok := incomingAttachmentMeta["digest"].(string)
 				if !ok {
-<<<<<<< HEAD
 					return base.HTTPErrorf(http.StatusBadRequest, "Invalid attachment, does not have digest field")
 				}
-				// For revtree clients, can use revPos as an optimization.  HLV always compares incoming
-				// attachments with current attachments on the document
-				if !bh.useHLV() {
-					incomingAttachmentRevpos, ok := base.ToInt64(incomingAttachmentMeta["revpos"])
-					if !ok {
-						return base.HTTPErrorf(http.StatusBadRequest, "Invalid attachment, does not have revpos field")
-					}
-
-					// Compare the revpos and attachment digest. If incoming revpos is less than or equal to minRevPos and
-					// digest is different we need to override the revpos and set it to the current revision to ensure
-					// the attachment is requested and stored
-					if int(incomingAttachmentRevpos) <= minRevpos && currentAttachmentDigest != incomingAttachmentDigest {
-						bodyAtts[name].(map[string]interface{})["revpos"], _ = ParseRevID(bh.loggingCtx, rev)
-					}
-=======
-					return base.HTTPErrorf(http.StatusBadRequest, "Invalid attachment")
-				}
-
-				// Compare the revpos and attachment digest. If incoming revpos is less than or equal to minRevPos and
-				// digest is different we need to override the revpos and set it to the current revision to ensure
+
+				// If digest is different we need to override the revpos and set it to the current revision to ensure
 				// the attachment is requested and stored. revpos provided for SG/CBL<4.0 compatibility but is no longer used by Sync Gateway.
 				if currentAttachmentDigest != incomingAttachmentDigest {
-					bodyAtts[name].(map[string]interface{})["revpos"] = updatedRevPos
->>>>>>> 31dab988
+					bodyAtts[name].(map[string]interface{})["revpos"], _ = ParseRevID(bh.loggingCtx, rev)
 				}
 			}
 
 			body[BodyAttachments] = bodyAtts
 		}
 
-<<<<<<< HEAD
-		if err := bh.downloadOrVerifyAttachments(rq.Sender, body, minRevpos, docID, currentDigests); err != nil {
+		if err := bh.downloadOrVerifyAttachments(rq.Sender, body, docID, currentDigests); err != nil {
 			base.ErrorfCtx(bh.loggingCtx, "Error during downloadOrVerifyAttachments for doc %s/%s: %v", base.UD(docID), rev, err)
-=======
-		if err := bh.downloadOrVerifyAttachments(rq.Sender, body, docID, currentDigests); err != nil {
-			base.ErrorfCtx(bh.loggingCtx, "Error during downloadOrVerifyAttachments for doc %s/%s: %v", base.UD(docID), revID, err)
->>>>>>> 31dab988
 			return err
 		}
 
@@ -1361,7 +1301,6 @@
 			bh.collectionCtx.sgr2PullProcessedSeqCallback(&seq, IDAndRev{DocID: docID, RevID: rev})
 		}
 	}
-
 	return nil
 }
 
