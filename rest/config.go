//  Copyright 2013-Present Couchbase, Inc.
//
//  Use of this software is governed by the Business Source License included
//  in the file licenses/BSL-Couchbase.txt.  As of the Change Date specified
//  in that file, in accordance with the Business Source License, use of this
//  software will be governed by the Apache License, Version 2.0, included in
//  the file licenses/APL2.txt.

package rest

import (
	"bytes"
	"context"
	"crypto/tls"
	"crypto/x509"
	"errors"
	"fmt"
	"io"
	"io/ioutil"
	"log"
	"net/http"
	_ "net/http/pprof"
	"net/url"
	"os"
	"os/signal"
	"strings"
	"syscall"

	"golang.org/x/crypto/bcrypt"

	sgbucket "github.com/couchbase/sg-bucket"
	"github.com/couchbase/sync_gateway/auth"
	"github.com/couchbase/sync_gateway/base"
	"github.com/couchbase/sync_gateway/db"
)

var (
	DefaultPublicInterface        = ":4984"
	DefaultAdminInterface         = "127.0.0.1:4985" // Only accessible on localhost!
	DefaultMetricsInterface       = "127.0.0.1:4986" // Only accessible on localhost!
	DefaultMinimumTLSVersionConst = tls.VersionTLS12

	// The value of defaultLogFilePath is populated by -defaultLogFilePath by command line flag from service scripts.
	defaultLogFilePath string
)

const (
	eeOnlyWarningMsg   = "EE only configuration option %s=%v - Reverting to default value for CE: %v"
	minValueErrorMsg   = "minimum value for %s is: %v"
	rangeValueErrorMsg = "valid range for %s is: %s"

	// Default value of LegacyServerConfig.MaxIncomingConnections
	DefaultMaxIncomingConnections = 0

	// Default value of LegacyServerConfig.MaxFileDescriptors
	DefaultMaxFileDescriptors uint64 = 5000

	// Default number of index replicas
	DefaultNumIndexReplicas = uint(1)

	DefaultUseTLSServer = true
)

// Bucket configuration elements - used by db, index
type BucketConfig struct {
	Server                *string `json:"server,omitempty"`                   // Couchbase server URL
	DeprecatedPool        *string `json:"pool,omitempty"`                     // Couchbase pool name - This is now deprecated and forced to be "default"
	Bucket                *string `json:"bucket,omitempty"`                   // Bucket name
	Username              string  `json:"username,omitempty"`                 // Username for authenticating to server
	Password              string  `json:"password,omitempty"`                 // Password for authenticating to server
	CertPath              string  `json:"certpath,omitempty"`                 // Cert path (public key) for X.509 bucket auth
	KeyPath               string  `json:"keypath,omitempty"`                  // Key path (private key) for X.509 bucket auth
	CACertPath            string  `json:"cacertpath,omitempty"`               // Root CA cert path for X.509 bucket auth
	KvTLSPort             int     `json:"kv_tls_port,omitempty"`              // Memcached TLS port, if not default (11207)
	MaxConcurrentQueryOps *int    `json:"max_concurrent_query_ops,omitempty"` // Max concurrent  query ops
}

func (dc *DbConfig) MakeBucketSpec() base.BucketSpec {
	bc := &dc.BucketConfig

	server := ""
	bucketName := ""
	tlsPort := 11207

	if bc.Server != nil {
		server = *bc.Server
	}
	if bc.Bucket != nil {
		bucketName = *bc.Bucket
	}

	if bc.KvTLSPort != 0 {
		tlsPort = bc.KvTLSPort
	}

	return base.BucketSpec{
		Server:                server,
		BucketName:            bucketName,
		Keypath:               bc.KeyPath,
		Certpath:              bc.CertPath,
		CACertPath:            bc.CACertPath,
		KvTLSPort:             tlsPort,
		Auth:                  bc,
		MaxConcurrentQueryOps: bc.MaxConcurrentQueryOps,
	}
}

// Implementation of AuthHandler interface for BucketConfig
func (bucketConfig *BucketConfig) GetCredentials() (username string, password string, bucketname string) {
	return base.TransformBucketCredentials(bucketConfig.Username, bucketConfig.Password, *bucketConfig.Bucket)
}

// DbConfig defines a database configuration used in a config file or the REST API.
type DbConfig struct {
	BucketConfig
	Scopes                           ScopesConfig                     `json:"scopes,omitempty"`                               // Scopes and collection specific config
	Name                             string                           `json:"name,omitempty"`                                 // Database name in REST API (stored as key in JSON)
<<<<<<< HEAD
	Sync                             *string                          `json:"sync,omitempty"`                                 // Sync function defines which users can see which data
	Users                            map[string]*auth.PrincipalConfig `json:"users,omitempty"`                                // Initial user accounts
	Roles                            map[string]*auth.PrincipalConfig `json:"roles,omitempty"`                                // Initial roles
=======
	Sync                             *string                          `json:"sync,omitempty"`                                 // The sync function applied to write operations in the _default scope and collection
	Users                            map[string]*db.PrincipalConfig   `json:"users,omitempty"`                                // Initial user accounts
	Roles                            map[string]*db.PrincipalConfig   `json:"roles,omitempty"`                                // Initial roles
>>>>>>> 58354e81
	RevsLimit                        *uint32                          `json:"revs_limit,omitempty"`                           // Max depth a document's revision tree can grow to
	AutoImport                       interface{}                      `json:"import_docs,omitempty"`                          // Whether to automatically import Couchbase Server docs into SG.  Xattrs must be enabled.  true or "continuous" both enable this.
	ImportPartitions                 *uint16                          `json:"import_partitions,omitempty"`                    // Number of partitions for import sharding.  Impacts the total DCP concurrency for import
	ImportFilter                     *string                          `json:"import_filter,omitempty"`                        // The import filter applied to import operations in the _default scope and collection
	ImportBackupOldRev               *bool                            `json:"import_backup_old_rev,omitempty"`                // Whether import should attempt to create a temporary backup of the previous revision body, when available.
	EventHandlers                    *EventHandlerConfig              `json:"event_handlers,omitempty"`                       // Event handlers (webhook)
	FeedType                         string                           `json:"feed_type,omitempty"`                            // Feed type - "DCP" or "TAP"; defaults based on Couchbase server version
	AllowEmptyPassword               *bool                            `json:"allow_empty_password,omitempty"`                 // Allow empty passwords?  Defaults to false
	CacheConfig                      *CacheConfig                     `json:"cache,omitempty"`                                // Cache settings
	DeprecatedRevCacheSize           *uint32                          `json:"rev_cache_size,omitempty"`                       // Maximum number of revisions to store in the revision cache (deprecated, CBG-356)
	StartOffline                     *bool                            `json:"offline,omitempty"`                              // start the DB in the offline state, defaults to false
	Unsupported                      *db.UnsupportedOptions           `json:"unsupported,omitempty"`                          // Config for unsupported features
	OIDCConfig                       *auth.OIDCOptions                `json:"oidc,omitempty"`                                 // Config properties for OpenID Connect authentication
	OldRevExpirySeconds              *uint32                          `json:"old_rev_expiry_seconds,omitempty"`               // The number of seconds before old revs are removed from CBS bucket
	ViewQueryTimeoutSecs             *uint32                          `json:"view_query_timeout_secs,omitempty"`              // The view query timeout in seconds
	LocalDocExpirySecs               *uint32                          `json:"local_doc_expiry_secs,omitempty"`                // The _local doc expiry time in seconds
	EnableXattrs                     *bool                            `json:"enable_shared_bucket_access,omitempty"`          // Whether to use extended attributes to store _sync metadata
	SecureCookieOverride             *bool                            `json:"session_cookie_secure,omitempty"`                // Override cookie secure flag
	SessionCookieName                string                           `json:"session_cookie_name,omitempty"`                  // Custom per-database session cookie name
	SessionCookieHTTPOnly            *bool                            `json:"session_cookie_http_only,omitempty"`             // HTTP only cookies
	AllowConflicts                   *bool                            `json:"allow_conflicts,omitempty"`                      // Deprecated: False forbids creating conflicts
	NumIndexReplicas                 *uint                            `json:"num_index_replicas,omitempty"`                   // Number of GSI index replicas used for core indexes
	UseViews                         *bool                            `json:"use_views,omitempty"`                            // Force use of views instead of GSI
	SendWWWAuthenticateHeader        *bool                            `json:"send_www_authenticate_header,omitempty"`         // If false, disables setting of 'WWW-Authenticate' header in 401 responses. Implicitly false if disable_password_auth is true.
	DisablePasswordAuth              bool                             `json:"disable_password_auth,omitempty"`                // If true, disables user/pass authentication, only permitting OIDC or guest access
	BucketOpTimeoutMs                *uint32                          `json:"bucket_op_timeout_ms,omitempty"`                 // How long bucket ops should block returning "operation timed out". If nil, uses GoCB default.  GoCB buckets only.
	SlowQueryWarningThresholdMs      *uint32                          `json:"slow_query_warning_threshold,omitempty"`         // Log warnings if N1QL queries take this many ms
	DeltaSync                        *DeltaSyncConfig                 `json:"delta_sync,omitempty"`                           // Config for delta sync
	CompactIntervalDays              *float32                         `json:"compact_interval_days,omitempty"`                // Interval between scheduled compaction runs (in days) - 0 means don't run
	SGReplicateEnabled               *bool                            `json:"sgreplicate_enabled,omitempty"`                  // When false, node will not be assigned replications
	SGReplicateWebsocketPingInterval *int                             `json:"sgreplicate_websocket_heartbeat_secs,omitempty"` // If set, uses this duration as a custom heartbeat interval for websocket ping frames
	Replications                     map[string]*db.ReplicationConfig `json:"replications,omitempty"`                         // sg-replicate replication definitions
	ServeInsecureAttachmentTypes     *bool                            `json:"serve_insecure_attachment_types,omitempty"`      // Attachment content type will bypass the content-disposition handling, default false
	QueryPaginationLimit             *int                             `json:"query_pagination_limit,omitempty"`               // Query limit to be used during pagination of large queries
	UserXattrKey                     string                           `json:"user_xattr_key,omitempty"`                       // Key of user xattr that will be accessible from the Sync Function. If empty the feature will be disabled.
	ClientPartitionWindowSecs        *int                             `json:"client_partition_window_secs,omitempty"`         // How long clients can remain offline for without losing replication metadata. Default 30 days (in seconds)
	Guest                            *auth.PrincipalConfig            `json:"guest,omitempty"`                                // Guest user settings
}

type ScopesConfig map[string]ScopeConfig
type ScopeConfig struct {
	Collections CollectionsConfig `json:"collections,omitempty"` // Collection-specific config options.
}

type CollectionsConfig map[string]CollectionConfig
type CollectionConfig struct {
	SyncFn       *string `json:"sync,omitempty"`          // The sync function applied to write operations in this collection.
	ImportFilter *string `json:"import_filter,omitempty"` // The import filter applied to import operations in this collection.
}

type DeltaSyncConfig struct {
	Enabled          *bool   `json:"enabled,omitempty"`             // Whether delta sync is enabled (requires EE)
	RevMaxAgeSeconds *uint32 `json:"rev_max_age_seconds,omitempty"` // The number of seconds deltas for old revs are available for
}

type DbConfigMap map[string]*DbConfig

type EventHandlerConfig struct {
	MaxEventProc    uint           `json:"max_processes,omitempty"`    // Max concurrent event handling goroutines
	WaitForProcess  string         `json:"wait_for_process,omitempty"` // Max wait time when event queue is full (ms)
	DocumentChanged []*EventConfig `json:"document_changed,omitempty"` // Document changed
	DBStateChanged  []*EventConfig `json:"db_state_changed,omitempty"` // DB state change
}

type EventConfig struct {
	HandlerType string                 `json:"handler,omitempty"` // Handler type
	Url         string                 `json:"url,omitempty"`     // Url (webhook)
	Filter      string                 `json:"filter,omitempty"`  // Filter function (webhook)
	Timeout     *uint64                `json:"timeout,omitempty"` // Timeout (webhook)
	Options     map[string]interface{} `json:"options,omitempty"` // Options can be specified per-handler, and are specific to each type.
}

type CacheConfig struct {
	RevCacheConfig     *RevCacheConfig     `json:"rev_cache,omitempty"`     // Revision Cache Config Settings
	ChannelCacheConfig *ChannelCacheConfig `json:"channel_cache,omitempty"` // Channel Cache Config Settings
	DeprecatedCacheConfig
}

// ***************************************************************
//	Kept around for CBG-356 backwards compatability
// ***************************************************************
type DeprecatedCacheConfig struct {
	DeprecatedCachePendingSeqMaxWait *uint32 `json:"max_wait_pending,omitempty"`         // Max wait for pending sequence before skipping
	DeprecatedCachePendingSeqMaxNum  *int    `json:"max_num_pending,omitempty"`          // Max number of pending sequences before skipping
	DeprecatedCacheSkippedSeqMaxWait *uint32 `json:"max_wait_skipped,omitempty"`         // Max wait for skipped sequence before abandoning
	DeprecatedEnableStarChannel      *bool   `json:"enable_star_channel,omitempty"`      // Enable star channel
	DeprecatedChannelCacheMaxLength  *int    `json:"channel_cache_max_length,omitempty"` // Maximum number of entries maintained in cache per channel
	DeprecatedChannelCacheMinLength  *int    `json:"channel_cache_min_length,omitempty"` // Minimum number of entries maintained in cache per channel
	DeprecatedChannelCacheAge        *int    `json:"channel_cache_expiry,omitempty"`     // Time (seconds) to keep entries in cache beyond the minimum retained
}

type RevCacheConfig struct {
	Size       *uint32 `json:"size,omitempty"`        // Maximum number of revisions to store in the revision cache
	ShardCount *uint16 `json:"shard_count,omitempty"` // Number of shards the rev cache should be split into
}

type ChannelCacheConfig struct {
	MaxNumber            *int    `json:"max_number,omitempty"`                 // Maximum number of channel caches which will exist at any one point
	HighWatermarkPercent *int    `json:"compact_high_watermark_pct,omitempty"` // High watermark for channel cache eviction (percent)
	LowWatermarkPercent  *int    `json:"compact_low_watermark_pct,omitempty"`  // Low watermark for channel cache eviction (percent)
	MaxWaitPending       *uint32 `json:"max_wait_pending,omitempty"`           // Max wait for pending sequence before skipping
	MaxNumPending        *int    `json:"max_num_pending,omitempty"`            // Max number of pending sequences before skipping
	MaxWaitSkipped       *uint32 `json:"max_wait_skipped,omitempty"`           // Max wait for skipped sequence before abandoning
	EnableStarChannel    *bool   `json:"enable_star_channel,omitempty"`        // Enable star channel
	MaxLength            *int    `json:"max_length,omitempty"`                 // Maximum number of entries maintained in cache per channel
	MinLength            *int    `json:"min_length,omitempty"`                 // Minimum number of entries maintained in cache per channel
	ExpirySeconds        *int    `json:"expiry_seconds,omitempty"`             // Time (seconds) to keep entries in cache beyond the minimum retained
	DeprecatedQueryLimit *int    `json:"query_limit,omitempty"`                // Limit used for channel queries, if not specified by client DEPRECATED in favour of db.QueryPaginationLimit
}

func GetTLSVersionFromString(stringV *string) uint16 {
	if stringV != nil {
		switch *stringV {
		case "tlsv1":
			return tls.VersionTLS10
		case "tlsv1.1":
			return tls.VersionTLS11
		case "tlsv1.2":
			return tls.VersionTLS12
		case "tlsv1.3":
			return tls.VersionTLS13
		}
	}
	return uint16(DefaultMinimumTLSVersionConst)
}

// inheritFromBootstrap sets any empty Couchbase Server values from the given bootstrap config.
func (dbc *DbConfig) inheritFromBootstrap(b BootstrapConfig) {
	if dbc.Username == "" {
		dbc.Username = b.Username
	}
	if dbc.Password == "" {
		dbc.Password = b.Password
	}
	if dbc.CACertPath == "" {
		dbc.CACertPath = b.CACertPath
	}
	if dbc.CertPath == "" {
		dbc.CertPath = b.X509CertPath
	}
	if dbc.KeyPath == "" {
		dbc.KeyPath = b.X509KeyPath
	}
	if dbc.Server == nil || *dbc.Server == "" {
		dbc.Server = &b.Server
	}
}

func (dbConfig *DbConfig) setPerDatabaseCredentials(dbCredentials DatabaseCredentialsConfig) {
	// X.509 overrides username/password
	if dbCredentials.X509CertPath != "" || dbCredentials.X509KeyPath != "" {
		dbConfig.CertPath = dbCredentials.X509CertPath
		dbConfig.KeyPath = dbCredentials.X509KeyPath
		dbConfig.Username = ""
		dbConfig.Password = ""
	} else {
		dbConfig.Username = dbCredentials.Username
		dbConfig.Password = dbCredentials.Password
		dbConfig.CertPath = ""
		dbConfig.KeyPath = ""
	}
}

// setup populates fields in the dbConfig
func (dbConfig *DbConfig) setup(dbName string, bootstrapConfig BootstrapConfig, dbCredentials *DatabaseCredentialsConfig) error {

	dbConfig.inheritFromBootstrap(bootstrapConfig)
	if dbCredentials != nil {
		dbConfig.setPerDatabaseCredentials(*dbCredentials)
	}

	dbConfig.Name = dbName
	if dbConfig.Bucket == nil {
		dbConfig.Bucket = &dbConfig.Name
	}

	if dbConfig.Server != nil {
		url, err := url.Parse(*dbConfig.Server)
		if err != nil {
			return err
		}
		if url.User != nil {
			// Remove credentials from URL and put them into the DbConfig.Username and .Password:
			if dbConfig.Username == "" {
				dbConfig.Username = url.User.Username()
			}
			if dbConfig.Password == "" {
				if password, exists := url.User.Password(); exists {
					dbConfig.Password = password
				}
			}
			url.User = nil
			urlStr := url.String()
			dbConfig.Server = &urlStr
		}
	}

	insecureSkipVerify := false
	if dbConfig.Unsupported != nil {
		insecureSkipVerify = dbConfig.Unsupported.RemoteConfigTlsSkipVerify
	}

	// Load Sync Function.
	if dbConfig.Sync != nil {
		sync, err := loadJavaScript(*dbConfig.Sync, insecureSkipVerify)
		if err != nil {
			return &JavaScriptLoadError{
				JSLoadType: SyncFunction,
				Path:       *dbConfig.Sync,
				Err:        err,
			}
		}
		dbConfig.Sync = &sync
	}

	// Load Import Filter Function.
	if dbConfig.ImportFilter != nil {
		importFilter, err := loadJavaScript(*dbConfig.ImportFilter, insecureSkipVerify)
		if err != nil {
			return &JavaScriptLoadError{
				JSLoadType: ImportFilter,
				Path:       *dbConfig.ImportFilter,
				Err:        err,
			}
		}
		dbConfig.ImportFilter = &importFilter
	}

	// Load Conflict Resolution Function.
	for _, rc := range dbConfig.Replications {
		if rc.ConflictResolutionFn != "" {
			conflictResolutionFn, err := loadJavaScript(rc.ConflictResolutionFn, insecureSkipVerify)
			if err != nil {
				return &JavaScriptLoadError{
					JSLoadType: ConflictResolver,
					Path:       rc.ConflictResolutionFn,
					Err:        err,
				}
			}
			rc.ConflictResolutionFn = conflictResolutionFn
		}
	}

	return nil
}

// loadJavaScript loads the JavaScript source from an external file or and HTTP/HTTPS endpoint.
// If the specified path does not qualify for a valid file or an URI, it returns the input path
// as-is with the assumption that it is an inline JavaScript source. Returns error if there is
// any failure in reading the JavaScript file or URI.
func loadJavaScript(path string, insecureSkipVerify bool) (js string, err error) {
	rc, err := readFromPath(path, insecureSkipVerify)
	if errors.Is(err, ErrPathNotFound) {
		// If rc is nil and readFromPath returns no error, treat the
		// the given path as an inline JavaScript and return it as-is.
		return path, nil
	}
	if err != nil {
		if !insecureSkipVerify {
			var unkAuthErr x509.UnknownAuthorityError
			if errors.As(err, &unkAuthErr) {
				return "", fmt.Errorf("%w. TLS certificate failed verification. TLS verification "+
					"can be disabled using the unsupported \"remote_config_tls_skip_verify\" option", err)
			}
			return "", err
		}
		return "", err
	}
	defer func() { _ = rc.Close() }()
	src, err := ioutil.ReadAll(rc)
	if err != nil {
		return "", err
	}
	return string(src), nil
}

// JSLoadType represents a specific JavaScript load type.
// It is used to uniquely identify any potential errors during JavaScript load.
type JSLoadType int

const (
	SyncFunction     JSLoadType = iota // Sync Function JavaScript load.
	ImportFilter                       // Import filter JavaScript load.
	ConflictResolver                   // Conflict Resolver JavaScript load.
	WebhookFilter                      // Webhook filter JavaScript load.
	jsLoadTypeCount                    // Number of JSLoadType constants.
)

// jsLoadTypes represents the list of different possible JSLoadType.
var jsLoadTypes = []string{"SyncFunction", "ImportFilter", "ConflictResolver", "WebhookFilter"}

// String returns the string representation of a specific JSLoadType.
func (t JSLoadType) String() string {
	if len(jsLoadTypes) < int(t) {
		return fmt.Sprintf("JSLoadType(%d)", t)
	}
	return jsLoadTypes[t]
}

// JavaScriptLoadError is returned if there is any failure in loading JavaScript
// source from an external file or URL (HTTP/HTTPS endpoint).
type JavaScriptLoadError struct {
	JSLoadType JSLoadType // A specific JavaScript load type.
	Path       string     // Path of the JavaScript source.
	Err        error      // Underlying error.
}

// Error returns string representation of the JavaScriptLoadError.
func (e *JavaScriptLoadError) Error() string {
	return fmt.Sprintf("Error loading JavaScript (%s) from %q, Err: %v", e.JSLoadType, e.Path, e.Err)
}

// ErrPathNotFound means that the specified path or URL (HTTP/HTTPS endpoint)
// doesn't exist to construct a ReadCloser to read the bytes later on.
var ErrPathNotFound = errors.New("path not found")

// readFromPath creates a ReadCloser from the given path. The path must be either a valid file
// or an HTTP/HTTPS endpoint. Returns an error if there is any failure in building ReadCloser.
func readFromPath(path string, insecureSkipVerify bool) (rc io.ReadCloser, err error) {
	messageFormat := "Loading content from [%s] ..."
	if strings.HasPrefix(path, "http://") || strings.HasPrefix(path, "https://") {
		base.InfofCtx(context.Background(), base.KeyAll, messageFormat, path)
		client := base.GetHttpClient(insecureSkipVerify)
		resp, err := client.Get(path)
		if err != nil {
			return nil, err
		} else if resp.StatusCode >= 300 {
			_ = resp.Body.Close()
			return nil, base.HTTPErrorf(resp.StatusCode, http.StatusText(resp.StatusCode))
		}
		rc = resp.Body
	} else if base.FileExists(path) {
		base.InfofCtx(context.Background(), base.KeyAll, messageFormat, path)
		rc, err = os.Open(path)
		if err != nil {
			return nil, err
		}
	} else {
		return nil, ErrPathNotFound
	}
	return rc, nil
}

func (dbConfig *DbConfig) AutoImportEnabled() (bool, error) {
	if dbConfig.AutoImport == nil {
		return base.DefaultAutoImport, nil
	}

	if b, ok := dbConfig.AutoImport.(bool); ok {
		return b, nil
	}

	str, ok := dbConfig.AutoImport.(string)
	if ok && str == "continuous" {
		base.WarnfCtx(context.Background(), `Using deprecated config value for "import_docs": "continuous". Use "import_docs": true instead.`)
		return true, nil
	}

	return false, fmt.Errorf("Unrecognized value for import_docs: %#v. Valid values are true and false.", dbConfig.AutoImport)
}

const dbConfigFieldNotAllowedErrorMsg = "Persisted database config does not support customization of the %q field"

// validatePersistentDbConfig checks for fields that are only allowed in non-persistent mode.
func (dbConfig *DbConfig) validatePersistentDbConfig() (errorMessages error) {
	var multiError *base.MultiError
	if dbConfig.Server != nil {
		multiError = multiError.Append(fmt.Errorf(dbConfigFieldNotAllowedErrorMsg, "server"))
	}
	if dbConfig.Username != "" {
		multiError = multiError.Append(fmt.Errorf(dbConfigFieldNotAllowedErrorMsg, "username"))
	}
	if dbConfig.Password != "" {
		multiError = multiError.Append(fmt.Errorf(dbConfigFieldNotAllowedErrorMsg, "password"))
	}
	if dbConfig.CertPath != "" {
		multiError = multiError.Append(fmt.Errorf(dbConfigFieldNotAllowedErrorMsg, "certpath"))
	}
	if dbConfig.KeyPath != "" {
		multiError = multiError.Append(fmt.Errorf(dbConfigFieldNotAllowedErrorMsg, "keypath"))
	}
	if dbConfig.CACertPath != "" {
		multiError = multiError.Append(fmt.Errorf(dbConfigFieldNotAllowedErrorMsg, "cacertpath"))
	}
	if dbConfig.Users != nil {
		multiError = multiError.Append(fmt.Errorf(dbConfigFieldNotAllowedErrorMsg, "users"))
	}
	if dbConfig.Roles != nil {
		multiError = multiError.Append(fmt.Errorf(dbConfigFieldNotAllowedErrorMsg, "roles"))
	}
	return multiError.ErrorOrNil()
}

func (dbConfig *DbConfig) validate(ctx context.Context, validateOIDCConfig bool) error {
	return dbConfig.validateVersion(ctx, base.IsEnterpriseEdition(), validateOIDCConfig)
}

func (dbConfig *DbConfig) validateVersion(ctx context.Context, isEnterpriseEdition, validateOIDCConfig bool) error {

	var multiError *base.MultiError
	// Make sure a non-zero compact_interval_days config is within the valid range
	if val := dbConfig.CompactIntervalDays; val != nil && *val != 0 &&
		(*val < db.CompactIntervalMinDays || *val > db.CompactIntervalMaxDays) {
		multiError = multiError.Append(fmt.Errorf(rangeValueErrorMsg, "compact_interval_days",
			fmt.Sprintf("%g-%g", db.CompactIntervalMinDays, db.CompactIntervalMaxDays)))
	}

	if dbConfig.CacheConfig != nil {

		if dbConfig.CacheConfig.ChannelCacheConfig != nil {

			// EE: channel cache
			if !isEnterpriseEdition {
				if val := dbConfig.CacheConfig.ChannelCacheConfig.MaxNumber; val != nil {
					base.WarnfCtx(ctx, eeOnlyWarningMsg, "cache.channel_cache.max_number", *val, db.DefaultChannelCacheMaxNumber)
					dbConfig.CacheConfig.ChannelCacheConfig.MaxNumber = nil
				}
				if val := dbConfig.CacheConfig.ChannelCacheConfig.HighWatermarkPercent; val != nil {
					base.WarnfCtx(ctx, eeOnlyWarningMsg, "cache.channel_cache.compact_high_watermark_pct", *val, db.DefaultCompactHighWatermarkPercent)
					dbConfig.CacheConfig.ChannelCacheConfig.HighWatermarkPercent = nil
				}
				if val := dbConfig.CacheConfig.ChannelCacheConfig.LowWatermarkPercent; val != nil {
					base.WarnfCtx(ctx, eeOnlyWarningMsg, "cache.channel_cache.compact_low_watermark_pct", *val, db.DefaultCompactLowWatermarkPercent)
					dbConfig.CacheConfig.ChannelCacheConfig.LowWatermarkPercent = nil
				}
			}

			if dbConfig.CacheConfig.ChannelCacheConfig.MaxNumPending != nil && *dbConfig.CacheConfig.ChannelCacheConfig.MaxNumPending < 1 {
				multiError = multiError.Append(fmt.Errorf(minValueErrorMsg, "cache.channel_cache.max_num_pending", 1))
			}
			if dbConfig.CacheConfig.ChannelCacheConfig.MaxWaitPending != nil && *dbConfig.CacheConfig.ChannelCacheConfig.MaxWaitPending < 1 {
				multiError = multiError.Append(fmt.Errorf(minValueErrorMsg, "cache.channel_cache.max_wait_pending", 1))
			}
			if dbConfig.CacheConfig.ChannelCacheConfig.MaxWaitSkipped != nil && *dbConfig.CacheConfig.ChannelCacheConfig.MaxWaitSkipped < 1 {
				multiError = multiError.Append(fmt.Errorf(minValueErrorMsg, "cache.channel_cache.max_wait_skipped", 1))
			}
			if dbConfig.CacheConfig.ChannelCacheConfig.MaxLength != nil && *dbConfig.CacheConfig.ChannelCacheConfig.MaxLength < 1 {
				multiError = multiError.Append(fmt.Errorf(minValueErrorMsg, "cache.channel_cache.max_length", 1))
			}
			if dbConfig.CacheConfig.ChannelCacheConfig.MinLength != nil && *dbConfig.CacheConfig.ChannelCacheConfig.MinLength < 1 {
				multiError = multiError.Append(fmt.Errorf(minValueErrorMsg, "cache.channel_cache.min_length", 1))
			}
			if dbConfig.CacheConfig.ChannelCacheConfig.ExpirySeconds != nil && *dbConfig.CacheConfig.ChannelCacheConfig.ExpirySeconds < 1 {
				multiError = multiError.Append(fmt.Errorf(minValueErrorMsg, "cache.channel_cache.expiry_seconds", 1))
			}
			if dbConfig.CacheConfig.ChannelCacheConfig.MaxNumber != nil && *dbConfig.CacheConfig.ChannelCacheConfig.MaxNumber < db.MinimumChannelCacheMaxNumber {
				multiError = multiError.Append(fmt.Errorf(minValueErrorMsg, "cache.channel_cache.max_number", db.MinimumChannelCacheMaxNumber))
			}

			// Compact watermark validation
			hwm := db.DefaultCompactHighWatermarkPercent
			lwm := db.DefaultCompactLowWatermarkPercent
			if dbConfig.CacheConfig.ChannelCacheConfig.HighWatermarkPercent != nil {
				if *dbConfig.CacheConfig.ChannelCacheConfig.HighWatermarkPercent < 1 || *dbConfig.CacheConfig.ChannelCacheConfig.HighWatermarkPercent > 100 {
					multiError = multiError.Append(fmt.Errorf(rangeValueErrorMsg, "cache.channel_cache.compact_high_watermark_pct", "0-100"))
				}
				hwm = *dbConfig.CacheConfig.ChannelCacheConfig.HighWatermarkPercent
			}
			if dbConfig.CacheConfig.ChannelCacheConfig.LowWatermarkPercent != nil {
				if *dbConfig.CacheConfig.ChannelCacheConfig.LowWatermarkPercent < 1 || *dbConfig.CacheConfig.ChannelCacheConfig.LowWatermarkPercent > 100 {
					multiError = multiError.Append(fmt.Errorf(rangeValueErrorMsg, "cache.channel_cache.compact_low_watermark_pct", "0-100"))
				}
				lwm = *dbConfig.CacheConfig.ChannelCacheConfig.LowWatermarkPercent
			}
			if lwm >= hwm {
				multiError = multiError.Append(fmt.Errorf("cache.channel_cache.compact_high_watermark_pct (%v) must be greater than cache.channel_cache.compact_low_watermark_pct (%v)", hwm, lwm))
			}

		}

		if dbConfig.CacheConfig.RevCacheConfig != nil {
			// EE: disable revcache
			revCacheSize := dbConfig.CacheConfig.RevCacheConfig.Size
			if !isEnterpriseEdition && revCacheSize != nil && *revCacheSize == 0 {
				base.WarnfCtx(ctx, eeOnlyWarningMsg, "cache.rev_cache.size", *revCacheSize, db.DefaultRevisionCacheSize)
				dbConfig.CacheConfig.RevCacheConfig.Size = nil
			}

			if dbConfig.CacheConfig.RevCacheConfig.ShardCount != nil {
				if *dbConfig.CacheConfig.RevCacheConfig.ShardCount < 1 {
					multiError = multiError.Append(fmt.Errorf(minValueErrorMsg, "cache.rev_cache.shard_count", 1))
				}
			}
		}
	}

	// EE: delta sync
	if !isEnterpriseEdition && dbConfig.DeltaSync != nil && dbConfig.DeltaSync.Enabled != nil {
		base.WarnfCtx(ctx, eeOnlyWarningMsg, "delta_sync.enabled", *dbConfig.DeltaSync.Enabled, false)
		dbConfig.DeltaSync.Enabled = nil
	}

	// Import validation
	autoImportEnabled, err := dbConfig.AutoImportEnabled()
	if err != nil {
		multiError = multiError.Append(err)
	}
	if dbConfig.FeedType == base.TapFeedType && autoImportEnabled == true {
		multiError = multiError.Append(fmt.Errorf("Invalid configuration for Sync Gw. TAP feed type can not be used with auto-import"))
	}

	if dbConfig.AutoImport != nil && autoImportEnabled && !dbConfig.UseXattrs() {
		multiError = multiError.Append(fmt.Errorf("Invalid configuration - import_docs enabled, but enable_shared_bucket_access not enabled"))
	}

	if dbConfig.ImportPartitions != nil {
		if !isEnterpriseEdition {
			base.WarnfCtx(ctx, eeOnlyWarningMsg, "import_partitions", *dbConfig.ImportPartitions, nil)
			dbConfig.ImportPartitions = nil
		} else if !dbConfig.UseXattrs() {
			multiError = multiError.Append(fmt.Errorf("Invalid configuration - import_partitions set, but enable_shared_bucket_access not enabled"))
		} else if !autoImportEnabled {
			multiError = multiError.Append(fmt.Errorf("Invalid configuration - import_partitions set, but import_docs disabled"))
		} else if *dbConfig.ImportPartitions < 1 || *dbConfig.ImportPartitions > 1024 {
			multiError = multiError.Append(fmt.Errorf(rangeValueErrorMsg, "import_partitions", "1-1024"))
		}
	}

	if dbConfig.DeprecatedPool != nil {
		base.WarnfCtx(ctx, `"pool" config option is not supported. The pool will be set to "default". The option should be removed from config file.`)
	}

	if isEmpty, err := validateJavascriptFunction(dbConfig.Sync); err != nil {
		multiError = multiError.Append(fmt.Errorf("sync function error: %w", err))
	} else if isEmpty {
		dbConfig.Sync = nil
	}

	if isEmpty, err := validateJavascriptFunction(dbConfig.ImportFilter); err != nil {
		multiError = multiError.Append(fmt.Errorf("import filter error: %w", err))
	} else if isEmpty {
		dbConfig.ImportFilter = nil
	}

	if err := db.ValidateDatabaseName(dbConfig.Name); err != nil {
		multiError = multiError.Append(err)
	}

	if dbConfig.Unsupported != nil && dbConfig.Unsupported.WarningThresholds != nil {
		warningThresholdXattrSize := dbConfig.Unsupported.WarningThresholds.XattrSize
		if warningThresholdXattrSize != nil {
			lowerLimit := 0.1 * 1024 * 1024 // 0.1 MB
			upperLimit := 1 * 1024 * 1024   // 1 MB
			if *warningThresholdXattrSize < uint32(lowerLimit) {
				multiError = multiError.Append(fmt.Errorf("xattr_size warning threshold cannot be lower than %d bytes", uint32(lowerLimit)))
			} else if *warningThresholdXattrSize > uint32(upperLimit) {
				multiError = multiError.Append(fmt.Errorf("xattr_size warning threshold cannot be higher than %d bytes", uint32(upperLimit)))
			}
		}

		warningThresholdChannelsPerDoc := dbConfig.Unsupported.WarningThresholds.ChannelsPerDoc
		if warningThresholdChannelsPerDoc != nil {
			lowerLimit := 5
			if *warningThresholdChannelsPerDoc < uint32(lowerLimit) {
				multiError = multiError.Append(fmt.Errorf("channels_per_doc warning threshold cannot be lower than %d", lowerLimit))
			}
		}

		warningThresholdGrantsPerDoc := dbConfig.Unsupported.WarningThresholds.GrantsPerDoc
		if warningThresholdGrantsPerDoc != nil {
			lowerLimit := 5
			if *warningThresholdGrantsPerDoc < uint32(lowerLimit) {
				multiError = multiError.Append(fmt.Errorf("access_and_role_grants_per_doc warning threshold cannot be lower than %d", lowerLimit))
			}
		}
	}

	revsLimit := dbConfig.RevsLimit
	if revsLimit != nil {
		if *dbConfig.ConflictsAllowed() {
			if *revsLimit < 20 {
				multiError = multiError.Append(fmt.Errorf("The revs_limit (%v) value in your Sync Gateway configuration cannot be set lower than 20.", *revsLimit))
			}
		} else {
			if *revsLimit <= 0 {
				multiError = multiError.Append(fmt.Errorf("The revs_limit (%v) value in your Sync Gateway configuration must be greater than zero.", *revsLimit))
			}
		}
	}

	if validateOIDCConfig && dbConfig.OIDCConfig != nil {
		for name, provider := range dbConfig.OIDCConfig.Providers {
			_, _, err := provider.DiscoverConfig(ctx)
			if err != nil {
				multiError = multiError.Append(fmt.Errorf("failed to validate OIDC configuration for %s: %w", name, err))
			}
		}
	}

	// scopes and collections validation
	if len(dbConfig.Scopes) > 1 {
		multiError = multiError.Append(fmt.Errorf("only one named scope is supported, but had %d (%v)", len(dbConfig.Scopes), dbConfig.Scopes))
	} else {
		for scopeName, scopeConfig := range dbConfig.Scopes {
			if len(scopeConfig.Collections) == 0 {
				multiError = multiError.Append(fmt.Errorf("must specify at least one collection in scope %v", scopeName))
				continue
			}

			if dbConfig.Sync != nil {
				multiError = multiError.Append(errors.New("cannot specify a database-level sync function with named scopes and collections"))
			}
			if dbConfig.ImportFilter != nil {
				multiError = multiError.Append(errors.New("cannot specify a database-level import filter with named scopes and collections"))
			}

			// validate each collection's config
			for collectionName, collectionConfig := range scopeConfig.Collections {
				if isEmpty, err := validateJavascriptFunction(collectionConfig.SyncFn); err != nil {
					multiError = multiError.Append(fmt.Errorf("collection %q sync function error: %w", collectionName, err))
				} else if isEmpty {
					collectionConfig.SyncFn = nil
				}

				if isEmpty, err := validateJavascriptFunction(collectionConfig.ImportFilter); err != nil {
					multiError = multiError.Append(fmt.Errorf("collection %q import filter error: %w", collectionName, err))
				} else if isEmpty {
					collectionConfig.ImportFilter = nil
				}
			}
		}
	}

	return multiError.ErrorOrNil()
}

// Checks for deprecated cache config options and if they are set it will return a warning. If the old one is set and
// the new one is not set it will set the new to the old value. If they are both set it will still give the warning but
// will choose the new value.
func (dbConfig *DbConfig) deprecatedConfigCacheFallback() (warnings []string) {

	warningMsgFmt := "Using deprecated config option: %q. Use %q instead."

	if dbConfig.CacheConfig == nil {
		dbConfig.CacheConfig = &CacheConfig{}
	}

	if dbConfig.CacheConfig.RevCacheConfig == nil {
		dbConfig.CacheConfig.RevCacheConfig = &RevCacheConfig{}
	}

	if dbConfig.CacheConfig.ChannelCacheConfig == nil {
		dbConfig.CacheConfig.ChannelCacheConfig = &ChannelCacheConfig{}
	}

	if dbConfig.DeprecatedRevCacheSize != nil {
		if dbConfig.CacheConfig.RevCacheConfig.Size == nil {
			dbConfig.CacheConfig.RevCacheConfig.Size = dbConfig.DeprecatedRevCacheSize
		}
		warnings = append(warnings, fmt.Sprintf(warningMsgFmt, "rev_cache_size", "cache.rev_cache.size"))
	}

	if dbConfig.CacheConfig.DeprecatedCachePendingSeqMaxWait != nil {
		if dbConfig.CacheConfig.ChannelCacheConfig.MaxWaitPending == nil {
			dbConfig.CacheConfig.ChannelCacheConfig.MaxWaitPending = dbConfig.CacheConfig.DeprecatedCachePendingSeqMaxWait
		}
		warnings = append(warnings, fmt.Sprintf(warningMsgFmt, "max_wait_pending", "cache.channel_cache.max_wait_pending"))
	}

	if dbConfig.CacheConfig.DeprecatedCachePendingSeqMaxNum != nil {
		if dbConfig.CacheConfig.ChannelCacheConfig.MaxNumPending == nil {
			dbConfig.CacheConfig.ChannelCacheConfig.MaxNumPending = dbConfig.CacheConfig.DeprecatedCachePendingSeqMaxNum
		}
		warnings = append(warnings, fmt.Sprintf(warningMsgFmt, "max_num_pending", "cache.channel_cache.max_num_pending"))
	}

	if dbConfig.CacheConfig.DeprecatedCacheSkippedSeqMaxWait != nil {
		if dbConfig.CacheConfig.ChannelCacheConfig.MaxWaitSkipped == nil {
			dbConfig.CacheConfig.ChannelCacheConfig.MaxWaitSkipped = dbConfig.CacheConfig.DeprecatedCacheSkippedSeqMaxWait
		}
		warnings = append(warnings, fmt.Sprintf(warningMsgFmt, "max_wait_skipped", "cache.channel_cache.max_wait_skipped"))
	}

	if dbConfig.CacheConfig.DeprecatedEnableStarChannel != nil {
		if dbConfig.CacheConfig.ChannelCacheConfig.EnableStarChannel == nil {
			dbConfig.CacheConfig.ChannelCacheConfig.EnableStarChannel = dbConfig.CacheConfig.DeprecatedEnableStarChannel
		}
		warnings = append(warnings, fmt.Sprintf(warningMsgFmt, "enable_star_channel", "cache.channel_cache.enable_star_channel"))
	}

	if dbConfig.CacheConfig.DeprecatedChannelCacheMaxLength != nil {
		if dbConfig.CacheConfig.ChannelCacheConfig.MaxLength == nil {
			dbConfig.CacheConfig.ChannelCacheConfig.MaxLength = dbConfig.CacheConfig.DeprecatedChannelCacheMaxLength
		}
		warnings = append(warnings, fmt.Sprintf(warningMsgFmt, "channel_cache_max_length", "cache.channel_cache.max_length"))
	}

	if dbConfig.CacheConfig.DeprecatedChannelCacheMinLength != nil {
		if dbConfig.CacheConfig.ChannelCacheConfig.MinLength == nil {
			dbConfig.CacheConfig.ChannelCacheConfig.MinLength = dbConfig.CacheConfig.DeprecatedChannelCacheMinLength
		}
		warnings = append(warnings, fmt.Sprintf(warningMsgFmt, "channel_cache_min_length", "cache.channel_cache.min_length"))
	}

	if dbConfig.CacheConfig.DeprecatedChannelCacheAge != nil {
		if dbConfig.CacheConfig.ChannelCacheConfig.ExpirySeconds == nil {
			dbConfig.CacheConfig.ChannelCacheConfig.ExpirySeconds = dbConfig.CacheConfig.DeprecatedChannelCacheAge
		}
		warnings = append(warnings, fmt.Sprintf(warningMsgFmt, "channel_cache_expiry", "cache.channel_cache.expiry_seconds"))
	}

	return warnings

}

// validateJavascriptFunction returns an error if the javascript function was invalid, if set.
func validateJavascriptFunction(jsFunc *string) (isEmpty bool, err error) {
	if jsFunc != nil && strings.TrimSpace(*jsFunc) != "" {
		if _, err := sgbucket.NewJSRunner(*jsFunc); err != nil {
			return false, fmt.Errorf("invalid javascript syntax: %w", err)
		}
		return false, nil
	}
	return true, nil
}

// Implementation of AuthHandler interface for DbConfig
func (dbConfig *DbConfig) GetCredentials() (string, string, string) {
	return base.TransformBucketCredentials(dbConfig.Username, dbConfig.Password, *dbConfig.Bucket)
}

func (dbConfig *DbConfig) ConflictsAllowed() *bool {
	if dbConfig.AllowConflicts != nil {
		return dbConfig.AllowConflicts
	}
	return base.BoolPtr(base.DefaultAllowConflicts)
}

func (dbConfig *DbConfig) UseXattrs() bool {
	if dbConfig.EnableXattrs != nil {
		return *dbConfig.EnableXattrs
	}
	return base.DefaultUseXattrs
}

func (dbConfig *DbConfig) Redacted() (*DbConfig, error) {
	var config DbConfig

	err := base.DeepCopyInefficient(&config, dbConfig)
	if err != nil {
		return nil, err
	}

	err = config.redactInPlace()
	return &config, err
}

// redactInPlace modifies the given config to redact the fields inside it.
func (config *DbConfig) redactInPlace() error {

	if config.Password != "" {
		config.Password = base.RedactedStr
	}

	for i := range config.Users {
		if config.Users[i].Password != nil && *config.Users[i].Password != "" {
			config.Users[i].Password = base.StringPtr(base.RedactedStr)
		}
	}

	for i, _ := range config.Replications {
		config.Replications[i] = config.Replications[i].Redacted()
	}

	return nil
}

// decodeAndSanitiseConfig will sanitise a config from an io.Reader and unmarshal it into the given config parameter.
func decodeAndSanitiseConfig(r io.Reader, config interface{}) (err error) {
	b, err := ioutil.ReadAll(r)
	if err != nil {
		return err
	}

	// Expand environment variables.
	b, err = expandEnv(b)
	if err != nil {
		return err
	}
	b = base.ConvertBackQuotedStrings(b)

	d := base.JSONDecoder(bytes.NewBuffer(b))
	d.DisallowUnknownFields()
	err = d.Decode(config)
	return base.WrapJSONUnknownFieldErr(err)
}

// expandEnv replaces $var or ${var} in config according to the values of the
// current environment variables. The replacement is case-sensitive. References
// to undefined variables will result in an error. A default value can
// be given by using the form ${var:-default value}.
func expandEnv(config []byte) (value []byte, err error) {
	var multiError *base.MultiError
	val := []byte(os.Expand(string(config), func(key string) string {
		if key == "$" {
			base.DebugfCtx(context.Background(), base.KeyConfig, "Skipping environment variable expansion: %s", key)
			return key
		}
		val, err := envDefaultExpansion(key, os.Getenv)
		if err != nil {
			multiError = multiError.Append(err)
		}
		return val
	}))
	return val, multiError.ErrorOrNil()
}

// ErrEnvVarUndefined is returned when a specified variable can’t be resolved from
// the system environment and no default value is supplied in the configuration.
type ErrEnvVarUndefined struct {
	key string // Environment variable identifier.
}

func (e ErrEnvVarUndefined) Error() string {
	return fmt.Sprintf("undefined environment variable '${%s}' is specified in the config without default value", e.key)
}

// envDefaultExpansion implements the ${foo:-bar} parameter expansion from
// https://pubs.opengroup.org/onlinepubs/009695399/utilities/xcu_chap02.html#tag_02_06_02
func envDefaultExpansion(key string, getEnvFn func(string) string) (value string, err error) {
	kvPair := strings.SplitN(key, ":-", 2)
	key = kvPair[0]
	value = getEnvFn(key)
	if value == "" && len(kvPair) == 2 {
		// Set value to the default.
		value = kvPair[1]
		base.DebugfCtx(context.Background(), base.KeyConfig, "Replacing config environment variable '${%s}' with "+
			"default value specified", key)
	} else if value == "" && len(kvPair) != 2 {
		return "", ErrEnvVarUndefined{key: key}
	} else {
		base.DebugfCtx(context.Background(), base.KeyConfig, "Replacing config environment variable '${%s}'", key)
	}
	return value, nil
}

// SetupAndValidateLogging validates logging config and initializes all logging.
func (sc *StartupConfig) SetupAndValidateLogging() (err error) {

	base.SetRedaction(sc.Logging.RedactionLevel)

	if sc.Logging.LogFilePath == "" {
		sc.Logging.LogFilePath = defaultLogFilePath
	}

	return base.InitLogging(
		sc.Logging.LogFilePath,
		sc.Logging.Console,
		sc.Logging.Error,
		sc.Logging.Warn,
		sc.Logging.Info,
		sc.Logging.Debug,
		sc.Logging.Trace,
		sc.Logging.Stats,
	)
}

func SetMaxFileDescriptors(maxP *uint64) error {
	maxFDs := DefaultMaxFileDescriptors
	if maxP != nil {
		maxFDs = *maxP
	}
	_, err := base.SetMaxFileDescriptors(maxFDs)
	if err != nil {
		base.ErrorfCtx(context.Background(), "Error setting MaxFileDescriptors to %d: %v", maxFDs, err)
		return err
	}
	return nil
}

func (sc *ServerContext) Serve(config *StartupConfig, addr string, handler http.Handler) error {
	http2Enabled := false
	if config.Unsupported.HTTP2 != nil && config.Unsupported.HTTP2.Enabled != nil {
		http2Enabled = *config.Unsupported.HTTP2.Enabled
	}

	tlsMinVersion := GetTLSVersionFromString(&config.API.HTTPS.TLSMinimumVersion)

	serveFn, server, err := base.ListenAndServeHTTP(
		addr,
		config.API.MaximumConnections,
		config.API.HTTPS.TLSCertPath,
		config.API.HTTPS.TLSKeyPath,
		handler,
		config.API.ServerReadTimeout.Value(),
		config.API.ServerWriteTimeout.Value(),
		config.API.ReadHeaderTimeout.Value(),
		config.API.IdleTimeout.Value(),
		http2Enabled,
		tlsMinVersion,
	)
	if err != nil {
		return err
	}

	sc.addHTTPServer(server)

	return serveFn()
}

func (sc *ServerContext) addHTTPServer(s *http.Server) {
	sc.lock.Lock()
	defer sc.lock.Unlock()
	sc._httpServers = append(sc._httpServers, s)
}

func (sc *StartupConfig) validate(isEnterpriseEdition bool) (errorMessages error) {
	var multiError *base.MultiError
	if sc.Bootstrap.Server == "" {
		multiError = multiError.Append(fmt.Errorf("a server must be provided in the Bootstrap configuration"))
	}

	secureServer := base.ServerIsTLS(sc.Bootstrap.Server)
	if base.BoolDefault(sc.Bootstrap.UseTLSServer, DefaultUseTLSServer) {
		if !secureServer && !base.ServerIsWalrus(sc.Bootstrap.Server) {
			multiError = multiError.Append(fmt.Errorf("Must use secure scheme in Couchbase Server URL, or opt out by setting bootstrap.use_tls_server to false. Current URL: %s", base.SD(sc.Bootstrap.Server)))
		}
	} else {
		if secureServer {
			multiError = multiError.Append(fmt.Errorf("Couchbase server URL cannot use secure protocol when bootstrap.use_tls_server is false. Current URL: %s", base.SD(sc.Bootstrap.Server)))
		}
	}

	if sc.Bootstrap.ServerTLSSkipVerify != nil && *sc.Bootstrap.ServerTLSSkipVerify && sc.Bootstrap.CACertPath != "" {
		multiError = multiError.Append(fmt.Errorf("cannot skip server TLS validation and use CA Cert"))
	}

	// Make sure if a SSL key or cert is provided, they are both provided
	if (sc.API.HTTPS.TLSKeyPath != "" || sc.API.HTTPS.TLSCertPath != "") && (sc.API.HTTPS.TLSKeyPath == "" || sc.API.HTTPS.TLSCertPath == "") {
		multiError = multiError.Append(fmt.Errorf("both TLS Key Path and TLS Cert Path must be provided when using client TLS. Disable client TLS by not providing either of these options"))
	}

	if sc.Auth.BcryptCost > 0 && (sc.Auth.BcryptCost < auth.DefaultBcryptCost || sc.Auth.BcryptCost > bcrypt.MaxCost) {
		multiError = multiError.Append(fmt.Errorf("%v: %d outside allowed range: %d-%d", auth.ErrInvalidBcryptCost, sc.Auth.BcryptCost, auth.DefaultBcryptCost, bcrypt.MaxCost))
	}

	// EE only features
	if !isEnterpriseEdition {
		if sc.API.EnableAdminAuthenticationPermissionsCheck != nil && *sc.API.EnableAdminAuthenticationPermissionsCheck {
			multiError = multiError.Append(fmt.Errorf("enable_advanced_auth_dp is only supported in enterprise edition"))
		}

		if sc.Bootstrap.ConfigGroupID != persistentConfigDefaultGroupID {
			multiError = multiError.Append(fmt.Errorf("customization of group_id is only supported in enterprise edition"))
		}
	}

	if len(sc.Bootstrap.ConfigGroupID) > persistentConfigGroupIDMaxLength {
		multiError = multiError.Append(fmt.Errorf("group_id must be at most %d characters in length", persistentConfigGroupIDMaxLength))
	}

	return multiError.ErrorOrNil()
}

// setupServerContext creates a new ServerContext given its configuration and performs the context validation.
func setupServerContext(config *StartupConfig, persistentConfig bool) (*ServerContext, error) {
	// Logging config will now have been loaded from command line
	// or from a sync_gateway config file so we can validate the
	// configuration and setup logging now
	if err := config.SetupAndValidateLogging(); err != nil {
		// If we didn't set up logging correctly, we *probably* can't log via normal means...
		// as a best-effort, last-ditch attempt, we'll log to stderr as well.
		log.Printf("[ERR] Error setting up logging: %v", err)
		return nil, fmt.Errorf("error setting up logging: %v", err)
	}

	base.FlushLoggerBuffers()

	base.InfofCtx(context.Background(), base.KeyAll, "Logging: Console level: %v", base.ConsoleLogLevel())
	base.InfofCtx(context.Background(), base.KeyAll, "Logging: Console keys: %v", base.ConsoleLogKey().EnabledLogKeys())
	base.InfofCtx(context.Background(), base.KeyAll, "Logging: Redaction level: %s", config.Logging.RedactionLevel)

	if err := setGlobalConfig(config); err != nil {
		return nil, err
	}

	if err := config.validate(base.IsEnterpriseEdition()); err != nil {
		return nil, err
	}

	sc := NewServerContext(config, persistentConfig)
	if !base.ServerIsWalrus(config.Bootstrap.Server) {
		if err := sc.initializeCouchbaseServerConnections(); err != nil {
			return nil, err
		}
	}
	return sc, nil
}

// fetchAndLoadConfigs retrieves all database configs from the ServerContext's bootstrapConnection, and loads them into the ServerContext.
// It will remove any databases currently running that are not found in the bucket.
func (sc *ServerContext) fetchAndLoadConfigs(isInitialStartup bool) (count int, err error) {
	sc.lock.Lock()
	defer sc.lock.Unlock()

	fetchedConfigs, err := sc.fetchConfigs(isInitialStartup)
	if err != nil {
		return 0, err
	}

	for _, dbName := range sc.bucketDbName {
		if _, foundMatchingDb := fetchedConfigs[dbName]; !foundMatchingDb {
			base.InfofCtx(context.TODO(), base.KeyConfig, "Database %q was running on this node, but config was not found on the server - removing database", base.MD(dbName))
			sc._removeDatabase(dbName)
		}
	}

	return sc._applyConfigs(fetchedConfigs), nil
}

func (sc *ServerContext) fetchAndLoadDatabase(dbName string) (found bool, err error) {
	sc.lock.Lock()
	defer sc.lock.Unlock()
	return sc._fetchAndLoadDatabase(dbName)
}

// _fetchAndLoadDatabase will attempt to find the given database name first in a matching bucket name,
// but then fall back to searching through configs in each bucket to try and find a config.
func (sc *ServerContext) _fetchAndLoadDatabase(dbName string) (found bool, err error) {
	found, dbConfig, err := sc.fetchDatabase(dbName)
	if err != nil || !found {
		return false, err
	}
	sc._applyConfigs(map[string]DatabaseConfig{dbName: *dbConfig})

	return true, nil
}

func (sc *ServerContext) fetchDatabase(dbName string) (found bool, dbConfig *DatabaseConfig, err error) {
	buckets, err := sc.bootstrapContext.connection.GetConfigBuckets()
	if err != nil {
		return false, nil, fmt.Errorf("couldn't get buckets from cluster: %w", err)
	}
	logCtx := context.TODO()

	// move bucket matching dbName to the front so it's searched first
	for i, bucket := range buckets {
		if bucket == dbName {
			buckets = append(buckets[i:], buckets[:i]...)
		}
	}

	for _, bucket := range buckets {
		var cnf DatabaseConfig
		cas, err := sc.bootstrapContext.connection.GetConfig(bucket, sc.config.Bootstrap.ConfigGroupID, &cnf)
		if err == base.ErrNotFound {
			base.DebugfCtx(logCtx, base.KeyConfig, "%q did not contain config in group %q", bucket, sc.config.Bootstrap.ConfigGroupID)
			continue
		}
		if err != nil {
			base.DebugfCtx(logCtx, base.KeyConfig, "unable to fetch config in group %q from bucket %q: %v", sc.config.Bootstrap.ConfigGroupID, bucket, err)
			continue
		}

		if cnf.Name == "" {
			cnf.Name = bucket
		}

		if cnf.Name != dbName {
			base.TracefCtx(logCtx, base.KeyConfig, "%q did not contain config in group %q for db %q", bucket, sc.config.Bootstrap.ConfigGroupID, dbName)
			continue
		}

		cnf.cas = cas

		// TODO: This code is mostly copied from fetchConfigs, move into shared function with DbConfig REST API work?

		// inherit properties the bootstrap config
		cnf.CACertPath = sc.config.Bootstrap.CACertPath

		bucketCopy := bucket
		cnf.Bucket = &bucketCopy

		// any authentication fields defined on the dbconfig take precedence over any in the bootstrap config
		if cnf.Username == "" && cnf.Password == "" && cnf.CertPath == "" && cnf.KeyPath == "" {
			cnf.Username = sc.config.Bootstrap.Username
			cnf.Password = sc.config.Bootstrap.Password
			cnf.CertPath = sc.config.Bootstrap.X509CertPath
			cnf.KeyPath = sc.config.Bootstrap.X509KeyPath
		}
		base.TracefCtx(logCtx, base.KeyConfig, "Got config for bucket %q with cas %d", bucket, cas)
		return true, &cnf, nil
	}

	return false, nil, nil
}

// fetchConfigs retrieves all database configs from the ServerContext's bootstrapConnection.
func (sc *ServerContext) fetchConfigs(isInitialStartup bool) (dbNameConfigs map[string]DatabaseConfig, err error) {
	buckets, err := sc.bootstrapContext.connection.GetConfigBuckets()
	if err != nil {
		return nil, fmt.Errorf("couldn't get buckets from cluster: %w", err)
	}

	logCtx := context.TODO()
	fetchedConfigs := make(map[string]DatabaseConfig, len(buckets))

	for _, bucket := range buckets {
		base.TracefCtx(logCtx, base.KeyConfig, "Checking for config for group %q from bucket %q", sc.config.Bootstrap.ConfigGroupID, bucket)
		var cnf DatabaseConfig
		cas, err := sc.bootstrapContext.connection.GetConfig(bucket, sc.config.Bootstrap.ConfigGroupID, &cnf)
		if err == base.ErrNotFound {
			base.DebugfCtx(logCtx, base.KeyConfig, "Bucket %q did not contain config for group %q", bucket, sc.config.Bootstrap.ConfigGroupID)
			continue
		}
		if err != nil {
			// Unexpected error fetching config - SDK has already performed retries, so we'll treat it as a database removal
			// this could be due to invalid JSON or some other non-recoverable error.
			if isInitialStartup {
				base.WarnfCtx(logCtx, "Unable to fetch config for group %q from bucket %q on startup: %v", sc.config.Bootstrap.ConfigGroupID, bucket, err)
			} else {
				base.DebugfCtx(logCtx, base.KeyConfig, "Unable to fetch config for group %q from bucket %q: %v", sc.config.Bootstrap.ConfigGroupID, bucket, err)
			}
			continue
		}

		cnf.cas = cas

		// inherit properties the bootstrap config
		cnf.CACertPath = sc.config.Bootstrap.CACertPath

		bucketCopy := bucket
		cnf.Bucket = &bucketCopy

		// stamp per-database credentials if set
		if dbCredentials, ok := sc.config.DatabaseCredentials[cnf.Name]; ok && dbCredentials != nil {
			cnf.setPerDatabaseCredentials(*dbCredentials)
		}

		// any authentication fields defined on the dbconfig take precedence over any in the bootstrap config
		if cnf.Username == "" && cnf.Password == "" && cnf.CertPath == "" && cnf.KeyPath == "" {
			cnf.Username = sc.config.Bootstrap.Username
			cnf.Password = sc.config.Bootstrap.Password
			cnf.CertPath = sc.config.Bootstrap.X509CertPath
			cnf.KeyPath = sc.config.Bootstrap.X509KeyPath
		}

		base.DebugfCtx(logCtx, base.KeyConfig, "Got config for group %q from bucket %q with cas %d", sc.config.Bootstrap.ConfigGroupID, bucket, cas)
		fetchedConfigs[cnf.Name] = cnf
	}

	return fetchedConfigs, nil
}

// _applyConfigs takes a map of dbName->DatabaseConfig and loads them into the ServerContext where necessary.
func (sc *ServerContext) _applyConfigs(dbNameConfigs map[string]DatabaseConfig) (count int) {
	for dbName, cnf := range dbNameConfigs {
		applied, err := sc._applyConfig(cnf, false)
		if err != nil {
			base.ErrorfCtx(context.Background(), "Couldn't apply config for database %q: %v", base.MD(dbName), err)
			continue
		}
		if applied {
			count++
		}
	}

	return count
}

func (sc *ServerContext) applyConfigs(dbNameConfigs map[string]DatabaseConfig) (count int) {
	sc.lock.Lock()
	defer sc.lock.Unlock()
	return sc._applyConfigs(dbNameConfigs)
}

// _applyConfig loads the given database, failFast=true will not attempt to retry connecting/loading
func (sc *ServerContext) _applyConfig(cnf DatabaseConfig, failFast bool) (applied bool, err error) {
	// skip if we already have this config loaded, and we've got a cas value to compare with
	foundDbName, exists := sc.bucketDbName[*cnf.Bucket]
	if exists {
		// Somebody is trying to create a new database with a duplicate bucket. Changing db name is not supported and is rejected earlier in the update handler.
		if foundDbName != cnf.Name {
			return false, fmt.Errorf("%w: Bucket %q already in use by database %q", base.ErrAlreadyExists, *cnf.Bucket, foundDbName)
		}

		if cnf.cas == 0 {
			// force an update when the new config's cas was set to zero prior to load
			base.InfofCtx(context.TODO(), base.KeyConfig, "Forcing update of config for database %q bucket %q", cnf.Name, *cnf.Bucket)
		} else {
			if sc.dbConfigs[foundDbName].cas >= cnf.cas {
				base.DebugfCtx(context.TODO(), base.KeyConfig, "Database %q bucket %q config has not changed since last update", cnf.Name, *cnf.Bucket)
				return false, nil
			}
			base.InfofCtx(context.TODO(), base.KeyConfig, "Updating database %q for bucket %q with new config from bucket", cnf.Name, *cnf.Bucket)
		}
	}

	// ensure we're not loading a database from multiple buckets
	if dbc := sc.databases_[cnf.Name]; dbc != nil {
		runningBucket := dbc.Bucket.GetName()
		if runningBucket != *cnf.Bucket {
			return false, fmt.Errorf("database %q bucket %q cannot be added - already running %q using bucket %q", cnf.Name, *cnf.Bucket, cnf.Name, runningBucket)
		}
	}

	// Strip out version as we have no use for this locally and we want to prevent it being stored and being returned
	// by any output
	cnf.Version = ""

	// TODO: Dynamic update instead of reload
	if err := sc._reloadDatabaseWithConfig(cnf, failFast); err != nil {
		// remove these entries we just created above if the database hasn't loaded properly
		return false, fmt.Errorf("couldn't reload database: %w", err)
	}

	return true, nil
}

// applyConfigs takes a map of bucket->DatabaseConfig and loads them into the ServerContext where necessary.
func (sc *ServerContext) applyConfig(cnf DatabaseConfig) (applied bool, err error) {
	sc.lock.Lock()
	defer sc.lock.Unlock()
	return sc._applyConfig(cnf, false)
}

// addLegacyPrincipals takes a map of databases that each have a map of names with principle configs.
// Call this function to install the legacy principles to the upgraded database that use a persistent config.
// Only call this function after the databases have been initalised via setupServerContext.
func (sc *ServerContext) addLegacyPrincipals(legacyDbUsers, legacyDbRoles map[string]map[string]*auth.PrincipalConfig) {
	for dbName, dbUser := range legacyDbUsers {
		dbCtx, err := sc.GetDatabase(dbName)
		if err != nil {
			base.ErrorfCtx(context.Background(), "Couldn't get database context to install user principles: %v", err)
			continue
		}
		err = sc.installPrincipals(dbCtx, dbUser, "user")
		if err != nil {
			base.ErrorfCtx(context.Background(), "Couldn't install user principles: %v", err)
		}
	}

	for dbName, dbRole := range legacyDbRoles {
		dbCtx, err := sc.GetDatabase(dbName)
		if err != nil {
			base.ErrorfCtx(context.Background(), "Couldn't get database context to install role principles: %v", err)
			continue
		}
		err = sc.installPrincipals(dbCtx, dbRole, "role")
		if err != nil {
			base.ErrorfCtx(context.Background(), "Couldn't install role principles: %v", err)
		}
	}
}

// startServer starts and runs the server with the given configuration. (This function never returns.)
func startServer(config *StartupConfig, sc *ServerContext) error {
	if config.API.ProfileInterface != "" {
		// runtime.MemProfileRate = 10 * 1024
		base.InfofCtx(context.TODO(), base.KeyAll, "Starting profile server on %s", base.UD(config.API.ProfileInterface))
		go func() {
			_ = http.ListenAndServe(config.API.ProfileInterface, nil)
		}()
	}

	go sc.PostStartup()

	base.Consolef(base.LevelInfo, base.KeyAll, "Starting metrics server on %s", config.API.MetricsInterface)
	go func() {
		if err := sc.Serve(config, config.API.MetricsInterface, CreateMetricHandler(sc)); err != nil {
			base.ErrorfCtx(context.TODO(), "Error serving the Metrics API: %v", err)
		}
	}()

	base.Consolef(base.LevelInfo, base.KeyAll, "Starting admin server on %s", config.API.AdminInterface)
	go func() {
		if err := sc.Serve(config, config.API.AdminInterface, CreateAdminHandler(sc)); err != nil {
			base.ErrorfCtx(context.TODO(), "Error serving the Admin API: %v", err)
		}
	}()

	base.Consolef(base.LevelInfo, base.KeyAll, "Starting server on %s ...", config.API.PublicInterface)
	return sc.Serve(config, config.API.PublicInterface, CreatePublicHandler(sc))
}

func sharedBucketDatabaseCheck(sc *ServerContext) (errors error) {
	bucketUUIDToDBContext := make(map[string][]*db.DatabaseContext, len(sc.databases_))
	for _, dbContext := range sc.databases_ {
		if uuid, err := dbContext.Bucket.UUID(); err == nil {
			bucketUUIDToDBContext[uuid] = append(bucketUUIDToDBContext[uuid], dbContext)
		}
	}
	sharedBuckets := sharedBuckets(bucketUUIDToDBContext)

	var multiError *base.MultiError
	for _, sharedBucket := range sharedBuckets {
		sharedBucketError := &SharedBucketError{sharedBucket}
		multiError = multiError.Append(sharedBucketError)
		messageFormat := "Bucket %q is shared among databases %s. " +
			"This may result in unexpected behaviour if security is not defined consistently."
		base.WarnfCtx(context.Background(), messageFormat, base.MD(sharedBucket.bucketName), base.MD(sharedBucket.dbNames))
	}
	return multiError.ErrorOrNil()
}

type sharedBucket struct {
	bucketName string
	dbNames    []string
}

type SharedBucketError struct {
	sharedBucket sharedBucket
}

func (e *SharedBucketError) Error() string {
	messageFormat := "Bucket %q is shared among databases %v. " +
		"This may result in unexpected behaviour if security is not defined consistently."
	return fmt.Sprintf(messageFormat, e.sharedBucket.bucketName, e.sharedBucket.dbNames)
}

func (e *SharedBucketError) GetSharedBucket() sharedBucket {
	return e.sharedBucket
}

// Returns a list of buckets that are being shared by multiple databases.
func sharedBuckets(dbContextMap map[string][]*db.DatabaseContext) (sharedBuckets []sharedBucket) {
	for _, dbContexts := range dbContextMap {
		if len(dbContexts) > 1 {
			var dbNames []string
			for _, dbContext := range dbContexts {
				dbNames = append(dbNames, dbContext.Name)
			}
			sharedBuckets = append(sharedBuckets, sharedBucket{dbContexts[0].Bucket.GetName(), dbNames})
		}
	}
	return sharedBuckets
}

func HandleSighup() {
	for logger, err := range base.RotateLogfiles() {
		if err != nil {
			base.WarnfCtx(context.Background(), "Error rotating %v: %v", logger, err)
		}
	}
}

// RegisterSignalHandler invokes functions based on the given signals:
// - SIGHUP causes Sync Gateway to rotate log files.
// - SIGINT or SIGTERM causes Sync Gateway to exit cleanly.
// - SIGKILL cannot be handled by the application.
func RegisterSignalHandler() {
	signalChannel := make(chan os.Signal, 1)
	signal.Notify(signalChannel, syscall.SIGHUP, os.Interrupt, syscall.SIGTERM)

	go func() {
		for sig := range signalChannel {
			base.InfofCtx(context.TODO(), base.KeyAll, "Handling signal: %v", sig)
			switch sig {
			case syscall.SIGHUP:
				HandleSighup()
			default:
				// Ensure log buffers are flushed before exiting.
				base.FlushLogBuffers()
				os.Exit(130) // 130 == exit code 128 + 2 (interrupt)
			}
		}
	}()
}<|MERGE_RESOLUTION|>--- conflicted
+++ resolved
@@ -115,15 +115,9 @@
 	BucketConfig
 	Scopes                           ScopesConfig                     `json:"scopes,omitempty"`                               // Scopes and collection specific config
 	Name                             string                           `json:"name,omitempty"`                                 // Database name in REST API (stored as key in JSON)
-<<<<<<< HEAD
-	Sync                             *string                          `json:"sync,omitempty"`                                 // Sync function defines which users can see which data
+	Sync                             *string                          `json:"sync,omitempty"`                                 // The sync function applied to write operations in the _default scope and collection
 	Users                            map[string]*auth.PrincipalConfig `json:"users,omitempty"`                                // Initial user accounts
 	Roles                            map[string]*auth.PrincipalConfig `json:"roles,omitempty"`                                // Initial roles
-=======
-	Sync                             *string                          `json:"sync,omitempty"`                                 // The sync function applied to write operations in the _default scope and collection
-	Users                            map[string]*db.PrincipalConfig   `json:"users,omitempty"`                                // Initial user accounts
-	Roles                            map[string]*db.PrincipalConfig   `json:"roles,omitempty"`                                // Initial roles
->>>>>>> 58354e81
 	RevsLimit                        *uint32                          `json:"revs_limit,omitempty"`                           // Max depth a document's revision tree can grow to
 	AutoImport                       interface{}                      `json:"import_docs,omitempty"`                          // Whether to automatically import Couchbase Server docs into SG.  Xattrs must be enabled.  true or "continuous" both enable this.
 	ImportPartitions                 *uint16                          `json:"import_partitions,omitempty"`                    // Number of partitions for import sharding.  Impacts the total DCP concurrency for import
