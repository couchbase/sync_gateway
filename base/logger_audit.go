// Copyright 2024-Present Couchbase, Inc.
//
// Use of this software is governed by the Business Source License included
// in the file licenses/BSL-Couchbase.txt.  As of the Change Date specified
// in that file, in accordance with the Business Source License, use of this
// software will be governed by the Apache License, Version 2.0, included in
// the file licenses/APL2.txt.

package base

import (
	"context"
	"fmt"
	"net"
	"strings"
	"time"
)

const (
	auditLogName        = "audit"
	defaultAuditEnabled = false
)

<<<<<<< HEAD
// commonly used fields for audit events
const (
	AuditFieldID            = "id"
	AuditFieldTimestamp     = "timestamp"
	AuditFieldName          = "name"
	AuditFieldDescription   = "description"
	AuditFieldRealUserID    = "real_userid"
	AuditFieldLocal         = "local"
	AuditFieldRemote        = "remote"
	AuditFieldDatabase      = "db"
	AuditFieldCorrelationID = "cid" // FIXME: how to distinguish between this field (http) and blip id below
	AuditFieldKeyspace      = "ks"
	AuditFieldAuthMethod    = "auth_method"
)

=======
>>>>>>> 1ef219e7
// expandFields populates data with information from the id, context and additionalData.
func expandFields(id AuditID, ctx context.Context, globalFields AuditFields, additionalData AuditFields) AuditFields {
	var fields AuditFields
	if additionalData != nil {
		fields = additionalData
	} else {
		fields = make(AuditFields)
	}

	// static event data
	fields[AuditFieldID] = uint64(id)
	fields[AuditFieldName] = AuditEvents[id].Name
	fields[AuditFieldDescription] = AuditEvents[id].Description

	// context data
	logCtx := getLogCtx(ctx)
	if logCtx.Database != "" {
		fields[AuditFieldDatabase] = logCtx.Database
	}
	if logCtx.CorrelationID != "" {
		fields[AuditFieldCorrelationID] = logCtx.CorrelationID
	}
	if logCtx.Database != "" && logCtx.Scope != "" && logCtx.Collection != "" {
		fields[AuditFieldKeyspace] = FullyQualifiedCollectionName(logCtx.Database, logCtx.Scope, logCtx.Collection)
	}
	userDomain := logCtx.UserDomain
	userName := logCtx.Username
	if userDomain != "" || userName != "" {
		fields[AuditFieldRealUserID] = map[string]any{
			"domain": userDomain,
			"user":   userName,
		}
	}
	effectiveDomain := logCtx.EffectiveDomain
	effectiveUser := logCtx.EffectiveUserID
	if effectiveDomain != "" || effectiveUser != "" {
		fields[AuditEffectiveUserID] = map[string]any{
			"domain": effectiveDomain,
			"user":   effectiveUser,
		}
	}
	if logCtx.RequestHost != "" {
		host, port, err := net.SplitHostPort(logCtx.RequestHost)
		if err != nil {
			AssertfCtx(ctx, "couldn't parse request host %q: %v", logCtx.RequestHost, err)
		} else {
			fields[AuditFieldLocal] = map[string]any{
				"ip":   host,
				"port": port,
			}
		}
	}

	if logCtx.RequestRemoteAddr != "" {
		host, port, err := net.SplitHostPort(logCtx.RequestRemoteAddr)
		if err != nil {
			AssertfCtx(ctx, "couldn't parse request remote addr %q: %v", logCtx.RequestRemoteAddr, err)
		} else {
			fields[AuditFieldRemote] = map[string]any{
				"ip":   host,
				"port": port,
			}
		}
	}

	fields[AuditFieldTimestamp] = time.Now()

	fields.merge(ctx, globalFields)
	fields.merge(ctx, logCtx.RequestAdditionalAuditFields)

	return fields
}

// Merge will perform a shallow overwrite of the fields in the AuditFields. If there are conflicts, do not overwrite but log a warning. This will panic in dev mode.
func (f *AuditFields) merge(ctx context.Context, overwrites AuditFields) {
	var duplicateFields []string
	for k, v := range overwrites {
		_, ok := (*f)[k]
		if ok {
			duplicateFields = append(duplicateFields, fmt.Sprintf("%q=%q", k, v))
			continue
		}
		(*f)[k] = v
	}
	if duplicateFields != nil {
		WarnfCtx(ctx, "audit fields %s already exist in base audit fields %+v, will not overwrite an audit event", strings.Join(duplicateFields, ","), *f)
	}
}

// Audit creates and logs an audit event for the given ID and a set of additional data associated with the request.
func Audit(ctx context.Context, id AuditID, additionalData AuditFields) {
	var fields AuditFields

	if IsDevMode() {
		// NOTE: This check is expensive and indicates a dev-time mistake that needs addressing.
		// Don't bother in production code, but also delay expandFields until we know we will log.
		fields = expandFields(id, ctx, auditLogger.globalFields, additionalData)
		id.MustValidateFields(fields)
	}

	if !auditLogger.shouldLog(id, ctx) {
		return
	}

	// delayed expansion until after enabled checks in non-dev mode
	if fields == nil {
		fields = expandFields(id, ctx, auditLogger.globalFields, additionalData)
	}
	fieldsJSON, err := JSONMarshalCanonical(fields)
	if err != nil {
		AssertfCtx(ctx, "failed to marshal audit fields: %v", err)
		return
	}
	auditLogger.logf(string(fieldsJSON))
}

// IsAuditEnabled checks if auditing is enabled for the SG node
func IsAuditEnabled() bool {
	return auditLogger.FileLogger.shouldLog(LevelNone)
}

// AuditLogger is a file logger with audit-specific behaviour.
type AuditLogger struct {
	FileLogger

	// AuditLoggerConfig stores the initial config used to instantiate AuditLogger
	config       AuditLoggerConfig
	globalFields map[string]any
}

func (l *AuditLogger) getAuditLoggerConfig() *AuditLoggerConfig {
	c := AuditLoggerConfig{}
	if l != nil {
		// Copy config struct to avoid mutating running config
		c = l.config
	}

	c.FileLoggerConfig = *l.getFileLoggerConfig()

	return &c
}

// NewAuditLogger returns a new AuditLogger from a config.
func NewAuditLogger(ctx context.Context, config *AuditLoggerConfig, logFilePath string, minAge int, buffer *strings.Builder, globalFields map[string]any) (*AuditLogger, error) {
	if config == nil {
		config = &AuditLoggerConfig{}
	}

	if config.FileLoggerConfig.Enabled == nil {
		config.FileLoggerConfig.Enabled = BoolPtr(defaultAuditEnabled)
	}

	fl, err := NewFileLogger(ctx, &config.FileLoggerConfig, LevelNone, auditLogName, logFilePath, minAge, buffer)
	if err != nil {
		return nil, err
	}

	logger := &AuditLogger{
		FileLogger:   *fl,
		config:       *config,
		globalFields: globalFields,
	}

	if *config.FileLoggerConfig.Enabled {
		Audit(ctx, AuditIDAuditEnabled, AuditFields{"audit_scope": "global"})
	}

	return logger, nil
}

func (al *AuditLogger) shouldLog(id AuditID, ctx context.Context) bool {
	if !auditLogger.FileLogger.shouldLog(LevelNone) {
		return false
	}

	logCtx := getLogCtx(ctx)
	if logCtx.DbLogConfig != nil && logCtx.DbLogConfig.Audit != nil {
		if !logCtx.DbLogConfig.Audit.Enabled {
			return false
		}
		if _, ok := logCtx.DbLogConfig.Audit.EnabledEvents[id]; !ok {
			return false
		}
		if !shouldLogAuditEventForUserAndRole(&logCtx) {
			return false
		}
	}

	return true
}

// shouldLogAuditEventForUserAndRole returns true if the request should be logged
func shouldLogAuditEventForUserAndRole(logCtx *LogContext) bool {
	if logCtx.UserDomain == "" && logCtx.Username == "" ||
		len(logCtx.DbLogConfig.Audit.DisabledUsers) == 0 {
		// early return for common cases: no user on context or no disabled users or roles
		return true
	}

	if logCtx.UserDomain != "" && logCtx.Username != "" {
		if _, isDisabled := logCtx.DbLogConfig.Audit.DisabledUsers[AuditLoggingPrincipal{
			Domain: string(logCtx.UserDomain),
			Name:   logCtx.Username,
		}]; isDisabled {
			return false
		}
	}

	return true
}<|MERGE_RESOLUTION|>--- conflicted
+++ resolved
@@ -21,24 +21,6 @@
 	defaultAuditEnabled = false
 )
 
-<<<<<<< HEAD
-// commonly used fields for audit events
-const (
-	AuditFieldID            = "id"
-	AuditFieldTimestamp     = "timestamp"
-	AuditFieldName          = "name"
-	AuditFieldDescription   = "description"
-	AuditFieldRealUserID    = "real_userid"
-	AuditFieldLocal         = "local"
-	AuditFieldRemote        = "remote"
-	AuditFieldDatabase      = "db"
-	AuditFieldCorrelationID = "cid" // FIXME: how to distinguish between this field (http) and blip id below
-	AuditFieldKeyspace      = "ks"
-	AuditFieldAuthMethod    = "auth_method"
-)
-
-=======
->>>>>>> 1ef219e7
 // expandFields populates data with information from the id, context and additionalData.
 func expandFields(id AuditID, ctx context.Context, globalFields AuditFields, additionalData AuditFields) AuditFields {
 	var fields AuditFields
