//  Copyright 2013-Present Couchbase, Inc.
//
//  Use of this software is governed by the Business Source License included
//  in the file licenses/BSL-Couchbase.txt.  As of the Change Date specified
//  in that file, in accordance with the Business Source License, use of this
//  software will be governed by the Apache License, Version 2.0, included in
//  the file licenses/APL2.txt.

package rest

import (
	"bytes"
	"context"
	"crypto/tls"
	"crypto/x509"
	"errors"
	"fmt"
	"io"
	"log"
	"net/http"
	_ "net/http/pprof"
	"net/url"
	"os"
	"os/signal"
	"strconv"
	"strings"
	"sync"
	"syscall"
	"time"

	"golang.org/x/crypto/bcrypt"
	"gopkg.in/square/go-jose.v2"

	sgbucket "github.com/couchbase/sg-bucket"
	"github.com/couchbase/sync_gateway/auth"
	"github.com/couchbase/sync_gateway/base"
	"github.com/couchbase/sync_gateway/db"
	"github.com/couchbase/sync_gateway/db/functions"
	"github.com/couchbaselabs/rosmar"
)

var (
	DefaultPublicInterface        = ":4984"
	DefaultAdminInterface         = "127.0.0.1:4985" // Only accessible on localhost!
	DefaultMetricsInterface       = "127.0.0.1:4986" // Only accessible on localhost!
	DefaultMinimumTLSVersionConst = tls.VersionTLS12

	// The value of defaultLogFilePath is populated by -defaultLogFilePath by command line flag from service scripts.
	defaultLogFilePath string
)

const (
	eeOnlyWarningMsg   = "EE only configuration option %s=%v - Reverting to default value for CE: %v"
	minValueErrorMsg   = "minimum value for %s is: %v"
	rangeValueErrorMsg = "valid range for %s is: %s"

	// Default value of LegacyServerConfig.MaxIncomingConnections
	DefaultMaxIncomingConnections = 0

	// Default value of LegacyServerConfig.MaxFileDescriptors
	DefaultMaxFileDescriptors uint64 = 5000

	// Default number of index replicas
	DefaultNumIndexReplicas = uint(1)

	DefaultUseTLSServer = true

	DefaultMinConfigFetchInterval = time.Second
)

// Bucket configuration elements - used by db, index
type BucketConfig struct {
	Server                *string `json:"server,omitempty"`                   // Couchbase server URL
	DeprecatedPool        *string `json:"pool,omitempty"`                     // Couchbase pool name - This is now deprecated and forced to be "default"
	Bucket                *string `json:"bucket,omitempty"`                   // Bucket name
	Username              string  `json:"username,omitempty"`                 // Username for authenticating to server
	Password              string  `json:"password,omitempty"`                 // Password for authenticating to server
	CertPath              string  `json:"certpath,omitempty"`                 // Cert path (public key) for X.509 bucket auth
	KeyPath               string  `json:"keypath,omitempty"`                  // Key path (private key) for X.509 bucket auth
	CACertPath            string  `json:"cacertpath,omitempty"`               // Root CA cert path for X.509 bucket auth
	KvTLSPort             int     `json:"kv_tls_port,omitempty"`              // Memcached TLS port, if not default (11207)
	MaxConcurrentQueryOps *int    `json:"max_concurrent_query_ops,omitempty"` // Max concurrent  query ops
}

func (dc *DbConfig) MakeBucketSpec() base.BucketSpec {
	bc := &dc.BucketConfig

	server := ""
	bucketName := ""
	tlsPort := 11207

	if bc.Server != nil {
		// treat all walrus: as in memory storage, any persistent storage would have to be converted to rosmar
		if strings.HasPrefix(*bc.Server, "walrus:") {
			server = rosmar.InMemoryURL
		} else {
			server = *bc.Server

		}
	}
	if bc.Bucket != nil {
		bucketName = *bc.Bucket
	}

	if bc.KvTLSPort != 0 {
		tlsPort = bc.KvTLSPort
	}

	return base.BucketSpec{
		Server:                server,
		BucketName:            bucketName,
		Keypath:               bc.KeyPath,
		Certpath:              bc.CertPath,
		CACertPath:            bc.CACertPath,
		KvTLSPort:             tlsPort,
		Auth:                  bc,
		MaxConcurrentQueryOps: bc.MaxConcurrentQueryOps,
	}
}

// Implementation of AuthHandler interface for BucketConfig
func (bucketConfig *BucketConfig) GetCredentials() (username string, password string, bucketname string) {
	return base.TransformBucketCredentials(bucketConfig.Username, bucketConfig.Password, *bucketConfig.Bucket)
}

// DbConfig defines a database configuration used in a config file or the REST API.
type DbConfig struct {
	BucketConfig
	Scopes                           ScopesConfig                     `json:"scopes,omitempty"`                // Scopes and collection specific config
	Name                             string                           `json:"name,omitempty"`                  // Database name in REST API (stored as key in JSON)
	Sync                             *string                          `json:"sync,omitempty"`                  // The sync function applied to write operations in the _default scope and collection
	Users                            map[string]*auth.PrincipalConfig `json:"users,omitempty"`                 // Initial user accounts
	Roles                            map[string]*auth.PrincipalConfig `json:"roles,omitempty"`                 // Initial roles
	RevsLimit                        *uint32                          `json:"revs_limit,omitempty"`            // Max depth a document's revision tree can grow to
	AutoImport                       interface{}                      `json:"import_docs,omitempty"`           // Whether to automatically import Couchbase Server docs into SG.  Xattrs must be enabled.  true or "continuous" both enable this.
	ImportPartitions                 *uint16                          `json:"import_partitions,omitempty"`     // Number of partitions for import sharding.  Impacts the total DCP concurrency for import
	ImportFilter                     *string                          `json:"import_filter,omitempty"`         // The import filter applied to import operations in the _default scope and collection
	ImportBackupOldRev               *bool                            `json:"import_backup_old_rev,omitempty"` // Whether import should attempt to create a temporary backup of the previous revision body, when available.
	EventHandlers                    *EventHandlerConfig              `json:"event_handlers,omitempty"`        // Event handlers (webhook)
	FeedType                         string                           `json:"feed_type,omitempty"`             // Feed type - "DCP" or "TAP"; defaults based on Couchbase server version
	AllowEmptyPassword               *bool                            `json:"allow_empty_password,omitempty"`  // Allow empty passwords?  Defaults to false
	CacheConfig                      *CacheConfig                     `json:"cache,omitempty"`                 // Cache settings
	DeprecatedRevCacheSize           *uint32                          `json:"rev_cache_size,omitempty"`        // Maximum number of revisions to store in the revision cache (deprecated, CBG-356)
	StartOffline                     *bool                            `json:"offline,omitempty"`               // start the DB in the offline state, defaults to false
	Unsupported                      *db.UnsupportedOptions           `json:"unsupported,omitempty"`           // Config for unsupported features
	OIDCConfig                       *auth.OIDCOptions                `json:"oidc,omitempty"`                  // Config properties for OpenID Connect authentication
	LocalJWTConfig                   auth.LocalJWTConfig              `json:"local_jwt,omitempty"`
	OldRevExpirySeconds              *uint32                          `json:"old_rev_expiry_seconds,omitempty"`               // The number of seconds before old revs are removed from CBS bucket
	ViewQueryTimeoutSecs             *uint32                          `json:"view_query_timeout_secs,omitempty"`              // The view query timeout in seconds
	LocalDocExpirySecs               *uint32                          `json:"local_doc_expiry_secs,omitempty"`                // The _local doc expiry time in seconds
	EnableXattrs                     *bool                            `json:"enable_shared_bucket_access,omitempty"`          // Whether to use extended attributes to store _sync metadata
	SecureCookieOverride             *bool                            `json:"session_cookie_secure,omitempty"`                // Override cookie secure flag
	SessionCookieName                string                           `json:"session_cookie_name,omitempty"`                  // Custom per-database session cookie name
	SessionCookieHTTPOnly            *bool                            `json:"session_cookie_http_only,omitempty"`             // HTTP only cookies
	AllowConflicts                   *bool                            `json:"allow_conflicts,omitempty"`                      // Deprecated: False forbids creating conflicts
	NumIndexReplicas                 *uint                            `json:"num_index_replicas,omitempty"`                   // Number of GSI index replicas used for core indexes
	UseViews                         *bool                            `json:"use_views,omitempty"`                            // Force use of views instead of GSI
	SendWWWAuthenticateHeader        *bool                            `json:"send_www_authenticate_header,omitempty"`         // If false, disables setting of 'WWW-Authenticate' header in 401 responses. Implicitly false if disable_password_auth is true.
	DisablePasswordAuth              *bool                            `json:"disable_password_auth,omitempty"`                // If true, disables user/pass authentication, only permitting OIDC or guest access
	BucketOpTimeoutMs                *uint32                          `json:"bucket_op_timeout_ms,omitempty"`                 // How long bucket ops should block returning "operation timed out". If nil, uses GoCB default.  GoCB buckets only.
	SlowQueryWarningThresholdMs      *uint32                          `json:"slow_query_warning_threshold,omitempty"`         // Log warnings if N1QL queries take this many ms
	DeltaSync                        *DeltaSyncConfig                 `json:"delta_sync,omitempty"`                           // Config for delta sync
	CompactIntervalDays              *float32                         `json:"compact_interval_days,omitempty"`                // Interval between scheduled compaction runs (in days) - 0 means don't run
	SGReplicateEnabled               *bool                            `json:"sgreplicate_enabled,omitempty"`                  // When false, node will not be assigned replications
	SGReplicateWebsocketPingInterval *int                             `json:"sgreplicate_websocket_heartbeat_secs,omitempty"` // If set, uses this duration as a custom heartbeat interval for websocket ping frames
	Replications                     map[string]*db.ReplicationConfig `json:"replications,omitempty"`                         // sg-replicate replication definitions
	ServeInsecureAttachmentTypes     *bool                            `json:"serve_insecure_attachment_types,omitempty"`      // Attachment content type will bypass the content-disposition handling, default false
	QueryPaginationLimit             *int                             `json:"query_pagination_limit,omitempty"`               // Query limit to be used during pagination of large queries
	UserXattrKey                     string                           `json:"user_xattr_key,omitempty"`                       // Key of user xattr that will be accessible from the Sync Function. If empty the feature will be disabled.
	ClientPartitionWindowSecs        *int                             `json:"client_partition_window_secs,omitempty"`         // How long clients can remain offline for without losing replication metadata. Default 30 days (in seconds)
	Guest                            *auth.PrincipalConfig            `json:"guest,omitempty"`                                // Guest user settings
	JavascriptTimeoutSecs            *uint32                          `json:"javascript_timeout_secs,omitempty"`              // The amount of seconds a Javascript function can run for. Set to 0 for no timeout.
	GraphQL                          *functions.GraphQLConfig         `json:"graphql,omitempty"`                              // GraphQL configuration & resolver fns
	UserFunctions                    *functions.FunctionsConfig       `json:"functions,omitempty"`                            // Named JS fns for clients to call
	Suspendable                      *bool                            `json:"suspendable,omitempty"`                          // Allow the database to be suspended
	ChangesRequestPlus               *bool                            `json:"changes_request_plus,omitempty"`                 // If set, is used as the default value of request_plus for non-continuous replications
	CORS                             *auth.CORSConfig                 `json:"cors,omitempty"`                                 // Per-database CORS config
	Logging                          *DbLoggingConfig                 `json:"logging,omitempty"`                              // Per-database Logging config
}

type ScopesConfig map[string]ScopeConfig
type ScopeConfig struct {
	Collections CollectionsConfig `json:"collections,omitempty"` // Collection-specific config options.
}

type CollectionsConfig map[string]CollectionConfig
type CollectionConfig struct {
	SyncFn       *string `json:"sync,omitempty"`          // The sync function applied to write operations in this collection.
	ImportFilter *string `json:"import_filter,omitempty"` // The import filter applied to import operations in this collection.
}

type DeltaSyncConfig struct {
	Enabled          *bool   `json:"enabled,omitempty"`             // Whether delta sync is enabled (requires EE)
	RevMaxAgeSeconds *uint32 `json:"rev_max_age_seconds,omitempty"` // The number of seconds deltas for old revs are available for
}

type DbConfigMap map[string]*DbConfig

type EventHandlerConfig struct {
	MaxEventProc    uint           `json:"max_processes,omitempty"`    // Max concurrent event handling goroutines
	WaitForProcess  string         `json:"wait_for_process,omitempty"` // Max wait time when event queue is full (ms)
	DocumentChanged []*EventConfig `json:"document_changed,omitempty"` // Document changed
	DBStateChanged  []*EventConfig `json:"db_state_changed,omitempty"` // DB state change
}

type EventConfig struct {
	HandlerType string                 `json:"handler,omitempty"` // Handler type
	Url         string                 `json:"url,omitempty"`     // Url (webhook)
	Filter      string                 `json:"filter,omitempty"`  // Filter function (webhook)
	Timeout     *uint64                `json:"timeout,omitempty"` // Timeout (webhook)
	Options     map[string]interface{} `json:"options,omitempty"` // Options can be specified per-handler, and are specific to each type.
}

type CacheConfig struct {
	RevCacheConfig     *RevCacheConfig     `json:"rev_cache,omitempty"`     // Revision Cache Config Settings
	ChannelCacheConfig *ChannelCacheConfig `json:"channel_cache,omitempty"` // Channel Cache Config Settings
	DeprecatedCacheConfig
}

// Deprecated: Kept around for CBG-356 backwards compatability
type DeprecatedCacheConfig struct {
	DeprecatedCachePendingSeqMaxWait *uint32 `json:"max_wait_pending,omitempty"`         // Max wait for pending sequence before skipping
	DeprecatedCachePendingSeqMaxNum  *int    `json:"max_num_pending,omitempty"`          // Max number of pending sequences before skipping
	DeprecatedCacheSkippedSeqMaxWait *uint32 `json:"max_wait_skipped,omitempty"`         // Max wait for skipped sequence before abandoning
	DeprecatedEnableStarChannel      *bool   `json:"enable_star_channel,omitempty"`      // Enable star channel
	DeprecatedChannelCacheMaxLength  *int    `json:"channel_cache_max_length,omitempty"` // Maximum number of entries maintained in cache per channel
	DeprecatedChannelCacheMinLength  *int    `json:"channel_cache_min_length,omitempty"` // Minimum number of entries maintained in cache per channel
	DeprecatedChannelCacheAge        *int    `json:"channel_cache_expiry,omitempty"`     // Time (seconds) to keep entries in cache beyond the minimum retained
}

type RevCacheConfig struct {
	Size       *uint32 `json:"size,omitempty"`        // Maximum number of revisions to store in the revision cache
	ShardCount *uint16 `json:"shard_count,omitempty"` // Number of shards the rev cache should be split into
}

type ChannelCacheConfig struct {
	MaxNumber            *int    `json:"max_number,omitempty"`                 // Maximum number of channel caches which will exist at any one point
	HighWatermarkPercent *int    `json:"compact_high_watermark_pct,omitempty"` // High watermark for channel cache eviction (percent)
	LowWatermarkPercent  *int    `json:"compact_low_watermark_pct,omitempty"`  // Low watermark for channel cache eviction (percent)
	MaxWaitPending       *uint32 `json:"max_wait_pending,omitempty"`           // Max wait for pending sequence before skipping
	MaxNumPending        *int    `json:"max_num_pending,omitempty"`            // Max number of pending sequences before skipping
	MaxWaitSkipped       *uint32 `json:"max_wait_skipped,omitempty"`           // Max wait for skipped sequence before abandoning
	EnableStarChannel    *bool   `json:"enable_star_channel,omitempty"`        // Enable star channel
	MaxLength            *int    `json:"max_length,omitempty"`                 // Maximum number of entries maintained in cache per channel
	MinLength            *int    `json:"min_length,omitempty"`                 // Minimum number of entries maintained in cache per channel
	ExpirySeconds        *int    `json:"expiry_seconds,omitempty"`             // Time (seconds) to keep entries in cache beyond the minimum retained
	DeprecatedQueryLimit *int    `json:"query_limit,omitempty"`                // Limit used for channel queries, if not specified by client DEPRECATED in favour of db.QueryPaginationLimit
}

// DbLoggingConfig allows per-database logging overrides
type DbLoggingConfig struct {
	Console *DbConsoleLoggingConfig `json:"console,omitempty"`
}

// DbConsoleLoggingConfig are per-db options configurable for console logging
type DbConsoleLoggingConfig struct {
	LogLevel *base.LogLevel `json:"log_level,omitempty"`
	LogKeys  []string       `json:"log_keys,omitempty"`
}

func GetTLSVersionFromString(stringV *string) uint16 {
	if stringV != nil {
		switch *stringV {
		case "tlsv1":
			return tls.VersionTLS10
		case "tlsv1.1":
			return tls.VersionTLS11
		case "tlsv1.2":
			return tls.VersionTLS12
		case "tlsv1.3":
			return tls.VersionTLS13
		}
	}
	return uint16(DefaultMinimumTLSVersionConst)
}

type invalidConfigInfo struct {
	logged              bool
	configBucketName    string
	persistedBucketName string
}

type invalidDatabaseConfigs struct {
	dbNames map[string]*invalidConfigInfo
	m       sync.RWMutex
}

// addInvalidDatabase adds a db to invalid dbconfig map if it doesn't exist in there yet and will log for it at warning level
// if the db already exists there we will calculate if we need to log again according to the config update interval
func (d *invalidDatabaseConfigs) addInvalidDatabase(ctx context.Context, dbname string, cnf DatabaseConfig, bucket string) {
	configInfo := invalidConfigInfo{
		configBucketName:    *cnf.Bucket,
		persistedBucketName: bucket,
	}
	d.m.Lock()
	defer d.m.Unlock()
	if d.dbNames[dbname] == nil {
		// db hasn't been tracked as invalid config yet so add it
		d.dbNames[dbname] = &configInfo
	}
	logMessage := fmt.Sprintf("Mismatch in database config for database %q bucket name: %q and backend bucket: %q You must update database config immediately", base.MD(dbname), base.MD(d.dbNames[dbname].configBucketName), base.MD(d.dbNames[dbname].persistedBucketName))
	// if we get here we already have the db logged as an invalid config, so now we need to work out iof we should log for it now
	if !d.dbNames[dbname].logged {
		// we need to log at warning if we haven't already logged for this particular corrupt db config
		base.WarnfCtx(ctx, logMessage)
		d.dbNames[dbname].logged = true
	} else {
		// already logged this entry at warning so need to log at info now
		base.InfofCtx(ctx, base.KeyConfig, logMessage)
	}
}

func (d *invalidDatabaseConfigs) exists(dbname string) (*invalidConfigInfo, bool) {
	d.m.RLock()
	defer d.m.RUnlock()
	config, ok := d.dbNames[dbname]
	return config, ok
}

func (d *invalidDatabaseConfigs) remove(dbname string) {
	d.m.Lock()
	defer d.m.Unlock()
	delete(d.dbNames, dbname)
}

// inheritFromBootstrap sets any empty Couchbase Server values from the given bootstrap config.
func (dbc *DbConfig) inheritFromBootstrap(b BootstrapConfig) {
	if dbc.Username == "" {
		dbc.Username = b.Username
	}
	if dbc.Password == "" {
		dbc.Password = b.Password
	}
	if dbc.CACertPath == "" {
		dbc.CACertPath = b.CACertPath
	}
	if dbc.CertPath == "" {
		dbc.CertPath = b.X509CertPath
	}
	if dbc.KeyPath == "" {
		dbc.KeyPath = b.X509KeyPath
	}
	if dbc.Server == nil || *dbc.Server == "" {
		dbc.Server = &b.Server
	}
}

func (dbConfig *DbConfig) setDatabaseCredentials(credentials base.CredentialsConfig) {
	// X.509 overrides username/password
	if credentials.X509CertPath != "" || credentials.X509KeyPath != "" {
		dbConfig.CertPath = credentials.X509CertPath
		dbConfig.KeyPath = credentials.X509KeyPath
		dbConfig.Username = ""
		dbConfig.Password = ""
	} else {
		dbConfig.Username = credentials.Username
		dbConfig.Password = credentials.Password
		dbConfig.CertPath = ""
		dbConfig.KeyPath = ""
	}
}

// setup populates fields in the dbConfig
func (dbConfig *DbConfig) setup(ctx context.Context, dbName string, bootstrapConfig BootstrapConfig, dbCredentials, bucketCredentials *base.CredentialsConfig, forcePerBucketAuth bool) error {
	dbConfig.Name = dbName
	if dbConfig.Bucket == nil {
		dbConfig.Bucket = &dbConfig.Name
	}

	dbConfig.inheritFromBootstrap(bootstrapConfig)
	if bucketCredentials != nil {
		dbConfig.setDatabaseCredentials(*bucketCredentials)
	} else if forcePerBucketAuth {
		return fmt.Errorf("unable to setup database on bucket %q since credentials are not defined in bucket_credentials", base.MD(*dbConfig.Bucket).Redact())
	}
	// Per db credentials override bootstrap and bucket level credentials
	if dbCredentials != nil {
		dbConfig.setDatabaseCredentials(*dbCredentials)
	}

	if dbConfig.Server != nil {
		url, err := url.Parse(*dbConfig.Server)
		if err != nil {
			return err
		}
		if url.User != nil {
			// Remove credentials from URL and put them into the DbConfig.Username and .Password:
			if dbConfig.Username == "" {
				dbConfig.Username = url.User.Username()
			}
			if dbConfig.Password == "" {
				if password, exists := url.User.Password(); exists {
					dbConfig.Password = password
				}
			}
			url.User = nil
			urlStr := url.String()
			dbConfig.Server = &urlStr
		}
	}

	insecureSkipVerify := false
	if dbConfig.Unsupported != nil {
		insecureSkipVerify = dbConfig.Unsupported.RemoteConfigTlsSkipVerify
	}

	// Load Sync Function.
	if dbConfig.Sync != nil {
		sync, err := loadJavaScript(ctx, *dbConfig.Sync, insecureSkipVerify)
		if err != nil {
			return &JavaScriptLoadError{
				JSLoadType: SyncFunction,
				Path:       *dbConfig.Sync,
				Err:        err,
			}
		}
		dbConfig.Sync = &sync
	}

	// Load Import Filter Function.
	if dbConfig.ImportFilter != nil {
		importFilter, err := loadJavaScript(ctx, *dbConfig.ImportFilter, insecureSkipVerify)
		if err != nil {
			return &JavaScriptLoadError{
				JSLoadType: ImportFilter,
				Path:       *dbConfig.ImportFilter,
				Err:        err,
			}
		}
		dbConfig.ImportFilter = &importFilter
	}

	// Load Conflict Resolution Function.
	for _, rc := range dbConfig.Replications {
		if rc.ConflictResolutionFn != "" {
			conflictResolutionFn, err := loadJavaScript(ctx, rc.ConflictResolutionFn, insecureSkipVerify)
			if err != nil {
				return &JavaScriptLoadError{
					JSLoadType: ConflictResolver,
					Path:       rc.ConflictResolutionFn,
					Err:        err,
				}
			}
			rc.ConflictResolutionFn = conflictResolutionFn
		}
	}

	return nil
}

// loadJavaScript loads the JavaScript source from an external file or and HTTP/HTTPS endpoint.
// If the specified path does not qualify for a valid file or an URI, it returns the input path
// as-is with the assumption that it is an inline JavaScript source. Returns error if there is
// any failure in reading the JavaScript file or URI.
func loadJavaScript(ctx context.Context, path string, insecureSkipVerify bool) (js string, err error) {
	rc, err := readFromPath(ctx, path, insecureSkipVerify)
	if errors.Is(err, ErrPathNotFound) {
		// If rc is nil and readFromPath returns no error, treat the
		// the given path as an inline JavaScript and return it as-is.
		return path, nil
	}
	if err != nil {
		if !insecureSkipVerify {
			var unkAuthErr x509.UnknownAuthorityError
			if errors.As(err, &unkAuthErr) {
				return "", fmt.Errorf("%w. TLS certificate failed verification. TLS verification "+
					"can be disabled using the unsupported \"remote_config_tls_skip_verify\" option", err)
			}
			return "", err
		}
		return "", err
	}
	defer func() { _ = rc.Close() }()
	src, err := io.ReadAll(rc)
	if err != nil {
		return "", err
	}
	return string(src), nil
}

// JSLoadType represents a specific JavaScript load type.
// It is used to uniquely identify any potential errors during JavaScript load.
type JSLoadType int

const (
	SyncFunction     JSLoadType = iota // Sync Function JavaScript load.
	ImportFilter                       // Import filter JavaScript load.
	ConflictResolver                   // Conflict Resolver JavaScript load.
	WebhookFilter                      // Webhook filter JavaScript load.
	jsLoadTypeCount                    // Number of JSLoadType constants.
)

// jsLoadTypes represents the list of different possible JSLoadType.
var jsLoadTypes = []string{"SyncFunction", "ImportFilter", "ConflictResolver", "WebhookFilter"}

// String returns the string representation of a specific JSLoadType.
func (t JSLoadType) String() string {
	if len(jsLoadTypes) < int(t) {
		return fmt.Sprintf("JSLoadType(%d)", t)
	}
	return jsLoadTypes[t]
}

// JavaScriptLoadError is returned if there is any failure in loading JavaScript
// source from an external file or URL (HTTP/HTTPS endpoint).
type JavaScriptLoadError struct {
	JSLoadType JSLoadType // A specific JavaScript load type.
	Path       string     // Path of the JavaScript source.
	Err        error      // Underlying error.
}

// Error returns string representation of the JavaScriptLoadError.
func (e *JavaScriptLoadError) Error() string {
	return fmt.Sprintf("Error loading JavaScript (%s) from %q, Err: %v", e.JSLoadType, e.Path, e.Err)
}

// ErrPathNotFound means that the specified path or URL (HTTP/HTTPS endpoint)
// doesn't exist to construct a ReadCloser to read the bytes later on.
var ErrPathNotFound = errors.New("path not found")

// readFromPath creates a ReadCloser from the given path. The path must be either a valid file
// or an HTTP/HTTPS endpoint. Returns an error if there is any failure in building ReadCloser.
func readFromPath(ctx context.Context, path string, insecureSkipVerify bool) (rc io.ReadCloser, err error) {
	messageFormat := "Loading content from [%s] ..."
	if strings.HasPrefix(path, "http://") || strings.HasPrefix(path, "https://") {
		base.InfofCtx(ctx, base.KeyAll, messageFormat, path)
		client := base.GetHttpClient(insecureSkipVerify)
		resp, err := client.Get(path)
		if err != nil {
			return nil, err
		} else if resp.StatusCode >= 300 {
			_ = resp.Body.Close()
			return nil, base.HTTPErrorf(resp.StatusCode, http.StatusText(resp.StatusCode))
		}
		rc = resp.Body
	} else if base.FileExists(path) {
		base.InfofCtx(ctx, base.KeyAll, messageFormat, path)
		rc, err = os.Open(path)
		if err != nil {
			return nil, err
		}
	} else {
		return nil, ErrPathNotFound
	}
	return rc, nil
}

func (dbConfig *DbConfig) AutoImportEnabled(ctx context.Context) (bool, error) {
	if dbConfig.AutoImport == nil {
		if !dbConfig.UseXattrs() {
			return false, nil
		}
		return base.DefaultAutoImport, nil
	}

	if b, ok := dbConfig.AutoImport.(bool); ok {
		return b, nil
	}

	str, ok := dbConfig.AutoImport.(string)
	if ok && str == "continuous" {
		base.WarnfCtx(ctx, `Using deprecated config value for "import_docs": "continuous". Use "import_docs": true instead.`)
		return true, nil
	}

	return false, fmt.Errorf("Unrecognized value for import_docs: %#v. Valid values are true and false.", dbConfig.AutoImport)
}

const dbConfigFieldNotAllowedErrorMsg = "Persisted database config does not support customization of the %q field"

// validatePersistentDbConfig checks for fields that are only allowed in non-persistent mode.
func (dbConfig *DbConfig) validatePersistentDbConfig() (errorMessages error) {
	var multiError *base.MultiError
	if dbConfig.Server != nil {
		multiError = multiError.Append(fmt.Errorf(dbConfigFieldNotAllowedErrorMsg, "server"))
	}
	if dbConfig.Username != "" {
		multiError = multiError.Append(fmt.Errorf(dbConfigFieldNotAllowedErrorMsg, "username"))
	}
	if dbConfig.Password != "" {
		multiError = multiError.Append(fmt.Errorf(dbConfigFieldNotAllowedErrorMsg, "password"))
	}
	if dbConfig.CertPath != "" {
		multiError = multiError.Append(fmt.Errorf(dbConfigFieldNotAllowedErrorMsg, "certpath"))
	}
	if dbConfig.KeyPath != "" {
		multiError = multiError.Append(fmt.Errorf(dbConfigFieldNotAllowedErrorMsg, "keypath"))
	}
	if dbConfig.CACertPath != "" {
		multiError = multiError.Append(fmt.Errorf(dbConfigFieldNotAllowedErrorMsg, "cacertpath"))
	}
	if dbConfig.Users != nil {
		multiError = multiError.Append(fmt.Errorf(dbConfigFieldNotAllowedErrorMsg, "users"))
	}
	if dbConfig.Roles != nil {
		multiError = multiError.Append(fmt.Errorf(dbConfigFieldNotAllowedErrorMsg, "roles"))
	}
	return multiError.ErrorOrNil()
}

// validateConfigUpdate combines the results of validate and validateChanges.
func (dbConfig *DbConfig) validateConfigUpdate(ctx context.Context, old DbConfig, validateOIDCConfig bool) error {
	err := dbConfig.validate(ctx, validateOIDCConfig)
	var multiErr *base.MultiError
	if !errors.As(err, &multiErr) {
		multiErr = multiErr.Append(err)
	}
	multiErr = multiErr.Append(dbConfig.validateChanges(ctx, old))
	return multiErr.ErrorOrNil()
}

// validateChanges compares the current DbConfig with the "old" config, and returns an error if any disallowed changes
// are attempted.
func (dbConfig *DbConfig) validateChanges(ctx context.Context, old DbConfig) error {
	if len(dbConfig.Scopes) != len(old.Scopes) {
		return fmt.Errorf("cannot change scopes after database creation")
	}
	newScopes := make(base.Set, len(dbConfig.Scopes))
	oldScopes := make(base.Set, len(old.Scopes))
	for scopeName := range dbConfig.Scopes {
		newScopes.Add(scopeName)
	}
	for scopeName := range old.Scopes {
		oldScopes.Add(scopeName)
	}
	if !newScopes.Equals(oldScopes) {
		return fmt.Errorf("cannot change scopes after database creation")
	}
	return nil
}

func (dbConfig *DbConfig) validate(ctx context.Context, validateOIDCConfig bool) error {
	return dbConfig.validateVersion(ctx, base.IsEnterpriseEdition(), validateOIDCConfig)
}

func (dbConfig *DbConfig) validateVersion(ctx context.Context, isEnterpriseEdition, validateOIDCConfig bool) error {

	var multiError *base.MultiError
	// Make sure a non-zero compact_interval_days config is within the valid range
	if val := dbConfig.CompactIntervalDays; val != nil && *val != 0 &&
		(*val < db.CompactIntervalMinDays || *val > db.CompactIntervalMaxDays) {
		multiError = multiError.Append(fmt.Errorf(rangeValueErrorMsg, "compact_interval_days",
			fmt.Sprintf("%g-%g", db.CompactIntervalMinDays, db.CompactIntervalMaxDays)))
	}

	if dbConfig.CacheConfig != nil {

		if dbConfig.CacheConfig.ChannelCacheConfig != nil {

			// EE: channel cache
			if !isEnterpriseEdition {
				if val := dbConfig.CacheConfig.ChannelCacheConfig.MaxNumber; val != nil {
					base.WarnfCtx(ctx, eeOnlyWarningMsg, "cache.channel_cache.max_number", *val, db.DefaultChannelCacheMaxNumber)
					dbConfig.CacheConfig.ChannelCacheConfig.MaxNumber = nil
				}
				if val := dbConfig.CacheConfig.ChannelCacheConfig.HighWatermarkPercent; val != nil {
					base.WarnfCtx(ctx, eeOnlyWarningMsg, "cache.channel_cache.compact_high_watermark_pct", *val, db.DefaultCompactHighWatermarkPercent)
					dbConfig.CacheConfig.ChannelCacheConfig.HighWatermarkPercent = nil
				}
				if val := dbConfig.CacheConfig.ChannelCacheConfig.LowWatermarkPercent; val != nil {
					base.WarnfCtx(ctx, eeOnlyWarningMsg, "cache.channel_cache.compact_low_watermark_pct", *val, db.DefaultCompactLowWatermarkPercent)
					dbConfig.CacheConfig.ChannelCacheConfig.LowWatermarkPercent = nil
				}
			}

			if dbConfig.CacheConfig.ChannelCacheConfig.MaxNumPending != nil && *dbConfig.CacheConfig.ChannelCacheConfig.MaxNumPending < 1 {
				multiError = multiError.Append(fmt.Errorf(minValueErrorMsg, "cache.channel_cache.max_num_pending", 1))
			}
			if dbConfig.CacheConfig.ChannelCacheConfig.MaxWaitPending != nil && *dbConfig.CacheConfig.ChannelCacheConfig.MaxWaitPending < 1 {
				multiError = multiError.Append(fmt.Errorf(minValueErrorMsg, "cache.channel_cache.max_wait_pending", 1))
			}
			if dbConfig.CacheConfig.ChannelCacheConfig.MaxWaitSkipped != nil && *dbConfig.CacheConfig.ChannelCacheConfig.MaxWaitSkipped < 1 {
				multiError = multiError.Append(fmt.Errorf(minValueErrorMsg, "cache.channel_cache.max_wait_skipped", 1))
			}
			if dbConfig.CacheConfig.ChannelCacheConfig.MaxLength != nil && *dbConfig.CacheConfig.ChannelCacheConfig.MaxLength < 1 {
				multiError = multiError.Append(fmt.Errorf(minValueErrorMsg, "cache.channel_cache.max_length", 1))
			}
			if dbConfig.CacheConfig.ChannelCacheConfig.MinLength != nil && *dbConfig.CacheConfig.ChannelCacheConfig.MinLength < 1 {
				multiError = multiError.Append(fmt.Errorf(minValueErrorMsg, "cache.channel_cache.min_length", 1))
			}
			if dbConfig.CacheConfig.ChannelCacheConfig.ExpirySeconds != nil && *dbConfig.CacheConfig.ChannelCacheConfig.ExpirySeconds < 1 {
				multiError = multiError.Append(fmt.Errorf(minValueErrorMsg, "cache.channel_cache.expiry_seconds", 1))
			}
			if dbConfig.CacheConfig.ChannelCacheConfig.MaxNumber != nil && *dbConfig.CacheConfig.ChannelCacheConfig.MaxNumber < db.MinimumChannelCacheMaxNumber {
				multiError = multiError.Append(fmt.Errorf(minValueErrorMsg, "cache.channel_cache.max_number", db.MinimumChannelCacheMaxNumber))
			}

			// Compact watermark validation
			hwm := db.DefaultCompactHighWatermarkPercent
			lwm := db.DefaultCompactLowWatermarkPercent
			if dbConfig.CacheConfig.ChannelCacheConfig.HighWatermarkPercent != nil {
				if *dbConfig.CacheConfig.ChannelCacheConfig.HighWatermarkPercent < 1 || *dbConfig.CacheConfig.ChannelCacheConfig.HighWatermarkPercent > 100 {
					multiError = multiError.Append(fmt.Errorf(rangeValueErrorMsg, "cache.channel_cache.compact_high_watermark_pct", "0-100"))
				}
				hwm = *dbConfig.CacheConfig.ChannelCacheConfig.HighWatermarkPercent
			}
			if dbConfig.CacheConfig.ChannelCacheConfig.LowWatermarkPercent != nil {
				if *dbConfig.CacheConfig.ChannelCacheConfig.LowWatermarkPercent < 1 || *dbConfig.CacheConfig.ChannelCacheConfig.LowWatermarkPercent > 100 {
					multiError = multiError.Append(fmt.Errorf(rangeValueErrorMsg, "cache.channel_cache.compact_low_watermark_pct", "0-100"))
				}
				lwm = *dbConfig.CacheConfig.ChannelCacheConfig.LowWatermarkPercent
			}
			if lwm >= hwm {
				multiError = multiError.Append(fmt.Errorf("cache.channel_cache.compact_high_watermark_pct (%v) must be greater than cache.channel_cache.compact_low_watermark_pct (%v)", hwm, lwm))
			}

		}

		if dbConfig.CacheConfig.RevCacheConfig != nil {
			// EE: disable revcache
			revCacheSize := dbConfig.CacheConfig.RevCacheConfig.Size
			if !isEnterpriseEdition && revCacheSize != nil && *revCacheSize == 0 {
				base.WarnfCtx(ctx, eeOnlyWarningMsg, "cache.rev_cache.size", *revCacheSize, db.DefaultRevisionCacheSize)
				dbConfig.CacheConfig.RevCacheConfig.Size = nil
			}

			if dbConfig.CacheConfig.RevCacheConfig.ShardCount != nil {
				if *dbConfig.CacheConfig.RevCacheConfig.ShardCount < 1 {
					multiError = multiError.Append(fmt.Errorf(minValueErrorMsg, "cache.rev_cache.shard_count", 1))
				}
			}
		}
	}

	// EE: delta sync
	if !isEnterpriseEdition && dbConfig.DeltaSync != nil && dbConfig.DeltaSync.Enabled != nil {
		base.WarnfCtx(ctx, eeOnlyWarningMsg, "delta_sync.enabled", *dbConfig.DeltaSync.Enabled, false)
		dbConfig.DeltaSync.Enabled = nil
	}

	// Import validation
	autoImportEnabled, err := dbConfig.AutoImportEnabled(ctx)
	if err != nil {
		multiError = multiError.Append(err)
	}
	if dbConfig.FeedType == base.TapFeedType && autoImportEnabled == true {
		multiError = multiError.Append(fmt.Errorf("Invalid configuration for Sync Gw. TAP feed type can not be used with auto-import"))
	}

	if dbConfig.AutoImport != nil && autoImportEnabled && !dbConfig.UseXattrs() {
		multiError = multiError.Append(fmt.Errorf("Invalid configuration - import_docs enabled, but enable_shared_bucket_access not enabled"))
	}

	if dbConfig.ImportPartitions != nil {
		if !isEnterpriseEdition {
			base.WarnfCtx(ctx, eeOnlyWarningMsg, "import_partitions", *dbConfig.ImportPartitions, nil)
			dbConfig.ImportPartitions = nil
		} else if !dbConfig.UseXattrs() {
			multiError = multiError.Append(fmt.Errorf("Invalid configuration - import_partitions set, but enable_shared_bucket_access not enabled"))
		} else if !autoImportEnabled {
			multiError = multiError.Append(fmt.Errorf("Invalid configuration - import_partitions set, but import_docs disabled"))
		} else if *dbConfig.ImportPartitions < 1 || *dbConfig.ImportPartitions > 1024 {
			multiError = multiError.Append(fmt.Errorf(rangeValueErrorMsg, "import_partitions", "1-1024"))
		}
	}

	if dbConfig.CORS != nil && dbConfig.CORS.MaxAge != 0 {
		multiError = multiError.Append(fmt.Errorf("cors.max_age can not be set on a database level"))

	}
	if dbConfig.DeprecatedPool != nil {
		base.WarnfCtx(ctx, `"pool" config option is not supported. The pool will be set to "default". The option should be removed from config file.`)
	}

	if isEmpty, err := validateJavascriptFunction(dbConfig.Sync); err != nil {
		multiError = multiError.Append(fmt.Errorf("sync function error: %w", err))
	} else if isEmpty {
		dbConfig.Sync = nil
	}

	if isEmpty, err := validateJavascriptFunction(dbConfig.ImportFilter); err != nil {
		multiError = multiError.Append(fmt.Errorf("import filter error: %w", err))
	} else if isEmpty {
		dbConfig.ImportFilter = nil
	}

	if err := db.ValidateDatabaseName(dbConfig.Name); err != nil {
		multiError = multiError.Append(err)
	}

	if dbConfig.Unsupported != nil && dbConfig.Unsupported.WarningThresholds != nil {
		warningThresholdXattrSize := dbConfig.Unsupported.WarningThresholds.XattrSize
		if warningThresholdXattrSize != nil {
			lowerLimit := 0.1 * 1024 * 1024 // 0.1 MB
			upperLimit := 1 * 1024 * 1024   // 1 MB
			if *warningThresholdXattrSize < uint32(lowerLimit) {
				multiError = multiError.Append(fmt.Errorf("xattr_size warning threshold cannot be lower than %d bytes", uint32(lowerLimit)))
			} else if *warningThresholdXattrSize > uint32(upperLimit) {
				multiError = multiError.Append(fmt.Errorf("xattr_size warning threshold cannot be higher than %d bytes", uint32(upperLimit)))
			}
		}

		warningThresholdChannelsPerDoc := dbConfig.Unsupported.WarningThresholds.ChannelsPerDoc
		if warningThresholdChannelsPerDoc != nil {
			lowerLimit := 5
			if *warningThresholdChannelsPerDoc < uint32(lowerLimit) {
				multiError = multiError.Append(fmt.Errorf("channels_per_doc warning threshold cannot be lower than %d", lowerLimit))
			}
		}

		warningThresholdGrantsPerDoc := dbConfig.Unsupported.WarningThresholds.GrantsPerDoc
		if warningThresholdGrantsPerDoc != nil {
			lowerLimit := 5
			if *warningThresholdGrantsPerDoc < uint32(lowerLimit) {
				multiError = multiError.Append(fmt.Errorf("access_and_role_grants_per_doc warning threshold cannot be lower than %d", lowerLimit))
			}
		}
	}

	revsLimit := dbConfig.RevsLimit
	if revsLimit != nil {
		if *dbConfig.ConflictsAllowed() {
			if *revsLimit < 20 {
				multiError = multiError.Append(fmt.Errorf("The revs_limit (%v) value in your Sync Gateway configuration cannot be set lower than 20.", *revsLimit))
			}
		} else {
			if *revsLimit <= 0 {
				multiError = multiError.Append(fmt.Errorf("The revs_limit (%v) value in your Sync Gateway configuration must be greater than zero.", *revsLimit))
			}
		}
	}

	seenIssuers := make(map[string]int)
	if dbConfig.OIDCConfig != nil {
		validProviders := len(dbConfig.OIDCConfig.Providers)
		for name, oidc := range dbConfig.OIDCConfig.Providers {
			if oidc.Issuer == "" || base.StringDefault(oidc.ClientID, "") == "" {
				// TODO: rather than being an error, this skips the current provider to avoid a backwards compatibility issue (previously valid
				// configs becoming invalid). This also means it's duplicated in NewDatabaseContext.
				base.WarnfCtx(ctx, "Issuer and Client ID not defined for provider %q - skipping", base.UD(name))
				validProviders--
				continue
			}
			if oidc.ValidationKey == nil {
				base.WarnfCtx(ctx, "Validation Key not defined in config for provider %q - auth code flow will not be supported for this provider", base.UD(name))
			}
			if strings.Contains(name, "_") {
				multiError = multiError.Append(fmt.Errorf("OpenID Connect provider names cannot contain underscore: %s", name))
				validProviders--
				continue
			}
			seenIssuers[oidc.Issuer]++
			if validateOIDCConfig {
				_, _, err := oidc.DiscoverConfig(ctx)
				if err != nil {
					multiError = multiError.Append(fmt.Errorf("failed to validate OIDC configuration for %s: %w", name, err))
					validProviders--
				}
			}
		}
		if validProviders == 0 {
			multiError = multiError.Append(fmt.Errorf("OpenID Connect defined in config, but no valid providers specified"))
		}
	}
	for name, local := range dbConfig.LocalJWTConfig {
		if local.Issuer == "" {
			multiError = multiError.Append(fmt.Errorf("Issuer required for Local JWT provider %s", name))
		}
		if local.ClientID == nil {
			multiError = multiError.Append(fmt.Errorf("Client ID required for Local JWT provider %s (set to \"\" to disable audience validation)", name))
		}
		if len(local.Algorithms) == 0 {
			multiError = multiError.Append(fmt.Errorf("algorithms required for Local JWT provider %s", name))
		}
		if len(local.Keys) == 0 && len(local.JWKSURI) == 0 {
			multiError = multiError.Append(fmt.Errorf("either 'keys' or 'jwks_uri' must be specified for Local JWT provider %s", name))
		}
		if len(local.Keys) > 0 && len(local.JWKSURI) > 0 {
			multiError = multiError.Append(fmt.Errorf("'keys' and 'jwks_uri' are mutually exclusive for Local JWT provider %s", name))
		}

		didReportKIDError := false
		for i, key := range local.Keys {
			if key.KeyID == "" && len(local.Keys) > 1 && !didReportKIDError {
				multiError = multiError.Append(fmt.Errorf("%s: 'kid' property required on all keys when more than one key is defined", name))
				didReportKIDError = true
			}
			var keyLabel string
			if key.KeyID != "" {
				keyLabel = "\"" + key.KeyID + "\""
			} else {
				keyLabel = strconv.Itoa(i)
			}
			if !key.Valid() {
				multiError = multiError.Append(fmt.Errorf("%s: key %s invalid", name, keyLabel))
			}
			if key.Algorithm == "" {
				multiError = multiError.Append(fmt.Errorf("%s: key %s has no 'alg' proeprty", name, keyLabel))
			}
			// This check is important to ensure private keys never make it into the DB config (because sgcollect will include them)
			if !key.IsPublic() {
				multiError = multiError.Append(fmt.Errorf("%s: key %s is not a public key", name, keyLabel))
			}
		}
		for _, algo := range local.Algorithms {
			if _, ok := auth.SupportedAlgorithms[jose.SignatureAlgorithm(algo)]; !ok {
				multiError = multiError.Append(fmt.Errorf("%s: signing algorithm %q invalid or unsupported", name, algo))
			}
		}
		seenIssuers[local.Issuer]++
	}

	// CBG-2185: This should be an error but having duplicate configs is valid so this would be a breaking change
	for iss, count := range seenIssuers {
		if count > 1 {
			// issuer names are not UD - see https://github.com/couchbase/sync_gateway/pull/5513#discussion_r856335452 for context
			base.WarnfCtx(ctx, "Found multiple OIDC/JWT providers using the same issuer (%s) - Implicit Grant flow may use incorrect providers.", iss)
		}
	}

	// scopes and collections validation
	if len(dbConfig.Scopes) > 1 {
		multiError = multiError.Append(fmt.Errorf("only one named scope is supported, but had %d (%v)", len(dbConfig.Scopes), dbConfig.Scopes))
	} else {
		if len(dbConfig.Scopes) != 0 && dbConfig.UseViews != nil && *dbConfig.UseViews {
			multiError = multiError.Append(fmt.Errorf("useViews=true is incompatible with collections which requires GSI"))
		}

		for scopeName, scopeConfig := range dbConfig.Scopes {
			if len(scopeConfig.Collections) == 0 {
				multiError = multiError.Append(fmt.Errorf("must specify at least one collection in scope %v", scopeName))
				continue
			}

			if dbConfig.Sync != nil {
				multiError = multiError.Append(errors.New("cannot specify a database-level sync function with named scopes and collections"))
			}
			if dbConfig.ImportFilter != nil {
				multiError = multiError.Append(errors.New("cannot specify a database-level import filter with named scopes and collections"))
			}

			// validate each collection's config
			for collectionName, collectionConfig := range scopeConfig.Collections {
				if isEmpty, err := validateJavascriptFunction(collectionConfig.SyncFn); err != nil {
					multiError = multiError.Append(fmt.Errorf("collection %q sync function error: %w", collectionName, err))
				} else if isEmpty {
					collectionConfig.SyncFn = nil
				}

				if isEmpty, err := validateJavascriptFunction(collectionConfig.ImportFilter); err != nil {
					multiError = multiError.Append(fmt.Errorf("collection %q import filter error: %w", collectionName, err))
				} else if isEmpty {
					collectionConfig.ImportFilter = nil
				}
			}
		}
	}

	if dbConfig.UserFunctions != nil {
		if err := functions.ValidateFunctions(ctx, *dbConfig.UserFunctions); err != nil {
			multiError = multiError.Append(err)
		}
	}
	if dbConfig.GraphQL != nil {
		if err := dbConfig.GraphQL.Validate(ctx); err != nil {
			multiError = multiError.Append(err)
		}
	}

	return multiError.ErrorOrNil()
}

// Checks for deprecated cache config options and if they are set it will return a warning. If the old one is set and
// the new one is not set it will set the new to the old value. If they are both set it will still give the warning but
// will choose the new value.
func (dbConfig *DbConfig) deprecatedConfigCacheFallback() (warnings []string) {

	warningMsgFmt := "Using deprecated config option: %q. Use %q instead."

	if dbConfig.CacheConfig == nil {
		dbConfig.CacheConfig = &CacheConfig{}
	}

	if dbConfig.CacheConfig.RevCacheConfig == nil {
		dbConfig.CacheConfig.RevCacheConfig = &RevCacheConfig{}
	}

	if dbConfig.CacheConfig.ChannelCacheConfig == nil {
		dbConfig.CacheConfig.ChannelCacheConfig = &ChannelCacheConfig{}
	}

	if dbConfig.DeprecatedRevCacheSize != nil {
		if dbConfig.CacheConfig.RevCacheConfig.Size == nil {
			dbConfig.CacheConfig.RevCacheConfig.Size = dbConfig.DeprecatedRevCacheSize
		}
		warnings = append(warnings, fmt.Sprintf(warningMsgFmt, "rev_cache_size", "cache.rev_cache.size"))
	}

	if dbConfig.CacheConfig.DeprecatedCachePendingSeqMaxWait != nil {
		if dbConfig.CacheConfig.ChannelCacheConfig.MaxWaitPending == nil {
			dbConfig.CacheConfig.ChannelCacheConfig.MaxWaitPending = dbConfig.CacheConfig.DeprecatedCachePendingSeqMaxWait
		}
		warnings = append(warnings, fmt.Sprintf(warningMsgFmt, "max_wait_pending", "cache.channel_cache.max_wait_pending"))
	}

	if dbConfig.CacheConfig.DeprecatedCachePendingSeqMaxNum != nil {
		if dbConfig.CacheConfig.ChannelCacheConfig.MaxNumPending == nil {
			dbConfig.CacheConfig.ChannelCacheConfig.MaxNumPending = dbConfig.CacheConfig.DeprecatedCachePendingSeqMaxNum
		}
		warnings = append(warnings, fmt.Sprintf(warningMsgFmt, "max_num_pending", "cache.channel_cache.max_num_pending"))
	}

	if dbConfig.CacheConfig.DeprecatedCacheSkippedSeqMaxWait != nil {
		if dbConfig.CacheConfig.ChannelCacheConfig.MaxWaitSkipped == nil {
			dbConfig.CacheConfig.ChannelCacheConfig.MaxWaitSkipped = dbConfig.CacheConfig.DeprecatedCacheSkippedSeqMaxWait
		}
		warnings = append(warnings, fmt.Sprintf(warningMsgFmt, "max_wait_skipped", "cache.channel_cache.max_wait_skipped"))
	}

	if dbConfig.CacheConfig.DeprecatedEnableStarChannel != nil {
		if dbConfig.CacheConfig.ChannelCacheConfig.EnableStarChannel == nil {
			dbConfig.CacheConfig.ChannelCacheConfig.EnableStarChannel = dbConfig.CacheConfig.DeprecatedEnableStarChannel
		}
		warnings = append(warnings, fmt.Sprintf(warningMsgFmt, "enable_star_channel", "cache.channel_cache.enable_star_channel"))
	}

	if dbConfig.CacheConfig.DeprecatedChannelCacheMaxLength != nil {
		if dbConfig.CacheConfig.ChannelCacheConfig.MaxLength == nil {
			dbConfig.CacheConfig.ChannelCacheConfig.MaxLength = dbConfig.CacheConfig.DeprecatedChannelCacheMaxLength
		}
		warnings = append(warnings, fmt.Sprintf(warningMsgFmt, "channel_cache_max_length", "cache.channel_cache.max_length"))
	}

	if dbConfig.CacheConfig.DeprecatedChannelCacheMinLength != nil {
		if dbConfig.CacheConfig.ChannelCacheConfig.MinLength == nil {
			dbConfig.CacheConfig.ChannelCacheConfig.MinLength = dbConfig.CacheConfig.DeprecatedChannelCacheMinLength
		}
		warnings = append(warnings, fmt.Sprintf(warningMsgFmt, "channel_cache_min_length", "cache.channel_cache.min_length"))
	}

	if dbConfig.CacheConfig.DeprecatedChannelCacheAge != nil {
		if dbConfig.CacheConfig.ChannelCacheConfig.ExpirySeconds == nil {
			dbConfig.CacheConfig.ChannelCacheConfig.ExpirySeconds = dbConfig.CacheConfig.DeprecatedChannelCacheAge
		}
		warnings = append(warnings, fmt.Sprintf(warningMsgFmt, "channel_cache_expiry", "cache.channel_cache.expiry_seconds"))
	}

	return warnings

}

// validateJavascriptFunction returns an error if the javascript function was invalid, if set.
func validateJavascriptFunction(jsFunc *string) (isEmpty bool, err error) {
	if jsFunc != nil && strings.TrimSpace(*jsFunc) != "" {
		if _, err := sgbucket.NewJSRunner(*jsFunc, 0); err != nil {
			return false, fmt.Errorf("invalid javascript syntax: %w", err)
		}
		return false, nil
	}
	return true, nil
}

// Implementation of AuthHandler interface for DbConfig
func (dbConfig *DbConfig) GetCredentials() (string, string, string) {
	return base.TransformBucketCredentials(dbConfig.Username, dbConfig.Password, *dbConfig.Bucket)
}

func (dbConfig *DbConfig) ConflictsAllowed() *bool {
	if dbConfig.AllowConflicts != nil {
		return dbConfig.AllowConflicts
	}
	return base.BoolPtr(base.DefaultAllowConflicts)
}

func (dbConfig *DbConfig) UseXattrs() bool {
	if dbConfig.EnableXattrs != nil {
		return *dbConfig.EnableXattrs
	}
	return base.DefaultUseXattrs
}

func (dbConfig *DbConfig) Redacted(ctx context.Context) (*DbConfig, error) {
	var config DbConfig

	err := base.DeepCopyInefficient(&config, dbConfig)
	if err != nil {
		return nil, err
	}

	err = config.redactInPlace(ctx)
	return &config, err
}

// redactInPlace modifies the given config to redact the fields inside it.
func (config *DbConfig) redactInPlace(ctx context.Context) error {

	if config.Password != "" {
		config.Password = base.RedactedStr
	}

	for i := range config.Users {
		if config.Users[i].Password != nil && *config.Users[i].Password != "" {
			config.Users[i].Password = base.StringPtr(base.RedactedStr)
		}
	}

	for i, _ := range config.Replications {
		config.Replications[i] = config.Replications[i].Redacted(ctx)
	}

	return nil
}

// DecodeAndSanitiseConfig will sanitise a config from an io.Reader and unmarshal it into the given config parameter.
func DecodeAndSanitiseConfig(ctx context.Context, r io.Reader, config interface{}, disallowUnknownFields bool) (err error) {
	b, err := io.ReadAll(r)
	if err != nil {
		return err
	}

	// Expand environment variables.
	b, err = expandEnv(ctx, b)
	if err != nil {
		return err
	}
	b = base.ConvertBackQuotedStrings(b)

	d := base.JSONDecoder(bytes.NewBuffer(b))
	if disallowUnknownFields {
		d.DisallowUnknownFields()
	}
	err = d.Decode(config)
	return base.WrapJSONUnknownFieldErr(err)
}

// expandEnv replaces $var or ${var} in config according to the values of the
// current environment variables. The replacement is case-sensitive. References
// to undefined variables will result in an error. A default value can
// be given by using the form ${var:-default value}.
func expandEnv(ctx context.Context, config []byte) (value []byte, err error) {
	var multiError *base.MultiError
	val := []byte(os.Expand(string(config), func(key string) string {
		if key == "$" {
			base.DebugfCtx(ctx, base.KeyConfig, "Skipping environment variable expansion: %s", key)
			return key
		}
		val, err := envDefaultExpansion(ctx, key, os.Getenv)
		if err != nil {
			multiError = multiError.Append(err)
		}
		return val
	}))
	return val, multiError.ErrorOrNil()
}

// ErrEnvVarUndefined is returned when a specified variable can’t be resolved from
// the system environment and no default value is supplied in the configuration.
type ErrEnvVarUndefined struct {
	key string // Environment variable identifier.
}

func (e ErrEnvVarUndefined) Error() string {
	return fmt.Sprintf("undefined environment variable '${%s}' is specified in the config without default value", e.key)
}

// envDefaultExpansion implements the ${foo:-bar} parameter expansion from
// https://pubs.opengroup.org/onlinepubs/009695399/utilities/xcu_chap02.html#tag_02_06_02
func envDefaultExpansion(ctx context.Context, key string, getEnvFn func(string) string) (value string, err error) {
	kvPair := strings.SplitN(key, ":-", 2)
	key = kvPair[0]
	value = getEnvFn(key)
	if value == "" && len(kvPair) == 2 {
		// Set value to the default.
		value = kvPair[1]
		base.DebugfCtx(ctx, base.KeyConfig, "Replacing config environment variable '${%s}' with "+
			"default value specified", key)
	} else if value == "" && len(kvPair) != 2 {
		return "", ErrEnvVarUndefined{key: key}
	} else {
		base.DebugfCtx(ctx, base.KeyConfig, "Replacing config environment variable '${%s}'", key)
	}
	return value, nil
}

// SetupAndValidateLogging validates logging config and initializes all logging.
func (sc *StartupConfig) SetupAndValidateLogging(ctx context.Context) (err error) {

	base.SetRedaction(sc.Logging.RedactionLevel)

	if sc.Logging.LogFilePath == "" {
		sc.Logging.LogFilePath = defaultLogFilePath
	}

	return base.InitLogging(ctx,
		sc.Logging.LogFilePath,
		sc.Logging.Console,
		sc.Logging.Error,
		sc.Logging.Warn,
		sc.Logging.Info,
		sc.Logging.Debug,
		sc.Logging.Trace,
		sc.Logging.Stats,
	)
}

func SetMaxFileDescriptors(ctx context.Context, maxP *uint64) error {
	maxFDs := DefaultMaxFileDescriptors
	if maxP != nil {
		maxFDs = *maxP
	}
	_, err := base.SetMaxFileDescriptors(ctx, maxFDs)
	if err != nil {
		base.ErrorfCtx(ctx, "Error setting MaxFileDescriptors to %d: %v", maxFDs, err)
		return err
	}
	return nil
}

func (sc *ServerContext) Serve(ctx context.Context, config *StartupConfig, addr string, handler http.Handler) error {
	http2Enabled := false
	if config.Unsupported.HTTP2 != nil && config.Unsupported.HTTP2.Enabled != nil {
		http2Enabled = *config.Unsupported.HTTP2.Enabled
	}

	tlsMinVersion := GetTLSVersionFromString(&config.API.HTTPS.TLSMinimumVersion)

	serveFn, server, err := base.ListenAndServeHTTP(
		ctx,
		addr,
		config.API.MaximumConnections,
		config.API.HTTPS.TLSCertPath,
		config.API.HTTPS.TLSKeyPath,
		handler,
		config.API.ServerReadTimeout.Value(),
		config.API.ServerWriteTimeout.Value(),
		config.API.ReadHeaderTimeout.Value(),
		config.API.IdleTimeout.Value(),
		http2Enabled,
		tlsMinVersion,
	)
	if err != nil {
		return err
	}

	sc.addHTTPServer(server)

	return serveFn()
}

func (sc *ServerContext) addHTTPServer(s *http.Server) {
	sc.lock.Lock()
	defer sc.lock.Unlock()
	sc._httpServers = append(sc._httpServers, s)
}

// Validate returns errors errors if invalid config is present
func (sc *StartupConfig) Validate(ctx context.Context, isEnterpriseEdition bool) (errorMessages error) {
	var multiError *base.MultiError
	if sc.Bootstrap.Server == "" {
		multiError = multiError.Append(fmt.Errorf("a server must be provided in the Bootstrap configuration"))
	}

	secureServer := base.ServerIsTLS(sc.Bootstrap.Server)
	if base.BoolDefault(sc.Bootstrap.UseTLSServer, DefaultUseTLSServer) {
		if !secureServer && !base.ServerIsWalrus(sc.Bootstrap.Server) {
			multiError = multiError.Append(fmt.Errorf("Must use secure scheme in Couchbase Server URL, or opt out by setting bootstrap.use_tls_server to false. Current URL: %s", base.SD(sc.Bootstrap.Server)))
		}
	} else {
		if secureServer {
			multiError = multiError.Append(fmt.Errorf("Couchbase server URL cannot use secure protocol when bootstrap.use_tls_server is false. Current URL: %s", base.SD(sc.Bootstrap.Server)))
		}
	}

	if sc.Bootstrap.ServerTLSSkipVerify != nil && *sc.Bootstrap.ServerTLSSkipVerify && sc.Bootstrap.CACertPath != "" {
		multiError = multiError.Append(fmt.Errorf("cannot skip server TLS validation and use CA Cert"))
	}

	// Make sure if a SSL key or cert is provided, they are both provided
	if (sc.API.HTTPS.TLSKeyPath != "" || sc.API.HTTPS.TLSCertPath != "") && (sc.API.HTTPS.TLSKeyPath == "" || sc.API.HTTPS.TLSCertPath == "") {
		multiError = multiError.Append(fmt.Errorf("both TLS Key Path and TLS Cert Path must be provided when using client TLS. Disable client TLS by not providing either of these options"))
	}

	if sc.Auth.BcryptCost > 0 && (sc.Auth.BcryptCost < auth.DefaultBcryptCost || sc.Auth.BcryptCost > bcrypt.MaxCost) {
		multiError = multiError.Append(fmt.Errorf("%v: %d outside allowed range: %d-%d", auth.ErrInvalidBcryptCost, sc.Auth.BcryptCost, auth.DefaultBcryptCost, bcrypt.MaxCost))
	}

	if len(sc.Bootstrap.ConfigGroupID) > persistentConfigGroupIDMaxLength {
		multiError = multiError.Append(fmt.Errorf("group_id must be at most %d characters in length", persistentConfigGroupIDMaxLength))
	}

	if sc.DatabaseCredentials != nil {
		for dbName, creds := range sc.DatabaseCredentials {
			if (creds.X509CertPath != "" || creds.X509KeyPath != "") && (creds.Username != "" || creds.Password != "") {
				base.WarnfCtx(ctx, "database %q in database_credentials cannot use both x509 and basic auth. Will use x509 only.", base.MD(dbName))
			}
		}
	}

	if sc.IsServerless() && len(sc.BucketCredentials) == 0 {
		multiError = multiError.Append(fmt.Errorf("at least 1 bucket must be defined in bucket_credentials when running in serverless mode"))
	}

	if sc.BucketCredentials != nil {
		for bucketName, creds := range sc.BucketCredentials {
			if (creds.X509CertPath != "" || creds.X509KeyPath != "") && (creds.Username != "" || creds.Password != "") {
				multiError = multiError.Append(fmt.Errorf("bucket %q in bucket_credentials cannot use both x509 and basic auth", base.MD(bucketName)))
			}
		}
	}

	// EE only features
	if !isEnterpriseEdition {
		if sc.API.EnableAdminAuthenticationPermissionsCheck != nil && *sc.API.EnableAdminAuthenticationPermissionsCheck {
			multiError = multiError.Append(fmt.Errorf("enable_advanced_auth_dp is only supported in enterprise edition"))
		}

		if sc.Bootstrap.ConfigGroupID != PersistentConfigDefaultGroupID {
			multiError = multiError.Append(fmt.Errorf("customization of group_id is only supported in enterprise edition"))
		}
	}

	return multiError.ErrorOrNil()
}

// SetupServerContext creates a new ServerContext given its configuration and performs the context validation.
func SetupServerContext(ctx context.Context, config *StartupConfig, persistentConfig bool) (*ServerContext, error) {
	// Logging config will now have been loaded from command line
	// or from a sync_gateway config file so we can validate the
	// configuration and setup logging now
	if err := config.SetupAndValidateLogging(ctx); err != nil {
		// If we didn't set up logging correctly, we *probably* can't log via normal means...
		// as a best-effort, last-ditch attempt, we'll log to stderr as well.
		log.Printf("[ERR] Error setting up logging: %v", err)
		return nil, fmt.Errorf("error setting up logging: %v", err)
	}

	base.FlushLoggerBuffers()

	base.InfofCtx(ctx, base.KeyAll, "Logging: Console level: %v", base.ConsoleLogLevel())
	base.InfofCtx(ctx, base.KeyAll, "Logging: Console keys: %v", base.ConsoleLogKey().EnabledLogKeys())
	base.InfofCtx(ctx, base.KeyAll, "Logging: Redaction level: %s", config.Logging.RedactionLevel)

	if err := setGlobalConfig(ctx, config); err != nil {
		return nil, err
	}

	if err := config.Validate(ctx, base.IsEnterpriseEdition()); err != nil {
		return nil, err
	}

	sc := NewServerContext(ctx, config, persistentConfig)
	if !base.ServerIsWalrus(config.Bootstrap.Server) {
		failFast := false
		if err := sc.initializeCouchbaseServerConnections(ctx, failFast); err != nil {
			return nil, err
		}
	}
	return sc, nil
}

// fetchAndLoadConfigs retrieves all database configs from the ServerContext's bootstrapConnection, and loads them into the ServerContext.
// It will remove any databases currently running that are not found in the bucket.
func (sc *ServerContext) fetchAndLoadConfigs(ctx context.Context, isInitialStartup bool) (count int, err error) {
	fetchedConfigs, err := sc.FetchConfigs(ctx, isInitialStartup)
	if err != nil {
		return 0, err
	}

	// Check if we need to update the set of databases before we have to acquire the write lock to do so
	// we don't need to do this two-stage lock on initial startup as the REST APIs aren't even online yet.
	var deletedDatabases []string
	if !isInitialStartup {
		sc.lock.RLock()
		for dbName, _ := range sc.dbRegistry {
			if _, foundMatchingDb := fetchedConfigs[dbName]; !foundMatchingDb {
				deletedDatabases = append(deletedDatabases, dbName)
				delete(fetchedConfigs, dbName)
			}
		}
		for dbName, fetchedConfig := range fetchedConfigs {
			if dbConfig, ok := sc.dbConfigs[dbName]; ok && dbConfig.cfgCas >= fetchedConfig.cfgCas {
				base.DebugfCtx(ctx, base.KeyConfig, "Database %q bucket %q config has not changed since last update", fetchedConfig.Name, *fetchedConfig.Bucket)
				delete(fetchedConfigs, dbName)
			}
		}
		sc.lock.RUnlock()

		// nothing to do, we can bail out without needing the write lock
		if len(deletedDatabases) == 0 && len(fetchedConfigs) == 0 {
			base.TracefCtx(ctx, base.KeyConfig, "No persistent config changes to make")
			return 0, nil
		}
	}

	// we have databases to update/remove
	sc.lock.Lock()
	defer sc.lock.Unlock()
	for _, dbName := range deletedDatabases {
		// It's possible that the "deleted" database was not written to the server until after sc.FetchConfigs had returned...
		// we'll need to pay for the cost of getting the config again now that we've got the write lock to double-check this db is definitely ok to remove...
		found, _, err := sc.fetchDatabase(ctx, dbName)
		if err != nil {
			base.InfofCtx(ctx, base.KeyConfig, "Error fetching config for database %q to check whether we need to remove it: %v", dbName, err)
		}
		if !found {
			base.InfofCtx(ctx, base.KeyConfig, "Database %q was running on this node, but config was not found on the server - removing database", base.MD(dbName))
			sc._removeDatabase(ctx, dbName)
		} else {
			base.DebugfCtx(ctx, base.KeyConfig, "Found config for database %q after acquiring write lock - not removing database", base.MD(dbName))
		}
	}

	return sc._applyConfigs(ctx, fetchedConfigs, isInitialStartup), nil
}

// fetchAndLoadDatabaseSince refreshes all dbConfigs if they where last fetched past the refreshInterval. It then returns found if
// the fetched configs contain the dbName.
func (sc *ServerContext) fetchAndLoadDatabaseSince(ctx context.Context, dbName string, refreshInterval *base.ConfigDuration) (found bool, err error) {
	configs, err := sc.fetchConfigsSince(ctx, refreshInterval)
	if err != nil {
		return false, err
	}

	found = configs[dbName] != nil
	return found, nil
}

func (sc *ServerContext) fetchAndLoadDatabase(nonContextStruct base.NonCancellableContext, dbName string) (found bool, err error) {
	sc.lock.Lock()
	defer sc.lock.Unlock()
	return sc._fetchAndLoadDatabase(nonContextStruct, dbName)
}

// _fetchAndLoadDatabase will attempt to find the given database name first in a matching bucket name,
// but then fall back to searching through configs in each bucket to try and find a config.
func (sc *ServerContext) _fetchAndLoadDatabase(nonContextStruct base.NonCancellableContext, dbName string) (found bool, err error) {
	found, dbConfig, err := sc.fetchDatabase(nonContextStruct.Ctx, dbName)
	if err != nil || !found {
		return false, err
	}
	sc._applyConfigs(nonContextStruct.Ctx, map[string]DatabaseConfig{dbName: *dbConfig}, false)

	return true, nil
}

// migrateV30Configs checks for configs stored in the 3.0 location, and migrates them to the db registry
func (sc *ServerContext) migrateV30Configs(ctx context.Context) error {
	groupID := sc.Config.Bootstrap.ConfigGroupID
	buckets, err := sc.BootstrapContext.Connection.GetConfigBuckets()
	if err != nil {
		return err
	}

	for _, bucketName := range buckets {
		var dbConfig DatabaseConfig
		legacyCas, getErr := sc.BootstrapContext.Connection.GetMetadataDocument(ctx, bucketName, PersistentConfigKey30(ctx, groupID), &dbConfig)
		if getErr == base.ErrNotFound {
			continue
		} else if getErr != nil {
			return fmt.Errorf("Error retrieving 3.0 config for bucket: %s, groupID: %s: %w", bucketName, groupID, getErr)
		}

		base.InfofCtx(ctx, base.KeyConfig, "Found legacy persisted config for database %s - migrating to db registry.", base.MD(dbConfig.Name))
		_, insertErr := sc.BootstrapContext.InsertConfig(ctx, bucketName, groupID, &dbConfig)
		if insertErr != nil {
			if insertErr == base.ErrAlreadyExists {
				base.DebugfCtx(ctx, base.KeyConfig, "Found legacy config for database %s, but already exists in registry.", base.MD(dbConfig.Name))
				continue
			}
			return fmt.Errorf("Error migrating v3.0 config for bucket %s groupID %s: %w", base.MD(bucketName), base.MD(groupID), insertErr)
		}
		removeErr := sc.BootstrapContext.Connection.DeleteMetadataDocument(ctx, bucketName, PersistentConfigKey30(ctx, groupID), legacyCas)
		if removeErr != nil {
			base.InfofCtx(ctx, base.KeyConfig, "Failed to remove legacy config for database %s.", base.MD(dbConfig.Name))
		}
	}
	return nil
}

func (sc *ServerContext) findBucketWithCallback(callback func(bucket string) (exit bool, err error)) (err error) {
	// rewritten loop from FetchDatabase as part of CBG-2420 PR review
	var buckets []string
	if sc.Config.IsServerless() {
		buckets = make([]string, 0, len(sc.Config.BucketCredentials))
		for bucket, _ := range sc.Config.BucketCredentials {
			buckets = append(buckets, bucket)
		}
	} else {
		buckets, err = sc.BootstrapContext.Connection.GetConfigBuckets()
		if err != nil {
			return fmt.Errorf("couldn't get buckets from cluster: %w", err)
		}
	}

	for _, bucket := range buckets {
		exit, err := callback(bucket)
		if exit {
			return err
		}
	}
	return base.ErrNotFound
}

func (sc *ServerContext) fetchDatabase(ctx context.Context, dbName string) (found bool, dbConfig *DatabaseConfig, err error) {
	// loop code moved to foreachDbConfig
	var cnf DatabaseConfig
	callback := func(bucket string) (exit bool, err error) {
		cas, err := sc.BootstrapContext.GetConfig(ctx, bucket, sc.Config.Bootstrap.ConfigGroupID, dbName, &cnf)
		if err == base.ErrNotFound {
			base.DebugfCtx(ctx, base.KeyConfig, "%q did not contain config in group %q", bucket, sc.Config.Bootstrap.ConfigGroupID)
			return false, err
		}
		if err != nil {
			base.DebugfCtx(ctx, base.KeyConfig, "unable to fetch config in group %q from bucket %q: %v", sc.Config.Bootstrap.ConfigGroupID, bucket, err)
			return false, err
		}

		if cnf.Name == "" {
			cnf.Name = bucket
		}

		if cnf.Name != dbName {
			base.TracefCtx(ctx, base.KeyConfig, "%q did not contain config in group %q for db %q", bucket, sc.Config.Bootstrap.ConfigGroupID, dbName)
			return false, err
		}

		cnf.cfgCas = cas

		// TODO: This code is mostly copied from FetchConfigs, move into shared function with DbConfig REST API work?

		// inherit properties the bootstrap config
		cnf.CACertPath = sc.Config.Bootstrap.CACertPath

		// We need to check for corruption in the database config (CC. CBG-3292). If the fetched config doesn't match the
		// bucket name we got the config from we need to maker this db context as corrupt. Then remove the context and
		// in memory representation on the server context.
		if bucket != *cnf.Bucket {
			sc.handleInvalidDatabaseConfig(ctx, bucket, cnf)
			return true, fmt.Errorf("mismatch in persisted database bucket name %q vs the actual bucket name %q. Please correct db %q's config, groupID %q.", base.MD(cnf.Bucket), base.MD(bucket), base.MD(cnf.Name), base.MD(sc.Config.Bootstrap.ConfigGroupID))
		}
		bucketCopy := bucket
		// no corruption detected carry on as usual
		cnf.Bucket = &bucketCopy

		// any authentication fields defined on the dbconfig take precedence over any in the bootstrap config
		if cnf.Username == "" && cnf.Password == "" && cnf.CertPath == "" && cnf.KeyPath == "" {
			cnf.Username = sc.Config.Bootstrap.Username
			cnf.Password = sc.Config.Bootstrap.Password
			cnf.CertPath = sc.Config.Bootstrap.X509CertPath
			cnf.KeyPath = sc.Config.Bootstrap.X509KeyPath
		}
		base.TracefCtx(ctx, base.KeyConfig, "Got config for bucket %q with cas %d", bucket, cas)
		return true, nil
	}

	err = sc.findBucketWithCallback(callback)

	if err != nil {
		return false, nil, err
	}

	return true, &cnf, nil
}

<<<<<<< HEAD
func (sc *ServerContext) bucketNameFromDbName(ctx context.Context, dbName string) (bucketName string, found bool) {
=======
func (sc *ServerContext) handleInvalidDatabaseConfig(ctx context.Context, bucket string, cnf DatabaseConfig) {
	// track corrupt database context
	sc.invalidDatabaseConfigTracking.addInvalidDatabase(ctx, cnf.Name, cnf, bucket)
	// don't load config + remove from server context (apart from corrupt database map)
	sc._removeDatabase(ctx, cnf.Name)
}

func (sc *ServerContext) bucketNameFromDbName(dbName string) (bucketName string, found bool) {
>>>>>>> b35e52ee
	// Minimal representation of config struct to be tolerant of invalid database configurations where we still need to find a database name
	// see if we find the database in-memory first, otherwise fall back to scanning buckets for db configs
	sc.lock.RLock()
	dbc, ok := sc.databases_[dbName]
	sc.lock.RUnlock()

	if ok {
		return dbc.Bucket.GetName(), true
	}

	if sc.BootstrapContext.Connection == nil {
		return "", false
	}
	// To search for database with the specified name, need to iterate over all buckets:
	//   - look for dbName-scoped config file
	//   - fetch default config file (backward compatibility, check internal DB name)

	cfgDbName := &dbConfigNameOnly{}
	callback := func(bucket string) (exit bool, err error) {
		_, err = sc.BootstrapContext.GetConfigName(ctx, bucket, sc.Config.Bootstrap.ConfigGroupID, dbName, cfgDbName)
		if err != nil && err != base.ErrNotFound {
			return true, err
		}
		if dbName == cfgDbName.Name {
			bucketName = bucket
			return true, nil
		}
		return false, nil
	}
	err := sc.findBucketWithCallback(callback)
	if err != nil {
		return "", false
	}
	if bucketName == "" {
		return "", false
	}
	return bucketName, true
}

// fetchConfigsSince returns database configs from the server context. These configs are refreshed before returning if
// they are older than the refreshInterval. The refreshInterval defaults to DefaultMinConfigFetchInterval if nil.
func (sc *ServerContext) fetchConfigsSince(ctx context.Context, refreshInterval *base.ConfigDuration) (dbNameConfigs map[string]*RuntimeDatabaseConfig, err error) {
	minInterval := DefaultMinConfigFetchInterval
	if refreshInterval != nil {
		minInterval = refreshInterval.Value()
	}

	if time.Since(sc.fetchConfigsLastUpdate) > minInterval {
		_, err = sc.fetchAndLoadConfigs(ctx, false)
		if err != nil {
			return nil, err
		}
		sc.fetchConfigsLastUpdate = time.Now()
	}

	return sc.dbConfigs, nil
}

// GetBucketNames returns a slice of the bucket names associated with the server context
func (sc *ServerContext) GetBucketNames() (buckets []string, err error) {
	if sc.Config.IsServerless() {
		buckets = make([]string, len(sc.Config.BucketCredentials))
		for bucket, _ := range sc.Config.BucketCredentials {
			buckets = append(buckets, bucket)
		}
		// TODO: Enable code as part of CBG-2280
		// Return buckets that have credentials set that do not have a db associated with them
		// buckets = make([]string, len(sc.Config.BucketCredentials)-len(sc.bucketDbName))
		// for bucket := range sc.Config.BucketCredentials {
		//	i := 0
		//	if sc.bucketDbName[bucket] == "" {
		//		buckets[i] = bucket
		//		i++
		//	}
		// }
	} else {
		buckets, err = sc.BootstrapContext.Connection.GetConfigBuckets()
		if err != nil {
			return nil, fmt.Errorf("couldn't get buckets from cluster: %w", err)
		}
	}
	return buckets, nil
}

// FetchConfigs retrieves all database configs from the ServerContext's bootstrapConnection.
func (sc *ServerContext) FetchConfigs(ctx context.Context, isInitialStartup bool) (dbNameConfigs map[string]DatabaseConfig, err error) {

	buckets, err := sc.GetBucketNames()
	if err != nil {
		return nil, err
	}

	fetchedConfigs := make(map[string]DatabaseConfig, len(buckets))
	for _, bucket := range buckets {

		base.TracefCtx(ctx, base.KeyConfig, "Checking for configs for group %q from bucket %q", sc.Config.Bootstrap.ConfigGroupID, bucket)
		configs, err := sc.BootstrapContext.GetDatabaseConfigs(ctx, bucket, sc.Config.Bootstrap.ConfigGroupID)
		if err != nil {
			// Unexpected error fetching config - SDK has already performed retries, so we'll treat it as a registry removal
			// this could be due to invalid JSON or some other non-recoverable error.
			if isInitialStartup {
				base.WarnfCtx(ctx, "Unable to fetch config for group %q from bucket %q on startup: %v", sc.Config.Bootstrap.ConfigGroupID, bucket, err)
			} else {
				base.DebugfCtx(ctx, base.KeyConfig, "Unable to fetch config for group %q from bucket %q: %v", sc.Config.Bootstrap.ConfigGroupID, bucket, err)
			}
			continue
		}
		if len(configs) == 0 {
			base.DebugfCtx(ctx, base.KeyConfig, "Bucket %q did not contain config for group %q", bucket, sc.Config.Bootstrap.ConfigGroupID)
			continue
		}
		for _, cnf := range configs {

			// inherit properties the bootstrap config
			cnf.CACertPath = sc.Config.Bootstrap.CACertPath

			// We need to check for corruption in the database config (CC. CBG-3292). If the fetched config doesn't match the
			// bucket name we got the config from we need to maker this db context as corrupt. Then remove the context and
			// in memory representation on the server context.
			if bucket != *cnf.Bucket {
				sc.handleInvalidDatabaseConfig(ctx, bucket, *cnf)
				continue
			}
			bucketCopy := bucket
			// no corruption detected carry on as usual
			cnf.Bucket = &bucketCopy

			// stamp per-database credentials if set
			if dbCredentials, ok := sc.Config.DatabaseCredentials[cnf.Name]; ok && dbCredentials != nil {
				cnf.setDatabaseCredentials(*dbCredentials)
			}

			// any authentication fields defined on the dbconfig take precedence over any in the bootstrap config
			if cnf.Username == "" && cnf.Password == "" && cnf.CertPath == "" && cnf.KeyPath == "" {
				cnf.Username = sc.Config.Bootstrap.Username
				cnf.Password = sc.Config.Bootstrap.Password
				cnf.CertPath = sc.Config.Bootstrap.X509CertPath
				cnf.KeyPath = sc.Config.Bootstrap.X509KeyPath
			}

			base.DebugfCtx(ctx, base.KeyConfig, "Got config for group %q from bucket %q with cas %d", sc.Config.Bootstrap.ConfigGroupID, bucket, cnf.cfgCas)
			fetchedConfigs[cnf.Name] = *cnf
		}
	}

	return fetchedConfigs, nil
}

// _applyConfigs takes a map of dbName->DatabaseConfig and loads them into the ServerContext where necessary.
func (sc *ServerContext) _applyConfigs(ctx context.Context, dbNameConfigs map[string]DatabaseConfig, isInitialStartup bool) (count int) {
	for dbName, cnf := range dbNameConfigs {
		applied, err := sc._applyConfig(base.NewNonCancelCtx(), cnf, true, isInitialStartup)
		if err != nil {
			base.ErrorfCtx(ctx, "Couldn't apply config for database %q: %v", base.MD(dbName), err)
			continue
		}
		if applied {
			count++
		}
	}

	return count
}

func (sc *ServerContext) applyConfigs(ctx context.Context, dbNameConfigs map[string]DatabaseConfig) (count int) {
	sc.lock.Lock()
	defer sc.lock.Unlock()
	return sc._applyConfigs(ctx, dbNameConfigs, false)
}

// _applyConfig loads the given database, failFast=true will not attempt to retry connecting/loading
func (sc *ServerContext) _applyConfig(nonContextStruct base.NonCancellableContext, cnf DatabaseConfig, failFast, isInitialStartup bool) (applied bool, err error) {
	// 3.0.0 doesn't write a SGVersion, but everything else will
	configSGVersionStr := "3.0.0"
	if cnf.SGVersion != "" {
		configSGVersionStr = cnf.SGVersion
	}

	configSGVersion, err := base.NewComparableVersionFromString(configSGVersionStr)
	if err != nil {
		return false, err
	}

	if !isInitialStartup {
		// Skip applying if the config is from a newer SG version than this node and we're not just starting up
		nodeSGVersion := base.ProductVersion
		if nodeSGVersion.Less(configSGVersion) {
			base.WarnfCtx(nonContextStruct.Ctx, "Cannot apply config update from server for db %q, this SG version is older than config's SG version (%s < %s)", cnf.Name, nodeSGVersion.String(), configSGVersion.String())
			return false, nil
		}
	}

	// Check for collections already in use by other databases
	duplicateCollections := sc._findDuplicateCollections(cnf)
	if len(duplicateCollections) > 0 {
		return false, fmt.Errorf("%w: Collection(s) %v already in use by other database(s)", base.ErrAlreadyExists, duplicateCollections)
	}

	// skip if we already have this config loaded, and we've got a cas value to compare with
	_, exists := sc.dbRegistry[cnf.Name]
	if exists {
		if cnf.cfgCas == 0 {
			// force an update when the new config's cas was set to zero prior to load
			base.InfofCtx(nonContextStruct.Ctx, base.KeyConfig, "Forcing update of config for database %q bucket %q", cnf.Name, *cnf.Bucket)
		} else {
			if sc.dbConfigs[cnf.Name].cfgCas >= cnf.cfgCas {
				base.DebugfCtx(nonContextStruct.Ctx, base.KeyConfig, "Database %q bucket %q config has not changed since last update", cnf.Name, *cnf.Bucket)
				return false, nil
			}
			base.InfofCtx(nonContextStruct.Ctx, base.KeyConfig, "Updating database %q for bucket %q with new config from bucket", cnf.Name, *cnf.Bucket)
		}
	}

	// Strip out version as we have no use for this locally and we want to prevent it being stored and being returned
	// by any output
	cnf.Version = ""

	// Prevent database from being unsuspended when it is suspended
	if sc._isDatabaseSuspended(cnf.Name) {
		return true, nil
	}

	// TODO: Dynamic update instead of reload
	if err := sc._reloadDatabaseWithConfig(nonContextStruct.Ctx, cnf, failFast, false); err != nil {
		// remove these entries we just created above if the database hasn't loaded properly
		return false, fmt.Errorf("couldn't reload database: %w", err)
	}

	return true, nil
}

// addLegacyPrincipals takes a map of databases that each have a map of names with principle configs.
// Call this function to install the legacy principles to the upgraded database that use a persistent config.
// Only call this function after the databases have been initalised via SetupServerContext.
func (sc *ServerContext) addLegacyPrincipals(ctx context.Context, legacyDbUsers, legacyDbRoles map[string]map[string]*auth.PrincipalConfig) {
	for dbName, dbUser := range legacyDbUsers {
		dbCtx, err := sc.GetDatabase(ctx, dbName)
		if err != nil {
			base.ErrorfCtx(ctx, "Couldn't get database context to install user principles: %v", err)
			continue
		}
		err = dbCtx.InstallPrincipals(ctx, dbUser, "user")
		if err != nil {
			base.ErrorfCtx(ctx, "Couldn't install user principles: %v", err)
		}
	}

	for dbName, dbRole := range legacyDbRoles {
		dbCtx, err := sc.GetDatabase(ctx, dbName)
		if err != nil {
			base.ErrorfCtx(ctx, "Couldn't get database context to install role principles: %v", err)
			continue
		}
		err = dbCtx.InstallPrincipals(ctx, dbRole, "role")
		if err != nil {
			base.ErrorfCtx(ctx, "Couldn't install role principles: %v", err)
		}
	}
}

// StartServer starts and runs the server with the given configuration. (This function never returns.)
func StartServer(ctx context.Context, config *StartupConfig, sc *ServerContext) error {
	if config.API.ProfileInterface != "" {
		// runtime.MemProfileRate = 10 * 1024
		base.InfofCtx(ctx, base.KeyAll, "Starting profile server on %s", base.UD(config.API.ProfileInterface))
		go func() {
			_ = http.ListenAndServe(config.API.ProfileInterface, nil)
		}()
	}

	go sc.PostStartup()

	base.ConsolefCtx(ctx, base.LevelInfo, base.KeyAll, "Starting metrics server on %s", config.API.MetricsInterface)
	go func() {
		if err := sc.Serve(ctx, config, config.API.MetricsInterface, CreateMetricHandler(sc)); err != nil {
			base.ErrorfCtx(ctx, "Error serving the Metrics API: %v", err)
		}
	}()

	base.ConsolefCtx(ctx, base.LevelInfo, base.KeyAll, "Starting admin server on %s", config.API.AdminInterface)
	go func() {
		if err := sc.Serve(ctx, config, config.API.AdminInterface, CreateAdminHandler(sc)); err != nil {
			base.ErrorfCtx(ctx, "Error serving the Admin API: %v", err)
		}
	}()

	base.ConsolefCtx(ctx, base.LevelInfo, base.KeyAll, "Starting server on %s ...", config.API.PublicInterface)
	return sc.Serve(ctx, config, config.API.PublicInterface, CreatePublicHandler(sc))
}

func sharedBucketDatabaseCheck(ctx context.Context, sc *ServerContext) (errors error) {
	bucketUUIDToDBContext := make(map[string][]*db.DatabaseContext, len(sc.databases_))
	for _, dbContext := range sc.databases_ {
		if uuid, err := dbContext.Bucket.UUID(); err == nil {
			bucketUUIDToDBContext[uuid] = append(bucketUUIDToDBContext[uuid], dbContext)
		}
	}
	sharedBuckets := sharedBuckets(bucketUUIDToDBContext)

	var multiError *base.MultiError
	for _, sharedBucket := range sharedBuckets {
		sharedBucketError := &SharedBucketError{sharedBucket}
		multiError = multiError.Append(sharedBucketError)
		messageFormat := "Bucket %q is shared among databases %s. " +
			"This may result in unexpected behaviour if security is not defined consistently."
		base.WarnfCtx(ctx, messageFormat, base.MD(sharedBucket.bucketName), base.MD(sharedBucket.dbNames))
	}
	return multiError.ErrorOrNil()
}

type sharedBucket struct {
	bucketName string
	dbNames    []string
}

type SharedBucketError struct {
	sharedBucket sharedBucket
}

func (e *SharedBucketError) Error() string {
	messageFormat := "Bucket %q is shared among databases %v. " +
		"This may result in unexpected behaviour if security is not defined consistently."
	return fmt.Sprintf(messageFormat, e.sharedBucket.bucketName, e.sharedBucket.dbNames)
}

func (e *SharedBucketError) GetSharedBucket() sharedBucket {
	return e.sharedBucket
}

// Returns a list of buckets that are being shared by multiple databases.
func sharedBuckets(dbContextMap map[string][]*db.DatabaseContext) (sharedBuckets []sharedBucket) {
	for _, dbContexts := range dbContextMap {
		if len(dbContexts) > 1 {
			var dbNames []string
			for _, dbContext := range dbContexts {
				dbNames = append(dbNames, dbContext.Name)
			}
			sharedBuckets = append(sharedBuckets, sharedBucket{dbContexts[0].Bucket.GetName(), dbNames})
		}
	}
	return sharedBuckets
}

// _findDuplicateCollections checks whether any of the collections defined in the specified DatabaseConfig are already
// in use by different databases running on this node.  The persisted collection registry (_sync:registry) is the final
// source of truth (as we need to check across config groups), but checking the serverContext's collectionRegistry
// is useful to catch conflicts earlier (before reloading/rolling back the database)
func (sc *ServerContext) _findDuplicateCollections(cnf DatabaseConfig) []string {
	duplicatedCollections := make([]string, 0)
	// If scopes aren't defined, check the default collection
	if cnf.Scopes == nil {
		defaultFQName := base.FullyQualifiedCollectionName(*cnf.Bucket, base.DefaultScope, base.DefaultCollection)
		existingDbName, ok := sc.collectionRegistry[defaultFQName]
		if ok && existingDbName != cnf.Name {
			duplicatedCollections = append(duplicatedCollections, defaultFQName)
		}
	} else {
		for scopeName, scope := range cnf.Scopes {
			for collectionName, _ := range scope.Collections {
				fqName := base.FullyQualifiedCollectionName(*cnf.Bucket, scopeName, collectionName)
				existingDbName, ok := sc.collectionRegistry[fqName]
				if ok && existingDbName != cnf.Name {
					duplicatedCollections = append(duplicatedCollections, fqName)
				}
			}
		}
	}
	return duplicatedCollections
}

// PersistentConfigKey returns a document key to use to store database configs
func PersistentConfigKey(ctx context.Context, groupID string, metadataID string) string {
	if groupID == "" {
		base.WarnfCtx(ctx, "Empty group ID specified for PersistentConfigKey - using %v", PersistentConfigDefaultGroupID)
		groupID = PersistentConfigDefaultGroupID
	}
	if metadataID == "" {
		return base.PersistentConfigPrefixWithoutGroupID + groupID
	} else {
		return base.PersistentConfigPrefixWithoutGroupID + metadataID + ":" + groupID
	}
}

// Return the persistent config key for a legacy 3.0 persistent config (single database per bucket model)
func PersistentConfigKey30(ctx context.Context, groupID string) string {
	if groupID == "" {
		base.WarnfCtx(ctx, "Empty group ID specified for PersistentConfigKey - using %v", PersistentConfigDefaultGroupID)
		groupID = PersistentConfigDefaultGroupID
	}
	return base.PersistentConfigPrefixWithoutGroupID + groupID
}

func HandleSighup(ctx context.Context) {
	for logger, err := range base.RotateLogfiles(ctx) {
		if err != nil {
			base.WarnfCtx(ctx, "Error rotating %v: %v", logger, err)
		}
	}
}

// RegisterSignalHandler invokes functions based on the given signals:
// - SIGHUP causes Sync Gateway to rotate log files.
// - SIGINT or SIGTERM causes Sync Gateway to exit cleanly.
// - SIGKILL cannot be handled by the application.
func RegisterSignalHandler(ctx context.Context) {
	signalChannel := make(chan os.Signal, 1)
	signal.Notify(signalChannel, syscall.SIGHUP, os.Interrupt, syscall.SIGTERM)

	go func() {
		for sig := range signalChannel {
			base.InfofCtx(ctx, base.KeyAll, "Handling signal: %v", sig)
			switch sig {
			case syscall.SIGHUP:
				HandleSighup(ctx)
			default:
				// Ensure log buffers are flushed before exiting.
				base.FlushLogBuffers()
				os.Exit(130) // 130 == exit code 128 + 2 (interrupt)
			}
		}
	}()
}

// toDbConsoleLogConfig converts the console logging from a DbConfig to a DbConsoleLogConfig
func (c *DbConfig) toDbConsoleLogConfig(ctx context.Context) *base.DbConsoleLogConfig {
	// Per-database console logging config overrides
	if c.Logging != nil && c.Logging.Console != nil {
		logKey := base.ToLogKey(ctx, c.Logging.Console.LogKeys)
		return &base.DbConsoleLogConfig{
			LogLevel: c.Logging.Console.LogLevel,
			LogKeys:  &logKey,
		}
	}
	return nil
}<|MERGE_RESOLUTION|>--- conflicted
+++ resolved
@@ -1552,9 +1552,6 @@
 	return true, &cnf, nil
 }
 
-<<<<<<< HEAD
-func (sc *ServerContext) bucketNameFromDbName(ctx context.Context, dbName string) (bucketName string, found bool) {
-=======
 func (sc *ServerContext) handleInvalidDatabaseConfig(ctx context.Context, bucket string, cnf DatabaseConfig) {
 	// track corrupt database context
 	sc.invalidDatabaseConfigTracking.addInvalidDatabase(ctx, cnf.Name, cnf, bucket)
@@ -1562,8 +1559,7 @@
 	sc._removeDatabase(ctx, cnf.Name)
 }
 
-func (sc *ServerContext) bucketNameFromDbName(dbName string) (bucketName string, found bool) {
->>>>>>> b35e52ee
+func (sc *ServerContext) bucketNameFromDbName(ctx context.Context, dbName string) (bucketName string, found bool) {
 	// Minimal representation of config struct to be tolerant of invalid database configurations where we still need to find a database name
 	// see if we find the database in-memory first, otherwise fall back to scanning buckets for db configs
 	sc.lock.RLock()
