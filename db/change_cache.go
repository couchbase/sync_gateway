/*
Copyright 2016-Present Couchbase, Inc.

Use of this software is governed by the Business Source License included in
the file licenses/BSL-Couchbase.txt.  As of the Change Date specified in that
file, in accordance with the Business Source License, use of this software will
be governed by the Apache License, Version 2.0, included in the file
licenses/APL2.txt.
*/

package db

import (
	"container/heap"
	"context"
	"errors"
	"fmt"
	"math"
	"strconv"
	"strings"
	"sync"
	"sync/atomic"
	"time"

	sgbucket "github.com/couchbase/sg-bucket"
	"github.com/couchbase/sync_gateway/base"
	"github.com/couchbase/sync_gateway/channels"
)

const (
	DefaultCachePendingSeqMaxNum  = 10000            // Max number of waiting sequences
	DefaultCachePendingSeqMaxWait = 5 * time.Second  // Max time we'll wait for a pending sequence before sending to missed queue
	DefaultSkippedSeqMaxWait      = 60 * time.Minute // Max time we'll wait for an entry in the missing before purging
	QueryTombstoneBatch           = 250              // Max number of tombstones checked per query during Compact
	unusedSeqKey                  = "_unusedSeqKey"  // Key used by ChangeWaiter to mark unused sequences
	unusedSeqCollectionID         = 0                // Collection ID used by ChangeWaiter to mark unused sequences
)

// Enable keeping a channel-log for the "*" channel (channel.UserStarChannel). The only time this channel is needed is if
// someone has access to "*" (e.g. admin-party) and tracks its changes feed.
var EnableStarChannelLog = true

// Manages a cache of the recent change history of all channels.
//
// Core responsibilities:
//
// - Receive DCP changes via callbacks
//   - Perform sequence buffering to ensure documents are received in sequence order
//   - Propagating DCP changes down to appropriate channel caches
type changeCache struct {
	db                 *DatabaseContext
	logCtx             context.Context                     // fix in sg-bucket to ProcessEvent
	logsDisabled       bool                                // If true, ignore incoming tap changes
	nextSequence       uint64                              // Next consecutive sequence number to add.  State variable for sequence buffering tracking.  Should use getNextSequence() rather than accessing directly.
	initialSequence    uint64                              // DB's current sequence at startup time. Should use getInitialSequence() rather than accessing directly.
	receivedSeqs       map[uint64]struct{}                 // Set of all sequences received
	pendingLogs        LogPriorityQueue                    // Out-of-sequence entries waiting to be cached
	notifyChange       func(context.Context, channels.Set) // Client callback that notifies of channel changes
	started            base.AtomicBool                     // Set by the Start method
	stopped            base.AtomicBool                     // Set by the Stop method
	skippedSeqs        *SkippedSequenceSlice               // Skipped sequences still pending on the DCP caching feed
	lock               sync.RWMutex                        // Coordinates access to struct fields
	options            CacheOptions                        // Cache config
	terminator         chan bool                           // Signal termination of background goroutines
	backgroundTasks    []BackgroundTask                    // List of background tasks.
	initTime           time.Time                           // Cache init time - used for latency calculations
	channelCache       ChannelCache                        // Underlying channel cache
	lastAddPendingTime int64                               // The most recent time _addPendingLogs was run, as epoch time
	internalStats      changeCacheStats                    // Running stats for the change cache.  Only applied to expvars on a call to changeCache.updateStats
	cfgEventCallback   base.CfgEventNotifyFunc             // Callback for Cfg updates received over the caching feed
	sgCfgPrefix        string                              // Prefix for SG Cfg doc keys
	metaKeys           *base.MetadataKeys                  // Metadata key formatter
}

type changeCacheStats struct {
	highSeqFeed   uint64
	pendingSeqLen int
	maxPending    int
}

func (c *changeCache) updateStats(ctx context.Context) {

	c.lock.RLock()
	defer c.lock.RUnlock()
	if c.db == nil {
		return
	}
	// grab skipped sequence stats
	skippedSequenceListStats := c.skippedSeqs.getStats()

	c.db.DbStats.Database().HighSeqFeed.SetIfMax(int64(c.internalStats.highSeqFeed))
	c.db.DbStats.Cache().PendingSeqLen.Set(int64(c.internalStats.pendingSeqLen))
	c.db.DbStats.CBLReplicationPull().MaxPending.SetIfMax(int64(c.internalStats.maxPending))
	c.db.DbStats.Cache().HighSeqStable.Set(int64(c._getMaxStableCached(ctx)))
	c.db.DbStats.Cache().NumCurrentSeqsSkipped.Set(skippedSequenceListStats.NumCurrentSkippedSequencesStat)
	c.db.DbStats.Cache().NumSkippedSeqs.Set(skippedSequenceListStats.NumCumulativeSkippedSequencesStat)
	c.db.DbStats.Cache().SkippedSeqLen.Set(skippedSequenceListStats.ListLengthStat)
	c.db.DbStats.Cache().SkippedSeqCap.Set(skippedSequenceListStats.ListCapacityStat)
}

type LogEntry channels.LogEntry

func (l LogEntry) String() string {
	return channels.LogEntry(l).String()
}

func (entry *LogEntry) IsRemoved() bool {
	return entry.Flags&channels.Removed != 0
}

func (entry *LogEntry) IsDeleted() bool {
	return entry.Flags&channels.Deleted != 0
}

// Returns false if the entry is either a removal or a delete
func (entry *LogEntry) IsActive() bool {
	return !entry.IsRemoved() && !entry.IsDeleted()
}

func (entry *LogEntry) SetRemoved() {
	entry.Flags |= channels.Removed
}

func (entry *LogEntry) SetDeleted() {
	entry.Flags |= channels.Deleted
}

func (entry *LogEntry) IsUnusedRange() bool {
	return entry.DocID == "" && entry.EndSequence > 0
}

func (entry *LogEntry) SetRevAndVersion(rv channels.RevAndVersion) {
	entry.RevID = rv.RevTreeID
	if rv.CurrentSource != "" {
		entry.SourceID = rv.CurrentSource
		entry.Version = base.HexCasToUint64(rv.CurrentVersion)
	}
}

type LogEntries []*LogEntry

// A priority-queue of LogEntries, kept ordered by increasing sequence #.
type LogPriorityQueue []*LogEntry

type CacheOptions struct {
	ChannelCacheOptions
	CachePendingSeqMaxWait time.Duration // Max wait for pending sequence before skipping
	CachePendingSeqMaxNum  int           // Max number of pending sequences before skipping
	CacheSkippedSeqMaxWait time.Duration // Max wait for skipped sequence before abandoning
}

func DefaultCacheOptions() CacheOptions {
	return CacheOptions{
		CachePendingSeqMaxWait: DefaultCachePendingSeqMaxWait,
		CachePendingSeqMaxNum:  DefaultCachePendingSeqMaxNum,
		CacheSkippedSeqMaxWait: DefaultSkippedSeqMaxWait,
		ChannelCacheOptions: ChannelCacheOptions{
			ChannelCacheAge:             DefaultChannelCacheAge,
			ChannelCacheMinLength:       DefaultChannelCacheMinLength,
			ChannelCacheMaxLength:       DefaultChannelCacheMaxLength,
			MaxNumChannels:              DefaultChannelCacheMaxNumber,
			CompactHighWatermarkPercent: DefaultCompactHighWatermarkPercent,
			CompactLowWatermarkPercent:  DefaultCompactLowWatermarkPercent,
			ChannelQueryLimit:           DefaultQueryPaginationLimit,
		},
	}
}

// ////// HOUSEKEEPING:

// Initializes a new changeCache.
// lastSequence is the last known database sequence assigned.
// notifyChange is an optional function that will be called to notify of channel changes.
// After calling Init(), you must call .Start() to start using the cache, otherwise it will be in a locked state
// and callers will block on trying to obtain the lock.

func (c *changeCache) Init(ctx context.Context, dbContext *DatabaseContext, channelCache ChannelCache, notifyChange func(context.Context, channels.Set), options *CacheOptions, metaKeys *base.MetadataKeys) error {
	c.db = dbContext
	c.logCtx = ctx

	c.notifyChange = notifyChange
	c.receivedSeqs = make(map[uint64]struct{})
	c.terminator = make(chan bool)
	c.initTime = time.Now()
	c.skippedSeqs = NewSkippedSequenceSlice(DefaultClipCapacityHeadroom)
	c.lastAddPendingTime = time.Now().UnixNano()
	c.sgCfgPrefix = dbContext.MetadataKeys.SGCfgPrefix(c.db.Options.GroupID)
	c.metaKeys = metaKeys

	// init cache options
	if options != nil {
		c.options = *options
	} else {
		c.options = DefaultCacheOptions()
	}

	c.channelCache = channelCache

	base.InfofCtx(ctx, base.KeyCache, "Initializing changes cache for %s with options %+v", base.UD(c.db.Name), c.options)

	heap.Init(&c.pendingLogs)

	// background tasks that perform housekeeping duties on the cache
	bgt, err := NewBackgroundTask(ctx, "InsertPendingEntries", c.InsertPendingEntries, c.options.CachePendingSeqMaxWait/2, c.terminator)
	if err != nil {
		return err
	}
	c.backgroundTasks = append(c.backgroundTasks, bgt)

	bgt, err = NewBackgroundTask(ctx, "CleanSkippedSequenceQueue", c.CleanSkippedSequenceQueue, c.options.CacheSkippedSeqMaxWait/2, c.terminator)
	if err != nil {
		return err
	}
	c.backgroundTasks = append(c.backgroundTasks, bgt)

	// Lock the cache -- not usable until .Start() called.  This fixes the DCP startup race condition documented in SG #3558.
	c.lock.Lock()
	return nil
}

func (c *changeCache) Start(initialSequence uint64) error {

	// Unlock the cache after this function returns.
	defer c.lock.Unlock()

	// Set initial sequence for sequence buffering
	c._setInitialSequence(initialSequence)

	// Set initial sequence for cache (validFrom)
	c.channelCache.Init(initialSequence)

	if !c.started.CompareAndSwap(false, true) {
		return errors.New("changeCache already started")
	}

	return nil
}

// Stops the cache. Clears its state and tells the housekeeping task to stop.
func (c *changeCache) Stop(ctx context.Context) {

	if !c.started.IsTrue() {
		// changeCache never started - nothing to stop
		return
	}

	if !c.stopped.CompareAndSwap(false, true) {
		base.WarnfCtx(ctx, "changeCache was already stopped")
		return
	}

	// Signal to background goroutines that the changeCache has been stopped, so they can exit
	// their loop
	close(c.terminator)

	// Wait for changeCache background tasks to finish.
	waitForBGTCompletion(ctx, BGTCompletionMaxWait, c.backgroundTasks, c.db.Name)

	c.lock.Lock()
	c.logsDisabled = true
	c.lock.Unlock()
}

// Empty out all channel caches.
func (c *changeCache) Clear(ctx context.Context) error {
	c.lock.Lock()
	defer c.lock.Unlock()

	// Reset initialSequence so that any new channel caches have their validFrom set to the current last sequence
	// the point at which the change cache was initialized / re-initialized.
	// No need to touch c.nextSequence here, because we don't want to touch the sequence buffering state.
	var err error
	c.initialSequence, err = c.db.LastSequence(ctx)
	if err != nil {
		return err
	}

	c.pendingLogs = nil
	heap.Init(&c.pendingLogs)

	c.initTime = time.Now()

	c.channelCache.Clear()
	return nil
}

// If set to false, DocChanged() becomes a no-op.
func (c *changeCache) EnableChannelIndexing(enable bool) {
	c.lock.Lock()
	c.logsDisabled = !enable
	c.lock.Unlock()
}

// Triggers addPendingLogs if it hasn't been run in CachePendingSeqMaxWait.  Error returned to fulfil BackgroundTaskFunc signature.
func (c *changeCache) InsertPendingEntries(ctx context.Context) error {

	lastAddPendingLogsTime := atomic.LoadInt64(&c.lastAddPendingTime)
	if time.Since(time.Unix(0, lastAddPendingLogsTime)) < c.options.CachePendingSeqMaxWait {
		return nil
	}

	// Trigger _addPendingLogs to process any entries that have been pending too long:
	c.lock.Lock()
	changedChannels := c._addPendingLogs(ctx)
	if c.notifyChange != nil && len(changedChannels) > 0 {
		c.notifyChange(ctx, changedChannels)
	}
	c.lock.Unlock()

	return nil
}

// Cleanup function, invoked periodically.
// Removes skipped entries from skippedSeqs that have been waiting longer
// than CacheSkippedSeqMaxWait from the slice.
func (c *changeCache) CleanSkippedSequenceQueue(ctx context.Context) error {

	base.InfofCtx(ctx, base.KeyCache, "Starting CleanSkippedSequenceQueue for database %s", base.MD(c.db.Name))

	compactedSequences := c.skippedSeqs.SkippedSequenceCompact(ctx, int64(c.options.CacheSkippedSeqMaxWait.Seconds()))
	if compactedSequences == 0 {
		base.InfofCtx(ctx, base.KeyCache, "CleanSkippedSequenceQueue complete.  No sequences to be compacted from skipped sequence list for database %s.", base.MD(c.db.Name))
		return nil
	}

	c.db.DbStats.Cache().AbandonedSeqs.Add(compactedSequences)

	base.InfofCtx(ctx, base.KeyCache, "CleanSkippedSequenceQueue complete.  Cleaned %d sequences from skipped list for database %s.", compactedSequences, base.MD(c.db.Name))
	return nil
}

// ////// ADDING CHANGES:

// Note that DocChanged may be executed concurrently for multiple events (in the DCP case, DCP events
// originating from multiple vbuckets).  Only processEntry is locking - all other functionality needs to support
// concurrent processing.
func (c *changeCache) DocChanged(event sgbucket.FeedEvent) {
	ctx := c.logCtx
	docID := string(event.Key)
	docJSON := event.Value
	changedChannelsCombined := channels.Set{}

	// ** This method does not directly access any state of c, so it doesn't lock.
	// Is this a user/role doc for this database?
	if strings.HasPrefix(docID, c.metaKeys.UserKeyPrefix()) {
		c.processPrincipalDoc(ctx, docID, docJSON, true, event.TimeReceived)
		return
	} else if strings.HasPrefix(docID, c.metaKeys.RoleKeyPrefix()) {
		c.processPrincipalDoc(ctx, docID, docJSON, false, event.TimeReceived)
		return
	}

	// Is this an unused sequence notification?
	if strings.HasPrefix(docID, c.metaKeys.UnusedSeqPrefix()) {
		c.processUnusedSequence(ctx, docID, event.TimeReceived)
		return
	}
	if strings.HasPrefix(docID, c.metaKeys.UnusedSeqRangePrefix()) {
		c.processUnusedSequenceRange(ctx, docID)
		return
	}

	if strings.HasPrefix(docID, c.sgCfgPrefix) {
		if c.cfgEventCallback != nil {
			c.cfgEventCallback(docID, event.Cas, nil)
		}
		return
	}

	collection, exists := c.db.CollectionByID[event.CollectionID]
	if !exists {
		cID := event.CollectionID
		if cID == base.DefaultCollectionID {
			// It's possible for the `_default` collection to be associated with other databases writing non-principal documents,
			// but we still need this collection's feed for the MetadataStore docs. Conditionally drop log level to avoid spurious warnings.
			base.DebugfCtx(ctx, base.KeyCache, "DocChanged(): Ignoring non-metadata mutation for doc %q in the default collection - kv ID: %d", base.UD(docID), cID)
		} else if cID == base.MetadataCollectionID {
			// When Metadata moves to a different collection, we should start to warn again - we don't expect non-metadata mutations here!
			base.WarnfCtx(ctx, "DocChanged(): Non-metadata mutation for doc %q in MetadataStore - kv ID: %d", base.UD(docID), cID)
		} else {
			// Unrecognised collection
			// we shouldn't be receiving mutations for a collection we're not running a database for (except the metadata store)
			base.WarnfCtx(ctx, "DocChanged(): Could not find collection for doc %q - kv ID: %d", base.UD(docID), cID)
		}
		return
	}

	ctx = collection.AddCollectionContext(ctx)

	// If this is a delete and there are no xattrs (no existing SG revision), we can ignore
	if event.Opcode == sgbucket.FeedOpDeletion && len(docJSON) == 0 {
		base.DebugfCtx(ctx, base.KeyCache, "Ignoring delete mutation for %s - no existing Sync Gateway metadata.", base.UD(docID))
		return
	}

	// If this is a binary document (and not one of the above types), we can ignore.  Currently only performing this check when xattrs
	// are enabled, because walrus doesn't support DataType on feed.
	if collection.UseXattrs() && event.DataType == base.MemcachedDataTypeRaw {
		return
	}

	// First unmarshal the doc (just its metadata, to save time/memory):
	syncData, rawBody, rawXattrs, err := UnmarshalDocumentSyncDataFromFeed(docJSON, event.DataType, collection.userXattrKey(), false)
	if err != nil {
		// Avoid log noise related to failed unmarshaling of binary documents.
		if event.DataType != base.MemcachedDataTypeRaw {
			base.DebugfCtx(ctx, base.KeyCache, "Unable to unmarshal sync metadata for feed document %q.  Will not be included in channel cache.  Error: %v", base.UD(docID), err)
		}
		if errors.Is(err, sgbucket.ErrEmptyMetadata) {
			base.WarnfCtx(ctx, "Unexpected empty metadata when processing feed event.  docid: %s opcode: %v datatype:%v", base.UD(event.Key), event.Opcode, event.DataType)
		}
		return
	}

	// If using xattrs and this isn't an SG write, we shouldn't attempt to cache.
	rawUserXattr := rawXattrs[collection.userXattrKey()]
	if collection.UseXattrs() {
		if syncData == nil {
			return
		}
		isSGWrite, _, _ := syncData.IsSGWrite(event.Cas, rawBody, rawUserXattr)
		if !isSGWrite {
			return
		}
	}

	// If not using xattrs and no sync metadata found, check whether we're mid-upgrade and attempting to read a doc w/ metadata stored in xattr
	// before ignoring the mutation.
	if !collection.UseXattrs() && !syncData.HasValidSyncData() {
		migratedDoc, _ := collection.checkForUpgrade(ctx, docID, DocUnmarshalNoHistory)
		if migratedDoc != nil && migratedDoc.Cas == event.Cas {
			base.InfofCtx(ctx, base.KeyCache, "Found mobile xattr on doc %q without %s property - caching, assuming upgrade in progress.", base.UD(docID), base.SyncPropertyName)
			syncData = &migratedDoc.SyncData
		} else {
			base.InfofCtx(ctx, base.KeyCache, "changeCache: Doc %q does not have valid sync data.", base.UD(docID))
			collection.dbStats().Cache().NonMobileIgnoredCount.Add(1)
			return
		}
	}

	if syncData.Sequence <= c.getInitialSequence() {
		return // DCP is sending us an old value from before I started up; ignore it
	}

	// Measure feed latency from timeSaved or the time we started working the feed, whichever is later
	var feedLatency time.Duration
	if !syncData.TimeSaved.IsZero() {
		if syncData.TimeSaved.After(c.initTime) {
			feedLatency = time.Since(syncData.TimeSaved)
		} else {
			feedLatency = time.Since(c.initTime)
		}
		// Record latency when greater than zero
		feedNano := feedLatency.Nanoseconds()
		if feedNano > 0 {
			c.db.DbStats.Database().DCPReceivedTime.Add(feedNano)
		}
	}
	c.db.DbStats.Database().DCPReceivedCount.Add(1)

	// If the doc update wasted any sequences due to conflicts, add empty entries for them:
	for _, seq := range syncData.UnusedSequences {
		base.InfofCtx(ctx, base.KeyCache, "Received unused #%d in unused_sequences property for (%q / %q)", seq, base.UD(docID), syncData.CurrentRev)
		change := &LogEntry{
			Sequence:     seq,
			TimeReceived: event.TimeReceived,
			CollectionID: event.CollectionID,
		}
		changedChannels := c.processEntry(ctx, change)
		changedChannelsCombined = changedChannelsCombined.Update(changedChannels)
	}

	// If the recent sequence history includes any sequences earlier than the current sequence, and
	// not already seen by the gateway (more recent than c.nextSequence), add them as empty entries
	// so that they are included in sequence buffering.
	// If one of these sequences represents a removal from a channel then set the LogEntry removed flag
	// and the set of channels it was removed from
	currentSequence := syncData.Sequence
	if len(syncData.UnusedSequences) > 0 {
		currentSequence = syncData.UnusedSequences[0]
	}

	if len(syncData.RecentSequences) > 0 {

		for _, seq := range syncData.RecentSequences {
			if seq >= c.getNextSequence() && seq < currentSequence {
				base.InfofCtx(ctx, base.KeyCache, "Received deduplicated #%d in recent_sequences property for (%q / %q)", seq, base.UD(docID), syncData.CurrentRev)
				change := &LogEntry{
					Sequence:     seq,
					TimeReceived: event.TimeReceived,
					CollectionID: event.CollectionID,
				}

				// if the doc was removed from one or more channels at this sequence
				// Set the removed flag and removed channel set on the LogEntry
				if channelRemovals, atRev := syncData.Channels.ChannelsRemovedAtSequence(seq); len(channelRemovals) > 0 {
					change.DocID = docID
					change.RevID = atRev.RevTreeID
					change.SourceID = atRev.CurrentSource
					change.Version = base.HexCasToUint64(atRev.CurrentVersion)
					change.Channels = channelRemovals
				}

				changedChannels := c.processEntry(ctx, change)
				changedChannelsCombined = changedChannelsCombined.Update(changedChannels)
			}
		}
	}

	// Now add the entry for the new doc revision:
	if len(rawUserXattr) > 0 {
<<<<<<< HEAD
		collection.revisionCache.RemoveWithRev(docID, syncData.CurrentRev)
=======
		collection.revisionCache.Remove(ctx, docID, syncData.CurrentRev)
>>>>>>> 150702a4
	}

	change := &LogEntry{
		Sequence:     syncData.Sequence,
		DocID:        docID,
		RevID:        syncData.CurrentRev,
		Flags:        syncData.Flags,
		TimeReceived: event.TimeReceived,
		TimeSaved:    syncData.TimeSaved,
		Channels:     syncData.Channels,
		CollectionID: event.CollectionID,
	}
	if syncData.HLV != nil {
		change.SourceID = syncData.HLV.SourceID
		change.Version = syncData.HLV.Version
	}

	millisecondLatency := int(feedLatency / time.Millisecond)

	// If latency is larger than 1 minute or is negative there is likely an issue and this should be clear to the user
	if millisecondLatency >= 60*1000 {
		base.InfofCtx(ctx, base.KeyChanges, "Received #%d after %3dms (%q / %q)", change.Sequence, millisecondLatency, base.UD(change.DocID), change.RevID)
	} else {
		base.DebugfCtx(ctx, base.KeyChanges, "Received #%d after %3dms (%q / %q)", change.Sequence, millisecondLatency, base.UD(change.DocID), change.RevID)
	}

	changedChannels := c.processEntry(ctx, change)
	changedChannelsCombined = changedChannelsCombined.Update(changedChannels)

	// Notify change listeners for all of the changed channels
	if c.notifyChange != nil && len(changedChannelsCombined) > 0 {
		c.notifyChange(ctx, changedChannelsCombined)
	}

}

// Simplified principal limited to properties needed by caching
type cachePrincipal struct {
	Name     string `json:"name"`
	Sequence uint64 `json:"sequence"`
}

func (c *changeCache) Remove(ctx context.Context, collectionID uint32, docIDs []string, startTime time.Time) (count int) {
	return c.channelCache.Remove(ctx, collectionID, docIDs, startTime)
}

// Principals unmarshalled during caching don't need to instantiate a real principal - we're just using name and seq from the document
func (c *changeCache) unmarshalCachePrincipal(docJSON []byte) (cachePrincipal, error) {
	var principal cachePrincipal
	err := base.JSONUnmarshal(docJSON, &principal)
	return principal, err
}

// Process unused sequence notification.  Extracts sequence from docID and sends to cache for buffering
func (c *changeCache) processUnusedSequence(ctx context.Context, docID string, timeReceived time.Time) {
	sequenceStr := strings.TrimPrefix(docID, c.metaKeys.UnusedSeqPrefix())
	sequence, err := strconv.ParseUint(sequenceStr, 10, 64)
	if err != nil {
		base.WarnfCtx(ctx, "Unable to identify sequence number for unused sequence notification with key: %s, error: %v", base.UD(docID), err)
		return
	}
	c.releaseUnusedSequence(ctx, sequence, timeReceived)

}

func (c *changeCache) releaseUnusedSequence(ctx context.Context, sequence uint64, timeReceived time.Time) {
	change := &LogEntry{
		Sequence:     sequence,
		TimeReceived: timeReceived,
	}
	base.InfofCtx(ctx, base.KeyCache, "Received #%d (unused sequence)", sequence)

	// Since processEntry may unblock pending sequences, if there were any changed channels we need
	// to notify any change listeners that are working changes feeds for these channels
	changedChannels := c.processEntry(ctx, change)
	unusedSeq := channels.NewID(unusedSeqKey, unusedSeqCollectionID)
	if changedChannels == nil {
		changedChannels = channels.SetOfNoValidate(unusedSeq)
	} else {
		changedChannels.Add(unusedSeq)
	}
	if c.notifyChange != nil && len(changedChannels) > 0 {
		c.notifyChange(ctx, changedChannels)
	}
}

// releaseUnusedSequenceRange will handle unused sequence range arriving over DCP. It will batch remove from skipped or
// push a range to pending sequences, or both.
func (c *changeCache) releaseUnusedSequenceRange(ctx context.Context, fromSequence uint64, toSequence uint64, timeReceived time.Time) {

	base.InfofCtx(ctx, base.KeyCache, "Received #%d-#%d (unused sequence range)", fromSequence, toSequence)

	unusedSeq := channels.NewID(unusedSeqKey, unusedSeqCollectionID)
	allChangedChannels := channels.SetOfNoValidate(unusedSeq)

	// if range is single value, just run sequence through process entry and return early
	if fromSequence == toSequence {
		change := &LogEntry{
			Sequence:     toSequence,
			TimeReceived: timeReceived,
		}
		changedChannels := c.processEntry(ctx, change)
		allChangedChannels = allChangedChannels.Update(changedChannels)
		if c.notifyChange != nil {
			c.notifyChange(ctx, allChangedChannels)
		}
		return
	}

	// push unused range to either pending or skipped lists based on current state of the change cache
	allChangedChannels = c.processUnusedRange(ctx, fromSequence, toSequence, allChangedChannels, timeReceived)

	if c.notifyChange != nil {
		c.notifyChange(ctx, allChangedChannels)
	}
}

// processUnusedRange handles pushing unused range to pending or skipped lists
func (c *changeCache) processUnusedRange(ctx context.Context, fromSequence, toSequence uint64, allChangedChannels channels.Set, timeReceived time.Time) channels.Set {
	c.lock.Lock()
	defer c.lock.Unlock()

	if toSequence < c.nextSequence {
		// batch remove from skipped
		c.skippedSeqs.processUnusedSequenceRangeAtSkipped(ctx, fromSequence, toSequence)
	} else if fromSequence >= c.nextSequence {
		// whole range to pending
		c._pushRangeToPending(ctx, fromSequence, toSequence, timeReceived)
		// unblock any pending sequences we can after new range(s) have been pushed to pending
		changedChannels := c._addPendingLogs(ctx)
		allChangedChannels = allChangedChannels.Update(changedChannels)
		c.internalStats.pendingSeqLen = len(c.pendingLogs)
	} else {
		// An unused sequence range than includes c.nextSequence in the middle of the range
		// isn't possible under normal processing - unused sequence ranges will normally be moved
		// from pending to skipped in their entirety, as it's the processing of the pending sequence
		// *after* the range that triggers the range to be skipped.  A partial range in skipped means
		// a duplicate entry with a sequence within the bounds of the range was previously present
		// in pending.
		base.WarnfCtx(ctx, "unused sequence range of #%d to %d contains duplicate sequences, will be ignored", fromSequence, toSequence)
	}
	return allChangedChannels
}

// _pushRangeToPending will push a sequence range to pendingLogs
func (c *changeCache) _pushRangeToPending(ctx context.Context, startSeq, endSeq uint64, timeReceived time.Time) {

	entry := &LogEntry{
		TimeReceived: timeReceived,
		Sequence:     startSeq,
		EndSequence:  endSeq,
	}
	heap.Push(&c.pendingLogs, entry)

}

// Process unused sequence notification.  Extracts sequence from docID and sends to cache for buffering
func (c *changeCache) processUnusedSequenceRange(ctx context.Context, docID string) {
	// _sync:unusedSequences:fromSeq:toSeq
	sequencesStr := strings.TrimPrefix(docID, c.metaKeys.UnusedSeqRangePrefix())
	sequences := strings.Split(sequencesStr, ":")
	if len(sequences) != 2 {
		return
	}

	fromSequence, err := strconv.ParseUint(sequences[0], 10, 64)
	if err != nil {
		base.WarnfCtx(ctx, "Unable to identify from sequence number for unused sequences notification with key: %s, error:", base.UD(docID), err)
		return
	}
	toSequence, err := strconv.ParseUint(sequences[1], 10, 64)
	if err != nil {
		base.WarnfCtx(ctx, "Unable to identify to sequence number for unused sequence notification with key: %s, error:", base.UD(docID), err)
		return
	}

	c.releaseUnusedSequenceRange(ctx, fromSequence, toSequence, time.Now())
}

func (c *changeCache) processPrincipalDoc(ctx context.Context, docID string, docJSON []byte, isUser bool, timeReceived time.Time) {

	// Currently the cache isn't really doing much with user docs; mostly it needs to know about
	// them because they have sequence numbers, so without them the sequence of sequences would
	// have gaps in it, causing later sequences to get stuck in the queue.
	princ, err := c.unmarshalCachePrincipal(docJSON)
	if err != nil {
		base.WarnfCtx(ctx, "changeCache: Error unmarshaling doc %q: %v", base.UD(docID), err)
		return
	}
	sequence := princ.Sequence

	if sequence <= c.getInitialSequence() {
		return // Tap is sending us an old value from before I started up; ignore it
	}

	// Now add the (somewhat fictitious) entry:
	change := &LogEntry{
		Sequence:     sequence,
		TimeReceived: timeReceived,
		IsPrincipal:  true,
	}
	if isUser {
		change.DocID = "_user/" + princ.Name
	} else {
		change.DocID = "_role/" + princ.Name
	}

	base.InfofCtx(ctx, base.KeyChanges, "Received #%d (%q)", change.Sequence, base.UD(change.DocID))

	changedChannels := c.processEntry(ctx, change)
	if c.notifyChange != nil && len(changedChannels) > 0 {
		c.notifyChange(ctx, changedChannels)
	}
}

// Handles a newly-arrived LogEntry.
func (c *changeCache) processEntry(ctx context.Context, change *LogEntry) channels.Set {
	c.lock.Lock()
	defer c.lock.Unlock()
	if c.logsDisabled {
		return nil
	}

	sequence := change.Sequence
	if change.Sequence > c.internalStats.highSeqFeed {
		c.internalStats.highSeqFeed = change.Sequence
	}

	// Duplicate handling - there are a few cases where processEntry can be called multiple times for a sequence:
	//   - recentSequences for rapidly updated documents
	//   - principal mutations that don't increment sequence
	// We can cancel processing early in these scenarios.
	// Check if this is a duplicate of an already processed sequence
	if sequence < c.nextSequence && !c.WasSkipped(sequence) {
		base.DebugfCtx(ctx, base.KeyCache, "  Ignoring duplicate of #%d", sequence)
		return nil
	}

	// Check if this is a duplicate of a pending sequence
	if _, found := c.receivedSeqs[sequence]; found {
		base.DebugfCtx(ctx, base.KeyCache, "  Ignoring duplicate of #%d", sequence)
		return nil
	}
	c.receivedSeqs[sequence] = struct{}{}

	var changedChannels channels.Set
	if sequence == c.nextSequence || c.nextSequence == 0 {
		// This is the expected next sequence so we can add it now:
		changedChannels = channels.SetFromArrayNoValidate(c._addToCache(ctx, change))
		// Also add any pending sequences that are now contiguous:
		changedChannels = changedChannels.Update(c._addPendingLogs(ctx))
	} else if sequence > c.nextSequence {
		// There's a missing sequence (or several), so put this one on ice until it arrives:
		heap.Push(&c.pendingLogs, change)
		numPending := len(c.pendingLogs)
		c.internalStats.pendingSeqLen = numPending
		if base.LogDebugEnabled(ctx, base.KeyCache) {
			base.DebugfCtx(ctx, base.KeyCache, "  Deferring #%d (%d now waiting for #%d...#%d) doc %q / %q",
				sequence, numPending, c.nextSequence, c.pendingLogs[0].Sequence-1, base.UD(change.DocID), change.RevID)
		}
		// Update max pending high watermark stat
		if numPending > c.internalStats.maxPending {
			c.internalStats.maxPending = numPending
		}

		if numPending > c.options.CachePendingSeqMaxNum {
			// Too many pending; add the oldest one:
			changedChannels = c._addPendingLogs(ctx)
		}
	} else if sequence > c.initialSequence {
		// Out-of-order sequence received!
		// Remove from skipped sequence queue
		if !c.WasSkipped(sequence) {
			// Error removing from skipped sequences
			base.InfofCtx(ctx, base.KeyCache, "  Received unexpected out-of-order change - not in skippedSeqs (seq %d, expecting %d) doc %q / %q", sequence, c.nextSequence, base.UD(change.DocID), change.RevID)
		} else {
			base.InfofCtx(ctx, base.KeyCache, "  Received previously skipped out-of-order change (seq %d, expecting %d) doc %q / %q ", sequence, c.nextSequence, base.UD(change.DocID), change.RevID)
			change.Skipped = true
		}

		changedChannels = changedChannels.UpdateWithSlice(c._addToCache(ctx, change))
		// Add to cache before removing from skipped, to ensure lowSequence doesn't get incremented until results are available
		// in cache
		err := c.RemoveSkipped(sequence)
		if err != nil {
			base.DebugfCtx(ctx, base.KeyCache, "Error removing skipped sequence: #%d from cache: %v", sequence, err)
		}
	}
	return changedChannels
}

// Adds an entry to the appropriate channels' caches, returning the affected channels.  lateSequence
// flag indicates whether it was a change arriving out of sequence
func (c *changeCache) _addToCache(ctx context.Context, change *LogEntry) []channels.ID {

	if change.Sequence >= c.nextSequence {
		c.nextSequence = change.Sequence + 1
	}
	// check if change is unused sequence range
	if change.EndSequence != 0 {
		c.nextSequence = change.EndSequence + 1
	}
	delete(c.receivedSeqs, change.Sequence)

	// If unused sequence, notify the cache and return
	if change.DocID == "" {
		c.channelCache.AddUnusedSequence(change)
		return nil
	}

	if change.IsPrincipal {
		c.channelCache.AddPrincipal(change)
		return nil
	}

	// updatedChannels tracks the set of channels that should be notified of the change.  This includes
	// the change's active channels, as well as any channel removals for the active revision.
	updatedChannels := c.channelCache.AddToCache(ctx, change)
	if base.LogDebugEnabled(ctx, base.KeyChanges) {
		base.DebugfCtx(ctx, base.KeyChanges, " #%d ==> channels %v", change.Sequence, base.UD(updatedChannels))
	}

	if !change.TimeReceived.IsZero() {
		c.db.DbStats.Database().DCPCachingCount.Add(1)
		c.db.DbStats.Database().DCPCachingTime.Add(time.Since(change.TimeReceived).Nanoseconds())
	}

	return updatedChannels
}

// Add the first change(s) from pendingLogs if they're the next sequence.  If not, and we've been
// waiting too long for nextSequence, move nextSequence to skipped queue.
// Returns the channels that changed.
func (c *changeCache) _addPendingLogs(ctx context.Context) channels.Set {
	var changedChannels channels.Set
	var isNext bool

	for len(c.pendingLogs) > 0 {
		oldestPending := c.pendingLogs[0]
		isNext = oldestPending.Sequence == c.nextSequence

		if isNext {
			oldestPending = c._popPendingLog(ctx)
			changedChannels = changedChannels.UpdateWithSlice(c._addToCache(ctx, oldestPending))
		} else if oldestPending.Sequence < c.nextSequence {
			// oldest pending is lower than next sequence, should be ignored
			base.InfofCtx(ctx, base.KeyCache, "Oldest entry in pending logs %v (%d, %d) is earlier than cache next sequence (%d), ignoring as sequence has already been cached", base.UD(oldestPending.DocID), oldestPending.Sequence, oldestPending.EndSequence, c.nextSequence)
			oldestPending = c._popPendingLog(ctx)

			// If the oldestPending was a range that extended past nextSequence, update nextSequence
			if oldestPending.IsUnusedRange() && oldestPending.EndSequence >= c.nextSequence {
				c.nextSequence = oldestPending.EndSequence + 1
			}
		} else if len(c.pendingLogs) > c.options.CachePendingSeqMaxNum || time.Since(c.pendingLogs[0].TimeReceived) >= c.options.CachePendingSeqMaxWait {
			//  Skip all sequences up to the oldest Pending
			c.PushSkipped(ctx, c.nextSequence, oldestPending.Sequence-1)
			c.nextSequence = oldestPending.Sequence
		} else {
			// nextSequence is not in pending logs, and pending logs size/age doesn't trigger skipped sequences
			break
		}
	}

	c.internalStats.pendingSeqLen = len(c.pendingLogs)

	atomic.StoreInt64(&c.lastAddPendingTime, time.Now().UnixNano())
	return changedChannels
}

// _popPendingLog pops the next pending LogEntry from the c.pendingLogs heap.  When the popped entry is an unused range,
// performs a defensive check for duplicates with the next entry in pending.  If unused range overlaps with next entry,
// reduces the unused range to stop at the next pending entry.
func (c *changeCache) _popPendingLog(ctx context.Context) *LogEntry {
	poppedEntry := heap.Pop(&c.pendingLogs).(*LogEntry)
	// If it's not a range, no additional handling needed
	if !poppedEntry.IsUnusedRange() {
		return poppedEntry
	}
	// If there are no more pending logs, no additional handling needed
	if len(c.pendingLogs) == 0 {
		return poppedEntry
	}

	nextPendingEntry := c.pendingLogs[0]
	// If popped entry range does not overlap with next pending entry, no additional handling needed
	//  e.g. popped [15-20], nextPendingEntry is [25]
	if poppedEntry.EndSequence < nextPendingEntry.Sequence {
		return poppedEntry
	}

	// If nextPendingEntry's sequence duplicates the start of the unused range, ignored popped entry and return next entry instead
	//   e.g. popped [15-20], nextPendingEntry is [15]
	if poppedEntry.Sequence == nextPendingEntry.Sequence {
		base.InfofCtx(ctx, base.KeyCache, "Unused sequence range in pendingLogs (%d, %d) has start equal to next pending sequence (%s, %d) - unused range will be ignored", poppedEntry.Sequence, poppedEntry.EndSequence, nextPendingEntry.DocID, nextPendingEntry.Sequence)
		return c._popPendingLog(ctx)
	}

	// Otherwise, reduce the popped unused range to end before the next pending sequence
	//  e.g. popped [15-20], nextPendingEntry is [18]
	base.InfofCtx(ctx, base.KeyCache, "Unused sequence range in pendingLogs (%d, %d) overlaps with next pending sequence (%s, %d) - unused range will be truncated", poppedEntry.Sequence, poppedEntry.EndSequence, nextPendingEntry.DocID, nextPendingEntry.Sequence)
	poppedEntry.EndSequence = nextPendingEntry.Sequence - 1
	return poppedEntry
}

func (c *changeCache) GetStableSequence(docID string) SequenceID {
	// Stable sequence is independent of docID in changeCache
	return SequenceID{Seq: c.LastSequence()}
}

func (c *changeCache) getChannelCache() ChannelCache {
	return c.channelCache
}

// ////// CHANGE ACCESS:

func (c *changeCache) GetChanges(ctx context.Context, channel channels.ID, options ChangesOptions) ([]*LogEntry, error) {

	if c.stopped.IsTrue() {
		return nil, base.HTTPErrorf(503, "Database closed")
	}
	return c.channelCache.GetChanges(ctx, channel, options)
}

// Returns the sequence number the cache is up-to-date with.
func (c *changeCache) LastSequence() uint64 {

	lastSequence := c.getNextSequence() - 1
	return lastSequence
}

func (c *changeCache) getOldestSkippedSequence(ctx context.Context) uint64 {
	oldestSkippedSeq := c.skippedSeqs.getOldest()
	if oldestSkippedSeq > 0 {
		base.DebugfCtx(ctx, base.KeyChanges, "Get oldest skipped, returning: %d", oldestSkippedSeq)
	}
	return oldestSkippedSeq
}

// Set the initial sequence.  Presumes that change cache is already locked.
func (c *changeCache) _setInitialSequence(initialSequence uint64) {
	c.initialSequence = initialSequence
	c.nextSequence = initialSequence + 1
}

// Concurrent-safe get value of nextSequence
func (c *changeCache) getNextSequence() (nextSequence uint64) {
	c.lock.RLock()
	nextSequence = c.nextSequence
	c.lock.RUnlock()
	return nextSequence
}

// Concurrent-safe get value of initialSequence
func (c *changeCache) getInitialSequence() (initialSequence uint64) {
	c.lock.RLock()
	initialSequence = c.initialSequence
	c.lock.RUnlock()
	return initialSequence
}

// ////// LOG PRIORITY QUEUE -- container/heap callbacks that should not be called directly.   Use heap.Init/Push/etc()

func (h LogPriorityQueue) Len() int           { return len(h) }
func (h LogPriorityQueue) Less(i, j int) bool { return h[i].Sequence < h[j].Sequence }
func (h LogPriorityQueue) Swap(i, j int)      { h[i], h[j] = h[j], h[i] }

func (h *LogPriorityQueue) Push(x interface{}) {
	*h = append(*h, x.(*LogEntry))
}

func (h *LogPriorityQueue) Pop() interface{} {
	old := *h
	n := len(old)
	x := old[n-1]
	*h = old[0 : n-1]
	return x
}

// ////// SKIPPED SEQUENCE QUEUE

func (c *changeCache) RemoveSkipped(x uint64) error {
	err := c.skippedSeqs.removeSeq(x)
	return err
}

func (c *changeCache) WasSkipped(x uint64) bool {
	return c.skippedSeqs.Contains(x)
}

func (c *changeCache) PushSkipped(ctx context.Context, startSeq uint64, endSeq uint64) {
	if startSeq > endSeq {
		base.InfofCtx(ctx, base.KeyCache, "cannot push negative skipped sequence range to skipped list: %d %d", startSeq, endSeq)
		return
	}
	c.skippedSeqs.PushSkippedSequenceEntry(NewSkippedSequenceRangeEntry(startSeq, endSeq))
}

// waitForSequence blocks up to maxWaitTime until the given sequence has been received.
func (c *changeCache) waitForSequence(ctx context.Context, sequence uint64, maxWaitTime time.Duration) error {
	startTime := time.Now()

	worker := func() (bool, error, interface{}) {
		if c.getNextSequence() >= sequence+1 {
			base.DebugfCtx(ctx, base.KeyCache, "waitForSequence(%d) took %v", sequence, time.Since(startTime))
			return false, nil, nil
		}
		// retry
		return true, nil, nil
	}

	ctx, cancel := context.WithDeadline(ctx, startTime.Add(maxWaitTime))
	sleeper := base.SleeperFuncCtx(base.CreateMaxDoublingSleeperFunc(math.MaxInt64, 1, 100), ctx)
	err, _ := base.RetryLoop(ctx, fmt.Sprintf("waitForSequence(%d)", sequence), worker, sleeper)
	cancel()
	return err
}

// waitForSequenceNotSkipped blocks up to maxWaitTime until the given sequence has been received or skipped.
func (c *changeCache) waitForSequenceNotSkipped(ctx context.Context, sequence uint64, maxWaitTime time.Duration) error {
	startTime := time.Now()

	worker := func() (bool, error, interface{}) {
		if c.getNextSequence() >= sequence+1 {
			foundInMissing := c.skippedSeqs.Contains(sequence)
			if !foundInMissing {
				base.DebugfCtx(ctx, base.KeyCache, "waitForSequenceNotSkipped(%d) took %v", sequence, time.Since(startTime))
				return false, nil, nil
			}
		}
		// retry
		return true, nil, nil
	}

	ctx, cancel := context.WithDeadline(ctx, startTime.Add(maxWaitTime))
	sleeper := base.SleeperFuncCtx(base.CreateMaxDoublingSleeperFunc(math.MaxInt64, 1, 100), ctx)
	err, _ := base.RetryLoop(ctx, fmt.Sprintf("waitForSequenceNotSkipped(%d)", sequence), worker, sleeper)
	cancel()
	return err
}

func (c *changeCache) _getMaxStableCached(ctx context.Context) uint64 {
	oldestSkipped := c.getOldestSkippedSequence(ctx)
	if oldestSkipped > 0 {
		return oldestSkipped - 1
	}
	return c.nextSequence - 1
}<|MERGE_RESOLUTION|>--- conflicted
+++ resolved
@@ -509,11 +509,7 @@
 
 	// Now add the entry for the new doc revision:
 	if len(rawUserXattr) > 0 {
-<<<<<<< HEAD
-		collection.revisionCache.RemoveWithRev(docID, syncData.CurrentRev)
-=======
-		collection.revisionCache.Remove(ctx, docID, syncData.CurrentRev)
->>>>>>> 150702a4
+		collection.revisionCache.RemoveWithRev(ctx, docID, syncData.CurrentRev)
 	}
 
 	change := &LogEntry{
