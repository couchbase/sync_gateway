--- conflicted
+++ resolved
@@ -22,11 +22,7 @@
 type DatabaseCollection struct {
 	dataStore            base.DataStore          // Storage
 	revisionCache        RevisionCache           // Cache of recently-accessed doc revisions
-<<<<<<< HEAD
-=======
 	collectionStats      *base.CollectionStats   // pointer to the collection stats (to avoid map lookups when used)
-	changeCache          *changeCache            // Cache of recently-access channels
->>>>>>> 9077ff92
 	dbCtx                *DatabaseContext        // pointer to database context to allow passthrough of functions
 	ChannelMapper        *channels.ChannelMapper // Collection's sync function
 	importFilterFunction *ImportFilterFunction   // collections import options
