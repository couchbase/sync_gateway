module github.com/couchbase/sync_gateway

go 1.19

require (
	dario.cat/mergo v1.0.0
	github.com/bhoriuchi/graphql-go-tools v1.0.3
	github.com/coreos/go-oidc v2.2.1+incompatible
	github.com/couchbase/cbgt v1.3.7
	github.com/couchbase/clog v0.1.0
	github.com/couchbase/go-blip v0.0.0-20230915152802-f184aec55962
	github.com/couchbase/gocb/v2 v2.6.4
	github.com/couchbase/gocbcore/v10 v10.2.8
	github.com/couchbase/gomemcached v0.2.1
	github.com/couchbase/goutils v0.1.2
	github.com/couchbase/sg-bucket v0.0.0-20231003103030-627c70e18148
	github.com/couchbaselabs/go-fleecedelta v0.0.0-20220909152808-6d09efa7a338
	github.com/couchbaselabs/gocbconnstr v1.0.5
	github.com/couchbaselabs/rosmar v0.0.0-20231003104919-6d4a3e8a6db6
	github.com/elastic/gosigar v0.14.2
	github.com/felixge/fgprof v0.9.3
	github.com/google/uuid v1.3.1
	github.com/gorilla/mux v1.8.0
	github.com/graphql-go/graphql v0.8.1
	github.com/json-iterator/go v1.1.12
	github.com/kardianos/service v1.2.2
	github.com/natefinch/lumberjack v2.0.0+incompatible
	github.com/pkg/errors v0.9.1
	github.com/prometheus/client_golang v1.16.0
	github.com/robertkrimen/otto v0.0.0-20211024170158-b87d35c0b86f
	github.com/samuel/go-metrics v0.0.0-20150819231912-7ccf3e0e1fb1
	github.com/shirou/gopsutil v3.21.11+incompatible
	github.com/stretchr/testify v1.8.4
	golang.org/x/crypto v0.14.0
	golang.org/x/exp v0.0.0-20230905200255-921286631fa9
	golang.org/x/net v0.17.0
	golang.org/x/oauth2 v0.13.0
	gopkg.in/square/go-jose.v2 v2.6.0
)

require (
	github.com/BurntSushi/toml v1.3.2 // indirect
	github.com/aws/aws-sdk-go v1.44.299 // indirect
	github.com/beorn7/perks v1.0.1 // indirect
	github.com/cespare/xxhash/v2 v2.2.0 // indirect
	github.com/couchbase/blance v0.1.3 // indirect
	github.com/couchbase/cbauth v0.1.10 // indirect
	github.com/couchbase/go-couchbase v0.1.1 // indirect
	github.com/couchbase/tools-common/cloud v1.0.0 // indirect
	github.com/couchbase/tools-common/fs v1.0.0 // indirect
	github.com/couchbase/tools-common/testing v1.0.0 // indirect
	github.com/couchbase/tools-common/types v1.0.0 // indirect
	github.com/couchbase/tools-common/utils v1.0.0 // indirect
	github.com/davecgh/go-spew v1.1.1 // indirect
	github.com/go-ole/go-ole v1.2.6 // indirect
	github.com/golang/protobuf v1.5.3 // indirect
	github.com/golang/snappy v0.0.4 // indirect
	github.com/google/pprof v0.0.0-20211214055906-6f57359322fd // indirect
	github.com/klauspost/compress v1.15.11 // indirect
	github.com/mattn/go-sqlite3 v1.14.17 // indirect
	github.com/matttproud/golang_protobuf_extensions v1.0.4 // indirect
	github.com/modern-go/concurrent v0.0.0-20180306012644-bacd9c7ef1dd // indirect
	github.com/modern-go/reflect2 v1.0.2 // indirect
	github.com/pmezard/go-difflib v1.0.0 // indirect
	github.com/pquerna/cachecontrol v0.2.0 // indirect
	github.com/prometheus/client_model v0.3.0 // indirect
	github.com/prometheus/common v0.42.0 // indirect
	github.com/prometheus/procfs v0.10.1 // indirect
	github.com/rcrowley/go-metrics v0.0.0-20201227073835-cf1acfcdf475 // indirect
	github.com/rogpeppe/go-internal v1.11.0 // indirect
	github.com/sergi/go-diff v1.2.0 // indirect
	github.com/stretchr/objx v0.5.0 // indirect
	github.com/youmark/pkcs8 v0.0.0-20201027041543-1326539a0a0a // indirect
	github.com/yusufpapurcu/wmi v1.2.3 // indirect
	golang.org/x/sys v0.13.0 // indirect
	golang.org/x/text v0.13.0 // indirect
<<<<<<< HEAD
	golang.org/x/time v0.3.0 // indirect
	google.golang.org/appengine v1.6.7 // indirect
=======
	google.golang.org/appengine v1.6.8 // indirect
>>>>>>> 6537f435
	google.golang.org/protobuf v1.31.0 // indirect
	gopkg.in/natefinch/lumberjack.v2 v2.2.1 // indirect
	gopkg.in/sourcemap.v1 v1.0.5 // indirect
	gopkg.in/yaml.v3 v3.0.1 // indirect
	nhooyr.io/websocket v1.8.7 // indirect
)<|MERGE_RESOLUTION|>--- conflicted
+++ resolved
@@ -74,12 +74,8 @@
 	github.com/yusufpapurcu/wmi v1.2.3 // indirect
 	golang.org/x/sys v0.13.0 // indirect
 	golang.org/x/text v0.13.0 // indirect
-<<<<<<< HEAD
 	golang.org/x/time v0.3.0 // indirect
-	google.golang.org/appengine v1.6.7 // indirect
-=======
 	google.golang.org/appengine v1.6.8 // indirect
->>>>>>> 6537f435
 	google.golang.org/protobuf v1.31.0 // indirect
 	gopkg.in/natefinch/lumberjack.v2 v2.2.1 // indirect
 	gopkg.in/sourcemap.v1 v1.0.5 // indirect
