--- conflicted
+++ resolved
@@ -208,18 +208,14 @@
 	arc.replicationStats.NumConnectAttempts.Add(1)
 
 	var originPatterns []string // no origin headers for ISGR
-<<<<<<< HEAD
 
 	// NewSGBlipContext doesn't set cancellation context - active replication cancellation on db close is handled independently
 	// TODO: CBG-3661 ActiveReplicator subprotocol versions
 	// - make this configurable for testing mixed-version replications
 	// - if unspecified, default to v2 and v3 until VV is supported with ISGR, then also include v4
 	protocols := []string{CBMobileReplicationV3.SubprotocolString(), CBMobileReplicationV2.SubprotocolString()}
-	blipContext, err := NewSGBlipContextWithProtocols(arc.ctx, arc.config.ID+idSuffix, originPatterns, protocols, nil)
-=======
 	cancelCtx, cancelFunc := context.WithCancel(context.Background())
-	blipContext, err := NewSGBlipContext(arc.ctx, arc.config.ID+idSuffix, originPatterns, cancelCtx)
->>>>>>> 7e891607
+	blipContext, err := NewSGBlipContextWithProtocols(arc.ctx, arc.config.ID+idSuffix, originPatterns, protocols, cancelCtx)
 	if err != nil {
 		cancelFunc()
 		return nil, nil, err
