/*
Copyright 2022-Present Couchbase, Inc.

Use of this software is governed by the Business Source License included in
the file licenses/BSL-Couchbase.txt.  As of the Change Date specified in that
file, in accordance with the Business Source License, use of this software will
be governed by the Apache License, Version 2.0, included in the file
licenses/APL2.txt.
*/

package functions

import (
	"context"
	"strings"
	"testing"
	"time"

	"github.com/couchbase/sync_gateway/auth"
	"github.com/couchbase/sync_gateway/base"
	"github.com/couchbase/sync_gateway/channels"
	"github.com/couchbase/sync_gateway/db"
	"github.com/couchbase/sync_gateway/js"
	v8 "github.com/snej/v8go"
	"github.com/stretchr/testify/assert"
	"github.com/stretchr/testify/require"
)

const kUserFunctionMaxCallDepth = 20

var allowAll = &Allow{Channels: []string{"*"}}

var kTestFunctionsConfig = FunctionsConfig{
	Definitions: FunctionsDefs{
		"square": &FunctionConfig{
			Type:  "javascript",
			Code:  "function(context, args) {return args.numero * args.numero;}",
			Args:  []string{"numero"},
			Allow: &Allow{Channels: []string{"wonderland"}},
		},
		"cube": &FunctionConfig{
			Type: "javascript",
			Code: `function(context, args) {let square = context.user.function("square",args);
					console.log("cube: square is", square); return square * args.numero;}`,
			Args:  []string{"numero"},
			Allow: &Allow{Channels: []string{"wonderland"}},
		},
		"exceptional": &FunctionConfig{
			Type:  "javascript",
			Code:  `function(context, args) {throw "oops";}`,
			Allow: allowAll,
		},
		"call_fn": &FunctionConfig{
			Type:  "javascript",
			Code:  `function(context, args) {return context.user.function("square", {numero: 7});}`,
			Allow: allowAll,
		},
		"factorial": &FunctionConfig{
			Type: "javascript",
			Args: []string{"n"},
			Code: `function(context, args) {if (args.n <= 1) return 1;
						else return args.n * context.user.function("factorial", {n: args.n-1});}`,
			Allow: allowAll,
		},
		"endless": &FunctionConfig{
			Type:  "javascript",
			Code:  `function(context, args) {while(true);}`,
			Allow: allowAll,
		},
		"great_and_terrible": &FunctionConfig{
			Type:  "javascript",
			Code:  `function(context, args) {return "I am OZ the great and terrible";}`,
			Allow: &Allow{Channels: []string{"oz", "narnia"}},
		},
		"call_forbidden": &FunctionConfig{
			Type:  "javascript",
			Code:  `function(context, args) {return context.user.function("great_and_terrible");}`,
			Allow: allowAll,
		},
		"sudo_call_forbidden": &FunctionConfig{
			Type:  "javascript",
			Code:  `function(context, args) {return context.admin.function("great_and_terrible");}`,
			Allow: allowAll,
		},
		"admin_only": &FunctionConfig{
			Type:  "javascript",
			Code:  `function(context, args) {return "OK";}`,
			Allow: nil, // no 'allow' property means admin-only
		},
		"require_admin": &FunctionConfig{
			Type:  "javascript",
			Code:  `function(context, args) {context.requireAdmin(); return "OK";}`,
			Allow: allowAll,
		},
		"user_only": &FunctionConfig{
			Type:  "javascript",
			Code:  `function(context, args) {if (!context.user.name) throw "No user"; return context.user.name;}`,
			Allow: &Allow{Channels: []string{"user-${context.user.name}"}},
		},
		"alice_only": &FunctionConfig{
			Type:  "javascript",
			Code:  `function(context, args) {context.requireUser("alice"); return "OK";}`,
			Allow: allowAll,
		},
		"pevensies_only": &FunctionConfig{
			Type:  "javascript",
			Code:  `function(context, args) {context.requireUser(["peter","jane","eustace","lucy"]); return "OK";}`,
			Allow: allowAll,
		},
		"wonderland_only": &FunctionConfig{
			Type:  "javascript",
			Code:  `function(context, args) {context.requireAccess("wonderland"); context.requireAccess(["wonderland", "snark"]); return "OK";}`,
			Allow: allowAll,
		},
		"narnia_only": &FunctionConfig{
			Type:  "javascript",
			Code:  `function(context, args) {context.requireAccess("narnia"); return "OK";}`,
			Allow: allowAll,
		},
		"hero_only": &FunctionConfig{
			Type:  "javascript",
			Code:  `function(context, args) {context.requireRole(["hero", "antihero"]); return "OK";}`,
			Allow: allowAll,
		},
		"villain_only": &FunctionConfig{
			Type:  "javascript",
			Code:  `function(context, args) {context.requireRole(["villain"]); return "OK";}`,
			Allow: allowAll,
		},

		"getDoc": &FunctionConfig{
			Type:  "javascript",
			Code:  `function(context, args) {return context.user.defaultCollection.get(args.docID);}`,
			Args:  []string{"docID"},
			Allow: allowAll,
		},
		"putDoc": &FunctionConfig{
			Type:     "javascript",
			Code:     `function(context, args) {return context.user.defaultCollection.save(args.doc, args.docID);}`,
			Args:     []string{"docID", "doc"},
			Mutating: true,
			Allow:    allowAll,
		},
		"delDoc": &FunctionConfig{
			Type:     "javascript",
			Code:     `function(context, args) {return context.user.defaultCollection.delete(args.docID);}`,
			Args:     []string{"docID"},
			Mutating: true,
			Allow:    allowAll,
		},

		"illegal_putDoc": &FunctionConfig{
			Type:  "javascript",
			Code:  `function(context, args) {return context.user.function("putDoc", args);}`,
			Args:  []string{"docID", "doc"},
			Allow: allowAll,
		},

		"legal_putDoc": &FunctionConfig{
			Type:  "javascript",
			Code:  `function(context, args) {return context.admin.function("putDoc", args);}`,
			Args:  []string{"docID", "doc"},
			Allow: allowAll,
		},

		// This fn has Mutating but calls one that doesn't
		"nested_illegal_putDoc": &FunctionConfig{
			Type:     "javascript",
			Code:     `function(context, args) {return context.user.function("illegal_putDoc", args);}`,
			Args:     []string{"docID", "doc"},
			Allow:    allowAll,
			Mutating: true,
		},

		// This fn uses context.admin to call a non-mutating function
		"admin_illegal_putDoc": &FunctionConfig{
			Type:  "javascript",
			Code:  `function(context, args) {return context.admin.function("illegal_putDoc", args);}`,
			Args:  []string{"docID", "doc"},
			Allow: allowAll,
		},
	},
}

// Adds a user "alice" to the database, with role "hero"
// and access to channels "wonderland" and "lookingglass".
func addUserAlice(t *testing.T, db *db.Database) auth.User {
	authenticator := db.Authenticator(base.TestCtx(t))
	hero, err := authenticator.NewRole("hero", base.SetOf("heroes"))
	require.NoError(t, err)
	require.NoError(t, authenticator.Save(hero))

	villain, err := authenticator.NewRole("villain", base.SetOf("villains"))
	require.NoError(t, err)
	require.NoError(t, authenticator.Save(villain))

	user, err := authenticator.NewUser("alice", "pass", base.SetOf("wonderland", "lookingglass", "city-London", "user-alice"))
	require.NoError(t, err)
	user.SetExplicitRoles(channels.TimedSet{"hero": channels.NewVbSimpleSequence(1)}, 1)
	require.NoError(t, authenticator.Save(user), "Save")

	// Have to call GetUser to get a user object that's properly configured:
	user, err = authenticator.GetUser("alice")
	require.NoError(t, err)
	return user
}

// Unit test for JS user functions.
func TestUserFunctions(t *testing.T) {
	db, ctx := setupTestDBWithFunctions(t, &kTestFunctionsConfig, nil)
	defer db.Close(ctx)

	assert.NotNil(t, db.UserFunctions)
	assert.NotNil(t, db.UserFunctions.Definitions["square"])

	// First run the tests as an admin:
	t.Run("AsAdmin", func(t *testing.T) { testUserFunctionsAsAdmin(t, ctx, db) })

	// Now create a user and make it current:
	db.SetUser(addUserAlice(t, db))
	assert.True(t, db.User().RoleNames().Contains("hero"))

	// Repeat the tests as user "alice":
	t.Run("AsUser", func(t *testing.T) { testUserFunctionsAsUser(t, ctx, db) })
}

// User function tests that work the same for admin and non-admin user:
func testUserFunctionsCommon(t *testing.T, ctx context.Context, db *db.Database) {
	// Basic call passing a parameter:
	result, err := db.CallUserFunction("square", map[string]any{"numero": 42}, true, ctx)
	assert.NoError(t, err)
	assert.EqualValues(t, 42*42, result)

	// Function that calls a function:
	result, err = db.CallUserFunction("call_fn", nil, true, ctx)
	assert.NoError(t, err)
	assert.EqualValues(t, 7*7, result)

	// `requireUser` test that passes:
	result, err = db.CallUserFunction("alice_only", nil, true, ctx)
	assert.NoError(t, err)
	assert.EqualValues(t, "OK", result)

	// `requireChannel` test that passes:
	result, err = db.CallUserFunction("wonderland_only", nil, true, ctx)
	assert.NoError(t, err)
	assert.EqualValues(t, "OK", result)

	// `requireRole` test that passes:
	result, err = db.CallUserFunction("hero_only", nil, true, ctx)
	assert.NoError(t, err)
	assert.EqualValues(t, "OK", result)

	// Max call depth:
	result, err = db.CallUserFunction("factorial", map[string]any{"n": kUserFunctionMaxCallDepth}, true, ctx)
	assert.NoError(t, err)
	assert.EqualValues(t, 2.43290200817664e+18, result)

	// ERRORS:

	// Missing a parameter:
	_, err = db.CallUserFunction("square", nil, true, ctx)
	assertHTTPError(t, err, 400)
	assert.ErrorContains(t, err, "numero")
	assert.ErrorContains(t, err, "square")

	// Extra parameter:
	_, err = db.CallUserFunction("square", map[string]any{"numero": 42, "number": 0}, true, ctx)
	assertHTTPError(t, err, 400)
	assert.ErrorContains(t, err, "number")
	assert.ErrorContains(t, err, "square")

	// Function throws an exception:
	_, err = db.CallUserFunction("exceptional", nil, true, ctx)
	assert.ErrorContains(t, err, "oops")
	assert.ErrorContains(t, err, "exceptional")
	jserr := err.(*v8.JSError)
	assert.NotNil(t, jserr)

	// Call depth limit:
	_, err = db.CallUserFunction("factorial", map[string]any{"n": kUserFunctionMaxCallDepth + 1}, true, ctx)
	assert.ErrorContains(t, err, "User function recursion too deep")
	assert.ErrorContains(t, err, "factorial")

	// Timeout:
	briefCtx, cancelFn := context.WithTimeout(ctx, 2*time.Second)
	defer cancelFn()
	_, err = db.CallUserFunction("endless", nil, true, briefCtx)
	assert.ErrorContains(t, err, "context deadline exceeded")
}

// User-function tests, run as admin:
func testUserFunctionsAsAdmin(t *testing.T, ctx context.Context, db *db.Database) {
	testUserFunctionsCommon(t, ctx, db)

	// Admin-only (success):
	result, err := db.CallUserFunction("admin_only", nil, true, ctx)
	assert.NoError(t, err)
	assert.EqualValues(t, "OK", result)

	result, err = db.CallUserFunction("require_admin", nil, true, ctx)
	assert.NoError(t, err)
	assert.EqualValues(t, "OK", result)

	result, err = db.CallUserFunction("pevensies_only", nil, true, ctx)
	assert.NoError(t, err)
	assert.EqualValues(t, "OK", result)

	result, err = db.CallUserFunction("narnia_only", nil, true, ctx)
	assert.NoError(t, err)
	assert.EqualValues(t, "OK", result)

	result, err = db.CallUserFunction("villain_only", nil, true, ctx)
	assert.NoError(t, err)
	assert.EqualValues(t, "OK", result)

	// ERRORS:

	// Checking `context.user.name`:
	_, err = db.CallUserFunction("user_only", nil, true, ctx)
	assert.ErrorContains(t, err, "No user")
	jserr := err.(*v8.JSError)
	assert.NotNil(t, jserr)

	// No such function:
	_, err = db.CallUserFunction("xxxx", nil, true, ctx)
	assertHTTPError(t, err, 404)
}

// User-function tests, run as user "alice":
func testUserFunctionsAsUser(t *testing.T, ctx context.Context, db *db.Database) {
	testUserFunctionsCommon(t, ctx, db)

	// Checking `context.user.name`:
	result, err := db.CallUserFunction("user_only", nil, true, ctx)
	assert.NoError(t, err)
	assert.EqualValues(t, "alice", result)

	// Checking `context.admin.func`
	_, err = db.CallUserFunction("sudo_call_forbidden", nil, true, ctx)
	assert.NoError(t, err)

	// No such function:
	_, err = db.CallUserFunction("xxxx", nil, true, ctx)
	assertHTTPError(t, err, 403) // not 404 as for an admin

	_, err = db.CallUserFunction("great_and_terrible", nil, true, ctx)
	assertHTTPError(t, err, 403)

	_, err = db.CallUserFunction("call_forbidden", nil, true, ctx)
	assertHTTPError(t, err, 403)
	assert.ErrorContains(t, err, "great_and_terrible") // failed fn name should appear in error

	_, err = db.CallUserFunction("admin_only", nil, true, ctx)
	assertHTTPError(t, err, 403)

	_, err = db.CallUserFunction("require_admin", nil, true, ctx)
	assertHTTPError(t, err, 403)

	_, err = db.CallUserFunction("pevensies_only", nil, true, ctx)
	assertHTTPError(t, err, 403)

	_, err = db.CallUserFunction("narnia_only", nil, true, ctx)
	assertHTTPError(t, err, 403)

	_, err = db.CallUserFunction("villain_only", nil, true, ctx)
	assertHTTPError(t, err, 403)
}

// Test CRUD operations
func TestUserFunctionsCRUD(t *testing.T) {
	db, ctx := setupTestDBWithFunctions(t, &kTestFunctionsConfig, nil)
	defer db.Close(ctx)

	body := map[string]any{"key": "value"}

	t.Run("Create a doc with random ID", func(t *testing.T) {
		result, err := db.CallUserFunction("putDoc", map[string]any{"docID": nil, "doc": body}, true, ctx)
		assert.NoError(t, err)
		assert.IsType(t, "", result)
		_, err = db.CallUserFunction("getDoc", map[string]any{"docID": result}, true, ctx)
		assert.NoError(t, err)
	})

	docID := "foo"

	t.Run("Missing document", func(t *testing.T) {
		result, err := db.CallUserFunction("getDoc", map[string]any{"docID": docID}, true, ctx)
		assert.NoError(t, err)
		assert.EqualValues(t, nil, result)
	})

	docParams := map[string]any{
		"docID": docID,
		"doc":   body,
	}

	t.Run("Illegal mutation", func(t *testing.T) {
		// Illegal mutation (passing mutationAllowed = false):
		_, err := db.CallUserFunction("putDoc", docParams, false, ctx)
		assertHTTPError(t, err, 403)
	})

	t.Run("Successful save as admin", func(t *testing.T) {
		result, err := db.CallUserFunction("putDoc", docParams, true, ctx)
		assert.NoError(t, err)
		assert.EqualValues(t, docID, result) // save() returns docID
	})

	t.Run("Existing document", func(t *testing.T) {
		result, err := db.CallUserFunction("getDoc", map[string]any{"docID": docID}, true, ctx)
		assert.NoError(t, err)
		revID, ok := result.(map[string]any)["_rev"].(string)
		assert.True(t, ok)
		assert.NotEmpty(t, revID)
		assert.True(t, strings.HasPrefix(revID, "1-"))
		body["_id"] = docID
		body["_rev"] = revID
		assert.EqualValues(t, body, result)
	})

	t.Run("Update document with revID", func(t *testing.T) {
		body["key2"] = 2
		_, err := db.CallUserFunction("putDoc", docParams, true, ctx)
		assert.NoError(t, err)
	})

	t.Run("Save fails with conflict", func(t *testing.T) {
		body["key3"] = 3
		body["_rev"] = "9-9999"
		result, err := db.CallUserFunction("putDoc", docParams, true, ctx)
		assert.NoError(t, err)
		assert.Nil(t, result)
	})

	t.Run("Update document without revID", func(t *testing.T) {
		body["key3"] = 4
		delete(body, "_rev")
		result, err := db.CallUserFunction("putDoc", docParams, true, ctx)
		assert.NoError(t, err)
		assert.Equal(t, docID, result)
	})

	t.Run("Get doc again to verify revision", func(t *testing.T) {
		result, err := db.CallUserFunction("getDoc", map[string]any{"docID": docID}, true, ctx)
		assert.NoError(t, err)
		revID, ok := result.(map[string]any)["_rev"].(string)
		assert.True(t, ok)
		assert.NotEmpty(t, revID)
		assert.True(t, strings.HasPrefix(revID, "3-"))
	})

	t.Run("illegal_putDoc", func(t *testing.T) {
		// Illegal mutation (a non-mutating function calling putDoc)
		_, err := db.CallUserFunction("illegal_putDoc", docParams, true, ctx)
		assertHTTPError(t, err, 403)
	})
	t.Run("nested_illegal_putDoc", func(t *testing.T) {
		// Illegal mutation (a non-mutating function calling putDoc)
		_, err := db.CallUserFunction("nested_illegal_putDoc", docParams, true, ctx)
		assertHTTPError(t, err, 403)
	})
	/*  This currently fails; it's ambiguous what should happen. TODO (jens 2-Feb-2023)
	t.Run("admin_illegal_putDoc", func(t *testing.T) {
		// Illegal mutation (a non-mutating function calling putDoc)
		_, err := db.CallUserFunction("admin_illegal_putDoc", docParams, true, ctx)
		assertHTTPError(t, err, 403)
	})
	*/
	t.Run("legal_putDoc", func(t *testing.T) {
		// Legal mutation (a non-mutating function calling putDoc, but via 'admin')
		_, err := db.CallUserFunction("legal_putDoc", docParams, true, ctx)
		assert.NoError(t, err)
	})
	t.Run("delDoc", func(t *testing.T) {
		// Delete doc:
		_, err := db.CallUserFunction("delDoc", map[string]any{"docID": docID}, true, ctx)
		assert.NoError(t, err)
	})
}

func testValidateFunctions(fnConfig *FunctionsConfig, gqConfig *GraphQLConfig) error {
	vm := js.V8.NewVM()
	defer vm.Close()
	return ValidateFunctions(context.TODO(), vm, fnConfig, gqConfig)
}

// Test that JS syntax errors are detected when the db opens.
func TestUserFunctionSyntaxError(t *testing.T) {
	var functionConfig = FunctionsConfig{
		Definitions: FunctionsDefs{
			"square": &FunctionConfig{
				Code:  "return args.numero * args.numero;",
				Args:  []string{"numero"},
				Allow: &Allow{Channels: []string{"wonderland"}},
			},
			"syntax_error": &FunctionConfig{
				Code:  "returm )42(",
				Allow: allowAll,
			},
		},
	}

	err := testValidateFunctions(&functionConfig, nil)
	assert.Error(t, err)
}

func TestUserFunctionsMaxFunctionCount(t *testing.T) {
	var functionConfig = FunctionsConfig{
		MaxFunctionCount: base.IntPtr(1),
		Definitions: FunctionsDefs{
			"square": &FunctionConfig{
				Type:  "javascript",
				Code:  "function(context, args) {return args.numero * args.numero;}",
				Args:  []string{"numero"},
				Allow: &Allow{Channels: []string{"wonderland"}},
			},
			"exceptional": &FunctionConfig{
				Type:  "javascript",
				Code:  `function(context, args) {throw "oops";}`,
				Allow: allowAll,
			},
		},
	}
	err := testValidateFunctions(&functionConfig, nil)
	assert.ErrorContains(t, err, "too many functions (> 1)")
}

func TestUserFunctionsMaxCodeSize(t *testing.T) {
	var functionConfig = FunctionsConfig{
		MaxCodeSize: base.IntPtr(20),
		Definitions: FunctionsDefs{
			"square": &FunctionConfig{
				Type:  "javascript",
				Code:  "function(context, args) {return args.numero * args.numero;}",
				Args:  []string{"numero"},
				Allow: &Allow{Channels: []string{"wonderland"}},
			},
		},
	}
<<<<<<< HEAD
	err := testValidateFunctions(&functionConfig, nil)
	assert.ErrorContains(t, err, "function square: code is too large (> 20 bytes)")
=======
	_, err := CompileFunctions(functionConfig)
	assert.ErrorContains(t, err, "function code too large (> 20 bytes)")
}

// Low-level test of channel-name parameter expansion for user query/function auth
func TestUserFunctionAllow(t *testing.T) {
	// FIXME : this test doesn't work because the access view does not exist on the collection ???
	t.Skip("Skipping test until access view is available with collections")

	// base.SetUpTestLogging(t, base.LevelDebug, base.KeyAll)
	db, ctx := setupTestDBWithFunctions(t, &kUserFunctionConfig, nil)
	defer db.Close(ctx)

	authenticator := auth.NewAuthenticator(db.MetadataStore, db, db.AuthenticatorOptions())
	user, err := authenticator.NewUser("maurice", "pass", base.SetOf("city-Paris"))
	assert.NoError(t, err)

	params := map[string]any{
		"CITY":  "Paris",
		"BREAD": "Baguette",
		"YEAR":  2020,
		"WINE":  map[string]any{"blanc": "Sauterne", "rouge": "Bordeaux"},
		"WORDS": []string{"ouais", "fromage", "amour", "vachement"},
	}

	ch, err := expandPattern("someChannel", params, user)
	assert.NoError(t, err)
	assert.Equal(t, ch, "someChannel")

	ch, err = expandPattern("sales-${args.CITY}-all", params, user)
	assert.NoError(t, err)
	assert.Equal(t, "sales-Paris-all", ch)

	ch, err = expandPattern("sales${args.CITY}All", params, user)
	assert.NoError(t, err)
	assert.Equal(t, "salesParisAll", ch)

	ch, err = expandPattern("sales${args.CITY}-${args.BREAD}", params, user)
	assert.NoError(t, err)
	assert.Equal(t, "salesParis-Baguette", ch)

	ch, err = expandPattern("sales-upTo-${args.YEAR}", params, user)
	assert.NoError(t, err)
	assert.Equal(t, "sales-upTo-2020", ch)

	ch, err = expandPattern("wines-${args.WINE.blanc}", params, user)
	assert.NoError(t, err)
	assert.Equal(t, "wines-Sauterne", ch)

	ch, err = expandPattern("${args.WORDS[2]}", params, user)
	assert.NoError(t, err)
	assert.Equal(t, "amour", ch)

	ch, err = expandPattern("employee-${context.user.name}", params, user)
	assert.NoError(t, err)
	assert.Equal(t, "employee-maurice", ch)

	// Escaped `\$`:
	ch, err = expandPattern(`expen\$ive`, params, user)
	assert.NoError(t, err)
	assert.Equal(t, "expen$ive", ch)
	ch, err = expandPattern(`\$wow`, params, user)
	assert.NoError(t, err)
	assert.Equal(t, "$wow", ch)
	ch, err = expandPattern(`\${wow}`, params, user)
	assert.NoError(t, err)
	assert.Equal(t, "${wow}", ch)

	// error: missing brace
	_, err = expandPattern("$wow", params, user)
	assert.NotNil(t, err)
	_, err = expandPattern("foobar$", params, user)
	assert.NotNil(t, err)
	_, err = expandPattern("$w{ow}", params, user)
	assert.NotNil(t, err)
	_, err = expandPattern("knows-${args.CITY", params, user)
	assert.NotNil(t, err)
	_, err = expandPattern("knows-${args.CITY-${args.CITY}", params, user)
	assert.NotNil(t, err)

	// error: param value is not a string
	_, err = expandPattern("knows-${args.WORDS}", params, user)
	assert.NotNil(t, err)

	// error: undefined parameter
	_, err = expandPattern("sales-upTo-${}", params, user)
	assert.NotNil(t, err)
	_, err = expandPattern("sales-upTo-${args.FOO}", params, user)
	assert.NotNil(t, err)

	// error: not an arg or user
	_, err = expandPattern("sales-upTo-${FOO}", params, user)
	assert.NotNil(t, err)
	_, err = expandPattern("sales-upTo-${context.user}", params, user)
	assert.NotNil(t, err)
	_, err = expandPattern("sales-upTo-${context.bar.FOO}", params, user)
	assert.NotNil(t, err)

	// error: missing map item
	_, err = expandPattern("wines-${args.WINE.plonk}", params, user)
	assert.NotNil(t, err)
	_, err = expandPattern("wines-${args.WINE.blanc.x}", params, user)
	assert.NotNil(t, err)
>>>>>>> 290eb9ba
}

//////// UTILITY FUNCTIONS:

//////// UTILITY FUNCTIONS:

// If certain environment variables are set, for example to turn on XATTR support, then update
// the DatabaseContextOptions accordingly
func AddOptionsFromEnvironmentVariables(dbcOptions *db.DatabaseContextOptions) {
	if base.TestUseXattrs() {
		dbcOptions.EnableXattr = true
	}

	if base.TestsDisableGSI() {
		dbcOptions.UseViews = true
	}
}

func assertHTTPError(t *testing.T, err error, status int) bool {
	var httpErr *base.HTTPError
	return assert.Error(t, err) &&
		assert.ErrorAs(t, err, &httpErr, "Error is %T, %v", err, err) &&
		assert.Equal(t, status, httpErr.Status, "Error is: %#v", err)
}

//////// SETUP FUNCTIONS

func setupTestDBWithFunctions(t *testing.T, fnConfig *FunctionsConfig, gqConfig *GraphQLConfig) (*db.Database, context.Context) {
	return setupTestDBWithFunctionsAndLogging(t, fnConfig, gqConfig, true)
}

func setupTestDBWithFunctionsAndLogging(t *testing.T, fnConfig *FunctionsConfig, gqConfig *GraphQLConfig, jsDebugLogging bool) (*db.Database, context.Context) {
	cacheOptions := db.DefaultCacheOptions()
	options := db.DatabaseContextOptions{
		CacheOptions:     &cacheOptions,
		Scopes:           db.GetScopesOptionsDefaultCollectionOnly(t),
		FunctionsConfig:  &Config{fnConfig, gqConfig},
		JavaScriptEngine: base.StringPtr("V8"), // Not compatible with Otto, it's too old
	}
	return setupTestDBWithOptions(t, options, jsDebugLogging)
}

func setupTestDBWithOptions(t testing.TB, dbcOptions db.DatabaseContextOptions, jsDebugLogging bool) (*db.Database, context.Context) {

	tBucket := base.GetTestBucket(t)
	return setupTestDBForBucketWithOptions(t, tBucket, dbcOptions, jsDebugLogging)
}

func setupTestDBForBucketWithOptions(t testing.TB, tBucket base.Bucket, dbcOptions db.DatabaseContextOptions, jsDebugLogging bool) (*db.Database, context.Context) {
	ctx := base.TestCtx(t)
	AddOptionsFromEnvironmentVariables(&dbcOptions)
	dbCtx, err := db.NewDatabaseContext(ctx, "db", tBucket, false, dbcOptions)
	assert.NoError(t, err, "Couldn't create context for database 'db'")
	db, err := db.CreateDatabase(dbCtx)
	assert.NoError(t, err, "Couldn't create database 'db'")
	ctx = db.AddDatabaseLogContext(ctx)
	if jsDebugLogging {
		base.SetUpTestLogging(t, base.LevelDebug, base.KeyJavascript) // Enable debug JS logging!
	}
	return db, ctx
}

// createPrimaryIndex returns true if there was no index created before
func createPrimaryIndex(t *testing.T, n1qlStore base.N1QLStore) bool {
	hasPrimary, _, err := base.GetIndexMeta(n1qlStore, base.PrimaryIndexName)
	assert.NoError(t, err)
	if hasPrimary {
		return false
	}
	err = n1qlStore.CreatePrimaryIndex(base.PrimaryIndexName, nil)
	assert.NoError(t, err)
	return true
}<|MERGE_RESOLUTION|>--- conflicted
+++ resolved
@@ -538,117 +538,9 @@
 			},
 		},
 	}
-<<<<<<< HEAD
 	err := testValidateFunctions(&functionConfig, nil)
 	assert.ErrorContains(t, err, "function square: code is too large (> 20 bytes)")
-=======
-	_, err := CompileFunctions(functionConfig)
-	assert.ErrorContains(t, err, "function code too large (> 20 bytes)")
-}
-
-// Low-level test of channel-name parameter expansion for user query/function auth
-func TestUserFunctionAllow(t *testing.T) {
-	// FIXME : this test doesn't work because the access view does not exist on the collection ???
-	t.Skip("Skipping test until access view is available with collections")
-
-	// base.SetUpTestLogging(t, base.LevelDebug, base.KeyAll)
-	db, ctx := setupTestDBWithFunctions(t, &kUserFunctionConfig, nil)
-	defer db.Close(ctx)
-
-	authenticator := auth.NewAuthenticator(db.MetadataStore, db, db.AuthenticatorOptions())
-	user, err := authenticator.NewUser("maurice", "pass", base.SetOf("city-Paris"))
-	assert.NoError(t, err)
-
-	params := map[string]any{
-		"CITY":  "Paris",
-		"BREAD": "Baguette",
-		"YEAR":  2020,
-		"WINE":  map[string]any{"blanc": "Sauterne", "rouge": "Bordeaux"},
-		"WORDS": []string{"ouais", "fromage", "amour", "vachement"},
-	}
-
-	ch, err := expandPattern("someChannel", params, user)
-	assert.NoError(t, err)
-	assert.Equal(t, ch, "someChannel")
-
-	ch, err = expandPattern("sales-${args.CITY}-all", params, user)
-	assert.NoError(t, err)
-	assert.Equal(t, "sales-Paris-all", ch)
-
-	ch, err = expandPattern("sales${args.CITY}All", params, user)
-	assert.NoError(t, err)
-	assert.Equal(t, "salesParisAll", ch)
-
-	ch, err = expandPattern("sales${args.CITY}-${args.BREAD}", params, user)
-	assert.NoError(t, err)
-	assert.Equal(t, "salesParis-Baguette", ch)
-
-	ch, err = expandPattern("sales-upTo-${args.YEAR}", params, user)
-	assert.NoError(t, err)
-	assert.Equal(t, "sales-upTo-2020", ch)
-
-	ch, err = expandPattern("wines-${args.WINE.blanc}", params, user)
-	assert.NoError(t, err)
-	assert.Equal(t, "wines-Sauterne", ch)
-
-	ch, err = expandPattern("${args.WORDS[2]}", params, user)
-	assert.NoError(t, err)
-	assert.Equal(t, "amour", ch)
-
-	ch, err = expandPattern("employee-${context.user.name}", params, user)
-	assert.NoError(t, err)
-	assert.Equal(t, "employee-maurice", ch)
-
-	// Escaped `\$`:
-	ch, err = expandPattern(`expen\$ive`, params, user)
-	assert.NoError(t, err)
-	assert.Equal(t, "expen$ive", ch)
-	ch, err = expandPattern(`\$wow`, params, user)
-	assert.NoError(t, err)
-	assert.Equal(t, "$wow", ch)
-	ch, err = expandPattern(`\${wow}`, params, user)
-	assert.NoError(t, err)
-	assert.Equal(t, "${wow}", ch)
-
-	// error: missing brace
-	_, err = expandPattern("$wow", params, user)
-	assert.NotNil(t, err)
-	_, err = expandPattern("foobar$", params, user)
-	assert.NotNil(t, err)
-	_, err = expandPattern("$w{ow}", params, user)
-	assert.NotNil(t, err)
-	_, err = expandPattern("knows-${args.CITY", params, user)
-	assert.NotNil(t, err)
-	_, err = expandPattern("knows-${args.CITY-${args.CITY}", params, user)
-	assert.NotNil(t, err)
-
-	// error: param value is not a string
-	_, err = expandPattern("knows-${args.WORDS}", params, user)
-	assert.NotNil(t, err)
-
-	// error: undefined parameter
-	_, err = expandPattern("sales-upTo-${}", params, user)
-	assert.NotNil(t, err)
-	_, err = expandPattern("sales-upTo-${args.FOO}", params, user)
-	assert.NotNil(t, err)
-
-	// error: not an arg or user
-	_, err = expandPattern("sales-upTo-${FOO}", params, user)
-	assert.NotNil(t, err)
-	_, err = expandPattern("sales-upTo-${context.user}", params, user)
-	assert.NotNil(t, err)
-	_, err = expandPattern("sales-upTo-${context.bar.FOO}", params, user)
-	assert.NotNil(t, err)
-
-	// error: missing map item
-	_, err = expandPattern("wines-${args.WINE.plonk}", params, user)
-	assert.NotNil(t, err)
-	_, err = expandPattern("wines-${args.WINE.blanc.x}", params, user)
-	assert.NotNil(t, err)
->>>>>>> 290eb9ba
-}
-
-//////// UTILITY FUNCTIONS:
+}
 
 //////// UTILITY FUNCTIONS:
 
