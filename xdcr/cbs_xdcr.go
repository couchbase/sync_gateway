--- conflicted
+++ resolved
@@ -21,18 +21,11 @@
 )
 
 const (
-<<<<<<< HEAD
 	cbsRemoteClustersEndpoint           = "/pools/default/remoteClusters"
 	xdcrClusterName                     = "sync_gateway_xdcr" // this is a hardcoded name for the local XDCR cluster
 	totalMobileDocsFiltered             = "xdcr_mobile_docs_filtered_total"
 	totalDocsWrittenStat                = "xdcr_docs_written_total"
 	totalDocsConflictResolutionRejected = "xdcr_docs_failed_cr_source_total"
-=======
-	cbsRemoteClustersEndpoint = "/pools/default/remoteClusters"
-	xdcrClusterName           = "sync_gateway_xdcr" // this is a hardcoded name for the local XDCR cluster
-	totalDocsFilteredStat     = "xdcr_docs_filtered_total"
-	totalDocsWrittenStat      = "xdcr_docs_written_total"
->>>>>>> edc64074
 )
 
 var errNoXDCRMetrics = errors.New("No metric found")
