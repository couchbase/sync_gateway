/*
Copyright 2020-Present Couchbase, Inc.

Use of this software is governed by the Business Source License included in
the file licenses/BSL-Couchbase.txt.  As of the Change Date specified in that
file, in accordance with the Business Source License, use of this software will
be governed by the Apache License, Version 2.0, included in the file
licenses/APL2.txt.
*/

package functions

import (
	"context"
	"encoding/json"
	"strings"
	"testing"

	sgbucket "github.com/couchbase/sg-bucket"
	"github.com/couchbase/sync_gateway/base"
	"github.com/couchbase/sync_gateway/db"
	"github.com/stretchr/testify/assert"
)

var kUserN1QLFunctionsConfig = FunctionsConfig{
	Definitions: FunctionsDefs{
		"airports_in_city": &FunctionConfig{
			Type:  "query",
			Code:  `SELECT $args.city AS city`,
			Args:  []string{"city"},
			Allow: &Allow{Channels: []string{"city-${args.city}", "allcities"}},
		},
		"square": &FunctionConfig{
			Type:  "query",
			Code:  "SELECT $args.numero * $args.numero AS square",
			Args:  []string{"numero"},
			Allow: &Allow{Channels: []string{"wonderland"}},
		},
		"user": &FunctionConfig{
			Type:  "query",
			Code:  "SELECT $user AS `user`",
			Allow: &Allow{Channels: []string{"*"}},
		},
		"user_parts": &FunctionConfig{
			Type:  "query",
			Code:  "SELECT $user.name AS name, $user.roles AS roles",
			Allow: &Allow{Channels: []string{"user-${context.user.name}"}},
		},
		"admin_only": &FunctionConfig{
			Type:  "query",
			Code:  `SELECT "ok" AS status`,
			Allow: nil, // no 'allow' property means admin-only
		},
		"inject": &FunctionConfig{
			Type:  "query",
			Code:  `SELECT $args.foo`,
			Args:  []string{"foo"},
			Allow: &Allow{Channels: []string{"*"}},
		},
		"syntax_error": &FunctionConfig{
			Type:  "query",
			Code:  "SELECT OOK? FR0M OOK!",
			Allow: allowAll,
		},
	},
}

func callUserQuery(ctx context.Context, db *db.Database, name string, args map[string]any) (any, error) {
	return db.CallUserFunction(name, args, false, ctx)
}

func queryResultString(t *testing.T, iter sgbucket.QueryResultIterator) string {
	if iter == nil {
		return ""
	}
	result := []any{}
	var row any
	for iter.Next(&row) {
		result = append(result, row)
	}
	assert.NoError(t, iter.Close())
	j, err := json.Marshal(result)
	if !assert.NoError(t, err) {
		return ""
	}
	return string(j)
}

func assertQueryResults(t *testing.T, expected string, iter sgbucket.QueryResultIterator) {
	if actual := queryResultString(t, iter); actual != "" {
		assert.Equal(t, expected, actual)
	}
}

// Unit test for user N1QL queries.
func TestUserN1QLQueries(t *testing.T) {
	if base.UnitTestUrlIsWalrus() {
		t.Skip("This test is Couchbase Server only (requires N1QL)")
	}

	if base.TestsUseNamedCollections() {
		t.Skip("Requires collection-aware function security (CBG-2597)")
	}

<<<<<<< HEAD
	//base.SetUpTestLogging(t, base.LevelDebug, base.KeyAll)
	db, ctx := setupTestDBWithFunctions(t, &kUserN1QLFunctionsConfig, nil)
=======
	// base.SetUpTestLogging(t, base.LevelDebug, base.KeyAll)
	db, ctx := setupTestDBWithFunctions(t, kUserN1QLFunctionsConfig, nil)
>>>>>>> 4f693330
	defer db.Close(ctx)

	// First run the tests as an admin:
	t.Run("AsAdmin", func(t *testing.T) { testUserQueriesAsAdmin(t, ctx, db) })

	// Now create a user and make it current:
	db.SetUser(addUserAlice(t, db))
	assert.True(t, db.User().RoleNames().Contains("hero"))

	// Repeat the tests as user "alice":
	t.Run("AsUser", func(t *testing.T) { testUserQueriesAsUser(t, ctx, db) })
}

func testUserQueriesCommon(t *testing.T, ctx context.Context, db *db.Database) {
	// dynamic channel list
	fn, err := db.GetUserFunction("airports_in_city", map[string]any{"city": "London"}, false, ctx)
	assert.NoError(t, err)
	iter, err := fn.Iterate()
	assert.NoError(t, err)
	assertQueryResults(t, `[{"city":"London"}]`, iter)

	fn, err = db.GetUserFunction("square", map[string]any{"numero": 16}, false, ctx)
	assert.NoError(t, err)
	iter, err = fn.Iterate()
	assert.NoError(t, err)
	assertQueryResults(t, `[{"square":256}]`, iter)

	fn, err = db.GetUserFunction("inject", map[string]any{"foo": "1337 as pwned"}, false, ctx)
	assert.NoError(t, err)
	iter, err = fn.Iterate()
	assert.NoError(t, err)
	assertQueryResults(t, `[{"foo":"1337 as pwned"}]`, iter)

	// ERRORS:

	// Missing a parameter:
	_, err = callUserQuery(ctx, db, "square", nil)
	assertHTTPError(t, err, 400)
	assert.ErrorContains(t, err, "numero")
	assert.ErrorContains(t, err, "square")

	// Extra parameter:
	_, err = callUserQuery(ctx, db, "square", map[string]any{"numero": 42, "number": 0})
	assertHTTPError(t, err, 400)
	assert.ErrorContains(t, err, "number")
	assert.ErrorContains(t, err, "square")

	// Function definition has a syntax error:
	_, err = callUserQuery(ctx, db, "syntax_error", nil)
	assertHTTPError(t, err, 500)
	assert.ErrorContains(t, err, "syntax_error")
}

func testUserQueriesAsAdmin(t *testing.T, ctx context.Context, db *db.Database) {
	testUserQueriesCommon(t, ctx, db)

	fn, err := db.GetUserFunction("user", nil, false, ctx)
	assert.NoError(t, err)
	iter, err := fn.Iterate()
	assert.NoError(t, err)
	assertQueryResults(t, `[{"user":{}}]`, iter)

	fn, err = db.GetUserFunction("user_parts", nil, false, ctx)
	assert.NoError(t, err)
	iter, err = fn.Iterate()
	assert.NoError(t, err)
	assertQueryResults(t, `[{}]`, iter)

	// admin only:
	fn, err = db.GetUserFunction("admin_only", nil, false, ctx)
	assert.NoError(t, err)
	iter, err = fn.Iterate()
	assert.NoError(t, err)
	assertQueryResults(t, `[{"status":"ok"}]`, iter)

	// ERRORS:

	// No such query:
	_, err = callUserQuery(ctx, db, "xxxx", nil)
	assertHTTPError(t, err, 404)
}

func testUserQueriesAsUser(t *testing.T, ctx context.Context, db *db.Database) {
	testUserQueriesCommon(t, ctx, db)

	fn, err := db.GetUserFunction("user", nil, false, ctx)
	assert.NoError(t, err)
	// (Can't compare the entire result string because the order of items in the "channels" array
	// is undefined and can change from one run to another.)
	result, err := fn.RunAsJSON()
	assert.NoError(t, err)
	resultStr := string(result)
	assert.True(t, strings.HasPrefix(resultStr, `[{"user":{"channels":["`), "result is %s", resultStr)
	assert.True(t, strings.HasSuffix(resultStr, `"],"name":"alice","roles":["hero"]}}]`), "result is %s", resultStr)

	fn, err = db.GetUserFunction("user_parts", nil, false, ctx)
	assert.NoError(t, err)
	result, err = fn.RunAsJSON()
	assert.NoError(t, err)
	assert.Equal(t, `[{"name":"alice","roles":["hero"]}]`, string(result))

	// ERRORS:

	// Not allowed (admin only):
	_, err = callUserQuery(ctx, db, "admin_only", nil)
	assertHTTPError(t, err, 403)

	// Not allowed (dynamic channel list):
	_, err = callUserQuery(ctx, db, "airports_in_city", map[string]any{"city": "Chicago"})
	assertHTTPError(t, err, 403)

	// No such query:
	_, err = callUserQuery(ctx, db, "xxxx", nil)
	assertHTTPError(t, err, 403) // not 404 as for an admin
}

// Unit test to ensure only SELECT queries can run
func TestUserN1QLQueriesInvalid(t *testing.T) {
	var kBadN1QLFunctionsConfig = FunctionsConfig{
		Definitions: FunctionsDefs{
			"evil_mutant": &FunctionConfig{
				Type:  "query",
				Code:  `DROP COLLECTION Students`,
				Allow: &Allow{Channels: []string{"*"}},
			},
		},
	}

	err := ValidateFunctions(context.TODO(), &kBadN1QLFunctionsConfig, nil)
	assert.ErrorContains(t, err, "only SELECT queries are allowed")

	var kOKN1QLFunctionsConfig = FunctionsConfig{
		Definitions: FunctionsDefs{
			"lowercase": &FunctionConfig{
				Type:  "query",
				Code:  `seleCt $args.city AS city`,
				Args:  []string{"city"},
				Allow: &Allow{Channels: []string{"*"}},
			},
			"parens": &FunctionConfig{
				Type:  "query",
				Code:  `  (select $args.city AS city)`,
				Args:  []string{"city"},
				Allow: &Allow{Channels: []string{"*"}},
			},
		},
	}

	err = ValidateFunctions(context.TODO(), &kOKN1QLFunctionsConfig, nil)
	assert.NoError(t, err)
}<|MERGE_RESOLUTION|>--- conflicted
+++ resolved
@@ -102,13 +102,8 @@
 		t.Skip("Requires collection-aware function security (CBG-2597)")
 	}
 
-<<<<<<< HEAD
-	//base.SetUpTestLogging(t, base.LevelDebug, base.KeyAll)
+	// base.SetUpTestLogging(t, base.LevelDebug, base.KeyAll)
 	db, ctx := setupTestDBWithFunctions(t, &kUserN1QLFunctionsConfig, nil)
-=======
-	// base.SetUpTestLogging(t, base.LevelDebug, base.KeyAll)
-	db, ctx := setupTestDBWithFunctions(t, kUserN1QLFunctionsConfig, nil)
->>>>>>> 4f693330
 	defer db.Close(ctx)
 
 	// First run the tests as an admin:
