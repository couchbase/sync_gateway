/*
Copyright 2020-Present Couchbase, Inc.

Use of this software is governed by the Business Source License included in
the file licenses/BSL-Couchbase.txt.  As of the Change Date specified in that
file, in accordance with the Business Source License, use of this software will
be governed by the Apache License, Version 2.0, included in the file
licenses/APL2.txt.
*/

package functions

import (
	"context"
	"encoding/json"
	"strings"
	"testing"

	"github.com/couchbase/sync_gateway/base"
	"github.com/couchbase/sync_gateway/db"
	"github.com/stretchr/testify/assert"
	"github.com/stretchr/testify/require"
)

// The GraphQL schema:
var kTestGraphQLSchema = `
	type Task {
		id: ID!
		title: String!
		description: String
		done: Boolean
		tags: [String!]
		secretNotes: String		# Admin-only
	}
	type Query {
		square(n: Int!): Int!
		infinite: Int!
		task(id: ID!): Task
		tasks: [Task!]!
		toDo: [Task!]!
	}
	type Mutation {
		complete(id: ID!): Task
		addTag(id: ID!, tag: String!): Task
	}
`

// The GraphQL configuration:
var kTestGraphQLConfig = GraphQLConfig{
	Schema: &kTestGraphQLSchema,
	Resolvers: map[string]GraphQLResolverConfig{
		"Query": {
			"square": {
				Type:  "javascript",
				Code:  `function(parent, args, context, info) {return args.n * args.n;}`,
				Allow: allowAll,
			},
			"infinite": {
				Type: "javascript",
				Code: `async function(parent, args, context, info) {
							return await context.user.function("infinite");}`,
				Allow: allowAll,
			},
			"task": {
				Type: "javascript",
				Code: `function(parent, args, context, info) {
						if (parent !== undefined) throw "Unexpectedly-defined parent";
						if (Object.keys(args).length != 1) throw "Unexpected args";
						if (!info.selectedFieldNames) throw "No info.selectedFieldNames";
						if (!context.user) throw "Missing context.user";
						if (!context.admin) throw "Missing context.admin";
						return context.user.function("getTask", {id: args.id});}`,
				Allow: allowAll,
			},
			"tasks": {
				Type: "javascript",
				Code: `function(parent, args, context, info) {
						if (parent !== undefined) throw "Unexpectedly-defined parent";
						if (Object.keys(args).length != 0) throw "Unexpected args";
						if (!info.selectedFieldNames) throw "No info.selectedFieldNames";
						if (!context.user) throw "Missing context.user";
						if (!context.admin) throw "Missing context.admin";
						return context.user.function("all");}`,
				Allow: allowAll,
			},
			"toDo": {
				Type: "javascript",
				Code: `function(parent, args, context, info) {
						if (parent !== undefined) throw "Unexpectedly-defined parent";
						if (Object.keys(args).length != 1) throw "Unexpected args";
						if (!info.selectedFieldNames) throw "No info.selectedFieldNames";
						if (!context.user) throw "Missing context.user";
						if (!context.admin) throw "Missing context.admin";
						var result=new Array(); var all = context.user.function("all");
						for (var i = 0; i < all.length; i++)
							if (!all[i].done) result.push(all[i]);
						return result;}`,
				Allow: allowAll,
			},
		},
		"Mutation": {
			"complete": {
				Type: "javascript",
				Code: `function(parent, args, context, info) {
							if (parent !== undefined) throw "Unexpectedly-defined parent";
							if (Object.keys(args).length != 1) throw "Unexpected args";
							if (!info.selectedFieldNames) throw "No info.selectedFieldNames";
							if (!context.user) throw "Missing context.user";
							if (!context.admin) throw "Missing context.admin";
							context.requireMutating();
							var task = context.user.function("getTask", {id: args.id});
							if (!task) return undefined;
							task.done = true;
							return task;}`,
				Allow: allowAll,
			},
			"addTag": {
				Type: "javascript",
				Code: `function(parent, args, context, info) {
							context.requireMutating();
							var task = context.user.function("getTask", {id: args.id});
							if (!task) return undefined;
							if (!task.tags) task.tags = [];
							task.tags.push(args.tag);
							return task;}`,
				Allow: allowAll,
			},
		},
		"Task": {
			"secretNotes": {
				Type: "javascript",
				Code: `function(parent, args, context, info) {
								if (!parent.id) throw "Invalid parent";
								if (Object.keys(args).length != 0) throw "Unexpected args";
								if (!context.user) throw "Missing context.user";
								if (!context.admin) throw "Missing context.admin";
								return "TOP SECRET!";}`,
				Allow: &Allow{Users: base.Set{}}, // only admins
			},
		},
	},
}

// JS function helpers:
var kTestGraphQLUserFunctionsConfig = FunctionsConfig{
	Definitions: FunctionsDefs{
		"all": {
			Type: "javascript",
			Code: `function(context, args) {
						return [
						{id: "a", "title": "Applesauce", done:true, tags:["fruit","soft"]},
						{id: "b", "title": "Beer", description: "Bass ale please"},
						{id: "m", "title": "Mangoes"} ];}`,
			Allow: &Allow{Channels: []string{"*"}},
		},
		"getTask": {
			Type: "javascript",
			Code: `function(context, args) {
						var all = context.user.function("all");
						for (var i = 0; i < all.length; i++)
							if (all[i].id == args.id) return all[i];
						return undefined;}`,
			Args:  []string{"id"},
			Allow: &Allow{Channels: []string{"*"}},
		},
		"infinite": {
			Type: "javascript",
			Code: `async function(context, args) {
				var result = await context.user.graphql("query{ infinite }");
				if (result.errors) throw "GraphQL query failed:" + result.errors[0].message;
				return -1;}`,
			Allow: &Allow{Channels: []string{"*"}},
		},
	},
}

func assertGraphQLResult(t *testing.T, expected string, result *db.GraphQLResult, err error) {
	if !assert.NoError(t, err) || !assert.NotNil(t, result) {
		return
	}
	if !assert.Zerof(t, len(result.Errors), "Unexpected GraphQL errors: %#v", result.Errors) {
		for _, err := range result.Errors {
			t.Logf("\t%v", err)
		}
		return
	}
	j, err := json.Marshal(result.Data)
	assert.NoError(t, err)
	assert.Equal(t, expected, string(j))
}

func assertGraphQLNoErrors(t *testing.T, result *db.GraphQLResult, err error) bool {
	return assert.NoError(t, err) &&
		assert.NotNil(t, result) &&
		assert.Zerof(t, len(result.Errors), "Unexpected GraphQL errors: %v", result.Errors)
}

// Per the spec, GraphQL errors are not indicated via `err`, rather through an `errors`
// property in the `result` object.
func assertGraphQLError(t *testing.T, expectedErrorText string, result *db.GraphQLResult, err error) {
	if !assert.NoError(t, err) || !assert.NotNil(t, result) {
		return
	}
	if len(result.Errors) == 0 {
		data, err := json.Marshal(result.Data)
		assert.NoError(t, err)
		assert.NotZero(t, len(result.Errors), "Expected GraphQL error but got none; data is %s", string(data))
		return
	}
	for _, err := range result.Errors {
		if strings.Contains(err.Error(), expectedErrorText) {
			return
		}
	}
	assert.FailNowf(t, "GraphQL error did not contain expected string", "Expected to find %q: actually %#v", expectedErrorText, result.Errors)
}

// Unit test for GraphQL queries.
func TestUserGraphQL(t *testing.T) {
<<<<<<< HEAD
	//base.SetUpTestLogging(t, base.LevelDebug, base.KeyAll)
	db, ctx := setupTestDBWithFunctions(t, &kTestGraphQLUserFunctionsConfig, &kTestGraphQLConfig)
=======
	// FIXME : this test doesn't work because the access view does not exist on the collection ???
	t.Skip("Skipping test until access view is available with collections")

	// base.SetUpTestLogging(t, base.LevelDebug, base.KeyAll)
	db, ctx := setupTestDBWithFunctions(t, kTestGraphQLUserFunctionsConfig, &kTestGraphQLConfig)
>>>>>>> 092dc95a
	defer db.Close(ctx)

	// First run the tests as an admin:
	t.Run("AsAdmin", func(t *testing.T) { testUserGraphQLAsAdmin(t, ctx, db) })

	// Now create a user and make it current:
	db.SetUser(addUserAlice(t, db))
	assert.True(t, db.User().RoleNames().Contains("hero"))

	// Repeat the tests as user "alice":
	t.Run("AsUser", func(t *testing.T) { testUserGraphQLAsUser(t, ctx, db) })
}

func testUserGraphQLCommon(t *testing.T, ctx context.Context, db *db.Database) {
	// Successful query:
	result, err := db.UserGraphQLQuery(`query{ square(n: 12) }`, "", nil, false, ctx)
	assertGraphQLResult(t, `{"square":144}`, result, err)

	result, err = db.UserGraphQLQuery(`query($num:Int!){ square(n: $num) }`, "",
		map[string]any{"num": 12}, false, ctx)
	assertGraphQLResult(t, `{"square":144}`, result, err)

	result, err = db.UserGraphQLQuery(`query{ task(id:"a") {id,title,done} }`, "", nil, false, ctx)
	assertGraphQLResult(t, `{"task":{"done":true,"id":"a","title":"Applesauce"}}`, result, err)

	result, err = db.UserGraphQLQuery(`query{ tasks {title} }`, "", nil, false, ctx)
	assertGraphQLResult(t, `{"tasks":[{"title":"Applesauce"},{"title":"Beer"},{"title":"Mangoes"}]}`, result, err)

	// ERRORS:

	// Nonexistent query:
	result, err = db.UserGraphQLQuery(`query{ bogus(id:"a") {id} }`, "", nil, false, ctx)
	assertGraphQLError(t, "Cannot query field \"bogus\" on type \"Query\"", result, err)

	// Invalid argument:
	result, err = db.UserGraphQLQuery(`query{ task(foo:69) {id,title,done} }`, "", nil, false, ctx)
	assertGraphQLError(t, "Unknown argument \"foo\"", result, err)

	// Mutation when no mutations allowed (mutationAllowed = false):
	result, err = db.UserGraphQLQuery(`mutation{ complete(id:"b") {done} }`, "", nil, false, ctx)
	assertGraphQLError(t, "403", result, err)

	// Infinite regress:
	result, err = db.UserGraphQLQuery(`query{ infinite }`, "", nil, false, ctx)
	assertGraphQLError(t, "508", result, err)
}

func testUserGraphQLAsAdmin(t *testing.T, ctx context.Context, db *db.Database) {
	testUserGraphQLCommon(t, ctx, db)

	// Admin tests updating "a":
	result, err := db.UserGraphQLQuery(`mutation{ addTag(id:"a", tag:"cold") {id,title,done,tags} }`, "", nil, true, ctx)
	assertGraphQLResult(t, `{"addTag":{"done":true,"id":"a","tags":["fruit","soft","cold"],"title":"Applesauce"}}`, result, err)

	// Admin-only field:
	result, err = db.UserGraphQLQuery(`query{ task(id:"a") {secretNotes} }`, "", nil, false, ctx)
	assertGraphQLResult(t, `{"task":{"secretNotes":"TOP SECRET!"}}`, result, err)
}

func testUserGraphQLAsUser(t *testing.T, ctx context.Context, db *db.Database) {
	testUserGraphQLCommon(t, ctx, db)

	// Regular user tests updating "m":
	result, err := db.UserGraphQLQuery(`mutation{ addTag(id:"m", tag:"ripe") {id,title,done,tags} }`, "", nil, true, ctx)
	assertGraphQLResult(t, `{"addTag":{"done":null,"id":"m","tags":["ripe"],"title":"Mangoes"}}`, result, err)

	// ERRORS:

	// Can't get admin-only field:
	result, err = db.UserGraphQLQuery(`query{ task(id:"a") {secretNotes} }`, "", nil, false, ctx)
	assertGraphQLError(t, "403", result, err)
}

// ////// GRAPHQL N1QL RESOLVER TESTS

// The GraphQL configuration, using N1QL in some resolvers:
var kTestGraphQLConfigWithN1QL = GraphQLConfig{
	Schema: &kTestGraphQLSchema,
	Resolvers: map[string]GraphQLResolverConfig{
		"Query": {
			"square": {
				Type:  "javascript",
				Code:  `function(parent, args, context, info) {return args.n * args.n;}`,
				Allow: allowAll,
			},
			"infinite": {
				Type: "javascript",
				Code: `async function(parent, args, context, info) {
					var result = await context.user.graphql("query{ infinite }");
					if (result.errors) throw "GraphQL query failed:" + result.errors[0].message;
					return -1;}`,
				Allow: allowAll,
			},
			"task": {
				// This tests the ability of the resolver to return the 1st result row when the
				// GraphQL return type is not a List.
				Type:  "query",
				Code:  `SELECT db.*, meta().id as id FROM $_keyspace AS db WHERE meta().id = $args.id AND type = "task"`,
				Allow: allowAll,
			},
			"tasks": {
				Type:  "query",
				Code:  `SELECT db.*, meta().id as id FROM $_keyspace AS db WHERE type = "task" ORDER BY title`,
				Allow: allowAll,
			},
			"toDo": {
				Type:  "query",
				Code:  `SELECT db.*, meta().id as id FROM $_keyspace AS db WHERE type = "task" AND NOT done ORDER BY title`,
				Allow: allowAll,
			},
		},
		"Mutation": {
			"complete": {
				Type: "javascript",
				Code: `function(parent, args, context, info) {
					var task = context.user.defaultCollection.get(args.id);
					if (!task) return null;
					task.id = args.id;
					if (!task.done) {
					  task.done = true;
					  context.user.defaultCollection.save(task, args.id);
					}
					return task;}`,
				Allow: allowAll,
			},
			"addTag": {
				Type: "javascript",
				Code: `function(parent, args, context, info) {
							var task = context.user.defaultCollection.get(args.id);
							if (!task) return null;
							task.id = args.id;
							if (!task.tags) task.tags = [];
							task.tags.push(args.tag);
							context.user.defaultCollection.save(task, args.id);
							return task;}`,
				Allow: allowAll,
			},
		},
		"Task": {
			"secretNotes": {
				Type: "javascript",
				Code: `function(parent, args, context, info) {
								if (!parent.id) throw "Invalid parent";
								if (Object.keys(args).length != 0) throw "Unexpected args";
								if (!info.selectedFieldNames) throw "No info.selectedFieldNames";
								if (!context.user) throw "Missing context.user";
								if (!context.admin) throw "Missing context.admin";
								return "TOP SECRET!";}`,
				Allow: &Allow{Users: base.Set{}}, // only admins
			},
			"description": {
				// This tests the magic $parent parameter,
				// and returning the single column of the single row when the result is a scalar.
				Type:  "query",
				Code:  `SELECT $parent.description`,
				Allow: allowAll,
			},
		},
	},
}

type Body = db.Body

// Unit test for GraphQL queries.
func TestUserGraphQLWithN1QL(t *testing.T) {

	if !base.TestsUseDefaultCollection() {
		// FIXME MB-53448 cannot close if high seqno is in another collection
		t.Skip("MB-53448 - One Shot DCP cannot close if high seqno is in another collection (fix in 7.2)")
	}

	if base.UnitTestUrlIsWalrus() {
		t.Skip("This test is Couchbase Server only (requires N1QL)")
	}

	db, ctx := setupTestDBWithFunctions(t, nil, &kTestGraphQLConfigWithN1QL)
	defer db.Close(ctx)

	collection, err := db.GetDefaultDatabaseCollectionWithUser()
	require.NoError(t, err)
	_, _, _ = collection.Put(ctx, "a", Body{"type": "task", "title": "Applesauce", "done": true, "tags": []string{"fruit", "soft"}, "channels": "wonderland"})
	_, _, _ = collection.Put(ctx, "b", Body{"type": "task", "title": "Beer", "description": "Bass ale please", "channels": "wonderland"})
	_, _, _ = collection.Put(ctx, "m", Body{"type": "task", "title": "Mangoes", "channels": "wonderland"})

	n1qlStore, ok := base.AsN1QLStore(db.Bucket.DefaultDataStore())
	require.True(t, ok)

	createdPrimaryIdx := createPrimaryIndex(t, n1qlStore)

	if createdPrimaryIdx {
		defer func() {
			err := n1qlStore.DropIndex(base.PrimaryIndexName)
			require.NoError(t, err)
		}()

	}
	// First run the tests as an admin:
	t.Run("AsAdmin", func(t *testing.T) { testUserGraphQLAsAdmin(t, ctx, db) })

	// Now create a user and make it current:
	db.SetUser(addUserAlice(t, db))
	require.True(t, db.User().RoleNames().Contains("hero"))

	// Repeat the tests as user "alice":
	t.Run("AsUser", func(t *testing.T) { testUserGraphQLAsUser(t, ctx, db) })

	// Test the N1QL resolver that uses $parent:
	result, err := db.UserGraphQLQuery(`query{ task(id:"b") {description,title} }`, "", nil, false, ctx)
	assertGraphQLResult(t, `{"task":{"description":"Bass ale please","title":"Beer"}}`, result, err)
}

<<<<<<< HEAD
// A placeholder GraphQL resolver function (should never be called!)
var kDummyFieldResolver = FunctionConfig{
	Type:  "javascript",
	Code:  `function(parent, args, context, info) {throw 'unimplemented';}`,
	Allow: allowAll,
}

var kDummyTypeResolver = FunctionConfig{
	Type: "javascript",
	Code: `function(context,value) {throw 'unimplemented';}`,
}

func TestUserGraphQLTypeNameResolver(t *testing.T) {
	var schema = `
	interface Node {
		id: ID!
=======
func setupTestDBWithFunctions(t *testing.T, fnConfig FunctionConfigMap, gqConfig *GraphQLConfig) (*db.Database, context.Context) {
	cacheOptions := db.DefaultCacheOptions()
	options := db.DatabaseContextOptions{
		UseViews:     base.TestsDisableGSI(),
		EnableXattr:  base.TestUseXattrs(),
		CacheOptions: &cacheOptions,
>>>>>>> 092dc95a
	}
	type Task implements Node {
		id: ID!
		title: String!
	}
	type Person implements Node {
		id: ID!
		name: String!
	}
<<<<<<< HEAD
	type Query {
		node(id: ID!) : Node
	}`

	config := GraphQLConfig{
		Schema: &schema,
		Resolvers: map[string]GraphQLResolverConfig{
			"Node": {
				"__typename": {
					Type: "javascript",
					Code: `function(context,value) {return value.type;}`,
				},
			},
			"Query": {
				"node": {
					Type: "javascript",
					Code: `function(context, args) {
								switch (args.id) {
									case "1234": return {"type":"Task", "title": "Buy mangos"};
									case "4321": return {"type":"Person", "name": "Alice"};
									default: return null;
								}
							}`,
				},
			},
		},
	}

	db, ctx := setupTestDBWithFunctions(t, nil, &config)
	defer db.Close(ctx)

	const kQuery = `query($id:ID!) { node(id:$id) {
						... on Task {title}
						... on Person {name}
					} }`

	result, err := db.UserGraphQLQuery(kQuery, "", map[string]any{"id": "1234"}, true, ctx)
	assertGraphQLResult(t, `{"node":{"title":"Buy mangos"}}`, result, err)

	result, err = db.UserGraphQLQuery(kQuery, "", map[string]any{"id": "4321"}, true, ctx)
	assertGraphQLResult(t, `{"node":{"name":"Alice"}}`, result, err)
}

func TestUserGraphQLMaxSchemaSize(t *testing.T) {
	var schema = `
	type Task {
		id: ID!
		title: String!
		description: String
		done: Boolean
		tags: [String!]
		secretNotes: String		# Admin-only
	}`
	var config = GraphQLConfig{
		MaxSchemaSize: base.IntPtr(20),
		Schema:        &schema,
		Resolvers: map[string]GraphQLResolverConfig{
			"Query": {
				"square": {
					Type: "javascript",
					Code: `function(parent, args, context, info) {return args.n * args.n;}`,
				},
			},
		},
	}
	err := ValidateFunctions(context.TODO(), nil, &config)
	assert.ErrorContains(t, err, "GraphQL schema too large (> 20 bytes)")
=======

	tBucket := base.GetTestBucket(t)
	return db.SetupTestDBForDataStoreWithOptions(t, tBucket, options)
>>>>>>> 092dc95a
}

func TestUserGraphQLMaxResolverCount(t *testing.T) {
	var schema = `
	type Query {
		foo: String!
	}
	type Mutation {
		bar: String!
	}
	type Task {
		id: ID!
		title: String!
		description: String
		done: Boolean
		tags: [String!]
		secretNotes: String		# Admin-only
	}`
	var config = GraphQLConfig{
		MaxResolverCount: base.IntPtr(1),
		Schema:           &schema,
		Resolvers: map[string]GraphQLResolverConfig{
			"Query": {
				"square": {
					Type: "javascript",
					Code: `function(parent, args, context, info) {return args.n * args.n;}`,
				},
			},
			"Mutation": {
				"complete": {
					Type: "javascript",
					Code: `function(parent, args, context, info) { }`,
				},
			},
		},
	}
	err := ValidateFunctions(context.TODO(), nil, &config)
	assert.ErrorContains(t, err, "too many GraphQL resolvers (> 1)")
}<|MERGE_RESOLUTION|>--- conflicted
+++ resolved
@@ -217,16 +217,9 @@
 
 // Unit test for GraphQL queries.
 func TestUserGraphQL(t *testing.T) {
-<<<<<<< HEAD
+	// FIXME : this test doesn't work because the access view does not exist on the collection ???
 	//base.SetUpTestLogging(t, base.LevelDebug, base.KeyAll)
 	db, ctx := setupTestDBWithFunctions(t, &kTestGraphQLUserFunctionsConfig, &kTestGraphQLConfig)
-=======
-	// FIXME : this test doesn't work because the access view does not exist on the collection ???
-	t.Skip("Skipping test until access view is available with collections")
-
-	// base.SetUpTestLogging(t, base.LevelDebug, base.KeyAll)
-	db, ctx := setupTestDBWithFunctions(t, kTestGraphQLUserFunctionsConfig, &kTestGraphQLConfig)
->>>>>>> 092dc95a
 	defer db.Close(ctx)
 
 	// First run the tests as an admin:
@@ -438,7 +431,6 @@
 	assertGraphQLResult(t, `{"task":{"description":"Bass ale please","title":"Beer"}}`, result, err)
 }
 
-<<<<<<< HEAD
 // A placeholder GraphQL resolver function (should never be called!)
 var kDummyFieldResolver = FunctionConfig{
 	Type:  "javascript",
@@ -455,14 +447,6 @@
 	var schema = `
 	interface Node {
 		id: ID!
-=======
-func setupTestDBWithFunctions(t *testing.T, fnConfig FunctionConfigMap, gqConfig *GraphQLConfig) (*db.Database, context.Context) {
-	cacheOptions := db.DefaultCacheOptions()
-	options := db.DatabaseContextOptions{
-		UseViews:     base.TestsDisableGSI(),
-		EnableXattr:  base.TestUseXattrs(),
-		CacheOptions: &cacheOptions,
->>>>>>> 092dc95a
 	}
 	type Task implements Node {
 		id: ID!
@@ -472,7 +456,6 @@
 		id: ID!
 		name: String!
 	}
-<<<<<<< HEAD
 	type Query {
 		node(id: ID!) : Node
 	}`
@@ -540,11 +523,6 @@
 	}
 	err := ValidateFunctions(context.TODO(), nil, &config)
 	assert.ErrorContains(t, err, "GraphQL schema too large (> 20 bytes)")
-=======
-
-	tBucket := base.GetTestBucket(t)
-	return db.SetupTestDBForDataStoreWithOptions(t, tBucket, options)
->>>>>>> 092dc95a
 }
 
 func TestUserGraphQLMaxResolverCount(t *testing.T) {
