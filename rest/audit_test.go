// Copyright 2024-Present Couchbase, Inc.
//
// Use of this software is governed by the Business Source License included
// in the file licenses/BSL-Couchbase.txt.  As of the Change Date specified
// in that file, in accordance with the Business Source License, use of this
// software will be governed by the Apache License, Version 2.0, included in
// the file licenses/APL2.txt.

//go:build !race

package rest

import (
	"bytes"
	"fmt"
	"net/http"
	"testing"

	"github.com/couchbase/sync_gateway/auth"
	"github.com/couchbase/sync_gateway/base"
	"github.com/couchbase/sync_gateway/db"
	"github.com/stretchr/testify/assert"
	"github.com/stretchr/testify/require"
)

func TestAuditLoggingFields(t *testing.T) {
	if !base.UnitTestUrlIsWalrus() {
		t.Skip("This test can panic with gocb logging CBG-4076")
	}

	if !base.IsEnterpriseEdition() {
		t.Skip("Audit logging only works in EE")
	}

	// get tempdir before resetting global loggers, since the logger cleanup needs to happen before deletion
	tempdir := t.TempDir()
	base.ResetGlobalTestLogging(t)
	base.InitializeMemoryLoggers()

	const (
		requestInfoHeaderName  = "extra-audit-logging-header"
		requestUser            = "alice"
		filteredPublicUsername = "bob"
		filteredAdminUsername  = "TestAuditLoggingFields-charlie"
		filteredAdminPassword  = "password"
	)

	rt := NewRestTester(t, &RestTesterConfig{
		GuestEnabled:                 true,
		AdminInterfaceAuthentication: !base.UnitTestUrlIsWalrus(), // disable admin auth for walrus so we can get coverage of both subtests
		PersistentConfig:             true,
		MutateStartupConfig: func(config *StartupConfig) {
			config.Unsupported.AuditInfoProvider = &AuditInfoProviderConfig{
				RequestInfoHeaderName: base.StringPtr(requestInfoHeaderName),
			}
			config.Logging = base.LoggingConfig{
				LogFilePath: tempdir,
				Audit: &base.AuditLoggerConfig{
					FileLoggerConfig: base.FileLoggerConfig{
						Enabled: base.BoolPtr(true),
					},
				},
			}
			require.NoError(t, config.SetupAndValidateLogging(base.TestCtx(t)))
		},
	})
	defer rt.Close()

	runServerRBACTests := base.TestCanUseMobileRBAC(t)

	dbConfig := rt.NewDbConfig()
	dbConfig.Logging = &DbLoggingConfig{
		Audit: &DbAuditLoggingConfig{
			Enabled: base.BoolPtr(true),
			DisabledUsers: []base.AuditLoggingPrincipal{
				{Name: filteredPublicUsername, Domain: string(base.UserDomainSyncGateway)},
				{Name: filteredAdminUsername, Domain: string(base.UserDomainCBServer)},
			},
		},
	}

	// initialize RestTester
	RequireStatus(t, rt.CreateDatabase("db", dbConfig), http.StatusCreated)

	rt.CreateUser(requestUser, nil)
	rt.CreateUser(filteredPublicUsername, nil)
	if runServerRBACTests {
		eps, httpClient, err := rt.ServerContext().ObtainManagementEndpointsAndHTTPClient()
		require.NoError(t, err)
		MakeUser(t, httpClient, eps[0], filteredAdminUsername, filteredAdminPassword, []string{fmt.Sprintf("%s[%s]", MobileSyncGatewayRole.RoleName, rt.Bucket().GetName())})
		defer DeleteUser(t, httpClient, eps[0], filteredAdminUsername)
	}

	// auditFieldValueIgnored is a special value for an audit field to skip value-specific checks whilst still ensuring the field property is set
	// used for unpredictable values, for example timestamps or request IDs (when the test is making concurrent or unordered requests)
	const auditFieldValueIgnored = "sg_test_audit_field_value_ignored"

	testCases := []struct {
		name string
		// auditableAction is a function that performs an action that should've been audited
		auditableAction func(t testing.TB)
		// expectedAuditEvents is a list of expected audit events and their fields for the given action... can be more than one event produced for a given action
		expectedAuditEventFields map[base.AuditID]base.AuditFields
	}{
		{
			name: "public silent request",
			auditableAction: func(t testing.TB) {
				RequireStatus(t, rt.SendRequest(http.MethodGet, "/_ping", ""), http.StatusOK)
			},
			expectedAuditEventFields: map[base.AuditID]base.AuditFields{},
		},
		{
			name: "public request",
			auditableAction: func(t testing.TB) {
				RequireStatus(t, rt.SendRequest(http.MethodGet, "/", ""), http.StatusOK)
			},
			expectedAuditEventFields: map[base.AuditID]base.AuditFields{},
		},
		{
			name: "guest request",
			auditableAction: func(t testing.TB) {
				RequireStatus(t, rt.SendRequest(http.MethodGet, "/db/", ""), http.StatusOK)
			},
			expectedAuditEventFields: map[base.AuditID]base.AuditFields{
				base.AuditIDPublicUserAuthenticated: {
					base.AuditFieldCorrelationID: auditFieldValueIgnored,
					base.AuditFieldAuthMethod:    "guest",
				},
				base.AuditIDReadDatabase: {
					base.AuditFieldCorrelationID: auditFieldValueIgnored,
					base.AuditFieldRealUserID:    map[string]any{"domain": "sgw", "user": base.GuestUsername},
				},
			},
		},
		{
			name: "user request",
			auditableAction: func(t testing.TB) {
				RequireStatus(t, rt.SendUserRequest(http.MethodGet, "/db/", "", requestUser), http.StatusOK)
			},
			expectedAuditEventFields: map[base.AuditID]base.AuditFields{
				base.AuditIDPublicUserAuthenticated: {
					base.AuditFieldCorrelationID: auditFieldValueIgnored,
					base.AuditFieldRealUserID:    map[string]any{"domain": "sgw", "user": "alice"},
				},
				base.AuditIDReadDatabase: {
					base.AuditFieldCorrelationID: auditFieldValueIgnored,
					base.AuditFieldRealUserID:    map[string]any{"domain": "sgw", "user": "alice"},
				},
			},
		},
		{
			name: "injected request data",
			auditableAction: func(t testing.TB) {
				headers := map[string]string{
					requestInfoHeaderName: `{"extra":"field"}`,
					"Authorization":       getBasicAuthHeader(requestUser, RestTesterDefaultUserPassword),
				}
				RequireStatus(t, rt.SendRequestWithHeaders(http.MethodGet, "/db/", "", headers), http.StatusOK)
			},
			expectedAuditEventFields: map[base.AuditID]base.AuditFields{
				base.AuditIDPublicUserAuthenticated: {
					base.AuditFieldCorrelationID: auditFieldValueIgnored,
					base.AuditFieldRealUserID:    map[string]any{"domain": "sgw", "user": "alice"},
					"extra":                      "field",
				},
				base.AuditIDReadDatabase: {
					base.AuditFieldCorrelationID: auditFieldValueIgnored,
					base.AuditFieldDatabase:      "db",
					base.AuditFieldRealUserID:    map[string]any{"domain": "sgw", "user": "alice"},
					"extra":                      "field",
				},
			},
		},
		{
			name: "rejected public request",
			auditableAction: func(t testing.TB) {
				RequireStatus(t, rt.SendUserRequest(http.MethodGet, "/db/", "", "incorrect"), http.StatusUnauthorized)
			},
			expectedAuditEventFields: map[base.AuditID]base.AuditFields{
				base.AuditIDPublicUserAuthenticationFailed: {
					base.AuditFieldCorrelationID: auditFieldValueIgnored,
					base.AuditFieldAuthMethod:    "basic",
					base.AuditFieldDatabase:      "db",
					"username":                   "incorrect",
				},
			},
		},
		{
			name: "anon admin request",
			auditableAction: func(t testing.TB) {
				if rt.AdminInterfaceAuthentication {
					t.Skip("Skipping subtest that requires admin auth to be disabled")
				}
				RequireStatus(t, rt.SendAdminRequest(http.MethodGet, "/db/", ""), http.StatusOK)
			},
			expectedAuditEventFields: map[base.AuditID]base.AuditFields{
				// TODO: Admin auth event
				//base.AuditIDAdminUserAuthenticated: {
				//	base.AuditFieldCorrelationID:         auditFieldValueIgnored,
				//},
				base.AuditIDReadDatabase: {
					base.AuditFieldCorrelationID: auditFieldValueIgnored,
				},
			},
		},
		{
			name: "authed admin request",
			auditableAction: func(t testing.TB) {
				if !rt.AdminInterfaceAuthentication {
					t.Skip("Skipping subtest that requires admin auth")
				}
				RequireStatus(t, rt.SendAdminRequestWithAuth(http.MethodGet, "/db/", "", base.TestClusterUsername(), base.TestClusterPassword()), http.StatusOK)
			},
			expectedAuditEventFields: map[base.AuditID]base.AuditFields{
				// TODO: Admin auth event
				//base.AuditIDAdminUserAuthenticated: {
				//	base.AuditFieldCorrelationID:         auditFieldValueIgnored,
				//	base.AuditFieldRealUserID: map[string]any{"domain": "cbs", "user": base.TestClusterUsername()},
				//},
				base.AuditIDReadDatabase: {
					base.AuditFieldCorrelationID: auditFieldValueIgnored,
					base.AuditFieldRealUserID:    map[string]any{"domain": "cbs", "user": base.TestClusterUsername()},
				},
			},
		},
		{
			name: "filtered public request",
			auditableAction: func(t testing.TB) {
				RequireStatus(t, rt.SendUserRequest(http.MethodGet, "/db/", "", filteredPublicUsername), http.StatusOK)
			},
		},
		{
			name: "filtered admin request",
			auditableAction: func(t testing.TB) {
				if !runServerRBACTests {
					t.Skip("Skipping subtest that requires admin RBAC")
				}
				if !rt.AdminInterfaceAuthentication {
					t.Skip("Skipping subtest that requires admin auth")
				}
				RequireStatus(t, rt.SendAdminRequestWithAuth(http.MethodGet, "/db/", "", filteredAdminUsername, filteredAdminPassword), http.StatusOK)
			},
		},
	}
	for _, testCase := range testCases {
		rt.Run(testCase.name, func(t *testing.T) {
			output := base.AuditLogContents(t, testCase.auditableAction)
			events := jsonLines(t, output)

			assert.Equalf(t, len(testCase.expectedAuditEventFields), len(events), "expected exactly %d audit events, got %d", len(testCase.expectedAuditEventFields), len(events))

			// for each event, check the fields match what we expected
			for _, event := range events {
				id, ok := event["id"]
				if !assert.Truef(t, ok, "audit event did not contain \"id\" field: %v", event) {
					continue
				}

				auditID := base.AuditID(id.(float64))
				for k, expectedVal := range testCase.expectedAuditEventFields[auditID] {
					eventField, ok := event[k]
					if !assert.Truef(t, ok, "missing field %q in audit event %q (%s)", k, auditID, base.AuditEvents[auditID].Name) {
						continue
					}
					if expectedVal != auditFieldValueIgnored {
						assert.Equalf(t, expectedVal, eventField, "unexpected value for field %q in audit event %q (%s)", k, auditID, base.AuditEvents[auditID].Name)
					}
				}
			}
		})
	}
}

// jsonLines unmarshals each line in data as JSON
func jsonLines(t testing.TB, data []byte) []map[string]any {
	lines := bytes.Split(data, []byte("\n"))
	output := make([]map[string]any, 0, len(lines))
	for _, line := range lines {
		if bytes.TrimSpace(line) == nil {
			continue
		}
		var data map[string]any
		require.NoError(t, base.JSONUnmarshal(line, &data))
		output = append(output, data)
	}
	return output
}

func TestAuditDatabaseUpdate(t *testing.T) {
	// get tempdir before resetting global loggers, since the logger cleanup needs to happen before deletion
	tempdir := t.TempDir()
	base.ResetGlobalTestLogging(t)
	base.InitializeMemoryLoggers()
	rt := NewRestTester(t, &RestTesterConfig{
		PersistentConfig: true,
		MutateStartupConfig: func(config *StartupConfig) {
			config.Logging = base.LoggingConfig{
				LogFilePath: tempdir,
				Audit: &base.AuditLoggerConfig{
					FileLoggerConfig: base.FileLoggerConfig{
						Enabled:             base.BoolPtr(true),
						CollationBufferSize: base.IntPtr(0), // avoid data race in collation with FlushLogBuffers test code
					},
				},
				Console: &base.ConsoleLoggerConfig{
					FileLoggerConfig: base.FileLoggerConfig{
						Enabled: base.BoolPtr(true),
					},
				},
				Info: &base.FileLoggerConfig{
					Enabled:             base.BoolPtr(false),
					CollationBufferSize: base.IntPtr(0), // avoid data race in collation with FlushLogBuffers test code
				},
				Debug: &base.FileLoggerConfig{
					Enabled:             base.BoolPtr(false),
					CollationBufferSize: base.IntPtr(0), // avoid data race in collation with FlushLogBuffers test code
				},
				Trace: &base.FileLoggerConfig{
					Enabled:             base.BoolPtr(false),
					CollationBufferSize: base.IntPtr(0), // avoid data race in collation with FlushLogBuffers test code
				},
			}
			require.NoError(t, config.SetupAndValidateLogging(base.TestCtx(t)))
		},
	})
	defer rt.Close()

	// initialize RestTester
	RequireStatus(t, rt.CreateDatabase("db", rt.NewDbConfig()), http.StatusCreated)

	testCases := []struct {
		name   string
		method string
		path   string
		body   string
	}{
		{
			name:   "update sync function",
			method: http.MethodPut,
			path:   "/{{.keyspace}}/_config/sync",
			body:   `function(doc){}`,
		},
		{
			name:   "update import filter",
			method: http.MethodPut,
			path:   "/{{.keyspace}}/_config/import_filter",
			body:   `function(doc){}`,
		},
		{
			name:   "delete sync function",
			method: http.MethodDelete,
			path:   "/{{.keyspace}}/_config/sync",
			body:   ``,
		},
		{
			name:   "delete import filter",
			method: http.MethodDelete,
			path:   "/{{.keyspace}}/_config/import_filter",
			body:   ``,
		},
	}
	for _, testCase := range testCases {
		rt.Run(testCase.name, func(t *testing.T) {
			output := base.AuditLogContents(t, func(t testing.TB) {
				resp := rt.SendAdminRequest(testCase.method, testCase.path, testCase.body)
				RequireStatus(t, resp, http.StatusOK)
			})
			requireValidDatabaseUpdatedEventPayload(rt, output)
		})
	}
}

// requireValidDatabaseUpdatedEventPayload checks the audit log output for at least one database updated event, and validates that each payload can be used validly
func requireValidDatabaseUpdatedEventPayload(rt *RestTester, output []byte) {
	events := bytes.Split(output, []byte("\n"))
	foundEvent := false
	for _, rawEvent := range events {
		if bytes.TrimSpace(rawEvent) == nil {
			continue
		}
		var event struct {
			Payload string `json:"payload"`
		}
		require.NoError(rt.TB(), base.JSONUnmarshal(rawEvent, &event))
		require.NotEmpty(rt.TB(), event.Payload)
		RequireStatus(rt.TB(), rt.SendAdminRequest(http.MethodPost, "/{{.db}}/_config", event.Payload), http.StatusCreated)
		foundEvent = true
	}
	require.True(rt.TB(), foundEvent, "expected audit event not found")
}

func TestRedactConfigAsStr(t *testing.T) {
	testCases := []struct {
		name     string
		input    string
		expected string
		hasError bool
	}{
		{
			name:     "empty",
			input:    "",
			expected: "",
			hasError: true,
		},
		{
			name:     "simple",
			input:    `{"key":"value"}`,
			expected: `{"key":"value"}`,
		},
		{
			name:     "dbConfig",
			input:    string(base.MustJSONMarshal(t, DbConfig{})),
			expected: `{}`,
		},
		{
			name: "dbConfig with password",
			input: string(base.MustJSONMarshal(t, DbConfig{
				BucketConfig: BucketConfig{
					Password: "password",
				},
			})),
			expected: `{"password":"xxxxx"}`,
		},
		{
			name: "dbConfig with password and username",
			input: string(base.MustJSONMarshal(t, DbConfig{
				Users: map[string]*auth.PrincipalConfig{
					"alice": {
						Password: base.StringPtr("password1"),
					},
					"bob": {
						Password: base.StringPtr("password2"),
					},
				},
			})),
			expected: `{"users":{"alice":{"password":"xxxxx"},"bob":{"password":"xxxxx"}}}`,
		},
		{
			name: "dbConfig with replication username and password",
			input: string(base.MustJSONMarshal(t, DbConfig{
				Replications: map[string]*db.ReplicationConfig{
					"replication1": &db.ReplicationConfig{
						Username:       "alice1",
						Password:       "password1",
						RemotePassword: "hunter2",
					},
				},
			})),
			expected: `{"replications":{"replication1":{"replication_id":"","remote":"","username":"alice1","password":"xxxxx","remote_password":"xxxxx","direction":"","continuous":false}}}`,
		},
	}
	for _, testCase := range testCases {
		t.Run(testCase.name, func(t *testing.T) {
			ctx := base.TestCtx(t)
			output, err := redactConfigAsStr(ctx, testCase.input)
			if testCase.hasError {
				require.Error(t, err)
				return
			}
			require.NoError(t, err)
			require.JSONEq(t, testCase.expected, output)

		})
	}
}

<<<<<<< HEAD
func TestAuditDocumentRead(t *testing.T) {
	rt := createAuditLoggingRestTester(t)
	defer rt.Close()

	RequireStatus(t, rt.CreateDatabase("db", rt.NewDbConfig()), http.StatusCreated)

	docVersion := rt.CreateTestDoc("doc1")

	type testCase struct {
		name                 string
		method               string
		path                 string
		requestBody          string
		docID                string
		docReadVersions      []string
		docMetadataReadCount int
	}
	testCases := []testCase{
		{
			name:            "get doc",
			method:          http.MethodGet,
			path:            "/{{.keyspace}}/doc1",
			docID:           "doc1",
			docReadVersions: []string{docVersion.RevID},
		},
		{
			name:            "get doc with rev",
			method:          http.MethodGet,
			path:            "/{{.keyspace}}/doc1?rev=" + docVersion.RevID,
			docID:           "doc1",
			docReadVersions: []string{docVersion.RevID},
		},
		{
			name:            "get doc with openrevs",
			method:          http.MethodGet,
			path:            "/{{.keyspace}}/doc1?open_revs=all",
			docID:           "doc1",
			docReadVersions: []string{docVersion.RevID},
		},
		{
			name:   "_bulk_get",
			method: http.MethodPost,
			path:   "/{{.keyspace}}/_bulk_get",
			requestBody: string(base.MustJSONMarshal(t, db.Body{
				"docs": []db.Body{
					{"id": "doc1", "rev": docVersion.RevID},
				},
			})),
			docID:           "doc1",
			docReadVersions: []string{docVersion.RevID},
		},
		{
			// this doesn't actually provide the document body, no audit events
			name:   "_revs_diff",
			method: http.MethodPost,
			path:   "/{{.keyspace}}/_revs_diff",
			requestBody: string(base.MustJSONMarshal(t, db.Body{
				"doc1": []string{docVersion.RevID},
			})),
			docID:           "doc1",
			docReadVersions: nil,
		},
		{
			name:                 "all_docs without body",
			method:               http.MethodGet,
			path:                 "/{{.keyspace}}/_all_docs",
			docID:                "doc1",
			docReadVersions:      nil,
			docMetadataReadCount: 0,
		},
		{
			name:            "all_docs",
			method:          http.MethodGet,
			path:            "/{{.keyspace}}/_all_docs?include_docs=true",
			docID:           "doc1",
			docReadVersions: []string{docVersion.RevID},
		},
		{
			name:                 "all_docs with include_docs=true&channels=true",
			method:               http.MethodGet,
			path:                 "/{{.keyspace}}/_all_docs?include_docs=true&channels=true",
			docID:                "doc1",
			docReadVersions:      []string{docVersion.RevID},
			docMetadataReadCount: 1,
		},
		{
			name:                 "all_docs with channels=true",
			method:               http.MethodGet,
			path:                 "/{{.keyspace}}/_all_docs?channels=true",
			docID:                "doc1",
			docReadVersions:      nil,
			docMetadataReadCount: 1,
		},
		{
			name:                 "all_docs with update_seq=true",
			method:               http.MethodGet,
			path:                 "/{{.keyspace}}/_all_docs?update_seq=true",
			docID:                "doc1",
			docReadVersions:      nil,
			docMetadataReadCount: 1,
		},
		{
			name:                 "all_docs with revs=true",
			method:               http.MethodGet,
			path:                 "/{{.keyspace}}/_all_docs?revs=true",
			docID:                "doc1",
			docReadVersions:      nil,
			docMetadataReadCount: 1,
		},
		{
			name:   "changes no bodies, no audit",
			method: http.MethodGet,
			path:   "/{{.keyspace}}/_changes?since=0",
			docID:  "doc1",
		},
		{
			name:            "changes with include_docs",
			method:          http.MethodGet,
			path:            "/{{.keyspace}}/_changes?since=0&include_docs=true",
			docID:           "doc1",
			docReadVersions: []string{docVersion.RevID},
		},
		{
			name:                 "raw",
			method:               http.MethodGet,
			path:                 "/{{.keyspace}}/_raw/doc1",
			docID:                "doc1",
			docReadVersions:      []string{docVersion.RevID},
			docMetadataReadCount: 1,
		},
		{
			name:   "raw, include doc=false",
			method: http.MethodGet,
			path:   "/{{.keyspace}}/_raw/doc1?include_doc=false",
			docID:  "doc1",
			// raw endpoint issues metadata and not doc read events
			docReadVersions:      nil,
			docMetadataReadCount: 1,
		},
		{
			name:                 "revtree",
			method:               http.MethodGet,
			path:                 "/{{.keyspace}}/_revtree/doc1",
			docID:                "doc1",
			docReadVersions:      nil,
			docMetadataReadCount: 1,
		},
	}
	if base.IsEnterpriseEdition() {
		testCases = append(testCases, testCase{
			name:            "get doc with replicator2",
			method:          http.MethodGet,
			path:            "/{{.keyspace}}/doc1?replicator2=true",
			docID:           "doc1",
			docReadVersions: []string{docVersion.RevID},
		},
		)
	}
	for _, testCase := range testCases {
		rt.Run(testCase.name, func(t *testing.T) {
			output := base.AuditLogContents(t, func(t testing.TB) {
				resp := rt.SendAdminRequest(testCase.method, testCase.path, testCase.requestBody)
				RequireStatus(t, resp, http.StatusOK)
			})
			requireDocumentReadEvents(rt, output, testCase.docID, testCase.docReadVersions)
			requireDocumentMetadataReadEvents(rt, output, testCase.docID, testCase.docMetadataReadCount)
		})
	}
}

// requireDocumentMetadataReadEvents validates that there read events for each doc version specified. There should be only audit events for a given docid.
func requireDocumentMetadataReadEvents(rt *RestTester, output []byte, docID string, count int) {
	events := jsonLines(rt.TB(), output)
	countFound := 0
	for _, event := range events {
		// skip events that are not document read events
		if base.AuditID(event[base.AuditFieldID].(float64)) != base.AuditIDDocumentMetadataRead {
			continue
		}
		require.Equal(rt.TB(), event[base.AuditFieldDocID], docID)
		countFound++
	}
	require.Equal(rt.TB(), count, countFound)
}

// requireDocumentReadEvents validates that there read events for each doc version specified. There should be only audit events for a given docid and it should be revid specified.
func requireDocumentReadEvents(rt *RestTester, output []byte, docID string, docVersions []string) {
	events := jsonLines(rt.TB(), output)
	var docVersionsFound []string
	for _, event := range events {
		// skip events that are not document read events
		if base.AuditID(event[base.AuditFieldID].(float64)) != base.AuditIDDocumentRead {
			continue
		}
		require.Equal(rt.TB(), event[base.AuditFieldDocID], docID)
		docVersionsFound = append(docVersionsFound, event[base.AuditFieldDocVersion].(string))
	}
	require.Len(rt.TB(), docVersions, len(docVersionsFound), "expected exactly %d document read events, got %d", len(docVersions), len(docVersionsFound))
	require.Equal(rt.TB(), docVersions, docVersionsFound)
}

func createAuditLoggingRestTester(t *testing.T) *RestTester {
	// get tempdir before resetting global loggers, since the logger cleanup needs to happen before deletion
	tempdir := t.TempDir()
	base.ResetGlobalTestLogging(t)
	base.InitializeMemoryLoggers()
	rt := NewRestTester(t, &RestTesterConfig{
		PersistentConfig: true,
		MutateStartupConfig: func(config *StartupConfig) {
=======
func TestEffectiveUserID(t *testing.T) {
	tempdir := t.TempDir()
	base.ResetGlobalTestLogging(t)
	base.InitializeMemoryLoggers()
	const (
		user       = "user"
		domain     = "domain"
		cnfDomain  = "myDomain"
		cnfUser    = "bob"
		realUser   = "alice"
		realDomain = "sgw"
	)
	reqHeaders := map[string]string{
		"user_header":   fmt.Sprintf(`{"%s": "%s", "%s":"%s"}`, domain, cnfDomain, user, cnfUser),
		"Authorization": getBasicAuthHeader(realUser, RestTesterDefaultUserPassword),
	}

	rt := NewRestTester(t, &RestTesterConfig{
		GuestEnabled:     true,
		PersistentConfig: true,
		MutateStartupConfig: func(config *StartupConfig) {
			config.Unsupported.EffectiveUserHeaderName = base.StringPtr("user_header")
>>>>>>> 0b7f4f39
			config.Logging = base.LoggingConfig{
				LogFilePath: tempdir,
				Audit: &base.AuditLoggerConfig{
					FileLoggerConfig: base.FileLoggerConfig{
<<<<<<< HEAD
						Enabled:             base.BoolPtr(true),
						CollationBufferSize: base.IntPtr(0), // avoid data race in collation with FlushLogBuffers test code
					},
				},
				Console: &base.ConsoleLoggerConfig{
					FileLoggerConfig: base.FileLoggerConfig{
						Enabled: base.BoolPtr(true),
					},
				},
				Info: &base.FileLoggerConfig{
					Enabled:             base.BoolPtr(false),
					CollationBufferSize: base.IntPtr(0), // avoid data race in collation with FlushLogBuffers test code
				},
				Debug: &base.FileLoggerConfig{
					Enabled:             base.BoolPtr(false),
					CollationBufferSize: base.IntPtr(0), // avoid data race in collation with FlushLogBuffers test code
				},
				Trace: &base.FileLoggerConfig{
					Enabled:             base.BoolPtr(false),
					CollationBufferSize: base.IntPtr(0), // avoid data race in collation with FlushLogBuffers test code
				},
=======
						Enabled: base.BoolPtr(true),
					},
				},
>>>>>>> 0b7f4f39
			}
			require.NoError(t, config.SetupAndValidateLogging(base.TestCtx(t)))
		},
	})
<<<<<<< HEAD
	return rt
=======
	defer rt.Close()
	RequireStatus(t, rt.CreateDatabase("db", rt.NewDbConfig()), http.StatusCreated)
	rt.CreateUser(realUser, nil)

	action := func(t testing.TB) {
		RequireStatus(t, rt.SendRequestWithHeaders(http.MethodGet, "/{{.db}}/", "", reqHeaders), http.StatusOK)
	}
	output := base.AuditLogContents(t, action)
	events := jsonLines(t, output)

	for _, event := range events {
		effective := event[base.AuditEffectiveUserID].(map[string]any)
		assert.Equal(t, cnfDomain, effective[domain])
		assert.Equal(t, cnfUser, effective[user])
		realUserEvent := event[base.AuditFieldRealUserID].(map[string]any)
		assert.Equal(t, realDomain, realUserEvent[domain])
		assert.Equal(t, realUser, realUserEvent[user])
	}
>>>>>>> 0b7f4f39
}<|MERGE_RESOLUTION|>--- conflicted
+++ resolved
@@ -463,218 +463,6 @@
 		})
 	}
 }
-
-<<<<<<< HEAD
-func TestAuditDocumentRead(t *testing.T) {
-	rt := createAuditLoggingRestTester(t)
-	defer rt.Close()
-
-	RequireStatus(t, rt.CreateDatabase("db", rt.NewDbConfig()), http.StatusCreated)
-
-	docVersion := rt.CreateTestDoc("doc1")
-
-	type testCase struct {
-		name                 string
-		method               string
-		path                 string
-		requestBody          string
-		docID                string
-		docReadVersions      []string
-		docMetadataReadCount int
-	}
-	testCases := []testCase{
-		{
-			name:            "get doc",
-			method:          http.MethodGet,
-			path:            "/{{.keyspace}}/doc1",
-			docID:           "doc1",
-			docReadVersions: []string{docVersion.RevID},
-		},
-		{
-			name:            "get doc with rev",
-			method:          http.MethodGet,
-			path:            "/{{.keyspace}}/doc1?rev=" + docVersion.RevID,
-			docID:           "doc1",
-			docReadVersions: []string{docVersion.RevID},
-		},
-		{
-			name:            "get doc with openrevs",
-			method:          http.MethodGet,
-			path:            "/{{.keyspace}}/doc1?open_revs=all",
-			docID:           "doc1",
-			docReadVersions: []string{docVersion.RevID},
-		},
-		{
-			name:   "_bulk_get",
-			method: http.MethodPost,
-			path:   "/{{.keyspace}}/_bulk_get",
-			requestBody: string(base.MustJSONMarshal(t, db.Body{
-				"docs": []db.Body{
-					{"id": "doc1", "rev": docVersion.RevID},
-				},
-			})),
-			docID:           "doc1",
-			docReadVersions: []string{docVersion.RevID},
-		},
-		{
-			// this doesn't actually provide the document body, no audit events
-			name:   "_revs_diff",
-			method: http.MethodPost,
-			path:   "/{{.keyspace}}/_revs_diff",
-			requestBody: string(base.MustJSONMarshal(t, db.Body{
-				"doc1": []string{docVersion.RevID},
-			})),
-			docID:           "doc1",
-			docReadVersions: nil,
-		},
-		{
-			name:                 "all_docs without body",
-			method:               http.MethodGet,
-			path:                 "/{{.keyspace}}/_all_docs",
-			docID:                "doc1",
-			docReadVersions:      nil,
-			docMetadataReadCount: 0,
-		},
-		{
-			name:            "all_docs",
-			method:          http.MethodGet,
-			path:            "/{{.keyspace}}/_all_docs?include_docs=true",
-			docID:           "doc1",
-			docReadVersions: []string{docVersion.RevID},
-		},
-		{
-			name:                 "all_docs with include_docs=true&channels=true",
-			method:               http.MethodGet,
-			path:                 "/{{.keyspace}}/_all_docs?include_docs=true&channels=true",
-			docID:                "doc1",
-			docReadVersions:      []string{docVersion.RevID},
-			docMetadataReadCount: 1,
-		},
-		{
-			name:                 "all_docs with channels=true",
-			method:               http.MethodGet,
-			path:                 "/{{.keyspace}}/_all_docs?channels=true",
-			docID:                "doc1",
-			docReadVersions:      nil,
-			docMetadataReadCount: 1,
-		},
-		{
-			name:                 "all_docs with update_seq=true",
-			method:               http.MethodGet,
-			path:                 "/{{.keyspace}}/_all_docs?update_seq=true",
-			docID:                "doc1",
-			docReadVersions:      nil,
-			docMetadataReadCount: 1,
-		},
-		{
-			name:                 "all_docs with revs=true",
-			method:               http.MethodGet,
-			path:                 "/{{.keyspace}}/_all_docs?revs=true",
-			docID:                "doc1",
-			docReadVersions:      nil,
-			docMetadataReadCount: 1,
-		},
-		{
-			name:   "changes no bodies, no audit",
-			method: http.MethodGet,
-			path:   "/{{.keyspace}}/_changes?since=0",
-			docID:  "doc1",
-		},
-		{
-			name:            "changes with include_docs",
-			method:          http.MethodGet,
-			path:            "/{{.keyspace}}/_changes?since=0&include_docs=true",
-			docID:           "doc1",
-			docReadVersions: []string{docVersion.RevID},
-		},
-		{
-			name:                 "raw",
-			method:               http.MethodGet,
-			path:                 "/{{.keyspace}}/_raw/doc1",
-			docID:                "doc1",
-			docReadVersions:      []string{docVersion.RevID},
-			docMetadataReadCount: 1,
-		},
-		{
-			name:   "raw, include doc=false",
-			method: http.MethodGet,
-			path:   "/{{.keyspace}}/_raw/doc1?include_doc=false",
-			docID:  "doc1",
-			// raw endpoint issues metadata and not doc read events
-			docReadVersions:      nil,
-			docMetadataReadCount: 1,
-		},
-		{
-			name:                 "revtree",
-			method:               http.MethodGet,
-			path:                 "/{{.keyspace}}/_revtree/doc1",
-			docID:                "doc1",
-			docReadVersions:      nil,
-			docMetadataReadCount: 1,
-		},
-	}
-	if base.IsEnterpriseEdition() {
-		testCases = append(testCases, testCase{
-			name:            "get doc with replicator2",
-			method:          http.MethodGet,
-			path:            "/{{.keyspace}}/doc1?replicator2=true",
-			docID:           "doc1",
-			docReadVersions: []string{docVersion.RevID},
-		},
-		)
-	}
-	for _, testCase := range testCases {
-		rt.Run(testCase.name, func(t *testing.T) {
-			output := base.AuditLogContents(t, func(t testing.TB) {
-				resp := rt.SendAdminRequest(testCase.method, testCase.path, testCase.requestBody)
-				RequireStatus(t, resp, http.StatusOK)
-			})
-			requireDocumentReadEvents(rt, output, testCase.docID, testCase.docReadVersions)
-			requireDocumentMetadataReadEvents(rt, output, testCase.docID, testCase.docMetadataReadCount)
-		})
-	}
-}
-
-// requireDocumentMetadataReadEvents validates that there read events for each doc version specified. There should be only audit events for a given docid.
-func requireDocumentMetadataReadEvents(rt *RestTester, output []byte, docID string, count int) {
-	events := jsonLines(rt.TB(), output)
-	countFound := 0
-	for _, event := range events {
-		// skip events that are not document read events
-		if base.AuditID(event[base.AuditFieldID].(float64)) != base.AuditIDDocumentMetadataRead {
-			continue
-		}
-		require.Equal(rt.TB(), event[base.AuditFieldDocID], docID)
-		countFound++
-	}
-	require.Equal(rt.TB(), count, countFound)
-}
-
-// requireDocumentReadEvents validates that there read events for each doc version specified. There should be only audit events for a given docid and it should be revid specified.
-func requireDocumentReadEvents(rt *RestTester, output []byte, docID string, docVersions []string) {
-	events := jsonLines(rt.TB(), output)
-	var docVersionsFound []string
-	for _, event := range events {
-		// skip events that are not document read events
-		if base.AuditID(event[base.AuditFieldID].(float64)) != base.AuditIDDocumentRead {
-			continue
-		}
-		require.Equal(rt.TB(), event[base.AuditFieldDocID], docID)
-		docVersionsFound = append(docVersionsFound, event[base.AuditFieldDocVersion].(string))
-	}
-	require.Len(rt.TB(), docVersions, len(docVersionsFound), "expected exactly %d document read events, got %d", len(docVersions), len(docVersionsFound))
-	require.Equal(rt.TB(), docVersions, docVersionsFound)
-}
-
-func createAuditLoggingRestTester(t *testing.T) *RestTester {
-	// get tempdir before resetting global loggers, since the logger cleanup needs to happen before deletion
-	tempdir := t.TempDir()
-	base.ResetGlobalTestLogging(t)
-	base.InitializeMemoryLoggers()
-	rt := NewRestTester(t, &RestTesterConfig{
-		PersistentConfig: true,
-		MutateStartupConfig: func(config *StartupConfig) {
-=======
 func TestEffectiveUserID(t *testing.T) {
 	tempdir := t.TempDir()
 	base.ResetGlobalTestLogging(t)
@@ -697,45 +485,17 @@
 		PersistentConfig: true,
 		MutateStartupConfig: func(config *StartupConfig) {
 			config.Unsupported.EffectiveUserHeaderName = base.StringPtr("user_header")
->>>>>>> 0b7f4f39
 			config.Logging = base.LoggingConfig{
 				LogFilePath: tempdir,
 				Audit: &base.AuditLoggerConfig{
 					FileLoggerConfig: base.FileLoggerConfig{
-<<<<<<< HEAD
-						Enabled:             base.BoolPtr(true),
-						CollationBufferSize: base.IntPtr(0), // avoid data race in collation with FlushLogBuffers test code
-					},
-				},
-				Console: &base.ConsoleLoggerConfig{
-					FileLoggerConfig: base.FileLoggerConfig{
 						Enabled: base.BoolPtr(true),
 					},
 				},
-				Info: &base.FileLoggerConfig{
-					Enabled:             base.BoolPtr(false),
-					CollationBufferSize: base.IntPtr(0), // avoid data race in collation with FlushLogBuffers test code
-				},
-				Debug: &base.FileLoggerConfig{
-					Enabled:             base.BoolPtr(false),
-					CollationBufferSize: base.IntPtr(0), // avoid data race in collation with FlushLogBuffers test code
-				},
-				Trace: &base.FileLoggerConfig{
-					Enabled:             base.BoolPtr(false),
-					CollationBufferSize: base.IntPtr(0), // avoid data race in collation with FlushLogBuffers test code
-				},
-=======
-						Enabled: base.BoolPtr(true),
-					},
-				},
->>>>>>> 0b7f4f39
 			}
 			require.NoError(t, config.SetupAndValidateLogging(base.TestCtx(t)))
 		},
 	})
-<<<<<<< HEAD
-	return rt
-=======
 	defer rt.Close()
 	RequireStatus(t, rt.CreateDatabase("db", rt.NewDbConfig()), http.StatusCreated)
 	rt.CreateUser(realUser, nil)
@@ -754,5 +514,245 @@
 		assert.Equal(t, realDomain, realUserEvent[domain])
 		assert.Equal(t, realUser, realUserEvent[user])
 	}
->>>>>>> 0b7f4f39
+}
+
+func TestAuditDocumentRead(t *testing.T) {
+	rt := createAuditLoggingRestTester(t)
+	defer rt.Close()
+
+	RequireStatus(t, rt.CreateDatabase("db", rt.NewDbConfig()), http.StatusCreated)
+
+	docVersion := rt.CreateTestDoc("doc1")
+
+	type testCase struct {
+		name                 string
+		method               string
+		path                 string
+		requestBody          string
+		docID                string
+		docReadVersions      []string
+		docMetadataReadCount int
+	}
+	testCases := []testCase{
+		{
+			name:            "get doc",
+			method:          http.MethodGet,
+			path:            "/{{.keyspace}}/doc1",
+			docID:           "doc1",
+			docReadVersions: []string{docVersion.RevID},
+		},
+		{
+			name:            "get doc with rev",
+			method:          http.MethodGet,
+			path:            "/{{.keyspace}}/doc1?rev=" + docVersion.RevID,
+			docID:           "doc1",
+			docReadVersions: []string{docVersion.RevID},
+		},
+		{
+			name:            "get doc with openrevs",
+			method:          http.MethodGet,
+			path:            "/{{.keyspace}}/doc1?open_revs=all",
+			docID:           "doc1",
+			docReadVersions: []string{docVersion.RevID},
+		},
+		{
+			name:   "_bulk_get",
+			method: http.MethodPost,
+			path:   "/{{.keyspace}}/_bulk_get",
+			requestBody: string(base.MustJSONMarshal(t, db.Body{
+				"docs": []db.Body{
+					{"id": "doc1", "rev": docVersion.RevID},
+				},
+			})),
+			docID:           "doc1",
+			docReadVersions: []string{docVersion.RevID},
+		},
+		{
+			// this doesn't actually provide the document body, no audit events
+			name:   "_revs_diff",
+			method: http.MethodPost,
+			path:   "/{{.keyspace}}/_revs_diff",
+			requestBody: string(base.MustJSONMarshal(t, db.Body{
+				"doc1": []string{docVersion.RevID},
+			})),
+			docID:           "doc1",
+			docReadVersions: nil,
+		},
+		{
+			name:                 "all_docs without body",
+			method:               http.MethodGet,
+			path:                 "/{{.keyspace}}/_all_docs",
+			docID:                "doc1",
+			docReadVersions:      nil,
+			docMetadataReadCount: 0,
+		},
+		{
+			name:            "all_docs",
+			method:          http.MethodGet,
+			path:            "/{{.keyspace}}/_all_docs?include_docs=true",
+			docID:           "doc1",
+			docReadVersions: []string{docVersion.RevID},
+		},
+		{
+			name:                 "all_docs with include_docs=true&channels=true",
+			method:               http.MethodGet,
+			path:                 "/{{.keyspace}}/_all_docs?include_docs=true&channels=true",
+			docID:                "doc1",
+			docReadVersions:      []string{docVersion.RevID},
+			docMetadataReadCount: 1,
+		},
+		{
+			name:                 "all_docs with channels=true",
+			method:               http.MethodGet,
+			path:                 "/{{.keyspace}}/_all_docs?channels=true",
+			docID:                "doc1",
+			docReadVersions:      nil,
+			docMetadataReadCount: 1,
+		},
+		{
+			name:                 "all_docs with update_seq=true",
+			method:               http.MethodGet,
+			path:                 "/{{.keyspace}}/_all_docs?update_seq=true",
+			docID:                "doc1",
+			docReadVersions:      nil,
+			docMetadataReadCount: 1,
+		},
+		{
+			name:                 "all_docs with revs=true",
+			method:               http.MethodGet,
+			path:                 "/{{.keyspace}}/_all_docs?revs=true",
+			docID:                "doc1",
+			docReadVersions:      nil,
+			docMetadataReadCount: 1,
+		},
+		{
+			name:   "changes no bodies, no audit",
+			method: http.MethodGet,
+			path:   "/{{.keyspace}}/_changes?since=0",
+			docID:  "doc1",
+		},
+		{
+			name:            "changes with include_docs",
+			method:          http.MethodGet,
+			path:            "/{{.keyspace}}/_changes?since=0&include_docs=true",
+			docID:           "doc1",
+			docReadVersions: []string{docVersion.RevID},
+		},
+		{
+			name:                 "raw",
+			method:               http.MethodGet,
+			path:                 "/{{.keyspace}}/_raw/doc1",
+			docID:                "doc1",
+			docReadVersions:      []string{docVersion.RevID},
+			docMetadataReadCount: 1,
+		},
+		{
+			name:   "raw, include doc=false",
+			method: http.MethodGet,
+			path:   "/{{.keyspace}}/_raw/doc1?include_doc=false",
+			docID:  "doc1",
+			// raw endpoint issues metadata and not doc read events
+			docReadVersions:      nil,
+			docMetadataReadCount: 1,
+		},
+		{
+			name:                 "revtree",
+			method:               http.MethodGet,
+			path:                 "/{{.keyspace}}/_revtree/doc1",
+			docID:                "doc1",
+			docReadVersions:      nil,
+			docMetadataReadCount: 1,
+		},
+	}
+	if base.IsEnterpriseEdition() {
+		testCases = append(testCases, testCase{
+			name:            "get doc with replicator2",
+			method:          http.MethodGet,
+			path:            "/{{.keyspace}}/doc1?replicator2=true",
+			docID:           "doc1",
+			docReadVersions: []string{docVersion.RevID},
+		},
+		)
+	}
+	for _, testCase := range testCases {
+		rt.Run(testCase.name, func(t *testing.T) {
+			output := base.AuditLogContents(t, func(t testing.TB) {
+				resp := rt.SendAdminRequest(testCase.method, testCase.path, testCase.requestBody)
+				RequireStatus(t, resp, http.StatusOK)
+			})
+			requireDocumentReadEvents(rt, output, testCase.docID, testCase.docReadVersions)
+			requireDocumentMetadataReadEvents(rt, output, testCase.docID, testCase.docMetadataReadCount)
+		})
+	}
+}
+
+// requireDocumentMetadataReadEvents validates that there read events for each doc version specified. There should be only audit events for a given docid.
+func requireDocumentMetadataReadEvents(rt *RestTester, output []byte, docID string, count int) {
+	events := jsonLines(rt.TB(), output)
+	countFound := 0
+	for _, event := range events {
+		// skip events that are not document read events
+		if base.AuditID(event[base.AuditFieldID].(float64)) != base.AuditIDDocumentMetadataRead {
+			continue
+		}
+		require.Equal(rt.TB(), event[base.AuditFieldDocID], docID)
+		countFound++
+	}
+	require.Equal(rt.TB(), count, countFound)
+}
+
+// requireDocumentReadEvents validates that there read events for each doc version specified. There should be only audit events for a given docid and it should be revid specified.
+func requireDocumentReadEvents(rt *RestTester, output []byte, docID string, docVersions []string) {
+	events := jsonLines(rt.TB(), output)
+	var docVersionsFound []string
+	for _, event := range events {
+		// skip events that are not document read events
+		if base.AuditID(event[base.AuditFieldID].(float64)) != base.AuditIDDocumentRead {
+			continue
+		}
+		require.Equal(rt.TB(), event[base.AuditFieldDocID], docID)
+		docVersionsFound = append(docVersionsFound, event[base.AuditFieldDocVersion].(string))
+	}
+	require.Len(rt.TB(), docVersions, len(docVersionsFound), "expected exactly %d document read events, got %d", len(docVersions), len(docVersionsFound))
+	require.Equal(rt.TB(), docVersions, docVersionsFound)
+}
+
+func createAuditLoggingRestTester(t *testing.T) *RestTester {
+	// get tempdir before resetting global loggers, since the logger cleanup needs to happen before deletion
+	tempdir := t.TempDir()
+	base.ResetGlobalTestLogging(t)
+	base.InitializeMemoryLoggers()
+	rt := NewRestTester(t, &RestTesterConfig{
+		PersistentConfig: true,
+		MutateStartupConfig: func(config *StartupConfig) {
+			config.Logging = base.LoggingConfig{
+				LogFilePath: tempdir,
+				Audit: &base.AuditLoggerConfig{
+					FileLoggerConfig: base.FileLoggerConfig{
+						Enabled:             base.BoolPtr(true),
+						CollationBufferSize: base.IntPtr(0), // avoid data race in collation with FlushLogBuffers test code
+					},
+				},
+				Console: &base.ConsoleLoggerConfig{
+					FileLoggerConfig: base.FileLoggerConfig{
+						Enabled: base.BoolPtr(true),
+					},
+				},
+				Info: &base.FileLoggerConfig{
+					Enabled:             base.BoolPtr(false),
+					CollationBufferSize: base.IntPtr(0), // avoid data race in collation with FlushLogBuffers test code
+				},
+				Debug: &base.FileLoggerConfig{
+					Enabled:             base.BoolPtr(false),
+					CollationBufferSize: base.IntPtr(0), // avoid data race in collation with FlushLogBuffers test code
+				},
+				Trace: &base.FileLoggerConfig{
+					Enabled:             base.BoolPtr(false),
+					CollationBufferSize: base.IntPtr(0), // avoid data race in collation with FlushLogBuffers test code
+				},
+			}
+			require.NoError(t, config.SetupAndValidateLogging(base.TestCtx(t)))
+		},
+	})
+	return rt
 }