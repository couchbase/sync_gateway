/*
Copyright 2016-Present Couchbase, Inc.

Use of this software is governed by the Business Source License included in
the file licenses/BSL-Couchbase.txt.  As of the Change Date specified in that
file, in accordance with the Business Source License, use of this software will
be governed by the Apache License, Version 2.0, included in the file
licenses/APL2.txt.
*/

package db

import (
	"context"
	"math"
	"sync"
	"time"

	"github.com/couchbase/sync_gateway/base"
	"github.com/couchbase/sync_gateway/channels"
)

const (
	MinimumChannelCacheMaxNumber = 100 // Minimum size for channel cache capacity
)

var (
	DefaultChannelCacheMinLength       = 50               // Keep at least this many entries in cache
	DefaultChannelCacheMaxLength       = 500              // Don't put more than this many entries in cache
	DefaultChannelCacheAge             = 60 * time.Second // Keep entries at least this long
	DefaultChannelCacheMaxNumber       = 50000            // Default of 50k channel caches
	DefaultCompactHighWatermarkPercent = 80               // Default compaction high watermark (percent of MaxNumber)
	DefaultCompactLowWatermarkPercent  = 60               // Default compaction low watermark (percent of MaxNumber)
)

type ChannelCache interface {

	// Initializes the cache high sequence value
	Init(initialSequence uint64)

	// Adds an entry to the cache, returns set of channels it was added to
	AddToCache(ctx context.Context, change *LogEntry) channels.Set

	// Notifies the cache of a principal update.  Updates the cache's high sequence
	AddPrincipal(change *LogEntry)

	// Notifies the cache of an unused sequence update. Updates the cache's high sequence
	AddUnusedSequence(change *LogEntry)

	// Remove purges the given doc IDs from all channel caches and returns the number of items removed.
	Remove(ctx context.Context, collectionID uint32, docIDs []string, startTime time.Time) (count int)

	// Returns set of changes for a given channel, within the bounds specified in options
	GetChanges(ctx context.Context, ch channels.ID, options ChangesOptions) ([]*LogEntry, error)

	// Returns the set of all cached data for a given channel (intended for diagnostic usage)
	GetCachedChanges(ctx context.Context, ch channels.ID) ([]*LogEntry, error)

	// Clear reinitializes the cache to an empty state
	Clear()

	// Size of the the largest individual channel cache, invoked for stats reporting
	// // TODO: let the cache manage its own stats internally (maybe take an updateStats call)
	MaxCacheSize(context.Context) int

	// Returns the highest cached sequence, used for changes synchronization
	GetHighCacheSequence() uint64

	// Access to individual channel cache
	getSingleChannelCache(ctx context.Context, ch channels.ID) (SingleChannelCache, error)

	// Access to individual bypass channel cache
	getBypassChannelCache(ch channels.ID) (SingleChannelCache, error)

	// Stop stops the channel cache and it's background tasks.
	Stop(context.Context)
}

var _ ChannelCache = &channelCacheImpl{}

// ChannelQueryHandler interface is implemented by databaseContext and databaseCollection.
type ChannelQueryHandler interface {
	getChangesInChannelFromQuery(ctx context.Context, channelName string, startSeq, endSeq uint64, limit int, activeOnly bool) (LogEntries, error)
}

// Function that returns a ChannelQueryHandlerFunc for the specified collectionID
type ChannelQueryHandlerFactory func(collectionID uint32) (ChannelQueryHandler, error)

type StableSequenceCallbackFunc func() uint64

type channelCacheImpl struct {
	queryHandlerFactory  ChannelQueryHandlerFactory    // Factory to look up ChannelQueryHandler for a collectionID
	channelCaches        *channels.RangeSafeCollection // A collection of singleChannelCaches
	backgroundTasks      []BackgroundTask              // List of background tasks specific to channel cache.
	dbName               string                        // Name of the database associated with the channel cache.
	terminator           chan bool                     // Signal terminator of background goroutines
	options              ChannelCacheOptions           // Channel cache options
	lateSeqLock          sync.RWMutex                  // Coordinates access to late sequence caches
	highCacheSequence    uint64                        // The highest sequence that has been cached.  Used to initialize validFrom for new singleChannelCaches
	seqLock              sync.RWMutex                  // Mutex for highCacheSequence
	maxChannels          int                           // Maximum number of channels in the cache
	compactHighWatermark int                           // High Watermark for cache compaction
	compactLowWatermark  int                           // Low Watermark for cache compaction
	compactRunning       base.AtomicBool               // Whether compact is currently running
	activeChannels       *channels.ActiveChannels      // Active channel handler
	cacheStats           *base.CacheStats              // Map used for cache stats
	validFromLock        sync.RWMutex                  // Mutex used to avoid race between AddToCache and addChannelCache.  See CBG-520 for more details
}

func NewChannelCacheForContext(ctx context.Context, options ChannelCacheOptions, context *DatabaseContext) (*channelCacheImpl, error) {
	return newChannelCache(ctx, context.Name, options, context.getQueryHandlerForCollection, context.activeChannels, context.DbStats.Cache())
}

func newChannelCache(ctx context.Context, dbName string, options ChannelCacheOptions, queryHandlerFactory ChannelQueryHandlerFactory,
	activeChannels *channels.ActiveChannels, cacheStats *base.CacheStats) (*channelCacheImpl, error) {

	channelCache := &channelCacheImpl{
		queryHandlerFactory:  queryHandlerFactory,
		channelCaches:        channels.NewRangeSafeCollection(),
		dbName:               dbName,
		terminator:           make(chan bool),
		options:              options,
		maxChannels:          options.MaxNumChannels,
		compactHighWatermark: int(math.Round(float64(options.CompactHighWatermarkPercent) / 100 * float64(options.MaxNumChannels))),
		compactLowWatermark:  int(math.Round(float64(options.CompactLowWatermarkPercent) / 100 * float64(options.MaxNumChannels))),
		activeChannels:       activeChannels,
		cacheStats:           cacheStats,
	}
	bgt, err := NewBackgroundTask(ctx, "CleanAgedItems", channelCache.cleanAgedItems, options.ChannelCacheAge, channelCache.terminator)
	if err != nil {
		return nil, err
	}
	channelCache.backgroundTasks = append(channelCache.backgroundTasks, bgt)
	base.DebugfCtx(ctx, base.KeyCache, "Initialized channel cache with maxChannels:%d, HWM: %d, LWM: %d",
		channelCache.maxChannels, channelCache.compactHighWatermark, channelCache.compactLowWatermark)
	return channelCache, nil
}

func (c *channelCacheImpl) Clear() {
	c.seqLock.Lock()
	c.channelCaches.Init()
	c.seqLock.Unlock()
}

// Stop stops the channel cache and it's background tasks.
func (c *channelCacheImpl) Stop(ctx context.Context) {
	// Signal to terminate channel cache background tasks.
	close(c.terminator)

	// Wait for channel cache background tasks to finish.
	waitForBGTCompletion(ctx, BGTCompletionMaxWait, c.backgroundTasks, c.dbName)
}

func (c *channelCacheImpl) Init(initialSequence uint64) {
	c.seqLock.Lock()
	c.highCacheSequence = initialSequence
	c.seqLock.Unlock()
}

func (c *channelCacheImpl) GetHighCacheSequence() uint64 {
	c.seqLock.RLock()
	highSeq := c.highCacheSequence
	c.seqLock.RUnlock()
	return highSeq
}

// Updates the high cache sequence if the incoming sequence is higher than current
// Note: doesn't require compareAndSet on update, as cache expects AddToCache to only be called from
// a single goroutine
func (c *channelCacheImpl) updateHighCacheSequence(sequence uint64) {
	c.seqLock.Lock()
	if sequence > c.highCacheSequence {
		c.highCacheSequence = sequence
	}
	c.seqLock.Unlock()
}

// GetSingleChannelCache will create the cache for the channel if it doesn't exist.  If the cache is at
// capacity, will return a bypass channel cache.
func (c *channelCacheImpl) getSingleChannelCache(ctx context.Context, ch channels.ID) (SingleChannelCache, error) {

	return c.getChannelCache(ctx, ch)
}

func (c *channelCacheImpl) AddPrincipal(change *LogEntry) {
	c.updateHighCacheSequence(change.Sequence)
}

// Add unused Sequence notifies the cache of an unused sequence update. Updates the cache's high sequence
func (c *channelCacheImpl) AddUnusedSequence(change *LogEntry) {
	if change.EndSequence > 0 {
		c.updateHighCacheSequence(change.EndSequence)
	} else {
		c.updateHighCacheSequence(change.Sequence)
	}
}

// Adds an entry to the appropriate channels' caches, returning the affected channels.  lateSequence
// flag indicates whether it was a change arriving out of sequence
func (c *channelCacheImpl) AddToCache(ctx context.Context, change *LogEntry) channels.Set {

	ch := change.Channels
	change.Channels = nil // not needed anymore, so free some memory

	// updatedChannels tracks the set of channels that should be notified of the change.  This includes
	// the change's active channels, as well as any channel removals for the active revision.
	updatedChannels := make(channels.Set, len(ch)+1) // +1 for the star channel

	// If it's a late sequence, we want to add to all channel late queues within a single write lock,
	// to avoid a changes feed seeing the same late sequence in different iteration loops (and sending
	// twice)
	if change.Skipped {
		c.lateSeqLock.Lock()
		base.InfofCtx(ctx, base.KeyChanges, "Acquired late sequence lock in order to cache %d - doc %q / %q", change.Sequence, base.UD(change.DocID), change.RevID)
		defer c.lateSeqLock.Unlock()
	}

	// Need to acquire the validFromLock prior to checking for active channel caches, to ensure that
	// any new caches that are added between the check for c.GetActiveChannelCache and the update of
	// c.highCacheSequence are initialized with the correct validFrom.
	var explicitStarChannel bool
	c.validFromLock.Lock()
	for channelName, removal := range ch {
		if removal == nil || removal.Seq == change.Sequence {
			// If the document has been explicitly added to the star channel by the sync function, don't need to recheck below
			if channelName == channels.UserStarChannel {
				explicitStarChannel = true
			}
			channelID := channels.NewID(channelName, change.CollectionID)
			channelCache, ok := c.getActiveChannelCache(ctx, channelID)
			if ok {
				channelCache.addToCache(ctx, change, removal != nil)
				if change.Skipped {
					channelCache.AddLateSequence(change)
				}
			}
			// Need to notify even if channel isn't active, for case where number of connected changes channels exceeds cache capacity
<<<<<<< HEAD
			updatedChannels = append(updatedChannels, channelID)
=======
			updatedChannels.Add(channels.NewID(channelName, change.CollectionID))
>>>>>>> 7456780e
		}
	}

	if EnableStarChannelLog && !explicitStarChannel {
		starChannelID := channels.NewID(channels.UserStarChannel, change.CollectionID)
		channelCache, ok := c.getActiveChannelCache(ctx, starChannelID)
		if ok {
			channelCache.addToCache(ctx, change, false)
			if change.Skipped {
				channelCache.AddLateSequence(change)
			}
		}
<<<<<<< HEAD
		updatedChannels = append(updatedChannels, starChannelID)
=======
		updatedChannels.Add(channels.NewID(channels.UserStarChannel, change.CollectionID))
>>>>>>> 7456780e
	}

	c.updateHighCacheSequence(change.Sequence)
	c.validFromLock.Unlock()
	return updatedChannels
}

// Remove purges the given doc IDs from all channel caches and returns the number of items removed.
// count will be larger than the input slice if the same document is removed from multiple channel caches.
func (c *channelCacheImpl) Remove(ctx context.Context, collectionID uint32, docIDs []string, startTime time.Time) (count int) {
	// Exit early if there's no work to do
	if len(docIDs) == 0 {
		return 0
	}

	removeCallback := func(v interface{}) bool {
		channelCache := AsSingleChannelCache(ctx, v)
		if channelCache == nil {
			return false
		}
		if channelCache.ChannelID().CollectionID != collectionID {
			return true
		}
		count += channelCache.Remove(ctx, collectionID, docIDs, startTime)
		return true
	}

	c.channelCaches.Range(removeCallback)

	return count
}

func (c *channelCacheImpl) GetChanges(ctx context.Context, ch channels.ID, options ChangesOptions) ([]*LogEntry, error) {

	cache, err := c.getChannelCache(ctx, ch)
	if err != nil {
		return nil, err
	}
	return cache.GetChanges(ctx, options)
}

func (c *channelCacheImpl) GetCachedChanges(ctx context.Context, channel channels.ID) ([]*LogEntry, error) {
	options := ChangesOptions{Since: SequenceID{Seq: 0}}
	cache, err := c.getChannelCache(ctx, channel)
	if err != nil {
		return nil, err
	}
	_, changes := cache.GetCachedChanges(options)
	return changes, nil
}

// CleanAgedItems prunes the caches based on age of items. Error returned to fulfill BackgroundTaskFunc signature.
func (c *channelCacheImpl) cleanAgedItems(ctx context.Context) error {

	callback := func(v interface{}) bool {
		channelCache := AsSingleChannelCache(ctx, v)
		if channelCache == nil {
			return false
		}
		channelCache.pruneCacheAge(ctx)
		return true
	}
	c.channelCaches.Range(callback)

	return nil
}

func (c *channelCacheImpl) getChannelCache(ctx context.Context, channel channels.ID) (SingleChannelCache, error) {

	cacheValue, found := c.channelCaches.Get(channel)
	if found {
		return AsSingleChannelCache(ctx, cacheValue), nil
	}

	// Attempt to add a singleChannelCache for the channel name.  If unsuccessful, return a bypass channel cache
	singleChannelCache, ok := c.addChannelCache(ctx, channel)
	if ok {
		return singleChannelCache, nil
	}

	queryHandler, err := c.queryHandlerFactory(channel.CollectionID)
	if err != nil {
		return nil, err
	}

	bypassChannelCache := &bypassChannelCache{
		channel:      channel,
		queryHandler: queryHandler,
	}
	c.cacheStats.ChannelCacheBypassCount.Add(1)
	return bypassChannelCache, nil

}

func (c *channelCacheImpl) getBypassChannelCache(ch channels.ID) (SingleChannelCache, error) {
	queryHandler, err := c.queryHandlerFactory(ch.CollectionID)
	if err != nil {
		return nil, err
	}
	bypassChannelCache := &bypassChannelCache{
		channel:      ch,
		queryHandler: queryHandler,
	}
	return bypassChannelCache, nil
}

// Converts an RangeSafeCollection value to a singleChannelCacheImpl.  On type
// conversion error, logs a warning and returns nil.
func AsSingleChannelCache(ctx context.Context, cacheValue interface{}) *singleChannelCacheImpl {
	singleChannelCache, ok := cacheValue.(*singleChannelCacheImpl)
	if !ok {
		base.WarnfCtx(ctx, "Unexpected channel cache value type: %T", cacheValue)
		return nil
	}
	return singleChannelCache
}

// Adds a new channel to the channel cache.  Locking seqLock is required here to prevent missed data in the following scenario:
//
//	//     1. addChannelCache issued for channel A
//	//     2. addChannelCache obtains stable sequence, seq=10
//	//     3. addToCache (from another goroutine) receives sequence 11 in channel A, but detects that it's inactive (not in c.channelCaches)
//	//     4. addChannelCache initializes cache with validFrom=10 and adds to c.channelCaches
//	//  This scenario would result in sequence 11 missing from the cache.  Locking seqLock ensures that
//	//  step 3 blocks until step 4 is complete (and so sees the channel as active)
func (c *channelCacheImpl) addChannelCache(ctx context.Context, channel channels.ID) (*singleChannelCacheImpl, bool) {

	// Return nil if the cache at capacity.
	if c.channelCaches.Length() >= c.maxChannels {
		return nil, false
	}

	// Return nil if a queryHandler can't be obtained for the collectionID
	queryHandler, err := c.queryHandlerFactory(channel.CollectionID)
	if err != nil {
		return nil, false
	}

	c.validFromLock.Lock()

	// Everything after the current high sequence will be added to the cache via the feed
	validFrom := c.GetHighCacheSequence() + 1

	singleChannelCache :=
		newChannelCacheWithOptions(ctx, queryHandler, channel, validFrom, c.options, c.cacheStats)
	cacheValue, created, cacheSize := c.channelCaches.GetOrInsert(channel, singleChannelCache)
	c.validFromLock.Unlock()

	singleChannelCache = AsSingleChannelCache(ctx, cacheValue)

	if cacheSize > c.compactHighWatermark {
		c.startCacheCompaction(ctx)
	}

	if created {
		c.cacheStats.ChannelCacheNumChannels.Add(1)
		c.cacheStats.ChannelCacheChannelsAdded.Add(1)
	}

	return singleChannelCache, true
}

func (c *channelCacheImpl) getActiveChannelCache(ctx context.Context, channel channels.ID) (*singleChannelCacheImpl, bool) {

	cacheValue, found := c.channelCaches.Get(channel)
	if !found {
		return nil, false
	}
	cache := AsSingleChannelCache(ctx, cacheValue)
	return cache, cache != nil
}

func (c *channelCacheImpl) MaxCacheSize(ctx context.Context) int {

	maxCacheSize := 0
	callback := func(v interface{}) bool {
		channelCache := AsSingleChannelCache(ctx, v)
		if channelCache == nil {
			return false
		}
		channelSize := channelCache.GetSize()
		if channelSize > maxCacheSize {
			maxCacheSize = channelSize
		}
		return true
	}
	c.channelCaches.Range(callback)

	return maxCacheSize
}

func (c *channelCacheImpl) isCompactActive() bool {
	return c.compactRunning.IsTrue()
}

// startCacheCompaction starts a goroutine for cache compaction if it's not already running.
func (c *channelCacheImpl) startCacheCompaction(ctx context.Context) {
	compactNotStarted := c.compactRunning.CompareAndSwap(false, true)
	if compactNotStarted {
		go c.compactChannelCache(ctx)
	}
}

// Compact runs until the number of channels in the cache is lower than compactLowWatermark
func (c *channelCacheImpl) compactChannelCache(ctx context.Context) {
	defer c.compactRunning.Set(false)

	// Increment compact count on start, as timing is updated per loop iteration
	c.cacheStats.ChannelCacheCompactCount.Add(1)

	cacheSize := c.channelCaches.Length()
	base.InfofCtx(ctx, base.KeyCache, "Starting channel cache compaction, size %d", cacheSize)
	for {
		// channelCache close handling
		compactIterationStart := time.Now()

		select {
		case <-c.terminator:
			base.DebugfCtx(ctx, base.KeyCache, "Channel cache compaction stopped due to cache close.")
			return
		default:
			// continue
		}

		// Maintain a target number of items to compact per iteration.  Break the list iteration when the target is reached
		targetEvictCount := cacheSize - c.compactLowWatermark
		if targetEvictCount <= 0 {
			base.InfofCtx(ctx, base.KeyCache, "Stopping channel cache compaction, size %d", cacheSize)
			return
		}
		base.TracefCtx(ctx, base.KeyCache, "Target eviction count: %d (lwm:%d)", targetEvictCount, c.compactLowWatermark)

		// Iterates through cache entries based on cache size at start of compaction iteration loop.  Intentionally
		// ignores channels added during compaction iteration
		inactiveEvictionCandidates := make([]*channels.AppendOnlyListElement, 0)
		nruEvictionCandidates := make([]*channels.AppendOnlyListElement, 0)

		// channelCacheList is an append only list.  Iterator iterates over the current list at the time the iterator was created.
		// Ensures that there are no data races with goroutines appending to the list.
		var elementCount int
		compactCallback := func(elem *channels.AppendOnlyListElement) bool {
			elementCount++
			singleChannelCache, ok := elem.Value.(*singleChannelCacheImpl)
			if !ok {
				base.WarnfCtx(ctx, "Non-cache entry (%T) found in channel cache during compaction - ignoring", elem.Value)
				return true
			}

			// If channel marked as recently used, update recently used flag and continue
			if singleChannelCache.recentlyUsed.IsTrue() {
				singleChannelCache.recentlyUsed.Set(false)
				return true
			}

			// Determine whether NRU channel is active, to establish eviction priority
			isActive := c.activeChannels.IsActive(singleChannelCache.channelID)
			if !isActive {
				base.TracefCtx(ctx, base.KeyCache, "Marking inactive cache entry %q for eviction ", base.UD(singleChannelCache.channelID))
				inactiveEvictionCandidates = append(inactiveEvictionCandidates, elem)
			} else {
				base.TracefCtx(ctx, base.KeyCache, "Marking NRU cache entry %q for eviction", base.UD(singleChannelCache.channelID))
				nruEvictionCandidates = append(nruEvictionCandidates, elem)
			}

			// If we have enough inactive channels to reach targetCount, terminate range
			if len(inactiveEvictionCandidates) >= targetEvictCount {
				base.TracefCtx(ctx, base.KeyCache, "Eviction count target (%d) reached with inactive channels, proceeding to removal", targetEvictCount)
				return false
			}
			return true
		}

		c.channelCaches.RangeElements(compactCallback)

		remainingToEvict := targetEvictCount

		inactiveEvictCount := 0
		// We only want to evict up to targetEvictCount, with priority for inactive channels
		var evictionElements []*channels.AppendOnlyListElement
		if len(inactiveEvictionCandidates) > targetEvictCount {
			evictionElements = inactiveEvictionCandidates[0:targetEvictCount]
			inactiveEvictCount = targetEvictCount
			remainingToEvict = 0
		} else {
			evictionElements = inactiveEvictionCandidates
			inactiveEvictCount = len(inactiveEvictionCandidates)
			remainingToEvict = remainingToEvict - len(inactiveEvictionCandidates)
		}

		if remainingToEvict > 0 {
			if len(nruEvictionCandidates) > remainingToEvict {
				evictionElements = append(evictionElements, nruEvictionCandidates[0:remainingToEvict]...)
			} else {
				evictionElements = append(evictionElements, nruEvictionCandidates...)
			}
		}

		cacheSize = c.channelCaches.RemoveElements(evictionElements)

		// Update eviction stats
		c.updateEvictionStats(inactiveEvictCount, len(evictionElements), compactIterationStart)

		base.TracefCtx(ctx, base.KeyCache, "Compact iteration complete - eviction count: %d (lwm:%d)", len(evictionElements), c.compactLowWatermark)
	}
}

// Updates cache stats
func (c *channelCacheImpl) updateEvictionStats(inactiveEvicted int, totalEvicted int, startTime time.Time) {
	// Eviction stats
	if inactiveEvicted > 0 {
		c.cacheStats.ChannelCacheChannelsEvictedInactive.Add(int64(inactiveEvicted))
	}
	nruEvicted := totalEvicted - inactiveEvicted
	if nruEvicted > 0 {
		c.cacheStats.ChannelCacheChannelsEvictedNRU.Add(int64(nruEvicted))
	}

	// Compaction time is updated on each iteration (to ensure stat is updated during long-running compact)
	c.cacheStats.ChannelCacheCompactTime.Add(time.Since(startTime).Nanoseconds())

	// Update channel count
	c.cacheStats.ChannelCacheNumChannels.Add(-1 * int64(totalEvicted))
}<|MERGE_RESOLUTION|>--- conflicted
+++ resolved
@@ -235,11 +235,7 @@
 				}
 			}
 			// Need to notify even if channel isn't active, for case where number of connected changes channels exceeds cache capacity
-<<<<<<< HEAD
-			updatedChannels = append(updatedChannels, channelID)
-=======
-			updatedChannels.Add(channels.NewID(channelName, change.CollectionID))
->>>>>>> 7456780e
+			updatedChannels.Add(channelID)
 		}
 	}
 
@@ -252,11 +248,7 @@
 				channelCache.AddLateSequence(change)
 			}
 		}
-<<<<<<< HEAD
-		updatedChannels = append(updatedChannels, starChannelID)
-=======
-		updatedChannels.Add(channels.NewID(channels.UserStarChannel, change.CollectionID))
->>>>>>> 7456780e
+		updatedChannels.Add(starChannelID)
 	}
 
 	c.updateHighCacheSequence(change.Sequence)
