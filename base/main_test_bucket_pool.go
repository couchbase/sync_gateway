/*
Copyright 2020-Present Couchbase, Inc.

Use of this software is governed by the Business Source License included in
the file licenses/BSL-Couchbase.txt.  As of the Change Date specified in that
file, in accordance with the Business Source License, use of this software will
be governed by the Apache License, Version 2.0, included in the file
licenses/APL2.txt.
*/

package base

import (
	"context"
	"fmt"
	"os"
	"strconv"
	"strings"
	"sync"
	"sync/atomic"
	"testing"
	"time"

	sgbucket "github.com/couchbase/sg-bucket"
	"github.com/couchbaselabs/walrus"
	"github.com/pkg/errors"
	"github.com/stretchr/testify/require"
)

// GTestBucketPool is a global instance of a TestBucketPool used to manage a pool of buckets for integration testing.
var GTestBucketPool *TestBucketPool

// Bucket names start with a fixed prefix and end with a sequential bucket number and a creation timestamp for uniqueness
const (
	tbpBucketNamePrefix = "sg_int_"
	tbpBucketNameFormat = "%s%d_%d"
	tbpScopePrefix      = "sg_test_"
	tbpCollectionPrefix = "sg_test_"
)

const (
	envTestClusterUsername     = "SG_TEST_USERNAME"
	DefaultTestClusterUsername = DefaultCouchbaseAdministrator
	envTestClusterPassword     = "SG_TEST_PASSWORD"
	DefaultTestClusterPassword = DefaultCouchbasePassword
	envTestClusterDriver       = "SG_TEST_DRIVER"

	// Creates this many buckets in the backing store to be pooled for testing.
	tbpDefaultBucketPoolSize = 3
	tbpEnvPoolSize           = "SG_TEST_BUCKET_POOL_SIZE"

	defaultBucketQuotaMB = 200
	tbpEnvBucketQuotaMB  = "SG_TEST_BUCKET_QUOTA_MB"

	// Prevents reuse and cleanup of buckets used in failed tests for later inspection.
	// When all pooled buckets are in a preserved state, any remaining tests are skipped instead of blocking waiting for a bucket.
	tbpEnvPreserve = "SG_TEST_BUCKET_POOL_PRESERVE"

	// Prints detailed debug logs from the test pooling framework.
	tbpEnvVerbose = "SG_TEST_BUCKET_POOL_DEBUG"

	tbpUseCollectionPool = "SG_TEST_COLLLECTION_POOL"

	// wait this long when requesting a test bucket from the pool before giving up and failing the test.
	waitForReadyBucketTimeout = time.Minute
)

type openCollections struct {
	namedCollection   Bucket
	defaultCollection Bucket
}

type tbpCollectionType uint8

const (
	tbpCollectionNamed   = 0
	tbpCollectionDefault = 1
)

// a dirtyBucket is passed to bucketReadier to be cleaned
type dirtyBucket struct {
	name           tbpBucketName
	collectionType tbpCollectionType
}

// TestBucketPool is used to manage a pool of gocb buckets on a Couchbase Server for testing purposes.
// The zero-value/uninitialized version of this struct is safe to use as Walrus buckets are returned.
type TestBucketPool struct {
	// integrationMode should be true if using Couchbase Server. If this is false, Walrus buckets are returned instead of pooled buckets.
	integrationMode bool

	readyBucketPool        chan openCollections
	cluster                tbpCluster
	bucketReadierQueue     chan dirtyBucket
	bucketReadierWaitGroup *sync.WaitGroup
	ctxCancelFunc          context.CancelFunc

	bucketInitFunc TBPBucketInitFunc

	stats bucketPoolStats

	// preserveBuckets can be set to true to prevent removal of a bucket used in a failing test.
	preserveBuckets bool
	// preservedBucketCount keeps track of number of preserved buckets to prevent bucket exhaustion deadlock.
	preservedBucketCount uint32

	// verbose flag controls debug test pool logging.
	verbose AtomicBool

	// keep track of tests that don't close their buckets, map of test names to bucket names
	unclosedBuckets     map[string]map[string]struct{}
	unclosedBucketsLock sync.Mutex

	usingCollections bool
}

// NewTestBucketPool initializes a new TestBucketPool. To be called from TestMain for packages requiring test buckets.
func NewTestBucketPool(bucketReadierFunc TBPBucketReadierFunc, bucketInitFunc TBPBucketInitFunc) *TestBucketPool {
	// We can safely skip setup when we want Walrus buckets to be used. They'll be created on-demand via GetTestBucketAndSpec.
	if !TestUseCouchbaseServer() {
		tbp := TestBucketPool{
			bucketInitFunc:  bucketInitFunc,
			unclosedBuckets: make(map[string]map[string]struct{}),
		}
		tbp.verbose.Set(tbpVerbose())
		return &tbp
	}

	_, err := SetMaxFileDescriptors(5000)
	if err != nil {
		FatalfCtx(context.TODO(), "couldn't set max file descriptors: %v", err)
	}

	numBuckets := tbpNumBuckets()
	// TODO: What about pooling servers too??
	// That way, we can have unlimited buckets available in a single test pool... True horizontal scalability in tests!

	// Used to manage cancellation of worker goroutines
	ctx, ctxCancelFunc := context.WithCancel(context.Background())

	preserveBuckets, _ := strconv.ParseBool(os.Getenv(tbpEnvPreserve))

	tbp := TestBucketPool{
		integrationMode:        true,
		readyBucketPool:        make(chan openCollections, numBuckets),
		bucketReadierQueue:     make(chan dirtyBucket, numBuckets),
		bucketReadierWaitGroup: &sync.WaitGroup{},
		ctxCancelFunc:          ctxCancelFunc,
		preserveBuckets:        preserveBuckets,
		bucketInitFunc:         bucketInitFunc,
		unclosedBuckets:        make(map[string]map[string]struct{}),
		usingCollections:       TestUsingNamedCollection(),
	}

	tbp.cluster = newTestCluster(UnitTestUrl(), tbp.Logf)

	tbp.verbose.Set(tbpVerbose())

	// Start up an async readier worker to process dirty buckets
	go tbp.bucketReadierWorker(ctx, bucketReadierFunc)

	err = tbp.removeOldTestBuckets()
	if err != nil {
		tbp.Fatalf(ctx, "Couldn't remove old test buckets: %v", err)
	}

	// Make sure the test buckets are created and put into the readier worker queue
	start := time.Now()
	if err := tbp.createTestBuckets(numBuckets, tbpBucketQuotaMB(), bucketInitFunc); err != nil {
		tbp.Fatalf(ctx, "Couldn't create test buckets: %v", err)
	}
	atomic.AddInt64(&tbp.stats.TotalBucketInitDurationNano, time.Since(start).Nanoseconds())
	atomic.AddInt32(&tbp.stats.TotalBucketInitCount, int32(numBuckets))

	return &tbp
}

// Fatalf logs and exits.
func (tbp *TestBucketPool) Fatalf(ctx context.Context, format string, args ...interface{}) {
	format = addPrefixes(format, ctx, LevelNone, KeySGTest)
	FatalfCtx(ctx, format, args...)
}

// Logf formats the given test bucket logging and logs to stderr.
func (tbp *TestBucketPool) Logf(ctx context.Context, format string, args ...interface{}) {
	if tbp != nil && !tbp.verbose.IsTrue() {
		return
	}

	format = addPrefixes(format, ctx, LevelNone, KeySGTest)
	if colorEnabled() {
		// Green
		format = "\033[0;32m" + format + "\033[0m"
	}

	_, _ = fmt.Fprintf(consoleFOutput, format+"\n", args...)
}

func (tbp *TestBucketPool) markBucketOpened(t testing.TB, b Bucket) {
	tbp.unclosedBucketsLock.Lock()
	defer tbp.unclosedBucketsLock.Unlock()

	_, ok := tbp.unclosedBuckets[t.Name()]
	if !ok {
		tbp.unclosedBuckets[t.Name()] = make(map[string]struct{})
	}

	tbp.unclosedBuckets[t.Name()][b.GetName()] = struct{}{}
}

func (tbp *TestBucketPool) markBucketClosed(t testing.TB, b Bucket) {
	tbp.unclosedBucketsLock.Lock()
	defer tbp.unclosedBucketsLock.Unlock()

	// Check for unclosed view query operations. A fatal error will occur if queue is not cleared
	testCtx := TestCtx(t)
	switch typedBucket := b.(type) {
	case *Collection:
		tbp.checkForViewOpsQueueEmptied(testCtx, b.GetName(), typedBucket.queryOps)
	case *CouchbaseBucketGoCB:
		tbp.checkForViewOpsQueueEmptied(testCtx, b.GetName(), typedBucket.queryOps)
	}

	if tMap, ok := tbp.unclosedBuckets[t.Name()]; ok {
		delete(tMap, b.GetName())
		if len(tMap) == 0 {
			delete(tbp.unclosedBuckets, t.Name())
		}
	}
}

func (tbp *TestBucketPool) checkForViewOpsQueueEmptied(ctx context.Context, bucketName string, c chan struct{}) {
	if err, _ := RetryLoop(bucketName+"-emptyViewOps", func() (bool, error, interface{}) {
		if len(c) > 0 {
			return true, fmt.Errorf("view op queue not cleared. remaining: %d", len(c)), nil
		}
		return false, nil, nil
	}, CreateSleeperFunc(90, 1000)); err != nil {
		tbp.Fatalf(ctx, "View op queue check failed: %v", err)
	}
}

func (tbp *TestBucketPool) GetWalrusTestBucket(t testing.TB, url string) (b Bucket, s BucketSpec, teardown func()) {
	testCtx := TestCtx(t)
	if !UnitTestUrlIsWalrus() {
		tbp.Fatalf(testCtx, "nil TestBucketPool, but not using a Walrus test URL")
	}

	id, err := GenerateRandomID()
	require.NoError(t, err)

	walrusBucket, err := walrus.GetBucket(url, DefaultPool, tbpBucketNamePrefix+"walrus_"+id)
	if err != nil {
		tbp.Fatalf(testCtx, "couldn't get walrus bucket: %v", err)
	}

	// Wrap Walrus buckets with a leaky bucket to support vbucket IDs on feed.
	b = &LeakyBucket{bucket: walrusBucket, config: LeakyBucketConfig{TapFeedVbuckets: true}}

	ctx := bucketCtx(testCtx, b)
	tbp.Logf(ctx, "Creating new walrus test bucket")

	initFuncStart := time.Now()
	err = tbp.bucketInitFunc(ctx, b, tbp)
	if err != nil {
		tbp.Fatalf(ctx, "couldn't run bucket init func: %v", err)
	}
	atomic.AddInt32(&tbp.stats.TotalBucketInitCount, 1)
	atomic.AddInt64(&tbp.stats.TotalBucketInitDurationNano, time.Since(initFuncStart).Nanoseconds())
	tbp.markBucketOpened(t, b)

	atomic.AddInt32(&tbp.stats.NumBucketsOpened, 1)
	openedStart := time.Now()
	bucketClosed := &AtomicBool{}

	bucketSpec := getBucketSpec(tbpBucketName(b.GetName()))
	bucketSpec.Server = url

	return b, bucketSpec, func() {
		if !bucketClosed.CompareAndSwap(false, true) {
			tbp.Logf(ctx, "Bucket teardown was already called. Ignoring.")
			return
		}

		tbp.Logf(ctx, "Teardown called - Closing walrus test bucket")
		atomic.AddInt32(&tbp.stats.NumBucketsClosed, 1)
		atomic.AddInt64(&tbp.stats.TotalInuseBucketNano, time.Since(openedStart).Nanoseconds())
		tbp.markBucketClosed(t, b)
		b.Close()
	}
}

// GetTestBucketAndSpec returns a bucket to be used during a test.
// The returned teardownFn MUST be called once the test is done,
// which closes the bucket, readies it for a new test, and releases back into the pool.
func (tbp *TestBucketPool) getTestBucketAndSpec(t testing.TB, collectionType tbpCollectionType) (b Bucket, s BucketSpec, teardownFn func()) {

	ctx := TestCtx(t)

	// Return a new Walrus bucket when tbp has not been initialized
	if !tbp.integrationMode {
		tbp.Logf(ctx, "Getting walrus test bucket - tbp.integrationMode is not set")
		return tbp.GetWalrusTestBucket(t, kTestWalrusURL)
	}

	if atomic.LoadUint32(&tbp.preservedBucketCount) >= uint32(cap(tbp.readyBucketPool)) {
		tbp.Logf(ctx,
			"No more buckets available for testing. All pooled buckets have been preserved by failing tests.")
		t.Skipf("No more buckets available for testing. All pooled buckets have been preserved for failing tests.")
	}

	tbp.Logf(ctx, "Attempting to get test bucket from pool")
	waitingBucketStart := time.Now()
	var collections openCollections
	select {
	case collections = <-tbp.readyBucketPool:
	case <-time.After(waitForReadyBucketTimeout):
		tbp.Logf(ctx, "Timed out after %s waiting for a bucket to become available.", waitForReadyBucketTimeout)
		t.Fatalf("TEST: Timed out after %s waiting for a bucket to become available.", waitForReadyBucketTimeout)
	}
	atomic.AddInt64(&tbp.stats.TotalWaitingForReadyBucketNano, time.Since(waitingBucketStart).Nanoseconds())
	bucket := collections.defaultCollection
	if collectionType == tbpCollectionNamed {
		bucket = collections.namedCollection
		if bucket == nil {
			t.Fatalf("TEST: Asked for a named collection, but named collections are not available")
		}
		collections.defaultCollection = nil
	}

	ctx = bucketCtx(ctx, bucket)
	tbp.Logf(ctx, "Got test bucket from pool")
	tbp.markBucketOpened(t, bucket)

	atomic.AddInt32(&tbp.stats.NumBucketsOpened, 1)
	bucketOpenStart := time.Now()
	bucketClosed := &AtomicBool{}
	return bucket, getBucketSpec(tbpBucketName(bucket.GetName())), func() {
		if !bucketClosed.CompareAndSwap(false, true) {
			tbp.Logf(ctx, "Bucket teardown was already called. Ignoring.")
			return
		}

		tbp.Logf(ctx, "Teardown called - closing bucket")
		atomic.AddInt32(&tbp.stats.NumBucketsClosed, 1)
		atomic.AddInt64(&tbp.stats.TotalInuseBucketNano, time.Since(bucketOpenStart).Nanoseconds())
		tbp.markBucketClosed(t, bucket)
		bucket.Close()

		if tbp.preserveBuckets && t.Failed() {
			tbp.Logf(ctx, "Test using bucket failed. Preserving bucket for later inspection")
			atomic.AddUint32(&tbp.preservedBucketCount, 1)
			return
		}

		tbp.Logf(ctx, "Teardown called - Pushing into bucketReadier queue")
		tbp.addBucketToReadierQueue(ctx, tbpBucketName(bucket.GetName()), collectionType)
	}
}

func (tbp *TestBucketPool) addBucketToReadierQueue(ctx context.Context, name tbpBucketName, collectionType tbpCollectionType) {
	tbp.bucketReadierWaitGroup.Add(1)
	tbp.Logf(ctx, "Putting bucket onto bucketReadierQueue")
	tbp.bucketReadierQueue <- dirtyBucket{name: name, collectionType: collectionType}
}

// Close waits for any buckets to be cleaned, and closes the pool.
func (tbp *TestBucketPool) Close() {
	if tbp == nil {
		// noop
		return
	}

	// Cancel async workers
	if tbp.ctxCancelFunc != nil {
		tbp.bucketReadierWaitGroup.Wait()
		tbp.ctxCancelFunc()
	}

	if tbp.cluster != nil {
		if err := tbp.cluster.close(); err != nil {
			tbp.Logf(context.Background(), "Couldn't close cluster connection: %v", err)
		}
	}

	tbp.printStats()
}

// printStats outputs test bucket stats for the current package's test run.
func (tbp *TestBucketPool) printStats() {

	numBucketsOpened := time.Duration(atomic.LoadInt32(&tbp.stats.NumBucketsOpened))
	if numBucketsOpened == 0 {
		// we may have been running benchmarks if we've opened zero test buckets
		// in any case; if we have no stats, don't bother printing anything.
		return
	}

	totalBucketInitTime := time.Duration(atomic.LoadInt64(&tbp.stats.TotalBucketInitDurationNano))
	totalBucketInitCount := time.Duration(atomic.LoadInt32(&tbp.stats.TotalBucketInitCount))

	totalBucketReadierTime := time.Duration(atomic.LoadInt64(&tbp.stats.TotalBucketReadierDurationNano))
	totalBucketReadierCount := time.Duration(atomic.LoadInt32(&tbp.stats.TotalBucketReadierCount))

	totalBucketWaitTime := time.Duration(atomic.LoadInt64(&tbp.stats.TotalWaitingForReadyBucketNano))

	totalBucketUseTime := time.Duration(atomic.LoadInt64(&tbp.stats.TotalInuseBucketNano))

	origVerbose := tbp.verbose.IsTrue()
	tbp.verbose.Set(true)
	ctx := context.Background()

	tbp.Logf(ctx, "==========================")
	tbp.Logf(ctx, "= Test Bucket Pool Stats =")
	tbp.Logf(ctx, "==========================")
	if totalBucketInitCount > 0 {
		tbp.Logf(ctx, "Total bucket init time: %s for %d buckets (avg: %s)", totalBucketInitTime, totalBucketInitCount, totalBucketInitTime/totalBucketInitCount)
	} else {
		tbp.Logf(ctx, "Total bucket init time: %s for %d buckets", totalBucketInitTime, totalBucketInitCount)
	}
	if totalBucketReadierCount > 0 {
		tbp.Logf(ctx, "Total bucket readier time: %s for %d buckets (avg: %s)", totalBucketReadierTime, totalBucketReadierCount, totalBucketReadierTime/totalBucketReadierCount)
	} else {
		tbp.Logf(ctx, "Total bucket readier time: %s for %d buckets", totalBucketReadierTime, totalBucketReadierCount)
	}
	tbp.Logf(ctx, "Total buckets opened/closed: %d/%d", numBucketsOpened, atomic.LoadInt32(&tbp.stats.NumBucketsClosed))
	if numBucketsOpened > 0 {
		tbp.Logf(ctx, "Total time waiting for ready bucket: %s over %d buckets (avg: %s)", totalBucketWaitTime, numBucketsOpened, totalBucketWaitTime/numBucketsOpened)
		tbp.Logf(ctx, "Total time tests using buckets: %s (avg: %s)", totalBucketUseTime, totalBucketUseTime/numBucketsOpened)
	} else {
		tbp.Logf(ctx, "Total time waiting for ready bucket: %s over %d buckets", totalBucketWaitTime, numBucketsOpened)
		tbp.Logf(ctx, "Total time tests using buckets: %s", totalBucketUseTime)
	}
	tbp.Logf(ctx, "==========================")

	tbp.unclosedBucketsLock.Lock()
	unclosedBucketWarnings := ""
	for testName, buckets := range tbp.unclosedBuckets {
		for bucketName := range buckets {
			tbp.Logf(ctx, "WARNING: %s left %s bucket unclosed!", testName, bucketName)
			unclosedBucketWarnings += fmt.Sprintf("%s left %s bucket unclosed!\n", testName, bucketName)
		}
	}
	if unclosedBucketWarnings != "" {
		panic(unclosedBucketWarnings)
	}
	tbp.unclosedBucketsLock.Unlock()

	tbp.verbose.Set(origVerbose)
}

// removeOldTestBuckets removes all buckets starting with testBucketNamePrefix
func (tbp *TestBucketPool) removeOldTestBuckets() error {
	buckets, err := tbp.cluster.getBucketNames()
	if err != nil {
		return errors.Wrap(err, "couldn't retrieve buckets from cluster manager")
	}

	wg := sync.WaitGroup{}

	for _, b := range buckets {
		if strings.HasPrefix(b, tbpBucketNamePrefix) {
			ctx := bucketNameCtx(context.Background(), b)
			tbp.Logf(ctx, "Removing old test bucket")
			wg.Add(1)

			// Run the RemoveBucket requests concurrently, as it takes a while per bucket.
			go func(b string) {
				err := tbp.cluster.removeBucket(b)
				if err != nil {
					tbp.Logf(ctx, "Error removing old test bucket: %v", err)
				} else {
					tbp.Logf(ctx, "Removed old test bucket")
				}

				wg.Done()
			}(b)
		}
	}

	wg.Wait()

	return nil
}

// createTestBuckets creates a new set of integration test buckets and pushes them into the readier queue.
func (tbp *TestBucketPool) createTestBuckets(numBuckets int, bucketQuotaMB int, bucketInitFunc TBPBucketInitFunc) error {

	type openCollections struct {
		namedCollection   Bucket
		defaultCollection Bucket
	}
	// keep references to opened buckets for use later in this function
	var (
		openBuckets     = make(map[string]openCollections, numBuckets)
		openBucketsLock sync.Mutex // protects openBuckets
	)

	wg := sync.WaitGroup{}
	wg.Add(numBuckets)

	// Append a timestamp to all of the bucket names to ensure uniqueness across a single package.
	// Not strictly required, but can help to prevent (index) resources from being incorrectly reused on the server side for recently deleted buckets.
	bucketNameTimestamp := time.Now().UnixNano()

	// create required number of buckets (skipping any already existing ones)
	for i := 0; i < numBuckets; i++ {
		testBucketName := fmt.Sprintf(tbpBucketNameFormat, tbpBucketNamePrefix, i, bucketNameTimestamp)
		ctx := bucketNameCtx(context.Background(), testBucketName)

		// Bucket creation takes a few seconds for each bucket,
		// so create and wait for readiness concurrently.
		go func(bucketName string) {
			tbp.Logf(ctx, "Creating new test bucket")
			err := tbp.cluster.insertBucket(bucketName, bucketQuotaMB)
			if err != nil {
				tbp.Fatalf(ctx, "Couldn't create test bucket: %v", err)
			}

			namedCollection, defaultCollection, err := tbp.cluster.openTestBucket(tbpBucketName(bucketName), 10*numBuckets)
			ctx = updateContextWithKeyspace(ctx, defaultCollection)
			if err != nil {
				tbp.Fatalf(ctx, "Timed out trying to open new bucket: %v", err)
			}
			openBucketsLock.Lock()
			openBuckets[bucketName] = openCollections{
				namedCollection:   namedCollection,
				defaultCollection: defaultCollection,
			}
			openBucketsLock.Unlock()

			ctx = updateContextWithKeyspace(ctx, defaultCollection)
			// if the bucket is a N1QLStore, clean up prepared statements as-per the advice from the query team.
			if n1qlStore, ok := AsN1QLStore(defaultCollection); ok {
				err = n1qlStore.waitUntilQueryServiceReady(time.Minute)
				if err != nil {
					tbp.Fatalf(ctx, "Timed out waiting for query service to be ready: %v", err)
				}

				queryRes, err := n1qlStore.Query(`DELETE FROM system:prepareds WHERE statement LIKE "%`+KeyspaceQueryToken+`%";`, nil, RequestPlus, true)
				if err != nil {
					tbp.Fatalf(ctx, "Couldn't remove old prepared statements: %v", err)
				}

				err = queryRes.Close()
				if err != nil {
					tbp.Fatalf(ctx, "Failed to close query: %v", err)
				}
			}

			wg.Done()
		}(testBucketName)
	}

	// wait for the async bucket creation and opening of buckets to finish
	wg.Wait()

	// All the buckets are created and opened, so now we can perform some synchronous setup (e.g. Creating GSI indexes)
	for i := 0; i < numBuckets; i++ {
		testBucketName := fmt.Sprintf(tbpBucketNameFormat, tbpBucketNamePrefix, i, bucketNameTimestamp)
		ctx := bucketNameCtx(context.Background(), testBucketName)

		tbp.Logf(ctx, "running bucketInitFunc")
		openCollections := openBuckets[testBucketName]

		for _, b := range []Bucket{openCollections.namedCollection, openCollections.defaultCollection} {
			if b == nil {
				continue
			}
			itemName := "bucket"
			if err, _ := RetryLoop(b.GetName()+"bucketInitRetry", func() (bool, error, interface{}) {
				tbp.Logf(ctx, "Running %s through init function", itemName)
				ctx = updateContextWithKeyspace(ctx, b)
				err := bucketInitFunc(ctx, b, tbp)
				if err != nil {
					tbp.Logf(ctx, "Couldn't init %s, got error: %v - Retrying", itemName, err)
					return true, err, nil
				}
				return false, nil, nil
			}, CreateSleeperFunc(5, 1000)); err != nil {
				tbp.Fatalf(ctx, "Couldn't init %s, got error: %v - Aborting", itemName, err)
			}

		}
		openCollections.defaultCollection.Close()
		tbp.addBucketToReadierQueue(ctx, tbpBucketName(testBucketName), tbpCollectionDefault)
	}

	return nil
}

// bucketReadierWorker reads a channel of "dirty" buckets (bucketReadierQueue), does something to get them ready, and then puts them back into the pool.
// The mechanism for getting the bucket ready can vary by package being tested (for instance, a package not requiring views or GSI can use FlushBucketEmptierFunc)
// A package requiring views or GSI, will need to pass in the db.ViewsAndGSIBucketReadier function.
func (tbp *TestBucketPool) bucketReadierWorker(ctx context.Context, bucketReadierFunc TBPBucketReadierFunc) {
	tbp.Logf(context.Background(), "Starting bucketReadier")

loop:
	for {
		select {
		case <-ctx.Done():
			tbp.Logf(context.Background(), "bucketReadier got ctx cancelled")
			break loop

		case dirtyBucket := <-tbp.bucketReadierQueue:
			atomic.AddInt32(&tbp.stats.TotalBucketReadierCount, 1)
			ctx := bucketNameCtx(ctx, string(dirtyBucket.name))
			tbp.Logf(ctx, "bucketReadier got bucket")

			go func(testBucketName tbpBucketName, collectionType tbpCollectionType) {
				// We might not actually be "done" with the bucket if something fails,
				// but we need to release the waitgroup so tbp.Close() doesn't block forever.
				defer tbp.bucketReadierWaitGroup.Done()

				start := time.Now()
				namedCollection, defaultCollection, err := tbp.cluster.openTestBucket(testBucketName, 5)
				ctx = updateContextWithKeyspace(ctx, defaultCollection)
				if err != nil {
					tbp.Logf(ctx, "Couldn't open bucket to get ready, got error: %v", err)
					return
				}

				var buckets []Bucket
				switch collectionType {
				case tbpCollectionNamed:
					buckets = append(buckets, namedCollection)
				case tbpCollectionDefault:
					buckets = append(buckets, defaultCollection)
				}

				for _, b := range buckets {
					if b == nil {
						continue
					}
					err, _ = RetryLoop(b.GetName()+"bucketReadierRetry", func() (bool, error, interface{}) {
						tbp.Logf(ctx, "Running bucket through readier function")
						err = bucketReadierFunc(ctx, b, tbp)
						if err != nil {
							tbp.Logf(ctx, "Couldn't ready bucket, got error: %v - Retrying", err)
							return true, err, nil
						}
						return false, nil, nil
					}, CreateSleeperFunc(15, 2000))

					if err != nil {
						tbp.Logf(ctx, "Couldn't ready bucket, got error: %v - Aborting readier for bucket", err)
						return
					}
				}
				tbp.Logf(ctx, "Bucket ready, putting back into ready pool")
				tbp.readyBucketPool <- openCollections{namedCollection: namedCollection,
					defaultCollection: defaultCollection}

				atomic.AddInt64(&tbp.stats.TotalBucketReadierDurationNano, time.Since(start).Nanoseconds())
			}(dirtyBucket.name, dirtyBucket.collectionType)
		}
	}

	tbp.Logf(context.Background(), "Stopped bucketReadier")
}

// Using named collections specifies whether the bucket pool is using named collections.
func (tbp *TestBucketPool) UsingNamedCollections() bool {
	return tbp.usingCollections
}

// TBPBucketInitFunc is a function that is run once (synchronously) when creating/opening a bucket.
type TBPBucketInitFunc func(ctx context.Context, b Bucket, tbp *TestBucketPool) error

// NoopInitFunc does nothing to init a bucket. This can be used in conjunction with FlushBucketReadier when there's no requirement for views/GSI.
var NoopInitFunc TBPBucketInitFunc = func(ctx context.Context, b Bucket, tbp *TestBucketPool) error {
	return nil
}

// PrimaryIndexInitFunc creates a primary index on the given bucket. This can then be used with N1QLBucketEmptierFunc, for improved compatibility with GSI.
// Will be used when GSI is re-enabled (CBG-813)
var PrimaryIndexInitFunc TBPBucketInitFunc = func(ctx context.Context, b Bucket, tbp *TestBucketPool) error {
	n1qlStore, ok := AsN1QLStore(b)
	if !ok {
		tbp.Logf(ctx, "skipping primary index creation for non-gocb bucket")
		return nil
	}

	if hasPrimary, _, err := getIndexMetaWithoutRetry(n1qlStore, PrimaryIndexName); err != nil {
		return err
	} else if !hasPrimary {
		err := n1qlStore.CreatePrimaryIndex(PrimaryIndexName, nil)
		if err != nil {
			return err
		}
	}
	return nil
}

// TBPBucketReadierFunc is a function that runs once a test is finished with a bucket. This runs asynchronously.
type TBPBucketReadierFunc func(ctx context.Context, b Bucket, tbp *TestBucketPool) error

// FlushBucketEmptierFunc ensures the bucket is empty by flushing. It is not recommended to use with GSI.
var FlushBucketEmptierFunc TBPBucketReadierFunc = func(ctx context.Context, b Bucket, tbp *TestBucketPool) error {

	flushableBucket, ok := b.(sgbucket.FlushableStore)
	if !ok {
		return errors.New("FlushBucketEmptierFunc used with non-flushable bucket")
	}
	return flushableBucket.Flush()
}

// N1QLBucketEmptierFunc ensures the bucket is empty by using N1QL deletes. This is the preferred approach when using GSI.
// Will be used when GSI is re-enabled (CBG-813)
var N1QLBucketEmptierFunc TBPBucketReadierFunc = func(ctx context.Context, bucket Bucket, tbp *TestBucketPool) error {
	n1qlStore, ok := AsN1QLStore(bucket)
	if !ok {
		return errors.New("N1QLBucketEmptierFunc used with non-N1QL store")
	}

	if hasPrimary, _, err := getIndexMetaWithoutRetry(n1qlStore, PrimaryIndexName); err != nil {
		return err
	} else if !hasPrimary {
		return fmt.Errorf("bucket does not have primary index, so can't empty bucket using N1QL")
	}

	if itemCount, err := QueryBucketItemCount(n1qlStore); err != nil {
		return err
	} else if itemCount == 0 {
		tbp.Logf(ctx, "Bucket already empty - skipping")
	} else {
		tbp.Logf(ctx, "Bucket not empty (%d items), emptying bucket via N1QL", itemCount)
		// Use N1QL to empty bucket, with the hope that the query service is happier to deal with this than a bucket flush/rollback.
		// Requires a primary index on the bucket.
		// TODO: How can we delete xattr only docs from here too? It would avoid needing to call db.emptyAllDocsIndex in ViewsAndGSIBucketReadier
		res, err := n1qlStore.Query(fmt.Sprintf(`DELETE FROM %s`, KeyspaceQueryToken), nil, RequestPlus, true)
		if err != nil {
			return err
		}
		_ = res.Close()
	}

	return nil
}

// bucketPoolStats is the struct used to track runtime/counts of various test bucket operations.
// printStats() is called once a package's tests have finished to output these stats.
type bucketPoolStats struct {
	TotalBucketInitDurationNano    int64
	TotalBucketInitCount           int32
	TotalBucketReadierDurationNano int64
	TotalBucketReadierCount        int32
	NumBucketsOpened               int32
	NumBucketsClosed               int32
	TotalWaitingForReadyBucketNano int64
	TotalInuseBucketNano           int64
}

// tbpBucketName use a strongly typed bucket name.
type tbpBucketName string

var tbpDefaultBucketSpec = BucketSpec{
	Server:          UnitTestUrl(),
	CouchbaseDriver: TestClusterDriver(),
	Auth: TestAuthenticator{
		Username: TestClusterUsername(),
		Password: TestClusterPassword(),
	},
	UseXattrs: TestUseXattrs(),
}

// addRandomScopeAndCollection adds a random scope/collection to a BucketSpec.
func addRandomScopeAndCollection(spec *BucketSpec) error {
	scopeName, err := GenerateRandomID()
	if err != nil {
		return err
	}
	scopeName = tbpScopePrefix + "1"
	collectionName, err := GenerateRandomID()
	if err != nil {
		return err
	}
	collectionName = tbpCollectionPrefix + "1"
	spec.Scope = &scopeName
	spec.Collection = &collectionName
	return nil

}

// getBucketSpec returns a new BucketSpec for the given bucket name.
func getBucketSpec(testBucketName tbpBucketName) BucketSpec {
	bucketSpec := tbpDefaultBucketSpec
	bucketSpec.BucketName = string(testBucketName)
	bucketSpec.TLSSkipVerify = TestTLSSkipVerify()
	if TestUsingNamedCollection() {
		if bucketSpec.Scope == nil && bucketSpec.Collection == nil {
			err := addRandomScopeAndCollection(&bucketSpec)
			if err != nil {
				panic(err)
			}
		}
	}

	return bucketSpec
}

// RequireNumTestBuckets skips the given test if there are not enough test buckets available to use.
func RequireNumTestBuckets(t *testing.T, numRequired int) {
	usable := GTestBucketPool.numUsableBuckets()
	if usable < numRequired {
		t.Skipf("Only had %d usable test buckets available (test requires %d)", usable, numRequired)
	}
}

// numUsableBuckets returns the total number of buckets in the pool that can be used by a test.
func (tbp *TestBucketPool) numUsableBuckets() int {
	if !tbp.integrationMode {
		// we can create virtually endless walrus buckets,
		// so report back 10 to match a fully available CBS bucket pool.
		return 10
	}
	return tbpNumBuckets() - int(atomic.LoadUint32(&tbp.preservedBucketCount))
}

// tbpNumBuckets returns the configured number of buckets to use in the pool.
func tbpNumBuckets() int {
	numBuckets := tbpDefaultBucketPoolSize
	if envPoolSize := os.Getenv(tbpEnvPoolSize); envPoolSize != "" {
		var err error
		numBuckets, err = strconv.Atoi(envPoolSize)
		if err != nil {
			FatalfCtx(context.TODO(), "Couldn't parse %s: %v", tbpEnvPoolSize, err)
		}
	}
	return numBuckets
}

// tbpBucketQuotaMB returns the configured bucket RAM quota.
func tbpBucketQuotaMB() int {
	bucketQuota := defaultBucketQuotaMB
	if envBucketQuotaMB := os.Getenv(tbpEnvBucketQuotaMB); envBucketQuotaMB != "" {
		var err error
		bucketQuota, err = strconv.Atoi(envBucketQuotaMB)
		if err != nil {
			FatalfCtx(context.TODO(), "Couldn't parse %s: %v", tbpEnvBucketQuotaMB, err)
		}
	}
	return bucketQuota
}

// tbpVerbose returns the configured test bucket pool verbose flag.
func tbpVerbose() bool {
	verbose, _ := strconv.ParseBool(os.Getenv(tbpEnvVerbose))
	return verbose
}

// TestUsingUsingNamedCollections returns whether the test bucket pool is made up of named collection.
func TestUsingNamedCollection() bool {
	useNamedCollection, isSet := os.LookupEnv(tbpUseCollectionPool)
	if !isSet {
		return !TestsDisableGSI()
	}

	verbose, _ := strconv.ParseBool(useNamedCollection)
	return verbose
}

// TestClusterUsername returns the configured cluster username.
func TestClusterUsername() string {
	username := DefaultTestClusterUsername
	if envClusterUsername := os.Getenv(envTestClusterUsername); envClusterUsername != "" {
		username = envClusterUsername
	}
	return username
}

// TestClusterPassword returns the configured cluster password.
func TestClusterPassword() string {
	password := DefaultTestClusterPassword
	if envClusterPassword := os.Getenv(envTestClusterPassword); envClusterPassword != "" {
		password = envClusterPassword
	}
	return password
}

func TestClusterDriver() CouchbaseDriver {
	driver := ChooseCouchbaseDriver(DataBucket)
	if envClusterDriver := os.Getenv(envTestClusterDriver); envClusterDriver != "" {
		driver = AsCouchbaseDriver(envClusterDriver)
	}
	return driver
}

<<<<<<< HEAD
// TestBucketPoolMain is used as TestMain in main_test.go packages
func TestBucketPoolMain(m *testing.M, bucketReadierFunc TBPBucketReadierFunc, bucketInitFunc TBPBucketInitFunc,
	memWatermarkThresholdMB uint64) {
	// can't use defer because of os.Exit
	teardownFuncs := make([]func(), 0)
	teardownFuncs = append(teardownFuncs, SetUpGlobalTestLogging(m))
	teardownFuncs = append(teardownFuncs, SetUpGlobalTestProfiling(m))
	teardownFuncs = append(teardownFuncs, SetUpGlobalTestMemoryWatermark(m, memWatermarkThresholdMB))

	SkipPrometheusStatsRegistration = true

	GTestBucketPool = NewTestBucketPool(bucketReadierFunc, bucketInitFunc)
	teardownFuncs = append(teardownFuncs, GTestBucketPool.Close)

	// must be the last teardown function added to the list to correctly detect leaked goroutines
	teardownFuncs = append(teardownFuncs, SetUpTestGoroutineDump(m))

	// Run the test suite
	status := m.Run()

	for _, fn := range teardownFuncs {
		fn()
	}

	os.Exit(status)
}

// TestBucketPoolNoIndexes runs a TestMain for packages that do not require creation of indexes
func TestBucketPoolNoIndexes(m *testing.M, memWatermarkThresholdMB uint64) {
	TestBucketPoolMain(m, FlushBucketEmptierFunc, NoopInitFunc, memWatermarkThresholdMB)
=======
func updateContextWithKeyspace(ctx context.Context, b Bucket) context.Context {
	c, ok := b.(*Collection)
	if ok {
		ctx = keyspaceNameCtx(ctx, b.GetName(), c.Name(), c.ScopeName())
	}
	return ctx
>>>>>>> c2e33bc3
}<|MERGE_RESOLUTION|>--- conflicted
+++ resolved
@@ -886,7 +886,6 @@
 	return driver
 }
 
-<<<<<<< HEAD
 // TestBucketPoolMain is used as TestMain in main_test.go packages
 func TestBucketPoolMain(m *testing.M, bucketReadierFunc TBPBucketReadierFunc, bucketInitFunc TBPBucketInitFunc,
 	memWatermarkThresholdMB uint64) {
@@ -917,12 +916,12 @@
 // TestBucketPoolNoIndexes runs a TestMain for packages that do not require creation of indexes
 func TestBucketPoolNoIndexes(m *testing.M, memWatermarkThresholdMB uint64) {
 	TestBucketPoolMain(m, FlushBucketEmptierFunc, NoopInitFunc, memWatermarkThresholdMB)
-=======
+}
+
 func updateContextWithKeyspace(ctx context.Context, b Bucket) context.Context {
 	c, ok := b.(*Collection)
 	if ok {
 		ctx = keyspaceNameCtx(ctx, b.GetName(), c.Name(), c.ScopeName())
 	}
 	return ctx
->>>>>>> c2e33bc3
 }