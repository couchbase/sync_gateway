--- conflicted
+++ resolved
@@ -129,25 +129,15 @@
 
 		// Create doc1 rev 1-77d9041e49931ceef58a1eef5fd032e8 on SG with an attachment
 		bodyText := `{"greetings":[{"hi": "alice"}],"_attachments":{"hello.txt":{"data":"aGVsbG8gd29ybGQ="}}}`
-<<<<<<< HEAD
 		// put doc directly needs to be here
-		version := rt.PutDocDirectly(docID, JsonToMap(t, bodyText))
-		data := btcRunner.WaitForVersion(btc.id, docID, version)
-=======
-		version1 := rt.PutDoc(docID, bodyText)
+		version1 := rt.PutDocDirectly(docID, JsonToMap(t, bodyText))
 		data := btcRunner.WaitForVersion(btc.id, docID, version1)
->>>>>>> 7e891607
-
 		bodyTextExpected := `{"greetings":[{"hi":"alice"}],"_attachments":{"hello.txt":{"revpos":1,"length":11,"stub":true,"digest":"sha1-Kq5sNclPz7QV2+lfQIuc6R7oRu0="}}}`
 		require.JSONEq(t, bodyTextExpected, string(data))
 
 		// Update the replicated doc at client by adding another attachment.
 		bodyText = `{"greetings":[{"hi":"alice"}],"_attachments":{"hello.txt":{"revpos":1,"length":11,"stub":true,"digest":"sha1-Kq5sNclPz7QV2+lfQIuc6R7oRu0="},"world.txt":{"data":"bGVsbG8gd29ybGQ="}}}`
-<<<<<<< HEAD
-		version = btcRunner.AddRev(btc.id, docID, &version, []byte(bodyText))
-=======
 		version2 := btcRunner.AddRev(btc.id, docID, &version1, []byte(bodyText))
->>>>>>> 7e891607
 
 		rt.WaitForVersion(docID, version2)
 		respBody := rt.GetDocVersion(docID, version2)
@@ -972,24 +962,19 @@
 		btcRunner.StartPull(client.id)
 		btcRunner.StartPush(client.id)
 
+		rawBody := `{"greetings":[{"hello":"world!"},{"hi":"alice"}]}`
+		var body db.Body
+		require.NoError(t, base.JSONUnmarshal([]byte(rawBody), &body))
 		// create doc1 rev 1-0335a345b6ffed05707ccc4cbc1b67f4
-<<<<<<< HEAD
-		version := rt.PutDocDirectly(docID, JsonToMap(t, `{"greetings": [{"hello": "world!"}, {"hi": "alice"}]}`))
-=======
-		version1 := rt.PutDoc(docID, `{"greetings": [{"hello": "world!"}, {"hi": "alice"}]}`)
->>>>>>> 7e891607
+		version1 := rt.PutDocDirectly(docID, body)
 
 		data := btcRunner.WaitForVersion(client.id, docID, version1)
-		assert.Equal(t, `{"greetings":[{"hello":"world!"},{"hi":"alice"}]}`, string(data))
+		assert.Equal(t, rawBody, string(data))
 		// create doc1 rev 2-abcxyz on client
-<<<<<<< HEAD
-		newRev := btcRunner.AddRev(client.id, docID, &version, []byte(`{"greetings":[{"hello":"world!"},{"hi":"alice"},{"howdy":"bob"}]}`))
 		// Check EE is delta, and CE is full-body replication
-=======
 		version2 := btcRunner.AddRev(client.id, docID, &version1, []byte(`{"greetings":[{"hello":"world!"},{"hi":"alice"},{"howdy":"bob"}]}`))
 		// MSG1: proposeChanges
 		// MSG2: rev
->>>>>>> 7e891607
 		msg := client.waitForReplicationMessage(collection, 2)
 		require.Equal(t, db.MessageRev, msg.Profile())
 
@@ -1003,7 +988,7 @@
 		assert.NoError(t, err)
 		assert.Equal(t, `{"greetings":[{"hello":"world!"},{"hi":"alice"},{"howdy":"bob"}]}`, string(msgBody))
 
-		body := rt.GetDocVersion("doc1", version2)
-		require.Equal(t, "bob", body["greetings"].([]interface{})[2].(map[string]interface{})["howdy"])
+		fullBody := rt.GetDocVersion("doc1", version2)
+		require.Equal(t, "bob", fullBody["greetings"].([]interface{})[2].(map[string]interface{})["howdy"])
 	})
 }