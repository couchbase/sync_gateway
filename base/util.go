--- conflicted
+++ resolved
@@ -665,11 +665,6 @@
 
 }
 
-<<<<<<< HEAD
-=======
-
-
->>>>>>> 470f54ac
 // Slice a string to be less than or equal to desiredSze
 func StringPrefix(s string, desiredSize int) string {
 	if len(s) <= desiredSize {
@@ -677,8 +672,6 @@
 	}
 
 	return s[:desiredSize]
-
-<<<<<<< HEAD
 }
 
 // Retrieves a slice from a byte, but returns error (instead of panic) if range isn't contained by the slice
@@ -687,6 +680,4 @@
 		return nil, fmt.Errorf("Invalid slice [%d:%d] of []byte with len %d", from, to, len(data))
 	}
 	return data[from:to], nil
-=======
->>>>>>> 470f54ac
 }