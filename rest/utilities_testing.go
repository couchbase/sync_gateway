/*
Copyright 2017-Present Couchbase, Inc.

Use of this software is governed by the Business Source License included in
the file licenses/BSL-Couchbase.txt.  As of the Change Date specified in that
file, in accordance with the Business Source License, use of this software will
be governed by the Apache License, Version 2.0, included in the file
licenses/APL2.txt.
*/

package rest

import (
	"bufio"
	"bytes"
	"context"
	"encoding/base64"
	"encoding/json"
	"fmt"
	"io"
	"log"
	"net"
	"net/http"
	"net/http/httptest"
	"net/url"
	"runtime/debug"
	"sort"
	"strings"
	"sync"
	"testing"
	"text/template"
	"time"

	"github.com/couchbase/go-blip"
	sgbucket "github.com/couchbase/sg-bucket"
	"github.com/couchbase/sync_gateway/auth"
	"github.com/couchbase/sync_gateway/base"
	"github.com/couchbase/sync_gateway/channels"
	"github.com/couchbase/sync_gateway/db"
	"github.com/couchbase/sync_gateway/document"
	"github.com/google/uuid"
	"github.com/stretchr/testify/assert"
	"github.com/stretchr/testify/require"
	"golang.org/x/crypto/bcrypt"
)

// Testing utilities that have been included in the rest package so that they
// are available to any package that imports rest.  (if they were in a _test.go
// file, they wouldn't be publicly exported to other packages)

// RestTesterConfig represents configuration for sync gateway
type RestTesterConfig struct {
	GuestEnabled                    bool                        // If this is true, Admin Party is in full effect
	SyncFn                          string                      // put the sync() function source in here (optional)
	DatabaseConfig                  *DatabaseConfig             // Supports additional config options.  BucketConfig, Name, Sync, Unsupported will be ignored (overridden)
	MutateStartupConfig             func(config *StartupConfig) // Function to mutate the startup configuration before the server context gets created. This overrides options the RT sets.
	InitSyncSeq                     uint64                      // If specified, initializes _sync:seq on bucket creation.  Not supported when running against walrus
	EnableNoConflictsMode           bool                        // Enable no-conflicts mode.  By default, conflicts will be allowed, which is the default behavior
	EnableUserQueries               bool                        // Enable the feature-flag for user N1QL/etc queries
	CustomTestBucket                *base.TestBucket            // If set, use this bucket instead of requesting a new one.
	leakyBucketConfig               *base.LeakyBucketConfig     // Set to create and use a leaky bucket on the RT and DB. A test bucket cannot be passed in if using this option.
	adminInterface                  string                      // adminInterface overrides the default admin interface.
	SgReplicateEnabled              bool                        // SgReplicateManager disabled by default for RestTester
	HideProductInfo                 bool
	AdminInterfaceAuthentication    bool
	metricsInterfaceAuthentication  bool
	enableAdminAuthPermissionsCheck bool
	useTLSServer                    bool // If true, TLS will be required for communications with CBS. Default: false
	PersistentConfig                bool
	groupID                         *string
	serverless                      bool // Runs SG in serverless mode. Must be used in conjunction with persistent config
	collectionConfig                collectionConfiguration
	numCollections                  int
}

type collectionConfiguration uint8

const (
	useSingleCollection = iota
	useSingleCollectionDefaultOnly
	useMultipleCollection
)

// RestTester provides a fake server for testing endpoints
type RestTester struct {
	*RestTesterConfig
	TB                      testing.TB
	TestBucket              *base.TestBucket
	RestTesterServerContext *ServerContext
	AdminHandler            http.Handler
	adminHandlerOnce        sync.Once
	PublicHandler           http.Handler
	publicHandlerOnce       sync.Once
	MetricsHandler          http.Handler
	metricsHandlerOnce      sync.Once
	closed                  bool
}

// restTesterDefaultUserPassword is usable as a default password for SendUserRequest
const RestTesterDefaultUserPassword = "letmein"

// NewRestTester returns a rest tester and corresponding keyspace backed by a single database and a single collection. This collection may be named or default collection based on global test configuration.
func NewRestTester(tb testing.TB, restConfig *RestTesterConfig) *RestTester {
	return newRestTester(tb, restConfig, useSingleCollection, 1)
}

// newRestTester creates the underlying rest testers, use public functions.
func newRestTester(tb testing.TB, restConfig *RestTesterConfig, collectionConfig collectionConfiguration, numCollections int) *RestTester {
	var rt RestTester
	if tb == nil {
		panic("tester parameter cannot be nil")
	}
	rt.TB = tb
	if restConfig != nil {
		rt.RestTesterConfig = restConfig
	} else {
		rt.RestTesterConfig = &RestTesterConfig{}
	}
	rt.RestTesterConfig.collectionConfig = collectionConfig
	rt.RestTesterConfig.numCollections = numCollections
	rt.RestTesterConfig.useTLSServer = base.ServerIsTLS(base.UnitTestUrl())
	return &rt
}

// NewRestTester returns a rest tester backed by a single database and a single default collection.
func NewRestTesterDefaultCollection(tb testing.TB, restConfig *RestTesterConfig) *RestTester {
	return newRestTester(tb, restConfig, useSingleCollectionDefaultOnly, 1)
}

// NewRestTester multiple collections a rest tester backed by a single database and any number of collections and the names of the keyspaces of collections created.
func NewRestTesterMultipleCollections(tb testing.TB, restConfig *RestTesterConfig, numCollections int) *RestTester {
	if !base.TestsUseNamedCollections() {
		tb.Skip("This test requires named collections and is running against a bucket type that does not support them")
	}
	if numCollections == 0 {
		tb.Errorf("0 is not a valid number of collections to specify")
	}
	return newRestTester(tb, restConfig, useMultipleCollection, numCollections)
}

func (rt *RestTester) Bucket() base.Bucket {
	if rt.TB == nil {
		panic("RestTester not properly initialized please use NewRestTester function")
	} else if rt.closed {
		panic("RestTester was closed!")
	}

	if rt.TestBucket != nil {
		return rt.TestBucket.Bucket
	}

	// If we have a TestBucket defined on the RestTesterConfig, use that instead of requesting a new one.
	testBucket := rt.RestTesterConfig.CustomTestBucket
	if testBucket == nil {
		if rt.PersistentConfig {
			testBucket = base.GetPersistentTestBucket(rt.TB)
		} else {
			testBucket = base.GetTestBucket(rt.TB)
		}
		if rt.leakyBucketConfig != nil {
			leakyConfig := *rt.leakyBucketConfig
			// Ignore closures to avoid double closing panics
			leakyConfig.IgnoreClose = true
			testBucket = testBucket.LeakyBucketClone(leakyConfig)
		}
	} else if rt.leakyBucketConfig != nil {
		rt.TB.Fatalf("A passed in TestBucket cannot be used on the RestTester when defining a leakyBucketConfig")
	}
	rt.TestBucket = testBucket

	if rt.InitSyncSeq > 0 {
		if base.TestsUseNamedCollections() {
			rt.TB.Fatalf("RestTester InitSyncSeq doesn't support non-default collections")
		}

		log.Printf("Initializing %s to %d", base.DefaultMetadataKeys.SyncSeqKey(), rt.InitSyncSeq)
		tbDatastore := testBucket.GetMetadataStore()
		_, incrErr := tbDatastore.Incr(base.DefaultMetadataKeys.SyncSeqKey(), rt.InitSyncSeq, rt.InitSyncSeq, 0)
		if incrErr != nil {
			rt.TB.Fatalf("Error initializing %s in test bucket: %v", base.DefaultMetadataKeys.SyncSeqKey(), incrErr)
		}
	}

	corsConfig := &CORSConfig{
		Origin:      []string{"http://example.com", "*", "http://staging.example.com"},
		LoginOrigin: []string{"http://example.com"},
		Headers:     []string{},
		MaxAge:      1728000,
	}

	adminInterface := &DefaultAdminInterface
	if rt.RestTesterConfig.adminInterface != "" {
		adminInterface = &rt.RestTesterConfig.adminInterface
	}

	sc := DefaultStartupConfig("")

	username, password, _ := testBucket.BucketSpec.Auth.GetCredentials()

	// Disable config polling to avoid test flakiness and increase control of timing.
	// Rely on on-demand config fetching for consistency.
	sc.Bootstrap.ConfigUpdateFrequency = base.NewConfigDuration(0)

	sc.Bootstrap.Server = testBucket.BucketSpec.Server
	sc.Bootstrap.Username = username
	sc.Bootstrap.Password = password
	sc.API.AdminInterface = *adminInterface
	sc.API.CORS = corsConfig
	sc.API.HideProductVersion = base.BoolPtr(rt.RestTesterConfig.HideProductInfo)
	sc.DeprecatedConfig = &DeprecatedConfig{Facebook: &FacebookConfigLegacy{}}
	sc.API.AdminInterfaceAuthentication = &rt.AdminInterfaceAuthentication
	sc.API.MetricsInterfaceAuthentication = &rt.metricsInterfaceAuthentication
	sc.API.EnableAdminAuthenticationPermissionsCheck = &rt.enableAdminAuthPermissionsCheck
	sc.Bootstrap.UseTLSServer = &rt.RestTesterConfig.useTLSServer
	sc.Bootstrap.ServerTLSSkipVerify = base.BoolPtr(base.TestTLSSkipVerify())
	sc.Unsupported.Serverless.Enabled = &rt.serverless
	if rt.serverless {
		if !rt.PersistentConfig {
			rt.TB.Fatalf("Persistent config must be used when running in serverless mode")
		}
		sc.BucketCredentials = map[string]*base.CredentialsConfig{
			testBucket.GetName(): {
				Username: base.TestClusterUsername(),
				Password: base.TestClusterPassword(),
			},
		}
	}

	if rt.RestTesterConfig.groupID != nil {
		sc.Bootstrap.ConfigGroupID = *rt.RestTesterConfig.groupID
	} else if rt.RestTesterConfig.PersistentConfig {
		// If running in persistent config mode, the database has to be manually created. If the db name is the same as a
		// past tests db name, a db already exists error could happen if the past tests bucket is still flushing. Prevent this
		// by using a unique group ID for each new rest tester.
		uniqueUUID, err := uuid.NewRandom()
		if err != nil {
			rt.TB.Fatalf("Could not generate random config group ID UUID: %v", err)
		}
		sc.Bootstrap.ConfigGroupID = uniqueUUID.String()
	}

	sc.Unsupported.UserQueries = base.BoolPtr(rt.EnableUserQueries)

	if rt.MutateStartupConfig != nil {
		rt.MutateStartupConfig(&sc)
	}

	sc.Unsupported.UserQueries = base.BoolPtr(rt.EnableUserQueries)

	// Allow EE-only config even in CE for testing using group IDs.
	if err := sc.Validate(true); err != nil {
		panic("invalid RestTester StartupConfig: " + err.Error())
	}

	// Post-validation, we can lower the bcrypt cost beyond SG limits to reduce test runtime.
	sc.Auth.BcryptCost = bcrypt.MinCost

	rt.RestTesterServerContext = NewServerContext(base.TestCtx(rt.TB), &sc, rt.RestTesterConfig.PersistentConfig)
	ctx := rt.Context()

	if !base.ServerIsWalrus(sc.Bootstrap.Server) {
		// Copy any testbucket cert info into boostrap server config
		// Required as present for X509 tests there is no way to pass this info to the bootstrap server context with a
		// RestTester directly - Should hopefully be alleviated by CBG-1460
		sc.Bootstrap.CACertPath = testBucket.BucketSpec.CACertPath
		sc.Bootstrap.X509CertPath = testBucket.BucketSpec.Certpath
		sc.Bootstrap.X509KeyPath = testBucket.BucketSpec.Keypath

		rt.TestBucket.BucketSpec.TLSSkipVerify = base.TestTLSSkipVerify()

		if err := rt.RestTesterServerContext.initializeCouchbaseServerConnections(ctx); err != nil {
			panic("Couldn't initialize Couchbase Server connection: " + err.Error())
		}
	}

	// Copy this startup config at this point into initial startup config
	err := base.DeepCopyInefficient(&rt.RestTesterServerContext.initialStartupConfig, &sc)
	if err != nil {
		rt.TB.Fatalf("Unable to copy initial startup config: %v", err)
	}

	// tests must create their own databases in persistent mode
	if !rt.PersistentConfig {
		useXattrs := base.TestUseXattrs()

		if rt.DatabaseConfig == nil {
			// If no db config was passed in, create one
			rt.DatabaseConfig = &DatabaseConfig{}
		}
		if rt.DatabaseConfig.UseViews == nil {
			rt.DatabaseConfig.UseViews = base.BoolPtr(base.TestsDisableGSI())
		}
		if base.TestsUseNamedCollections() && rt.collectionConfig != useSingleCollectionDefaultOnly && (!*rt.DatabaseConfig.UseViews || base.UnitTestUrlIsWalrus()) {
			// If scopes is already set, assume the caller has a plan
			if rt.DatabaseConfig.Scopes == nil {
				// Configure non default collections by default
				var syncFn *string
				if rt.SyncFn != "" {
					syncFn = base.StringPtr(rt.SyncFn)
				}
				rt.DatabaseConfig.Scopes = GetCollectionsConfigWithSyncFn(rt.TB, testBucket, syncFn, rt.numCollections)
			}
		}

		// numReplicas set to 0 for test buckets, since it should assume that there may only be one indexing node.
		numReplicas := uint(0)
		rt.DatabaseConfig.NumIndexReplicas = &numReplicas

		rt.DatabaseConfig.Bucket = &testBucket.BucketSpec.BucketName
		rt.DatabaseConfig.Username = username
		rt.DatabaseConfig.Password = password
		rt.DatabaseConfig.CACertPath = testBucket.BucketSpec.CACertPath
		rt.DatabaseConfig.CertPath = testBucket.BucketSpec.Certpath
		rt.DatabaseConfig.KeyPath = testBucket.BucketSpec.Keypath
		if rt.DatabaseConfig.Name == "" {
			rt.DatabaseConfig.Name = "db"
		}
		rt.DatabaseConfig.Sync = &rt.SyncFn
		rt.DatabaseConfig.EnableXattrs = &useXattrs
		if rt.EnableNoConflictsMode {
			boolVal := false
			rt.DatabaseConfig.AllowConflicts = &boolVal
		}

		rt.DatabaseConfig.SGReplicateEnabled = base.BoolPtr(rt.RestTesterConfig.SgReplicateEnabled)

		autoImport, _ := rt.DatabaseConfig.AutoImportEnabled()
		if rt.DatabaseConfig.ImportPartitions == nil && base.TestUseXattrs() && base.IsEnterpriseEdition() && autoImport {
			// Speed up test setup - most tests don't need more than one partition given we only have one node
			rt.DatabaseConfig.ImportPartitions = base.Uint16Ptr(1)
		}

		_, isLeaky := base.AsLeakyBucket(rt.TestBucket)
		if rt.leakyBucketConfig != nil || isLeaky {
			_, err = rt.RestTesterServerContext.AddDatabaseFromConfigWithBucket(ctx, rt.TB, *rt.DatabaseConfig, testBucket.Bucket)
		} else {
			_, err = rt.RestTesterServerContext.AddDatabaseFromConfig(ctx, *rt.DatabaseConfig)
		}

		if err != nil {
			rt.TB.Fatalf("Error from AddDatabaseFromConfig: %v", err)
		}
		ctx = rt.Context() // get new ctx with db info before passing it down

		// Update the testBucket Bucket to the one associated with the database context.  The new (dbContext) bucket
		// will be closed when the rest tester closes the server context. The original bucket will be closed using the
		// testBucket's closeFn
		rt.TestBucket.Bucket = rt.RestTesterServerContext.Database(ctx, rt.DatabaseConfig.Name).Bucket

		if rt.DatabaseConfig.Guest == nil {
			if err := rt.SetAdminParty(rt.GuestEnabled); err != nil {
				rt.TB.Fatalf("Error from SetAdminParty %v", err)
			}
		}
	}

	// PostStartup (without actually waiting 5 seconds)
	close(rt.RestTesterServerContext.hasStarted)
	return rt.TestBucket.Bucket
}

// MetadataStore returns the datastore for the database on the RestTester
func (rt *RestTester) MetadataStore() base.DataStore {
	return rt.GetDatabase().MetadataStore
}

// GetCollectionsConfig sets up a ScopesConfig from a TestBucket for use with non default collections.
func GetCollectionsConfig(t testing.TB, testBucket *base.TestBucket, numCollections int) ScopesConfig {
	return GetCollectionsConfigWithSyncFn(t, testBucket, nil, numCollections)
}

// GetCollectionsConfigWithSyncFn sets up a ScopesConfig from a TestBucket for use with non default collections. The sync function will be passed for all collections.
func GetCollectionsConfigWithSyncFn(t testing.TB, testBucket *base.TestBucket, syncFn *string, numCollections int) ScopesConfig {
	// Get a datastore as provided by the test
	stores := testBucket.GetNonDefaultDatastoreNames()
	require.True(t, len(stores) >= numCollections, "Requested more collections %d than found on testBucket %d", numCollections, len(stores))
	defaultCollectionConfig := CollectionConfig{}
	if syncFn != nil {
		defaultCollectionConfig.SyncFn = syncFn
	}
	scopesConfig := ScopesConfig{}
	for i := 0; i < numCollections; i++ {
		dataStoreName := stores[i]
		if scopeConfig, ok := scopesConfig[dataStoreName.ScopeName()]; ok {
			if _, ok := scopeConfig.Collections[dataStoreName.CollectionName()]; ok {
				// already present
			} else {
				scopeConfig.Collections[dataStoreName.CollectionName()] = defaultCollectionConfig
			}
		} else {
			scopesConfig[dataStoreName.ScopeName()] = ScopeConfig{
				Collections: map[string]CollectionConfig{
					dataStoreName.CollectionName(): defaultCollectionConfig,
				}}
		}

	}
	return scopesConfig
}

// GetSingleDataStoreNamesFromScopes config returns a lexically sorted list of configured datastores.
func GetDataStoreNamesFromScopesConfig(config ScopesConfig) []sgbucket.DataStoreName {
	var names []string
	for scopeName, scopeConfig := range config {
		for collectionName, _ := range scopeConfig.Collections {
			names = append(names, fmt.Sprintf("%s%s%s", scopeName, base.ScopeCollectionSeparator, collectionName))
		}

	}
	sort.Strings(names)
	var dataStoreNames []sgbucket.DataStoreName
	for _, scopeAndCollection := range names {
		keyspace := strings.Split(scopeAndCollection, base.ScopeCollectionSeparator)
		dataStoreNames = append(dataStoreNames, base.ScopeAndCollectionName{Scope: keyspace[0], Collection: keyspace[1]})
	}
	return dataStoreNames

}

// LeakyBucket gets the bucket from the RestTester as a leaky bucket allowing for callbacks to be set on the fly.
// The RestTester must have been set up to create and use a leaky bucket by setting leakyBucketConfig in the RT
// config when calling NewRestTester.
func (rt *RestTester) LeakyBucket() *base.LeakyDataStore {
	if rt.leakyBucketConfig == nil {
		rt.TB.Fatalf("Cannot get leaky bucket when leakyBucketConfig was not set on RestTester initialisation")
	}
	leakyDataStore, ok := base.AsLeakyDataStore(rt.Bucket().DefaultDataStore())
	if !ok {
		rt.TB.Fatalf("Could not get bucket (type %T) as a leaky bucket", rt.Bucket())
	}
	return leakyDataStore
}

func (rt *RestTester) ServerContext() *ServerContext {
	rt.Bucket()
	return rt.RestTesterServerContext
}

// CreateDatabase is a utility function to create a database through the REST API
func (rt *RestTester) CreateDatabase(dbName string, config DbConfig) *TestResponse {
	dbcJSON, err := base.JSONMarshal(config)
	require.NoError(rt.TB, err)
	resp := rt.SendAdminRequest(http.MethodPut, fmt.Sprintf("/%s/", dbName), string(dbcJSON))
	return resp
}

// ReplaceDbConfig is a utility function to replace a database config through the REST API
func (rt *RestTester) ReplaceDbConfig(dbName string, config DbConfig) *TestResponse {
	dbcJSON, err := base.JSONMarshal(config)
	require.NoError(rt.TB, err)
	resp := rt.SendAdminRequest(http.MethodPut, fmt.Sprintf("/%s/_config", dbName), string(dbcJSON))
	return resp
}

// UpsertDbConfig is a utility function to upsert a database through the REST API
func (rt *RestTester) UpsertDbConfig(dbName string, config DbConfig) *TestResponse {
	dbcJSON, err := base.JSONMarshal(config)
	require.NoError(rt.TB, err)
	resp := rt.SendAdminRequest(http.MethodPost, fmt.Sprintf("/%s/_config", dbName), string(dbcJSON))
	return resp
}

// GetDatabase Returns first database found for server context.
func (rt *RestTester) GetDatabase() *db.DatabaseContext {

	for _, database := range rt.ServerContext().AllDatabases() {
		return database
	}
	return nil
}

// CreateUser creates a user with the default password and channels scoped to a single test collection.
func (rt *RestTester) CreateUser(username string, channels []string) {
	response := rt.SendAdminRequest(http.MethodPut, "/{{.db}}/_user/"+username, GetUserPayload(rt.TB, "", RestTesterDefaultUserPassword, "", rt.GetSingleTestDatabaseCollection(), channels, nil))
	RequireStatus(rt.TB, response, http.StatusCreated)
}

// GetSingleTestDatabaseCollection will return a DatabaseCollection if there is only one. Depending on test environment configuration, it may or may not be the default collection.
func (rt *RestTester) GetSingleTestDatabaseCollection() *db.DatabaseCollection {
	return db.GetSingleDatabaseCollection(rt.TB, rt.GetDatabase())
}

// GetSingleTestDatabaseCollectionWithUser will return a DatabaseCollection if there is only one. Depending on test environment configuration, it may or may not be the default collection.
func (rt *RestTester) GetSingleTestDatabaseCollectionWithUser() *db.DatabaseCollectionWithUser {
	return &db.DatabaseCollectionWithUser{
		DatabaseCollection: rt.GetSingleTestDatabaseCollection(),
	}
}

// GetSingleDataStore will return a datastore if there is only one collection configured on the RestTester database.
func (rt *RestTester) GetSingleDataStore() base.DataStore {
	collection := rt.GetSingleTestDatabaseCollection()
	ds, err := rt.GetDatabase().Bucket.NamedDataStore(base.ScopeAndCollectionName{
		Scope:      collection.ScopeName,
		Collection: collection.Name,
	})
	require.NoError(rt.TB, err)
	return ds
}

func (rt *RestTester) MustWaitForDoc(docid string, t testing.TB) {
	err := rt.WaitForDoc(docid)
	assert.NoError(t, err)
}

func (rt *RestTester) WaitForDoc(docid string) (err error) {
	seq, err := rt.SequenceForDoc(docid)
	if err != nil {
		return err
	}
	return rt.WaitForSequence(seq)
}

func (rt *RestTester) SequenceForDoc(docid string) (seq uint64, err error) {
	collection := rt.GetSingleTestDatabaseCollection()
	doc, err := collection.GetDocument(base.TestCtx(rt.TB), docid, db.DocUnmarshalAll)
	if err != nil {
		return 0, err
	}
	return doc.Sequence, nil
}

// Wait for sequence to be buffered by the channel cache
func (rt *RestTester) WaitForSequence(seq uint64) error {
	return rt.GetSingleTestDatabaseCollection().WaitForSequence(base.TestCtx(rt.TB), seq)
}

func (rt *RestTester) WaitForPendingChanges() error {
	for _, collection := range rt.GetDbCollections() {
		err := collection.WaitForPendingChanges(base.TestCtx(rt.TB))
		if err != nil {
			return err
		}
	}
	return nil
}

func (rt *RestTester) SetAdminParty(partyTime bool) error {
	ctx := rt.Context()
	a := rt.ServerContext().Database(ctx, rt.DatabaseConfig.Name).Authenticator(ctx)
	guest, err := a.GetUser("")
	if err != nil {
		return err
	}
	guest.SetDisabled(!partyTime)
	var chans channels.TimedSet
	if partyTime {
		chans = channels.AtSequence(base.SetOf(channels.UserStarChannel), 1)
	}

	if len(a.Collections) == 0 {
		guest.SetExplicitChannels(chans, 1)
	} else {
		for scopeName, scope := range a.Collections {
			for collectionName, _ := range scope {
				guest.SetCollectionExplicitChannels(scopeName, collectionName, chans, 1)
			}
		}
	}
	return a.Save(guest)
}

func (rt *RestTester) Close() {
	if rt.TB == nil {
		panic("RestTester not properly initialized please use NewRestTester function")
	}
	ctx := rt.Context() // capture ctx before closing rt
	rt.closed = true
	if rt.RestTesterServerContext != nil {
		rt.RestTesterServerContext.Close(ctx)
	}
	if rt.TestBucket != nil {
		rt.TestBucket.Close()
		rt.TestBucket = nil
	}
}

func (rt *RestTester) SendRequest(method, resource string, body string) *TestResponse {
	return rt.Send(Request(method, rt.mustTemplateResource(resource), body))
}

func (rt *RestTester) SendRequestWithHeaders(method, resource string, body string, headers map[string]string) *TestResponse {
	req := Request(method, rt.mustTemplateResource(resource), body)
	for k, v := range headers {
		req.Header.Set(k, v)
	}
	return rt.Send(req)
}

func (rt *RestTester) SendUserRequestWithHeaders(method, resource string, body string, headers map[string]string, username string, password string) *TestResponse {
	req := Request(method, rt.mustTemplateResource(resource), body)
	req.SetBasicAuth(username, password)
	for k, v := range headers {
		req.Header.Set(k, v)
	}
	return rt.Send(req)
}

// templateResource is a non-fatal version of rt.mustTemplateResource
func (rt *RestTester) templateResource(resource string) (string, error) {
	tmpl, err := template.New("urltemplate").
		Option("missingkey=error").
		Parse(resource)
	if err != nil {
		return "", err
	}

	data := make(map[string]string)
	require.NotNil(rt.TB, rt.ServerContext())
	if rt.ServerContext() != nil {
		databases := rt.ServerContext().AllDatabases()
		var dbNames []string
		for dbName := range databases {
			dbNames = append(dbNames, dbName)
		}
		sort.Strings(dbNames)
		multipleDatabases := len(dbNames) > 1
		for i, dbName := range dbNames {
			database := databases[dbName]
			dbPrefix := ""
			if !multipleDatabases {
				data["db"] = database.Name
			} else {
				dbPrefix = fmt.Sprintf("db%d", i+1)
				data[dbPrefix] = database.Name
			}
			if len(database.CollectionByID) == 1 {
				data["keyspace"] = rt.GetSingleKeyspace()
			} else {
				for j, keyspace := range getKeyspaces(rt.TB, database) {
					if !multipleDatabases {
						data[fmt.Sprintf("keyspace%d", j+1)] = keyspace
					} else {
						data[fmt.Sprintf("db%dkeyspace%d", i+1, j+1)] = keyspace
					}
				}
			}
		}
	}
	var uri bytes.Buffer
	if err := tmpl.Execute(&uri, data); err != nil {
		return "", err
	}

	return uri.String(), nil
}

// mustTemplateResource provides some convenience templates for standard values.
//
// * If there is a single database: {{.db}} refers to single db
// * If there is only a single collection: {{.keyspace}} refers to a single collection, named or unamed
// * If there are multiple collections, defined is {{.keyspace1}},{{.keyspace2}},...
//
// This function causes the test to fail immediately if the given resource cannot be parsed.
func (rt *RestTester) mustTemplateResource(resource string) string {
	uri, err := rt.templateResource(resource)
	require.NoErrorf(rt.TB, err, "URL template error: %v", err)
	return uri
}

func (rt *RestTester) SendAdminRequestWithAuth(method, resource string, body string, username string, password string) *TestResponse {
	input := bytes.NewBufferString(body)
	request, err := http.NewRequest(method, "http://localhost"+rt.mustTemplateResource(resource), input)
	require.NoError(rt.TB, err)

	request.SetBasicAuth(username, password)

	response := &TestResponse{ResponseRecorder: httptest.NewRecorder(), Req: request}
	response.Code = 200 // doesn't seem to be initialized by default; filed Go bug #4188

	rt.TestAdminHandler().ServeHTTP(response, request)
	return response
}

func (rt *RestTester) Send(request *http.Request) *TestResponse {
	response := &TestResponse{ResponseRecorder: httptest.NewRecorder(), Req: request}
	response.Code = 200 // doesn't seem to be initialized by default; filed Go bug #4188
	rt.TestPublicHandler().ServeHTTP(response, request)
	return response
}

func (rt *RestTester) TestAdminHandlerNoConflictsMode() http.Handler {
	rt.EnableNoConflictsMode = true
	return rt.TestAdminHandler()
}

func (rt *RestTester) TestAdminHandler() http.Handler {
	rt.adminHandlerOnce.Do(func() {
		rt.AdminHandler = CreateAdminHandler(rt.ServerContext())
	})
	return rt.AdminHandler
}

func (rt *RestTester) TestPublicHandler() http.Handler {
	rt.publicHandlerOnce.Do(func() {
		rt.PublicHandler = CreatePublicHandler(rt.ServerContext())
	})
	return rt.PublicHandler
}

func (rt *RestTester) TestMetricsHandler() http.Handler {
	rt.metricsHandlerOnce.Do(func() {
		rt.MetricsHandler = CreateMetricHandler(rt.ServerContext())
	})
	return rt.MetricsHandler
}

type ChangesResults struct {
	Results  []db.ChangeEntry
	Last_Seq interface{}
}

func (cr ChangesResults) RequireDocIDs(t testing.TB, docIDs []string) {
	require.Equal(t, len(docIDs), len(cr.Results))
	for _, docID := range docIDs {
		var found bool
		for _, changeEntry := range cr.Results {
			if changeEntry.ID == docID {
				found = true
				break
			}
		}
		require.True(t, found)
	}
}

func (rt *RestTester) CreateWaitForChangesRetryWorker(numChangesExpected int, changesURL, username string, useAdminPort bool) (worker base.RetryWorker) {

	waitForChangesWorker := func() (shouldRetry bool, err error, value interface{}) {

		var changes ChangesResults
		var response *TestResponse
		if useAdminPort {
			response = rt.SendAdminRequest("GET", changesURL, "")

		} else {
			response = rt.Send(RequestByUser("GET", changesURL, "", username))
		}
		err = base.JSONUnmarshal(response.Body.Bytes(), &changes)
		if err != nil {
			return false, err, nil
		}
		if len(changes.Results) < numChangesExpected {
			// not enough results, retry
			return true, nil, nil
		}
		// If it made it this far, there is no errors and it got enough changes
		return false, nil, changes
	}

	return waitForChangesWorker

}

func (rt *RestTester) WaitForChanges(numChangesExpected int, changesURL, username string, useAdminPort bool) (
	changes ChangesResults,
	err error) {

	waitForChangesWorker := rt.CreateWaitForChangesRetryWorker(numChangesExpected, rt.mustTemplateResource(changesURL), username, useAdminPort)

	sleeper := base.CreateSleeperFunc(200, 100)

	err, changesVal := base.RetryLoop("Wait for changes", waitForChangesWorker, sleeper)
	if err != nil {
		return changes, err
	}

	if changesVal == nil {
		return changes, fmt.Errorf("Got nil value for changes")
	}

	if changesVal != nil {
		changes = changesVal.(ChangesResults)
	}

	return changes, nil
}

// WaitForCondition runs a retry loop that evaluates the provided function, and terminates
// when the function returns true.
func (rt *RestTester) WaitForCondition(successFunc func() bool) error {
	return rt.WaitForConditionWithOptions(successFunc, 200, 100)
}

func (rt *RestTester) WaitForConditionWithOptions(successFunc func() bool, maxNumAttempts, timeToSleepMs int) error {
	waitForSuccess := func() (shouldRetry bool, err error, value interface{}) {
		if successFunc() {
			return false, nil, nil
		}
		return true, nil, nil
	}

	sleeper := base.CreateSleeperFunc(maxNumAttempts, timeToSleepMs)
	err, _ := base.RetryLoop("Wait for condition options", waitForSuccess, sleeper)
	if err != nil {
		return err
	}

	return nil
}

func (rt *RestTester) WaitForConditionShouldRetry(conditionFunc func() (shouldRetry bool, err error, value interface{}), maxNumAttempts, timeToSleepMs int) error {
	sleeper := base.CreateSleeperFunc(maxNumAttempts, timeToSleepMs)
	err, _ := base.RetryLoop("Wait for condition options", conditionFunc, sleeper)
	if err != nil {
		return err
	}

	return nil
}

func (rt *RestTester) SendAdminRequest(method, resource string, body string) *TestResponse {
	input := bytes.NewBufferString(body)
	request, err := http.NewRequest(method, "http://localhost"+rt.mustTemplateResource(resource), input)
	require.NoError(rt.TB, err)

	response := &TestResponse{ResponseRecorder: httptest.NewRecorder(), Req: request}
	response.Code = 200 // doesn't seem to be initialized by default; filed Go bug #4188

	rt.TestAdminHandler().ServeHTTP(response, request)
	return response
}

func (rt *RestTester) SendUserRequest(method, resource string, body string, username string) *TestResponse {
	return rt.Send(RequestByUser(method, rt.mustTemplateResource(resource), body, username))
}

func (rt *RestTester) WaitForNUserViewResults(numResultsExpected int, viewUrlPath string, user auth.User, password string) (viewResult sgbucket.ViewResult, err error) {
	return rt.WaitForNViewResults(numResultsExpected, viewUrlPath, user, password)
}

func (rt *RestTester) WaitForNAdminViewResults(numResultsExpected int, viewUrlPath string) (viewResult sgbucket.ViewResult, err error) {
	return rt.WaitForNViewResults(numResultsExpected, viewUrlPath, nil, "")
}

// Wait for a certain number of results to be returned from a view query
// viewUrlPath: is the path to the view, including the db name.  Eg: "/db/_design/foo/_view/bar"
func (rt *RestTester) WaitForNViewResults(numResultsExpected int, viewUrlPath string, user auth.User, password string) (viewResult sgbucket.ViewResult, err error) {

	worker := func() (shouldRetry bool, err error, value interface{}) {
		var response *TestResponse
		if user != nil {
			request, _ := http.NewRequest("GET", viewUrlPath, nil)
			request.SetBasicAuth(user.Name(), password)
			response = rt.Send(request)
		} else {
			response = rt.SendAdminRequest("GET", viewUrlPath, ``)
		}

		// If the view is undefined, it might be a race condition where the view is still being created
		// See https://github.com/couchbase/sync_gateway/issues/3570#issuecomment-390487982
		if strings.Contains(response.Body.String(), "view_undefined") {
			base.InfofCtx(rt.Context(), base.KeyAll, "view_undefined error: %v.  Retrying", response.Body.String())
			return true, nil, nil
		}

		if response.Code != 200 {
			return false, fmt.Errorf("Got response code: %d from view call.  Expected 200", response.Code), sgbucket.ViewResult{}
		}
		var result sgbucket.ViewResult
		_ = base.JSONUnmarshal(response.Body.Bytes(), &result)

		if len(result.Rows) >= numResultsExpected {
			// Got enough results, break out of retry loop
			return false, nil, result
		}

		// Not enough results, retry
		return true, nil, sgbucket.ViewResult{}

	}

	description := fmt.Sprintf("Wait for %d view results for query to %v", numResultsExpected, viewUrlPath)
	sleeper := base.CreateSleeperFunc(200, 100)
	err, returnVal := base.RetryLoop(description, worker, sleeper)

	if err != nil {
		return sgbucket.ViewResult{}, err
	}

	return returnVal.(sgbucket.ViewResult), nil

}

// Waits for view to be defined on the server.  Used to avoid view_undefined errors.
func (rt *RestTester) WaitForViewAvailable(viewURLPath string) (err error) {

	worker := func() (shouldRetry bool, err error, value interface{}) {
		response := rt.SendAdminRequest("GET", viewURLPath, ``)

		if response.Code == 200 {
			return false, nil, nil
		}

		// Views unavailable, retry
		if response.Code == 500 {
			log.Printf("Error waiting for view to be available....will retry: %s", response.Body.Bytes())
			return true, fmt.Errorf("500 error"), nil
		}

		// Unexpected error, return
		return false, fmt.Errorf("Unexpected error response code while waiting for view available: %v", response.Code), nil

	}

	description := "Wait for view readiness"
	sleeper := base.CreateSleeperFunc(200, 100)
	err, _ = base.RetryLoop(description, worker, sleeper)

	return err

}

func (rt *RestTester) GetDBState() string {
	var body Body
	resp := rt.SendAdminRequest("GET", "/{{.db}}/", "")
	RequireStatus(rt.TB, resp, 200)
	require.NoError(rt.TB, base.JSONUnmarshal(resp.Body.Bytes(), &body))
	return body["state"].(string)
}

func (rt *RestTester) WaitForDBOnline() (err error) {
	return rt.waitForDBState("Online")
}

func (rt *RestTester) waitForDBState(stateWant string) (err error) {
	var stateCurr string
	maxTries := 20

	for i := 0; i < maxTries; i++ {
		if stateCurr = rt.GetDBState(); stateCurr == stateWant {
			return nil
		}
		time.Sleep(500 * time.Millisecond)
	}
	return fmt.Errorf("given up waiting for DB state, want: %s, current: %s, attempts: %d", stateWant, stateCurr, maxTries)
}

func (rt *RestTester) WaitForDatabaseState(dbName string, targetState uint32) error {
	var stateCurr string
	maxTries := 50
	for i := 0; i < maxTries; i++ {
		dbRootResponse := DatabaseRoot{}
		resp := rt.SendAdminRequest("GET", "/"+dbName+"/", "")
		RequireStatus(rt.TB, resp, 200)
		require.NoError(rt.TB, base.JSONUnmarshal(resp.Body.Bytes(), &dbRootResponse))
		if dbRootResponse.State == db.RunStateString[targetState] {
			return nil
		}
		time.Sleep(50 * time.Millisecond)
	}
	return fmt.Errorf("given up waiting for DB state, want: %s, current: %s, attempts: %d", db.RunStateString[targetState], stateCurr, maxTries)
}

func (rt *RestTester) SendAdminRequestWithHeaders(method, resource string, body string, headers map[string]string) *TestResponse {
	input := bytes.NewBufferString(body)
	request, _ := http.NewRequest(method, "http://localhost"+rt.mustTemplateResource(resource), input)
	for k, v := range headers {
		request.Header.Set(k, v)
	}
	response := &TestResponse{ResponseRecorder: httptest.NewRecorder(), Req: request}
	response.Code = 200 // doesn't seem to be initialized by default; filed Go bug #4188

	rt.TestAdminHandler().ServeHTTP(response, request)
	return response
}

// PutDocumentWithRevID builds a new_edits=false style put to create a revision with the specified revID.
// If parentRevID is not specified, treated as insert
func (rt *RestTester) PutDocumentWithRevID(docID string, newRevID string, parentRevID string, body Body) (response *TestResponse, err error) {

	requestBody := body.ShallowCopy()
	newRevGeneration, newRevDigest := db.ParseRevID(newRevID)

	revisions := make(map[string]interface{})
	revisions["start"] = newRevGeneration
	ids := []string{newRevDigest}
	if parentRevID != "" {
		_, parentDigest := db.ParseRevID(parentRevID)
		ids = append(ids, parentDigest)
	}
	revisions["ids"] = ids

	requestBody[db.BodyRevisions] = revisions
	requestBytes, err := json.Marshal(requestBody)
	if err != nil {
		return nil, err
	}
	resp := rt.SendAdminRequest(http.MethodPut, "/{{.keyspace}}/"+docID+"?new_edits=false", string(requestBytes))
	return resp, nil
}

func (rt *RestTester) SetAdminChannels(username string, keyspace string, channels ...string) error {

	dbName, scopeName, collectionName, err := ParseKeyspace(keyspace)
	if err != nil {
		return err
	}
	// Get the current user document
	userResponse := rt.SendAdminRequest("GET", "/"+dbName+"/_user/"+username, "")
	if userResponse.Code != 200 {
		return fmt.Errorf("User %s not found", username)
	}

	var currentConfig auth.PrincipalConfig
	if err := base.JSONUnmarshal(userResponse.Body.Bytes(), &currentConfig); err != nil {
		return err
	}

	currentConfig.SetExplicitChannels(*scopeName, *collectionName, channels...)
	newConfigBytes, _ := base.JSONMarshal(currentConfig)

	userResponse = rt.SendAdminRequest("PUT", "/"+dbName+"/_user/"+username, string(newConfigBytes))
	if userResponse.Code != 200 {
		return fmt.Errorf("User update failed: %s", userResponse.Body.Bytes())
	}
	return nil
}

type SimpleSync struct {
	Channels map[string]interface{}
	Rev      string
	Sequence uint64
}

type RawResponse struct {
	Sync SimpleSync `json:"_sync"`
}

// GetDocumentSequence looks up the sequence for a document using the _raw endpoint.
// Used by tests that need to validate sequences (for grants, etc)
func (rt *RestTester) GetDocumentSequence(key string) (sequence uint64) {
	response := rt.SendAdminRequest("GET", fmt.Sprintf("/{{.keyspace}}/_raw/%s", key), "")
	if response.Code != 200 {
		return 0
	}

	var rawResponse RawResponse
	_ = base.JSONUnmarshal(response.BodyBytes(), &rawResponse)
	return rawResponse.Sync.Sequence
}

// ReplacePerBucketCredentials replaces buckets defined on StartupConfig.BucketCredentials then recreates the couchbase
// cluster to pick up the changes
func (rt *RestTester) ReplacePerBucketCredentials(config base.PerBucketCredentialsConfig) {
	rt.ServerContext().Config.BucketCredentials = config
	// Update the CouchbaseCluster to include the new bucket credentials
	couchbaseCluster, err := CreateCouchbaseClusterFromStartupConfig(rt.ServerContext().Config, base.PerUseClusterConnections)
	require.NoError(rt.TB, err)
	rt.ServerContext().BootstrapContext.Connection = couchbaseCluster
}

func (rt *RestTester) Context() context.Context {
	ctx := base.TestCtx(rt.TB)
	if svrctx := rt.ServerContext(); svrctx != nil {
		ctx = svrctx.AddServerLogContext(ctx)
	}
	if dbctx := rt.GetDatabase(); dbctx != nil {
		ctx = dbctx.AddDatabaseLogContext(ctx)
	}
	return ctx
}

type TestResponse struct {
	*httptest.ResponseRecorder
	Req *http.Request

	bodyCache []byte
}

// BodyBytes takes a copy of the bytes in the response buffer, and saves them for future callers.
func (r TestResponse) BodyBytes() []byte {
	if r.bodyCache == nil {
		r.bodyCache = r.ResponseRecorder.Body.Bytes()
	}
	return r.bodyCache
}

func (r TestResponse) DumpBody() {
	log.Printf("%v", r.Body.String())
}

func (r TestResponse) GetRestDocument() RestDocument {
	restDoc := NewRestDocument()
	err := base.JSONUnmarshal(r.Body.Bytes(), restDoc)
	if err != nil {
		panic(fmt.Sprintf("Error parsing body into RestDocument.  Body: %s.  Err: %v", r.Body.String(), err))
	}
	return *restDoc
}

func Request(method, resource, body string) *http.Request {
	request, err := http.NewRequest(method, "http://localhost"+resource, bytes.NewBufferString(body))
	request.RequestURI = resource // This doesn't get filled in by NewRequest
	FixQuotedSlashes(request)
	if err != nil {
		panic(fmt.Sprintf("http.NewRequest failed: %v", err))
	}
	return request
}

func RequestByUser(method, resource, body, username string) *http.Request {
	r := Request(method, resource, body)
	r.SetBasicAuth(username, RestTesterDefaultUserPassword)
	return r
}

func RequireStatus(t testing.TB, response *TestResponse, expectedStatus int) {
	require.Equalf(t, expectedStatus, response.Code,
		"Response status %d %q (expected %d %q)\nfor %s <%s> : %s",
		response.Code, http.StatusText(response.Code),
		expectedStatus, http.StatusText(expectedStatus),
		response.Req.Method, response.Req.URL, response.Body)
}

func AssertStatus(t testing.TB, response *TestResponse, expectedStatus int) bool {
	return assert.Equalf(t, expectedStatus, response.Code,
		"Response status %d %q (expected %d %q)\nfor %s <%s> : %s",
		response.Code, http.StatusText(response.Code),
		expectedStatus, http.StatusText(expectedStatus),
		response.Req.Method, response.Req.URL, response.Body)
}

func NewSlowResponseRecorder(responseDelay time.Duration, responseRecorder *httptest.ResponseRecorder) *SlowResponseRecorder {

	responseStarted := sync.WaitGroup{}
	responseStarted.Add(1)

	responseFinished := sync.WaitGroup{}
	responseFinished.Add(1)

	return &SlowResponseRecorder{
		responseDelay:    responseDelay,
		ResponseRecorder: responseRecorder,
		responseStarted:  &responseStarted,
		responseFinished: &responseFinished,
	}

}

type SlowResponseRecorder struct {
	*httptest.ResponseRecorder
	responseDelay    time.Duration
	responseStarted  *sync.WaitGroup
	responseFinished *sync.WaitGroup
}

func (s *SlowResponseRecorder) WaitForResponseToStart() {
	s.responseStarted.Wait()
}

func (s *SlowResponseRecorder) WaitForResponseToFinish() {
	s.responseFinished.Wait()
}

func (s *SlowResponseRecorder) Write(buf []byte) (int, error) {

	s.responseStarted.Done()

	time.Sleep(s.responseDelay)

	numBytesWritten, err := s.ResponseRecorder.Write(buf)

	s.responseFinished.Done()

	return numBytesWritten, err
}

// AddDatabaseFromConfigWithBucket adds a database to the ServerContext and sets a specific bucket on the database context.
// If an existing config is found for the name, returns an error.
func (sc *ServerContext) AddDatabaseFromConfigWithBucket(ctx context.Context, tb testing.TB, config DatabaseConfig, bucket base.Bucket) (*db.DatabaseContext, error) {
	return sc.getOrAddDatabaseFromConfig(ctx, config, false, func(ctx context.Context, spec base.BucketSpec) (base.Bucket, error) {
		return bucket, nil
	})
}

// The parameters used to create a BlipTester
type BlipTesterSpec struct {

	// Run Sync Gateway in "No conflicts" mode.  Will be propgated to the underyling RestTester
	noConflictsMode bool

	// If an underlying RestTester is created, it will propagate this setting to the underlying RestTester.
	GuestEnabled bool

	// The Sync Gateway username and password to connect with.  If set, then you
	// may want to disable "Admin Party" mode, which will allow guest user access.
	// By default, the created user will have access to a single channel that matches their username.
	// If you need to grant the user access to more channels, you can override this behavior with the
	// connectingUserChannelGrants field
	connectingUsername string
	connectingPassword string

	// By default, the created user will have access to a single channel that matches their username.
	// If you need to grant the user access to more channels, you can override this behavior by specifying
	// the channels the user should have access in this string slice
	connectingUserChannelGrants []string

	// Allow tests to further customized a RestTester or re-use it across multiple BlipTesters if needed.
	// If a RestTester is passed in, certain properties of the BlipTester such as GuestEnabled will be ignored, since
	// those properties only affect the creation of the RestTester.
	// If nil, a default restTester will be created based on the properties in this spec
	// restTester *RestTester

	// Supported blipProtocols for the client to use in order of preference
	blipProtocols []string

	// If true, do not automatically initialize GetCollections handshake
	skipCollectionsInitialization bool

	// If set, use custom sync function for all collections.
	syncFn string
}

// State associated with a BlipTester
// Note that it's not safe to have multiple goroutines access a single BlipTester due to the
// fact that certain methods register profile handlers on the BlipContext
type BlipTester struct {

	// The underlying RestTester which is used to bootstrap the initial blip websocket creation,
	// as well as providing a way for tests to access Sync Gateway over REST to hit admin-only endpoints
	// which are not available via blip.  Since a test may need to create multiple BlipTesters for multiple
	// user contexts, a single RestTester may be shared among multiple BlipTester instances.
	restTester *RestTester

	// This flag is used to avoid closing the contained restTester. This functionality is to avoid a double close in
	// some areas.
	avoidRestTesterClose bool

	// The blip context which contains blip related state and the sender/reciever goroutines associated
	// with this websocket connection
	blipContext *blip.Context

	// The blip sender that can be used for sending messages over the websocket connection
	sender *blip.Sender

	// Set when we receive a reply to a getCollections request. Used to verify that all messages after that contain a
	// `collection` property.
	useCollections bool
}

// Close the bliptester
func (bt BlipTester) Close() {
	bt.sender.Close()
	if !bt.avoidRestTesterClose {
		bt.restTester.Close()
	}
}

// Returns database context for blipTester (assumes underlying rest tester is based on a single db - returns first it finds)
func (bt BlipTester) DatabaseContext() *db.DatabaseContext {
	dbs := bt.restTester.ServerContext().AllDatabases()
	for _, database := range dbs {
		return database
	}
	return nil
}

// getBlipTesterSpec returns a default tester specification.
func getDefaultBlipTesterSpec() BlipTesterSpec {
	return BlipTesterSpec{GuestEnabled: true}
}

// NewBlipTesterFromSpecWithRT creates a blip tester from an existing rest tester
func NewBlipTesterFromSpecWithRT(tb testing.TB, spec *BlipTesterSpec, rt *RestTester) (blipTester *BlipTester, err error) {
	blipTesterSpec := spec
	if spec == nil {
		blipTesterSpec = &BlipTesterSpec{}
	}
	if blipTesterSpec.syncFn != "" {
		tb.Errorf("Setting BlipTesterSpec.SyncFn is incompatible with passing a custom RestTester. Use SyncFn on RestTester or DatabaseConfig")
	}
	blipTester, err = createBlipTesterWithSpec(tb, *blipTesterSpec, rt)
	if err != nil {
		return nil, err
	}
	blipTester.avoidRestTesterClose = true

	return blipTester, err
}

// NewBlipTesterDefaultCollection creates a blip tester that has a RestTester only using a single database and `_default._default` collection.
func NewBlipTesterDefaultCollection(tb testing.TB) *BlipTester {
	return NewBlipTesterDefaultCollectionFromSpec(tb, BlipTesterSpec{GuestEnabled: true})
}

// NewBlipTesterDefaultCollectionFromSpec creates a blip tester that has a RestTester only using a single database and `_default._default` collection.
func NewBlipTesterDefaultCollectionFromSpec(tb testing.TB, spec BlipTesterSpec) *BlipTester {
	rtConfig := RestTesterConfig{
		EnableNoConflictsMode: spec.noConflictsMode,
		GuestEnabled:          spec.GuestEnabled,
		DatabaseConfig:        &DatabaseConfig{},
		SyncFn:                spec.syncFn,
	}
	rt := newRestTester(tb, &rtConfig, useSingleCollectionDefaultOnly, 1)
	bt, err := createBlipTesterWithSpec(tb, spec, rt)
	require.NoError(tb, err)
	return bt
}

// Create a BlipTester using the default spec
func NewBlipTester(tb testing.TB) (*BlipTester, error) {
	return NewBlipTesterFromSpec(tb, getDefaultBlipTesterSpec())
}

func NewBlipTesterFromSpec(tb testing.TB, spec BlipTesterSpec) (*BlipTester, error) {
	rtConfig := RestTesterConfig{
		EnableNoConflictsMode: spec.noConflictsMode,
		GuestEnabled:          spec.GuestEnabled,
		SyncFn:                spec.syncFn,
	}
	rt := NewRestTester(tb, &rtConfig)
	return createBlipTesterWithSpec(tb, spec, rt)
}

// Create a BlipTester using the given spec
func createBlipTesterWithSpec(tb testing.TB, spec BlipTesterSpec, rt *RestTester) (*BlipTester, error) {
	bt := &BlipTester{
		restTester: rt,
	}

	if !rt.GetDatabase().OnlyDefaultCollection() {
		bt.useCollections = true
	}

	// Since blip requests all go over the public handler, wrap the public handler with the httptest server
	publicHandler := bt.restTester.TestPublicHandler()

	if len(spec.connectingUsername) > 0 {

		// By default, the user will be granted access to a single channel equal to their username
		adminChannels := []string{spec.connectingUsername}

		// If the caller specified a list of channels to grant the user access to, then use that instead.
		if len(spec.connectingUserChannelGrants) > 0 {
			adminChannels = []string{} // empty it
			adminChannels = append(adminChannels, spec.connectingUserChannelGrants...)
		}

		userDocBody, err := getUserBodyDoc(spec.connectingUsername, spec.connectingPassword, bt.restTester.GetSingleTestDatabaseCollection(), adminChannels)
		if err != nil {
			return nil, err
		}
		log.Printf("Creating user: %v", userDocBody)

		// Create a user.  NOTE: this must come *after* the bt.rt.TestPublicHandler() call, otherwise it will end up getting ignored
		_ = bt.restTester.SendAdminRequest(
			"POST",
			"/{{.db}}/_user/",
			userDocBody,
		)
	}

	// Create a _temporary_ test server bound to an actual port that is used to make the blip connection.
	// This is needed because the mock-based approach fails with a "Connection not hijackable" error when
	// trying to do the websocket upgrade.  Since it's only needed to setup the websocket, it can be closed
	// as soon as the websocket is established, hence the defer srv.Close() call.
	srv := httptest.NewServer(publicHandler)
	defer srv.Close()

	// Construct URL to connect to blipsync target endpoint
	destUrl := fmt.Sprintf("%s/%s/_blipsync", srv.URL, rt.GetDatabase().Name)
	u, err := url.Parse(destUrl)
	if err != nil {
		return nil, err
	}
	u.Scheme = "ws"

	// If protocols are not set use V3 as a V3 client would
	protocols := spec.blipProtocols
	if len(protocols) == 0 {
		protocols = []string{db.BlipCBMobileReplicationV3}
	}

	// Make BLIP/Websocket connection
	bt.blipContext, err = db.NewSGBlipContextWithProtocols(base.TestCtx(tb), "", protocols...)
	if err != nil {
		return nil, err
	}

	// Ensure that errors get correctly surfaced in tests
	bt.blipContext.FatalErrorHandler = func(err error) {
		tb.Fatalf("BLIP fatal error: %v", err)
	}
	bt.blipContext.HandlerPanicHandler = func(request, response *blip.Message, err interface{}) {
		stack := debug.Stack()
		tb.Fatalf("Panic while handling %s: %v\n%s", request.Profile(), err, string(stack))
	}

	config := blip.DialOptions{
		URL: u.String(),
	}

	if len(spec.connectingUsername) > 0 {
		config.HTTPHeader = http.Header{
			"Authorization": {"Basic " + base64.StdEncoding.EncodeToString([]byte(spec.connectingUsername+":"+spec.connectingPassword))},
		}
	}

	bt.sender, err = bt.blipContext.DialConfig(&config)
	if err != nil {
		return nil, err
	}

	collections := bt.restTester.getCollectionsForBLIP()
	if !spec.skipCollectionsInitialization && len(collections) > 0 {
		bt.initializeCollections(collections)
	}

	return bt, nil

}

func getUserBodyDoc(username, password string, collection *db.DatabaseCollection, adminChans []string) (string, error) {
	config := auth.PrincipalConfig{}
	if username != "" {
		config.Name = &username
	}
	if password != "" {
		config.Password = &password
	}
	marshalledConfig, err := addChannelsToPrincipal(config, collection, adminChans)
	if err != nil {
		return "", err
	}
	return string(marshalledConfig), nil
}

func (bt *BlipTester) initializeCollections(collections []string) {
	getCollectionsRequest := blip.NewRequest()
	getCollectionsRequest.SetProfile(db.MessageGetCollections)

	checkpointIDs := make([]string, len(collections))
	for i := range checkpointIDs {
		checkpointIDs[i] = "0"
	}

	requestBody := db.GetCollectionsRequestBody{
		Collections:   collections,
		CheckpointIDs: checkpointIDs,
	}
	body, err := base.JSONMarshal(requestBody)
	require.NoError(bt.restTester.TB, err)

	getCollectionsRequest.SetBody(body)
	sent := bt.sender.Send(getCollectionsRequest)
	require.True(bt.restTester.TB, sent)

	type CollectionsResponseEntry struct {
		LastSequence *int    `json:"last_sequence"`
		Rev          *string `json:"rev"`
	}

	response, err := getCollectionsRequest.Response().Body()
	require.NoError(bt.restTester.TB, err)

	var collectionResponse []*CollectionsResponseEntry
	err = base.JSONUnmarshal(response, &collectionResponse)
	require.NoError(bt.restTester.TB, err)

	for _, perCollectionResponse := range collectionResponse {
		require.NotNil(bt.restTester.TB, perCollectionResponse)
	}
}

// newRequest returns a blip msg with a collection property enabled. This function is only ssafe to call if there is a single collection running.
func (bt *BlipTester) newRequest() *blip.Message {
	msg := blip.NewRequest()
	bt.addCollectionProperty(msg)
	return msg
}

// addCollectionProperty will automatically add a collection. If we are running with the default collection, or a single named collection, automatically add the right value. If there are multiple collections on the database, the test will fatally exit, since the behavior is undefined.
func (bt *BlipTester) addCollectionProperty(msg *blip.Message) *blip.Message {
	if bt.useCollections == true {
		require.Equal(bt.restTester.TB, 1, len(bt.restTester.GetDatabase().CollectionByID), "Multiple collection exist on the database so we are unable to choose which collection to specify in BlipCollection property")
		msg.Properties[db.BlipCollection] = "0"
	}

	return msg
}

func (bt *BlipTester) SetCheckpoint(client string, checkpointRev string, body []byte) (sent bool, req *db.SetCheckpointMessage, res *db.SetCheckpointResponse, err error) {

	scm := db.NewSetCheckpointMessage()
	scm.SetCompressed(true)
	scm.SetClient(client)
	scm.SetRev(checkpointRev)
	scm.SetBody(body)
	bt.addCollectionProperty(scm.Message)

	sent = bt.sender.Send(scm.Message)
	if !sent {
		return sent, scm, nil, fmt.Errorf("Failed to send setCheckpoint for client: %v", client)
	}

	scr := &db.SetCheckpointResponse{Message: scm.Response()}
	return true, scm, scr, nil

}

// The docHistory should be in the same format as expected by db.PutExistingRevWithBody(), or empty if this is the first revision
func (bt *BlipTester) SendRevWithHistory(docId, docRev string, revHistory []string, body []byte, properties blip.Properties) (sent bool, req, res *blip.Message, err error) {

	revRequest := blip.NewRequest()
	revRequest.SetCompressed(true)
	revRequest.SetProfile("rev")

	revRequest.Properties["id"] = docId
	revRequest.Properties["rev"] = docRev
	revRequest.Properties["deleted"] = "false"
	if len(revHistory) > 0 {
		revRequest.Properties["history"] = strings.Join(revHistory, ",")
	}

	// Override any properties which have been supplied explicitly
	for k, v := range properties {
		revRequest.Properties[k] = v
	}
	bt.addCollectionProperty(revRequest)

	revRequest.SetBody(body)
	sent = bt.sender.Send(revRequest)
	if !sent {
		return sent, revRequest, nil, fmt.Errorf("Failed to send revRequest for doc: %v", docId)
	}
	revResponse := revRequest.Response()
	if revResponse.SerialNumber() != revRequest.SerialNumber() {
		return sent, revRequest, revResponse, fmt.Errorf("revResponse.SerialNumber() != revRequest.SerialNumber().  %v != %v", revResponse.SerialNumber(), revRequest.SerialNumber())
	}

	// Make sure no errors.  Just panic for now, but if there are tests that expect errors and want
	// to use SendRev(), this could be returned.
	if errorCode, ok := revResponse.Properties["Error-Code"]; ok {
		body, _ := revResponse.Body()
		return sent, revRequest, revResponse, fmt.Errorf("Unexpected error sending rev: %v\n%s", errorCode, body)
	}

	return sent, revRequest, revResponse, nil

}

func (bt *BlipTester) SendRev(docId, docRev string, body []byte, properties blip.Properties) (sent bool, req, res *blip.Message, err error) {

	return bt.SendRevWithHistory(docId, docRev, []string{}, body, properties)

}

// GetUserPayload will take username, password, email, channels and roles you want to assign a user and create the appropriate payload for the _user endpoint
func GetUserPayload(t testing.TB, username, password, email string, collection *db.DatabaseCollection, chans, roles []string) string {
	config := auth.PrincipalConfig{}
	if username != "" {
		config.Name = &username
	}
	if password != "" {
		config.Password = &password
	}
	if email != "" {
		config.Email = &email
	}
	if len(roles) != 0 {
		config.ExplicitRoleNames = base.SetOf(roles...)
	}
	marshalledConfig, err := addChannelsToPrincipal(config, collection, chans)
	require.NoError(t, err)
	return string(marshalledConfig)
}

// GetRolePayload will take roleName, password and channels you want to assign a particular role and return the appropriate payload for the _role endpoint
func GetRolePayload(t *testing.T, roleName, password string, collection *db.DatabaseCollection, chans []string) string {
	config := auth.PrincipalConfig{}
	if roleName != "" {
		config.Name = &roleName
	}
	if password != "" {
		config.Password = &password
	}
	marshalledConfig, err := addChannelsToPrincipal(config, collection, chans)
	require.NoError(t, err)
	return string(marshalledConfig)
}

// add channels to principal depending if running with collections or not. then marshal the principal config
func addChannelsToPrincipal(config auth.PrincipalConfig, collection *db.DatabaseCollection, chans []string) ([]byte, error) {
	if base.IsDefaultCollection(collection.ScopeName, collection.Name) {
		if len(chans) == 0 {
			config.ExplicitChannels = base.SetOf("[]")
		} else {
			config.ExplicitChannels = base.SetFromArray(chans)
		}
	} else {
		config.SetExplicitChannels(collection.ScopeName, collection.Name, chans...)
	}
	payload, err := json.Marshal(config)
	if err != nil {
		return []byte{}, err
	}
	return payload, nil
}

func getChangesHandler(changesFinishedWg, revsFinishedWg *sync.WaitGroup) func(request *blip.Message) {
	return func(request *blip.Message) {
		// Send a response telling the other side we want ALL revisions

		body, err := request.Body()
		if err != nil {
			panic(fmt.Sprintf("Error getting request body: %v", err))
		}

		if string(body) == "null" {
			changesFinishedWg.Done()
			return
		}

		if !request.NoReply() {

			// unmarshal into json array
			changesBatch := [][]interface{}{}

			if err := base.JSONUnmarshal(body, &changesBatch); err != nil {
				panic(fmt.Sprintf("Error unmarshalling changes. Body: %vs.  Error: %v", string(body), err))
			}

			responseVal := [][]interface{}{}
			for _, change := range changesBatch {
				revId := change[2].(string)
				responseVal = append(responseVal, []interface{}{revId})
				revsFinishedWg.Add(1)
			}

			response := request.Response()
			responseValBytes, err := base.JSONMarshal(responseVal)
			log.Printf("responseValBytes: %s", responseValBytes)
			if err != nil {
				panic(fmt.Sprintf("Error marshalling response: %v", err))
			}
			response.SetBody(responseValBytes)

		}
	}
}

// Get a doc at a particular revision from Sync Gateway.
//
// Warning: this can only be called from a single goroutine, given the fact it registers profile handlers.
//
// If that is not found, it will return an empty resultDoc with no errors.
//
// - Call subChanges (continuous=false) endpoint to get all changes from Sync Gateway
// - Respond to each "change" request telling the other side to send the revision
//   - NOTE: this could be made more efficient by only requesting the revision for the docid/revid pair
//     passed in the parameter.
//
// - If the rev handler is called back with the desired docid/revid pair, save that into a variable that will be returned
// - Block until all pending operations are complete
// - Return the resultDoc or an empty resultDoc
func (bt *BlipTester) GetDocAtRev(requestedDocID, requestedDocRev string) (resultDoc RestDocument, err error) {

	docs := map[string]RestDocument{}
	changesFinishedWg := sync.WaitGroup{}
	revsFinishedWg := sync.WaitGroup{}

	defer func() {
		// Clean up all profile handlers that are registered as part of this test
		delete(bt.blipContext.HandlerForProfile, "changes")
		delete(bt.blipContext.HandlerForProfile, "rev")
	}()

	// -------- Changes handler callback --------
	bt.blipContext.HandlerForProfile["changes"] = getChangesHandler(&changesFinishedWg, &revsFinishedWg)

	// -------- Rev handler callback --------
	bt.blipContext.HandlerForProfile["rev"] = func(request *blip.Message) {

		defer revsFinishedWg.Done()
		body, err := request.Body()
		if err != nil {
			panic(fmt.Sprintf("Unexpected err getting request body: %v", err))
		}
		var doc RestDocument
		err = base.JSONUnmarshal(body, &doc)
		if err != nil {
			panic(fmt.Sprintf("Unexpected err: %v", err))
		}
		docId := request.Properties["id"]
		docRev := request.Properties["rev"]
		doc.SetID(docId)
		doc.SetRevID(docRev)
		docs[docId] = doc

		if docId == requestedDocID && docRev == requestedDocRev {
			resultDoc = doc
		}

	}

	// Send subChanges to subscribe to changes, which will cause the "changes" profile handler above to be called back
	changesFinishedWg.Add(1)
	subChangesRequest := blip.NewRequest()
	subChangesRequest.SetProfile("subChanges")
	subChangesRequest.Properties["continuous"] = "false"
	bt.addCollectionProperty(subChangesRequest)

	sent := bt.sender.Send(subChangesRequest)
	if !sent {
		panic("Unable to subscribe to changes.")
	}

	changesFinishedWg.Wait()
	revsFinishedWg.Wait()

	return resultDoc, nil

}

// A map of keys -> DocAttachments.
type AttachmentMap map[string]*document.DocAttachment

type SendRevWithAttachmentInput struct {
	docId            string
	revId            string
	attachmentName   string
	attachmentLength int
	attachmentBody   string
	attachmentDigest string
	history          []string
	body             []byte
}

// Warning: this can only be called from a single goroutine, given the fact it registers profile handlers.
func (bt *BlipTester) SendRevWithAttachment(input SendRevWithAttachmentInput) (sent bool, req, res *blip.Message) {

	defer func() {
		// Clean up all profile handlers that are registered as part of this test
		delete(bt.blipContext.HandlerForProfile, "getAttachment")
	}()

	// Create a doc with an attachment
	myAttachment := db.DocAttachment{
		ContentType: "application/json",
		Digest:      input.attachmentDigest,
		Length:      input.attachmentLength,
		Revpos:      1,
		Stub:        true,
	}

	doc := NewRestDocument()
	if len(input.body) > 0 {
		unmarshalErr := json.Unmarshal(input.body, &doc)
		if unmarshalErr != nil {
			panic(fmt.Sprintf("Error unmarshalling body into restDocument.  Error: %v", unmarshalErr))
		}
	}

	doc.SetAttachments(AttachmentMap{
		input.attachmentName: &myAttachment,
	})

	docBody, err := base.JSONMarshal(doc)
	if err != nil {
		panic(fmt.Sprintf("Error marshalling doc.  Error: %v", err))
	}

	getAttachmentWg := sync.WaitGroup{}

	bt.blipContext.HandlerForProfile["getAttachment"] = func(request *blip.Message) {
		defer getAttachmentWg.Done()
		if request.Properties["digest"] != myAttachment.Digest {
			panic(fmt.Sprintf("Unexpected digest.  Got: %v, expected: %v", request.Properties["digest"], myAttachment.Digest))
		}
		response := request.Response()
		response.SetBody([]byte(input.attachmentBody))
	}

	// Push a rev with an attachment.
	getAttachmentWg.Add(1)
	sent, req, res, err = bt.SendRevWithHistory(
		input.docId,
		input.revId,
		input.history,
		docBody,
		blip.Properties{},
	)
	// Expect a callback to the getAttachment endpoint
	getAttachmentWg.Wait()

	return sent, req, res

}

func (bt *BlipTester) WaitForNumChanges(numChangesExpected int) (changes [][]interface{}) {

	retryWorker := func() (shouldRetry bool, err error, value interface{}) {
		currentChanges := bt.GetChanges()
		if len(currentChanges) >= numChangesExpected {
			return false, nil, currentChanges
		}

		// haven't seen numDocsExpected yet, so wait and retry
		return true, nil, nil

	}

	_, rawChanges := base.RetryLoop(
		"WaitForNumChanges",
		retryWorker,
		base.CreateDoublingSleeperFunc(10, 10),
	)

	changes, _ = rawChanges.([][]interface{})
	return changes

}

// Returns changes in form of [[sequence, docID, revID, deleted], [sequence, docID, revID, deleted]]
// Warning: this can only be called from a single goroutine, given the fact it registers profile handlers.
func (bt *BlipTester) GetChanges() (changes [][]interface{}) {

	defer func() {
		// Clean up all profile handlers that are registered as part of this test
		delete(bt.blipContext.HandlerForProfile, "changes") // a handler for this profile is registered in SubscribeToChanges
	}()

	collectedChanges := [][]interface{}{}
	chanChanges := make(chan *blip.Message)
	bt.SubscribeToChanges(false, chanChanges)

	for changeMsg := range chanChanges {

		body, err := changeMsg.Body()
		if err != nil {
			panic(fmt.Sprintf("Error getting request body: %v", err))
		}

		if string(body) == "null" {
			// the other side indicated that it's done sending changes.
			// this only works (I think) because continuous=false.
			close(chanChanges)
			break
		}

		// unmarshal into json array
		changesBatch := [][]interface{}{}

		if err := base.JSONUnmarshal(body, &changesBatch); err != nil {
			panic(fmt.Sprintf("Error unmarshalling changes. Body: %vs.  Error: %v", string(body), err))
		}

		collectedChanges = append(collectedChanges, changesBatch...)

	}

	return collectedChanges

}

func (bt *BlipTester) WaitForNumDocsViaChanges(numDocsExpected int) (docs map[string]RestDocument, ok bool) {

	retryWorker := func() (shouldRetry bool, err error, value interface{}) {
		fmt.Println("BT WaitForNumDocsViaChanges retry")
		allDocs := bt.PullDocs()
		if len(allDocs) >= numDocsExpected {
			return false, nil, allDocs
		}

		// haven't seen numDocsExpected yet, so wait and retry
		return true, nil, nil

	}

	_, allDocs := base.RetryLoop(
		"WaitForNumDocsViaChanges",
		retryWorker,
		base.CreateDoublingSleeperFunc(20, 10),
	)

	docs, ok = allDocs.(map[string]RestDocument)
	return docs, ok
}

// Get all documents and their attachments via the following steps:
//
// - Invoking one-shot subChanges request
// - Responding to all incoming "changes" requests from peer to request the changed rev, and accumulate rev body
// - Responding to all incoming "rev" requests from peer to get all attachments, and accumulate them
// - Return accumulated docs + attachments to caller
//
// It is basically a pull replication without the checkpointing
// Warning: this can only be called from a single goroutine, given the fact it registers profile handlers.
func (bt *BlipTester) PullDocs() (docs map[string]RestDocument) {

	docs = map[string]RestDocument{}

	// Mutex to avoid write contention on docs while PullDocs is running (as rev messages may be processed concurrently)
	var docsLock sync.Mutex
	changesFinishedWg := sync.WaitGroup{}
	revsFinishedWg := sync.WaitGroup{}

	defer func() {
		// Clean up all profile handlers that are registered as part of this test
		delete(bt.blipContext.HandlerForProfile, "changes")
		delete(bt.blipContext.HandlerForProfile, "rev")
	}()

	// -------- Changes handler callback --------
	// When this test sends subChanges, Sync Gateway will send a changes request that must be handled
	bt.blipContext.HandlerForProfile["changes"] = getChangesHandler(&changesFinishedWg, &revsFinishedWg)

	// -------- Rev handler callback --------
	bt.blipContext.HandlerForProfile["rev"] = func(request *blip.Message) {

		defer revsFinishedWg.Done()
		body, err := request.Body()
		if err != nil {
			panic(fmt.Sprintf("Unexpected err getting request body: %v", err))
		}
		var doc RestDocument
		err = base.JSONUnmarshal(body, &doc)
		if err != nil {
			panic(fmt.Sprintf("Unexpected err: %v", err))
		}
		docId := request.Properties["id"]
		docRev := request.Properties["rev"]
		doc.SetID(docId)
		doc.SetRevID(docRev)

		docsLock.Lock()
		docs[docId] = doc
		docsLock.Unlock()

		attachments, err := doc.GetAttachments()
		if err != nil {
			panic(fmt.Sprintf("Unexpected err: %v", err))
		}

		for _, attachment := range attachments {

			// Get attachments and append to RestDocument
			getAttachmentRequest := blip.NewRequest()
			getAttachmentRequest.SetProfile(db.MessageGetAttachment)
			getAttachmentRequest.Properties[db.GetAttachmentDigest] = attachment.Digest
			if bt.blipContext.ActiveSubprotocol() == db.BlipCBMobileReplicationV3 {
				getAttachmentRequest.Properties[db.GetAttachmentID] = docId
			}
			bt.addCollectionProperty(getAttachmentRequest)
			sent := bt.sender.Send(getAttachmentRequest)
			if !sent {
				panic("Unable to get attachment.")
			}
			getAttachmentResponse := getAttachmentRequest.Response()
			getAttachmentBody, getAttachmentErr := getAttachmentResponse.Body()
			if getAttachmentErr != nil {
				panic(fmt.Sprintf("Unexpected err: %v", err))
			}
			log.Printf("getAttachmentBody: %s", getAttachmentBody)
			attachment.Data = getAttachmentBody
		}

		// Send response to rev request
		if !request.NoReply() {
			response := request.Response()
			response.SetBody([]byte{}) // Empty response to indicate success
		}

	}

	// -------- Norev handler callback --------
	bt.blipContext.HandlerForProfile["norev"] = func(request *blip.Message) {
		// If a norev is received, then don't bother waiting for one of the expected revisions, since it will never come.
		// The norev could be added to the returned docs map, but so far there is no need for that.  The ability
		// to assert on the number of actually received revisions (which norevs won't affect) meets current test requirements.
		defer revsFinishedWg.Done()
	}

	// Send subChanges to subscribe to changes, which will cause the "changes" profile handler above to be called back
	changesFinishedWg.Add(1)
	subChangesRequest := blip.NewRequest()
	subChangesRequest.SetProfile("subChanges")
	subChangesRequest.Properties["continuous"] = "false"
	bt.addCollectionProperty(subChangesRequest)

	sent := bt.sender.Send(subChangesRequest)
	if !sent {
		panic("Unable to subscribe to changes.")
	}

	changesFinishedWg.Wait()

	revsFinishedWg.Wait()

	return docs

}

func (bt *BlipTester) SubscribeToChanges(continuous bool, changes chan<- *blip.Message) {

	// When this test sends subChanges, Sync Gateway will send a changes request that must be handled
	bt.blipContext.HandlerForProfile["changes"] = func(request *blip.Message) {

		changes <- request

		if !request.NoReply() {
			// Send an empty response to avoid the Sync: Invalid response to 'changes' message
			response := request.Response()
			emptyResponseVal := []interface{}{}
			emptyResponseValBytes, err := base.JSONMarshal(emptyResponseVal)
			if err != nil {
				panic(fmt.Sprintf("Error marshalling response: %v", err))
			}
			response.SetBody(emptyResponseValBytes)
		}

	}

	// Send subChanges to subscribe to changes, which will cause the "changes" profile handler above to be called back
	subChangesRequest := blip.NewRequest()
	subChangesRequest.SetProfile("subChanges")
	bt.addCollectionProperty(subChangesRequest)
	switch continuous {
	case true:
		subChangesRequest.Properties["continuous"] = "true"
	default:
		subChangesRequest.Properties["continuous"] = "false"
	}

	sent := bt.sender.Send(subChangesRequest)
	if !sent {
		panic("Unable to subscribe to changes.")
	}
	subChangesResponse := subChangesRequest.Response()
	if subChangesResponse.SerialNumber() != subChangesRequest.SerialNumber() {
		panic(fmt.Sprintf("subChangesResponse.SerialNumber() != subChangesRequest.SerialNumber().  %v != %v", subChangesResponse.SerialNumber(), subChangesRequest.SerialNumber()))
	}
	errCode := subChangesResponse.Properties[db.BlipErrorCode]
	if errCode != "" {
		bt.restTester.TB.Fatalf("Error sending subChanges request: %s", errCode)
	}

}

// Helper for comparing BLIP changes received with expected BLIP changes
type ExpectedChange struct {
	docId    string // DocId or "*" for any doc id
	revId    string // RevId or "*" for any rev id
	sequence string // Sequence or "*" for any sequence
	deleted  *bool  // Deleted status or nil for any deleted status
}

func (e ExpectedChange) Equals(change []interface{}) error {

	// TODO: this is commented because it's giving an error: panic: interface conversion: interface {} is float64, not string [recovered].
	// TODO: I think this should be addressed by adding a BlipChange struct stronger typing than a slice of empty interfaces.  TBA.
	// changeSequence := change[0].(string)

	var changeDeleted *bool

	changeDocId := change[1].(string)
	changeRevId := change[2].(string)
	if len(change) > 3 {
		changeDeletedVal := change[3].(bool)
		changeDeleted = &changeDeletedVal
	}

	if e.docId != "*" && changeDocId != e.docId {
		return fmt.Errorf("changeDocId (%s) != expectedChangeDocId (%s)", changeDocId, e.docId)
	}

	if e.revId != "*" && changeRevId != e.revId {
		return fmt.Errorf("changeRevId (%s) != expectedChangeRevId (%s)", changeRevId, e.revId)
	}

	// TODO: commented due to reasons given above
	// if e.sequence != "*" && changeSequence != e.sequence {
	//	return fmt.Errorf("changeSequence (%s) != expectedChangeSequence (%s)", changeSequence, e.sequence)
	// }

	if changeDeleted != nil && e.deleted != nil && *changeDeleted != *e.deleted {
		return fmt.Errorf("changeDeleted (%v) != expectedChangeDeleted (%v)", *changeDeleted, *e.deleted)
	}

	return nil
}

// Model "CouchDB" style REST documents which define the following special fields:
//
// - _id
// - _rev
// - _removed
// - _deleted (not accounted for yet)
// - _attachments
//
// This struct wraps a map and provides convenience methods for getting at the special
// fields with the appropriate types (string in the id/rev case, AttachmentMap in the attachments case).
// Currently only used in tests, but if similar functionality needed in primary codebase, could be moved.
type RestDocument map[string]interface{}

func NewRestDocument() *RestDocument {
	emptyBody := make(map[string]interface{})
	restDoc := RestDocument(emptyBody)
	return &restDoc
}

func (d RestDocument) ID() string {
	rawID, hasID := d[db.BodyId]
	if !hasID {
		return ""
	}
	return rawID.(string)

}

func (d RestDocument) SetID(docId string) {
	d[db.BodyId] = docId
}

func (d RestDocument) RevID() string {
	rawRev, hasRev := d[db.BodyRev]
	if !hasRev {
		return ""
	}
	return rawRev.(string)
}

func (d RestDocument) SetRevID(revId string) {
	d[db.BodyRev] = revId
}

func (d RestDocument) SetAttachments(attachments AttachmentMap) {
	d[db.BodyAttachments] = attachments
}

func (d RestDocument) GetAttachments() (AttachmentMap, error) {

	rawAttachments, hasAttachments := d[db.BodyAttachments]

	// If the map doesn't even have the _attachments key, return an empty attachments map
	if !hasAttachments {
		return AttachmentMap{}, nil
	}

	// Otherwise, create an AttachmentMap from the value in the raw map
	attachmentMap := AttachmentMap{}
	switch v := rawAttachments.(type) {
	case AttachmentMap:
		// If it's already an AttachmentMap (maybe due to previous call to SetAttachments), then return as-is
		return v, nil
	default:
		rawAttachmentsMap := v.(map[string]interface{})
		for attachmentName, attachmentVal := range rawAttachmentsMap {

			// marshal attachmentVal into a byte array, then unmarshal into a DocAttachment
			attachmentValMarshalled, err := base.JSONMarshal(attachmentVal)
			if err != nil {
				return AttachmentMap{}, err
			}
			docAttachment := db.DocAttachment{}
			if err := base.JSONUnmarshal(attachmentValMarshalled, &docAttachment); err != nil {
				return AttachmentMap{}, err
			}

			attachmentMap[attachmentName] = &docAttachment
		}

		// Avoid the unnecessary re-Marshal + re-Unmarshal
		d.SetAttachments(attachmentMap)
	}

	return attachmentMap, nil

}

func (d RestDocument) IsRemoved() bool {
	removed, ok := d[db.BodyRemoved]
	if !ok {
		return false
	}
	return removed.(bool)
}

// Wait for the WaitGroup, or return an error if the wg.Wait() doesn't return within timeout
func WaitWithTimeout(wg *sync.WaitGroup, timeout time.Duration) error {

	// Create a channel so that a goroutine waiting on the waitgroup can send it's result (if any)
	wgFinished := make(chan bool)

	go func() {
		wg.Wait()
		wgFinished <- true
	}()

	timer := time.NewTimer(timeout)
	defer timer.Stop()
	select {
	case <-wgFinished:
		return nil
	case <-timer.C:
		return fmt.Errorf("Timed out waiting after %v", timeout)
	}

}

// NewHTTPTestServerOnListener returns a new httptest server, which is configured to listen on the given listener.
// This is useful when you need to know the listen address before you start up a server.
func NewHTTPTestServerOnListener(h http.Handler, l net.Listener) *httptest.Server {
	s := &httptest.Server{
		Config:   &http.Server{Handler: h},
		Listener: l,
	}
	s.Start()
	return s
}

func WaitAndRequireCondition(t *testing.T, fn func() bool, failureMsgAndArgs ...interface{}) {
	t.Helper()
	t.Log("starting waitAndRequireCondition")
	for i := 0; i <= 20; i++ {
		if i == 20 {
			require.Fail(t, "Condition failed to be satisfied", failureMsgAndArgs...)
		}
		if fn() {
			break
		}
		time.Sleep(time.Millisecond * 250)
	}
}

func WaitAndAssertCondition(t *testing.T, fn func() bool, failureMsgAndArgs ...interface{}) {
	t.Helper()
	t.Log("starting WaitAndAssertCondition")
	for i := 0; i <= 20; i++ {
		if i == 20 {
			assert.Fail(t, "Condition failed to be satisfied", failureMsgAndArgs...)
		}
		if fn() {
			break
		}
		time.Sleep(time.Millisecond * 250)
	}
}

func WaitAndAssertConditionTimeout(t *testing.T, timeout time.Duration, fn func() bool, failureMsgAndArgs ...interface{}) {
	t.Helper()
	start := time.Now()
	tick := time.NewTicker(timeout / 20)
	defer tick.Stop()
	for range tick.C {
		if time.Since(start) > timeout {
			assert.Fail(t, "Condition failed to be satisfied", failureMsgAndArgs...)
		}
		if fn() {
			return
		}
	}
}

func WaitAndAssertBackgroundManagerState(t testing.TB, expected db.BackgroundProcessState, getStateFunc func(t testing.TB) db.BackgroundProcessState) bool {
	t.Helper()
	err, actual := base.RetryLoop(t.Name()+"-WaitAndAssertBackgroundManagerState", func() (shouldRetry bool, err error, value interface{}) {
		actual := getStateFunc(t)
		return expected != actual, nil, actual
	}, base.CreateMaxDoublingSleeperFunc(30, 100, 1000))
	return assert.NoErrorf(t, err, "expected background manager state %v, but got: %v", expected, actual)
}

func WaitAndAssertBackgroundManagerExpiredHeartbeat(t testing.TB, bm *db.BackgroundManager) bool {
	t.Helper()
	err, b := base.RetryLoop(t.Name()+"-assertNoHeartbeatDoc", func() (shouldRetry bool, err error, value interface{}) {
		b, err := bm.GetHeartbeatDoc(t)
		return !base.IsDocNotFoundError(err), err, b
	}, base.CreateMaxDoublingSleeperFunc(30, 100, 1000))
	if b != nil {
		return assert.NoErrorf(t, err, "expected heartbeat doc to expire, but found one: %v", b)
	}
	return assert.Truef(t, base.IsDocNotFoundError(err), "expected heartbeat doc to expire, but got a different error: %v", err)
}

// RespRevID returns a rev ID from the given response, or fails the given test if a rev ID was not found.
func RespRevID(t *testing.T, response *TestResponse) (revID string) {
	var r struct {
		RevID *string `json:"rev"`
	}
	require.NoError(t, json.Unmarshal(response.BodyBytes(), &r), "couldn't decode JSON from response body")
	require.NotNil(t, r.RevID, "expecting non-nil rev ID from response: %s", string(response.BodyBytes()))
	require.NotEqual(t, "", *r.RevID, "expecting non-empty rev ID from response: %s", string(response.BodyBytes()))
	return *r.RevID
}

func MarshalConfig(t *testing.T, config db.ReplicationConfig) string {
	replicationPayload, err := json.Marshal(config)
	require.NoError(t, err)
	return string(replicationPayload)
}

func HasActiveChannel(channelSet map[string]interface{}, channelName string) bool {
	if channelSet == nil {
		return false
	}
	value, ok := channelSet[channelName]
	if !ok || value != nil { // An entry for the channel name with a nil value represents an active channel
		return false
	}

	return true
}

func (sc *ServerContext) isDatabaseSuspended(t *testing.T, dbName string) bool {
	sc.lock.RLock()
	defer sc.lock.RUnlock()
	return sc._isDatabaseSuspended(dbName)
}

func (sc *ServerContext) getConnectionString(dbName string) string {
	sc.lock.RLock()
	defer sc.lock.RUnlock()
	return sc.databases_[dbName].BucketSpec.Server
}

func (sc *ServerContext) getKVConnectionPol(dbName string) int {
	sc.lock.RLock()
	defer sc.lock.RUnlock()
	return sc.databases_[dbName].BucketSpec.KvPoolSize
}

func (sc *ServerContext) suspendDatabase(t *testing.T, ctx context.Context, dbName string) error {
	sc.lock.Lock()
	defer sc.lock.Unlock()

	return sc._suspendDatabase(ctx, dbName)
}

// getRESTkeyspace returns a keyspace for REST URIs
func getRESTKeyspace(_ testing.TB, dbName string, collection *db.DatabaseCollection) string {
	if base.IsDefaultCollection(collection.ScopeName, collection.Name) {
		// for backwards compatibility (and user-friendliness),
		// we can optionally just use `/db/` instead of `/db._default._default/`
		// Return this format to get coverage of both formats.
		return dbName
	}
	return strings.Join([]string{dbName, collection.ScopeName, collection.Name}, base.ScopeCollectionSeparator)
}

// getKeyspaces returns the names of all the keyspaces on the rest tester. Currently assumes a single database.
func getKeyspaces(t testing.TB, database *db.DatabaseContext) []string {
	var keyspaces []string
	for _, collection := range database.CollectionByID {
		keyspaces = append(keyspaces, getRESTKeyspace(t, database.Name, collection))
	}
	sort.Strings(keyspaces)
	return keyspaces
}

// GetKeyspaces returns the names of all the keyspaces on the rest tester. Currently assumes a single database.
func (rt *RestTester) GetKeyspaces() []string {
	db := rt.GetDatabase()
	var keyspaces []string
	for _, collection := range db.CollectionByID {
		keyspaces = append(keyspaces, getRESTKeyspace(rt.TB, db.Name, collection))
	}
	sort.Strings(keyspaces)
	return keyspaces
}

// GetDbCollections returns a lexicographically sorted list of collections on the database for compatibility with GetKeyspaces and getCollectionsForBLIP
func (rt *RestTester) GetDbCollections() []*db.DatabaseCollection {
	var collections []*db.DatabaseCollection
	for _, collection := range rt.GetDatabase().CollectionByID {
		collections = append(collections, collection)
	}
	sort.Slice(collections, func(i, j int) bool {
		return collections[i].ScopeName <= collections[j].ScopeName &&
			collections[i].Name < collections[j].Name
	})
	return collections
}

// GetSingleKeyspace the name of the keyspace if there is only one test collection on one database.
func (rt *RestTester) GetSingleKeyspace() string {
	db := rt.GetDatabase()
	require.Equal(rt.TB, 1, len(db.CollectionByID), "Database must be configured with only one collection to use this function")
	for _, collection := range db.CollectionByID {
		return getRESTKeyspace(rt.TB, db.Name, collection)
	}
	rt.TB.Fatal("Had no collection to return a keyspace for") // should be unreachable given length check above
	return ""
}

// getCollectionsForBLIP returns scope.collection strings for blip to process GetCollections messages. To test legacy functionality when SG_TEST_USE_DEFAULT_COLLECTION=true, don't return default collection if it is the only collection available.
func (rt *RestTester) getCollectionsForBLIP() []string {
	db := rt.GetDatabase()
	var collections []string
	if db.OnlyDefaultCollection() {
		return collections
	}
	for _, collection := range db.CollectionByID {
		collections = append(collections, base.ScopeAndCollectionName{
			Scope:      collection.ScopeName,
			Collection: collection.Name,
		}.String())
	}
	return collections
}

// Reads continuous changes feed response into slice of ChangeEntry
func (rt *RestTester) ReadContinuousChanges(response *TestResponse) ([]db.ChangeEntry, error) {
	var change db.ChangeEntry
	changes := make([]db.ChangeEntry, 0)
	reader := bufio.NewReader(response.Body)
	for {
		entry, readError := reader.ReadBytes('\n')
		if readError == io.EOF {
			// done
			break
		}
		if readError != nil {
			// unexpected read error
			return changes, readError
		}
		entry = bytes.TrimSpace(entry)
		if len(entry) > 0 {
			err := base.JSONUnmarshal(entry, &change)
			if err != nil {
				return changes, err
			}
			changes = append(changes, change)
			log.Printf("Got change ==> %v", change)
		}

	}
	return changes, nil
}

// RequireContinuousFeedChangesCount Calls a changes feed on every collection and asserts that the nth expected change is
// the number of changes for the nth collection.
func (rt *RestTester) RequireContinuousFeedChangesCount(t testing.TB, username string, keyspace int, expectedChanges int, timeout int) {
	resp := rt.SendUserRequest("GET", fmt.Sprintf("/{{.keyspace%d}}/_changes?feed=continuous&timeout=%d", keyspace, timeout), "", username)
	changes, err := rt.ReadContinuousChanges(resp)
	assert.NoError(t, err)
	require.Len(t, changes, expectedChanges)
}

func (rt *RestTester) GetChangesOneShot(t testing.TB, keyspace string, since int, username string, changesCount int) *TestResponse {
	changesResponse := rt.SendUserRequest("GET", fmt.Sprintf("/{{.%s}}/_changes?since=%d", keyspace, since), "", username)
	var changes ChangesResults
	err := base.JSONUnmarshal(changesResponse.Body.Bytes(), &changes)
	assert.NoError(t, err, "Error unmarshalling changes response")
	require.Len(t, changes.Results, changesCount)
	return changesResponse
}

<<<<<<< HEAD
func AssertEqualBodies(t *testing.T, expected, actual Body) {
	expectedCanonical, err := base.JSONMarshalCanonical(expected)
	assert.NoError(t, err)
	actualCanonical, err := base.JSONMarshalCanonical(actual)
	assert.NoError(t, err)
	assert.Equal(t, string(expectedCanonical), string(actualCanonical))
=======
func (rt *RestTester) NewDbConfig() DbConfig {
	config := DbConfig{
		BucketConfig: BucketConfig{
			Bucket: base.StringPtr(rt.Bucket().GetName()),
		},
		NumIndexReplicas: base.UintPtr(0),
		EnableXattrs:     base.BoolPtr(base.TestUseXattrs()),
	}
	// Walrus is peculiar in that it needs to run with views, but can run most GSI tests, including collections
	if !base.UnitTestUrlIsWalrus() {
		config.UseViews = base.BoolPtr(base.TestsDisableGSI())
	}
	// Setup scopes.
	if base.TestsUseNamedCollections() && rt.collectionConfig != useSingleCollectionDefaultOnly && (base.UnitTestUrlIsWalrus() || (config.UseViews != nil && !*config.UseViews)) {
		var syncFn *string
		if rt.SyncFn != "" {
			syncFn = base.StringPtr(rt.SyncFn)
		}
		config.Scopes = GetCollectionsConfigWithSyncFn(rt.TB, rt.TestBucket, syncFn, rt.numCollections)
	}

	return config
>>>>>>> ae60c655
}<|MERGE_RESOLUTION|>--- conflicted
+++ resolved
@@ -2447,14 +2447,6 @@
 	return changesResponse
 }
 
-<<<<<<< HEAD
-func AssertEqualBodies(t *testing.T, expected, actual Body) {
-	expectedCanonical, err := base.JSONMarshalCanonical(expected)
-	assert.NoError(t, err)
-	actualCanonical, err := base.JSONMarshalCanonical(actual)
-	assert.NoError(t, err)
-	assert.Equal(t, string(expectedCanonical), string(actualCanonical))
-=======
 func (rt *RestTester) NewDbConfig() DbConfig {
 	config := DbConfig{
 		BucketConfig: BucketConfig{
@@ -2477,5 +2469,12 @@
 	}
 
 	return config
->>>>>>> ae60c655
+}
+
+func AssertEqualBodies(t *testing.T, expected, actual Body) {
+	expectedCanonical, err := base.JSONMarshalCanonical(expected)
+	assert.NoError(t, err)
+	actualCanonical, err := base.JSONMarshalCanonical(actual)
+	assert.NoError(t, err)
+	assert.Equal(t, string(expectedCanonical), string(actualCanonical))
 }