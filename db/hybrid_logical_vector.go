--- conflicted
+++ resolved
@@ -30,20 +30,25 @@
 // revtree ID.
 const encodedRevTreeSourceID = "Revision+Tree+Encoding"
 
-<<<<<<< HEAD
+// HLVHistoryUpdated represents the outcome of adding a version to an HLV
 type HLVHistoryUpdated uint16
 
 const (
+	// versionAddedToPV indicates the version was added to the HLV history
 	versionAddedToPV HLVHistoryUpdated = iota
+	// sourceIsCV means the version wasn't added to the HLV history as the source matched the current version source
 	sourceIsCV
+	// versionInMVOlder means that the version wasn't added to the HLV history since a matching source existing in MV. That version in MV was equal or older than the version being added.
 	versionInMVOlder
+	// versionInMVNewer means that the version wasn't added to the HLV history since a matching source existing in MV. That version in MV was newer than the version being added.
 	versionInMVNewer
+	// versionInPVNewer means the version wasn't added to the HLV history since a matching source existing in PV with a newer version number.
 	versionInPVNewer
-=======
+)
+
 const (
 	minPVEntriesBeforeCompaction = 5 // minPVEntriesBeforeCompaction is the minimum number of sources in previous versions before timestamp-based compaction is considered.
 	minPVEntriesRetained         = 3 // minPVEntriesRetained defines the minimum number of PV entries that should be retained after compaction, to avoid removing all history for infrequently updated/replicated documents.
->>>>>>> 3f51136f
 )
 
 type HLVVersions map[string]uint64 // map of source ID to version uint64 version value
@@ -943,36 +948,6 @@
 	return conflict.LocalDocument, nil
 }
 
-// localWinsConflictResolutionForHLV will alter the HLV for a local wins conflict resolution. Preserving local MV
-// unless incoming MV has a src common with local MV and has a higher version, in which case local MV is invalidated and moved to PV.
-func localWinsConflictResolutionForHLV(ctx context.Context, localHLV, incomingHLV *HybridLogicalVector, docID string) (*HybridLogicalVector, error) {
-	if localHLV == nil {
-		return nil, errors.New("localHLV is nil for localWinsConflictResolutionForHLV")
-	} else if incomingHLV == nil {
-		return nil, errors.New("incomingHLV is nil for localWinsConflictResolutionForHLV")
-	}
-	newHLV := incomingHLV.Copy()
-	newHLV.UpdateWithIncomingHLV(localHLV)
-	base.DebugfCtx(ctx, base.KeyVV, "resolved conflict for doc %s in favour of local wins, resulting HLV: %#v", base.UD(docID), newHLV)
-	return newHLV, nil
-}
-
-// remoteWinsConflictResolutionForHLV will alter the HLV for a remote wins conflict resolution. Preserving incoming MV
-// unless local MV has a src common with incoming MV and has a higher version, in which case incoming MV is invalidated and moved to PV.
-func remoteWinsConflictResolutionForHLV(ctx context.Context, docID string, localHLV, incomingHLV *HybridLogicalVector) (*HybridLogicalVector, error) {
-	if localHLV == nil || incomingHLV == nil {
-		return nil, errors.New("local or incoming hlv is nil for resolveConflict")
-	}
-
-	newHLV := localHLV.Copy()
-
-	// resolve for remote wins
-	newHLV.UpdateWithIncomingHLV(incomingHLV)
-
-	base.DebugfCtx(ctx, base.KeyVV, "resolved conflict for doc %s in favour of remote wins, resulting HLV: %v", base.UD(docID), newHLV)
-	return newHLV, nil
-}
-
 // LegacyRevToRevTreeEncodedVersion creates a version that has a specific source ID that can be recognized. The version is made up of:
 //
 // - The upper 24 bits of the version are the generation.
