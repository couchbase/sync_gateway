--- conflicted
+++ resolved
@@ -12,10 +12,7 @@
 
 import (
 	"bytes"
-<<<<<<< HEAD
-=======
 	"context"
->>>>>>> 087a237b
 	"encoding/json"
 	"fmt"
 	"net/http"
@@ -93,9 +90,8 @@
 		return err
 	}
 	bh.logEndpointEntry(rq.Profile(), fmt.Sprintf("name: %s", name))
-<<<<<<< HEAD
-	return bh.db.WithTimeout(UserQueryTimeout, func() error {
-		fn, err := bh.db.GetUserFunction(name, requestParams, true, bh.db.Ctx)
+	return bh.db.WithTimeout(bh.loggingCtx, UserQueryTimeout, func(ctx context.Context) error {
+		fn, err := bh.db.GetUserFunction(name, requestParams, true, ctx)
 		if err != nil {
 			return err
 		}
@@ -117,7 +113,7 @@
 				if err = enc.Encode(row); err != nil { // always ends with a newline
 					return err
 				}
-				if err = bh.db.CheckTimeout(); err != nil {
+				if err = bh.db.CheckTimeout(ctx); err != nil {
 					return err
 				}
 			}
@@ -142,58 +138,6 @@
 			_ = response.SetJSONBody(result)
 			return nil
 		}
-=======
-	return bh.db.WithTimeout(bh.loggingCtx, UserQueryTimeout, func(ctx context.Context) error {
-		results, err := bh.db.CallUserFunction(ctx, name, requestParams, true)
-		if err != nil {
-			return base.HTTPErrorf(http.StatusInternalServerError, "Error running function: %v", err)
-		}
-
-		// Write the result to the response:
-		response := rq.Response()
-		response.SetCompressed(true)
-		_ = response.SetJSONBody(results)
-		return nil
-	})
-}
-
-//////// QUERY:
-
-// Handles a Connected-Client "query" request.
-func (bh *blipHandler) handleQuery(rq *blip.Message) error {
-	name, requestParams, err := bh.parseQueryNameAndParams(rq)
-	if err != nil {
-		return err
-	}
-	bh.logEndpointEntry(rq.Profile(), fmt.Sprintf("name: %s", name))
-
-	return bh.db.WithTimeout(bh.loggingCtx, UserQueryTimeout, func(ctx context.Context) error {
-		// Run the query:
-		results, err := bh.db.UserN1QLQuery(ctx, name, requestParams)
-		if err != nil {
-			return err
-		}
-
-		// Write the results to the response:
-		var out bytes.Buffer
-		enc := base.JSONEncoder(&out)
-		var row interface{}
-		for results.Next(&row) {
-			if err = enc.Encode(row); err != nil { // always ends with a newline
-				return err
-			}
-			if err = bh.db.CheckTimeout(ctx); err != nil {
-				return err
-			}
-		}
-		if err = results.Close(); err != nil {
-			return err
-		}
-		response := rq.Response()
-		response.SetCompressed(true)
-		response.SetJSONBodyAsBytes(out.Bytes())
-		return nil
->>>>>>> 087a237b
 	})
 }
 
@@ -221,13 +165,8 @@
 	}
 
 	bh.logEndpointEntry(rq.Profile(), fmt.Sprintf("query: %s", query))
-<<<<<<< HEAD
-	return bh.db.WithTimeout(UserQueryTimeout, func() error {
-		result, err := bh.db.UserGraphQLQuery(query, operationName, variables, true, bh.db.Ctx)
-=======
 	return bh.db.WithTimeout(bh.loggingCtx, UserQueryTimeout, func(ctx context.Context) error {
-		result, err := bh.db.UserGraphQLQuery(ctx, query, operationName, variables, true)
->>>>>>> 087a237b
+		result, err := bh.db.UserGraphQLQuery(query, operationName, variables, true, ctx)
 		if err != nil {
 			return err
 		}
