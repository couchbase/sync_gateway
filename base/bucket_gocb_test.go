--- conflicted
+++ resolved
@@ -940,13 +940,10 @@
 	var retrievedXattr map[string]interface{}
 	rawVal, xattrs, _, err := dataStore.GetWithXattrs(ctx, key, []string{xattrName})
 	require.NoError(t, err)
-<<<<<<< HEAD
 	require.Nil(t, rawVal)
+	assert.Len(t, retrievedVal, 0)
 	assert.Equal(t, 0, len(retrievedVal))
 	require.NoError(t, JSONUnmarshal(xattrs[xattrName], &retrievedXattr))
-=======
-	assert.Len(t, retrievedVal, 0)
->>>>>>> 57caa78a
 	assert.Equal(t, float64(123), retrievedXattr["seq"])
 
 }
@@ -985,14 +982,11 @@
 	var retrievedXattr map[string]interface{}
 	rawVal, xattrs, getCas, err := dataStore.GetWithXattrs(ctx, key, []string{xattrName})
 	require.NoError(t, err)
-<<<<<<< HEAD
 	require.Nil(t, rawVal)
 
+	assert.Len(t, retrievedVal, 0)
 	assert.Equal(t, 0, len(retrievedVal))
 	require.NoError(t, JSONUnmarshal(xattrs[xattrName], &retrievedXattr))
-=======
-	assert.Len(t, retrievedVal, 0)
->>>>>>> 57caa78a
 	assert.Equal(t, float64(1), retrievedXattr["seq"])
 	log.Printf("Post-delete xattr (1): %s", retrievedXattr)
 	log.Printf("Post-delete cas (1): %x", getCas)
@@ -1013,10 +1007,7 @@
 	require.NoError(t, JSONUnmarshal(postDeleteXattrBytes, &postDeleteXattr))
 	assert.NoError(t, err, "Error getting document post-delete")
 	assert.Equal(t, float64(2), postDeleteXattr["seq"])
-<<<<<<< HEAD
-=======
 	assert.Len(t, postDeleteVal, 0)
->>>>>>> 57caa78a
 	log.Printf("Post-delete xattr (2): %s", postDeleteXattr)
 	log.Printf("Post-delete cas (2): %x", getCas2)
 
@@ -1054,13 +1045,9 @@
 	rawVal, xattrs, mutateCas, err := dataStore.GetWithXattrs(ctx, key, []string{xattrName})
 	require.Nil(t, rawVal)
 	require.NoError(t, err)
-<<<<<<< HEAD
 	retrievedXattrBytes, ok := xattrs[xattrName]
 	require.True(t, ok)
 	require.NoError(t, JSONUnmarshal(retrievedXattrBytes, &retrievedXattr))
-=======
-	assert.Len(t, retrievedVal, 0)
->>>>>>> 57caa78a
 	assert.Equal(t, float64(123), retrievedXattr["seq"])
 	log.Printf("MutateInEx cas: %v", mutateCas)
 
