--- conflicted
+++ resolved
@@ -6518,21 +6518,12 @@
 				expectedRevID = "1-e5d43a9cdc4a2d4e258800dfc37e9d77"
 			}
 
-<<<<<<< HEAD
 			expectedVersion := rest.DocVersion{RevTreeID: expectedRevID}
 			// Wait for doc to show up on side that the resurrection was done
 			if test.resurrectLocal {
 				localActiveRT.WaitForVersion(doc2ID, expectedVersion)
 			} else {
 				remotePassiveRT.WaitForVersion(doc2ID, expectedVersion)
-=======
-			version := rest.DocVersion{RevID: expectedRevID}
-			// Wait for doc to show up on side that the resurrection was done
-			if test.resurrectLocal {
-				localActiveRT.WaitForVersion(doc2ID, version)
-			} else {
-				remotePassiveRT.WaitForVersion(doc2ID, version)
->>>>>>> 7e891607
 			}
 
 			// Start the replication
@@ -6541,15 +6532,9 @@
 
 			// Wait for doc to replicate from side resurrection was done on to the other side
 			if test.resurrectLocal {
-<<<<<<< HEAD
 				remotePassiveRT.WaitForVersion(doc2ID, expectedVersion)
 			} else {
 				localActiveRT.WaitForVersion(doc2ID, expectedVersion)
-=======
-				remotePassiveRT.WaitForVersion(doc2ID, version)
-			} else {
-				localActiveRT.WaitForVersion(doc2ID, version)
->>>>>>> 7e891607
 			}
 		})
 	}
@@ -7573,7 +7558,6 @@
 	docID := t.Name()
 	// Create the docs //
 	// Doc rev 1
-<<<<<<< HEAD
 	version1 := activeRT.PutDocDirectly(docID, rest.JsonToMap(t, `{"key":"12","channels": ["rev1chan"]}`))
 	activeRT.WaitForVersion(docID, version1)
 
@@ -7583,17 +7567,6 @@
 
 	// Doc rev 3
 	version3 := activeRT.UpdateDocDirectly(docID, version2, rest.JsonToMap(t, `{"key":"3","channels":["rev2+3chan"]}`))
-=======
-	version1 := activeRT.PutDoc(docID, `{"key":"12","channels": ["rev1chan"]}`)
-	activeRT.WaitForVersion(docID, version1)
-
-	// doc rev 2
-	version2 := activeRT.UpdateDoc(docID, version1, `{"key":"12","channels":["rev2+3chan"]}`)
-	activeRT.WaitForVersion(docID, version2)
-
-	// Doc rev 3
-	version3 := activeRT.UpdateDoc(docID, version2, `{"key":"3","channels":["rev2+3chan"]}`)
->>>>>>> 7e891607
 	activeRT.WaitForVersion(docID, version3)
 
 	activeRT.GetDatabase().FlushRevisionCacheForTest()
@@ -7922,11 +7895,7 @@
 	activeRT.CreateReplication(t.Name(), remoteURL, db.ActiveReplicatorTypePush, nil, true, db.ConflictResolverDefault)
 	activeRT.WaitForReplicationStatus(t.Name(), db.ReplicationStateRunning)
 
-<<<<<<< HEAD
 	passiveRT.WaitForVersion("test", rest.DocVersion{RevTreeID: rev})
-=======
-	passiveRT.WaitForVersion("test", rest.DocVersion{RevID: rev})
->>>>>>> 7e891607
 
 	// assert on the processed seq list being updated before stopping the active replicator
 	ar, ok := activeRT.GetDatabase().SGReplicateMgr.GetLocalActiveReplicatorForTest(t, t.Name())
@@ -8672,7 +8641,6 @@
 	require.Equal(t, expectedBody, doc.Body(base.TestCtx(t)))
 }
 
-<<<<<<< HEAD
 // TestReplicatorUpdateHLVOnPut:
 //   - For purpose of testing the PutExistingRev code path
 //   - Put a doc on a active rest tester
@@ -8715,7 +8683,8 @@
 	assert.Equal(t, passiveBucketUUID, syncData.HLV.SourceID)
 	assert.Equal(t, base.HexCasToUint64(syncData.Cas), syncData.HLV.CurrentVersionCAS)
 	assert.Equal(t, base.HexCasToUint64(syncData.Cas), syncData.HLV.Version)
-=======
+}
+
 func dbReplicatorStats(t *testing.T) *base.DbReplicatorStats {
 	stats, err := base.SyncGatewayStats.NewDBStats(t.Name(), false, false, false, nil, nil)
 	require.NoError(t, err)
@@ -8774,5 +8743,4 @@
 
 	assert.Greater(t, configResponse.UpdatedAt.UnixNano(), currTime.UnixNano())
 	assert.Equal(t, configResponse.CreatedAt.UnixNano(), createdAtTime.UnixNano())
->>>>>>> 7e891607
 }