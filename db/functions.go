--- conflicted
+++ resolved
@@ -26,8 +26,7 @@
 /* This is the interface to the functions and GraphQL APIs implemented in the functions package. */
 
 // Timeout for N1QL, JavaScript and GraphQL queries. (Applies to REST and BLIP requests.)
-<<<<<<< HEAD
-var UserFunctionTimeout = 60 * time.Second
+const defaultUserFunctionTimeout = 60 * time.Second
 
 // Abstract interface for user-functions & GraphQL configuration. (Implemented by functions.Config)
 type IFunctionsAndGraphQLConfig interface {
@@ -37,9 +36,6 @@
 	// Returns the names of all N1QL queries used.
 	N1QLQueryNames() []string
 }
-=======
-const defaultUserFunctionTimeout = 60 * time.Second
->>>>>>> 36a3204b
 
 //////// USER FUNCTIONS
 
