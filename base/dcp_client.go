--- conflicted
+++ resolved
@@ -46,10 +46,7 @@
 	checkpointPrefix           string                         // DCP checkpoint key prefix
 	checkpointPersistFrequency *time.Duration                 // Used to override the default checkpoint persistence frequency
 	dbStats                    *expvar.Map                    // Stats for database
-<<<<<<< HEAD
 	collectionIDs              []uint32                       // collectionIDs used by gocbcore, if empty, uses default collections
-=======
->>>>>>> 653a3f95
 }
 
 type DCPClientOptions struct {
@@ -60,10 +57,7 @@
 	CheckpointPersistFrequency *time.Duration       // Overrides metadata persistence frequency - intended for test use
 	MetadataStoreType          DCPMetadataStoreType // Option for metadata storage model, in memory or peristent.
 	DbStats                    *expvar.Map          // Optional stats
-<<<<<<< HEAD
 	CollectionIDs              []uint32             // CollectionIDs used by gocbcore, if empty, uses default collections
-=======
->>>>>>> 653a3f95
 }
 
 func NewDCPClient(ID string, callback sgbucket.FeedEventCallbackFunc, options DCPClientOptions, bucket Bucket, groupID string) (*DCPClient, error) {
@@ -227,16 +221,11 @@
 	agentConfig.SecurityConfig.Auth = auth
 	agentConfig.SecurityConfig.TLSRootCAProvider = tlsRootCAProvider
 	agentConfig.UserAgent = "SyncGatewayDCP"
-<<<<<<< HEAD
-
-	if dc.spec.Scope != nil && dc.spec.Collection != nil {
+	if dc.CollectionIDs {
 		agentConfig.IoConfig = gocbcore.IoConfig{
 			UseCollections: true,
 		}
 	}
-=======
-	agentConfig.IoConfig = gocbcore.IoConfig{UseCollections: true}
->>>>>>> 653a3f95
 	flags := memd.DcpOpenFlagProducer
 	flags |= memd.DcpOpenFlagIncludeXattrs
 	var agentErr error
