--- conflicted
+++ resolved
@@ -78,13 +78,11 @@
 	// ErrSkippedSequencesMissing is returned when attempting to remove a sequence range form the skipped sequence list and at least one sequence in that range is not present
 	ErrSkippedSequencesMissing = &sgError{"Sequence range has sequences that aren't present in skipped list"}
 
-<<<<<<< HEAD
+	// ErrMaxSequenceReleasedExceeded is returned when the maximum number of sequences to be released as part of nextSequenceGreaterThan is exceeded
+	ErrMaxSequenceReleasedExceeded = &sgError{"Maximum number of sequences to release to catch up with document sequence exceeded"}
+
 	// ErrInvalidJSON is returned when the JSON being unmarshalled cannot be parsed.
 	ErrInvalidJSON = HTTPErrorf(http.StatusBadRequest, "Invalid JSON")
-=======
-	// ErrMaxSequenceReleasedExceeded is returned when the maximum number of sequences to be released as part of nextSequenceGreaterThan is exceeded
-	ErrMaxSequenceReleasedExceeded = &sgError{"Maximum number of sequences to release to catch up with document sequence exceeded"}
->>>>>>> 55b5c520
 )
 
 func (e *sgError) Error() string {
