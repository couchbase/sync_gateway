/*
Copyright 2022-Present Couchbase, Inc.

Use of this software is governed by the Business Source License included in
the file licenses/BSL-Couchbase.txt.  As of the Change Date specified in that
file, in accordance with the Business Source License, use of this software will
be governed by the Apache License, Version 2.0, included in the file
licenses/APL2.txt.
*/

package rest

import (
	"encoding/base64"
	"errors"
	"fmt"
	"net/http"
	"testing"

	"github.com/couchbase/gocb/v2"
	sgbucket "github.com/couchbase/sg-bucket"
	"github.com/couchbase/sync_gateway/base"
	"github.com/couchbase/sync_gateway/db"
	"github.com/stretchr/testify/assert"
	"github.com/stretchr/testify/require"
)

// Test pushing and pulling v2 attachments with v2 client
// 1. Create test client.
// 2. Start continuous push and pull replication in client
// 3. Create doc with attachment in SGW
// 4. Update doc in the test client and keep the same attachment stub.
// 5. Have that update pushed via the continuous replication started in step 2
func TestBlipPushPullV2AttachmentV2Client(t *testing.T) {
	base.SetUpTestLogging(t, base.LevelInfo, base.KeyAll)
	rtConfig := RestTesterConfig{
		DatabaseConfig: &DatabaseConfig{
			DbConfig: DbConfig{
				DeltaSync: &DeltaSyncConfig{
					Enabled: base.Ptr(true),
				},
			},
		},
		GuestEnabled: true,
	}

	btcRunner := NewBlipTesterClientRunner(t)
	btcRunner.SkipSubtest[VersionVectorSubtestName] = true // Doesn't require HLV - attachment v2 protocol test
	const docID = "doc1"

	btcRunner.Run(func(t *testing.T, SupportedBLIPProtocols []string) {
		rt := NewRestTester(t, &rtConfig)
		defer rt.Close()

		opts := &BlipTesterClientOpts{}
		opts.SupportedBLIPProtocols = []string{db.CBMobileReplicationV2.SubprotocolString()}

		btc := btcRunner.NewBlipTesterClientOptsWithRT(rt, opts)
		defer btc.Close()

		btcRunner.StartPull(btc.id)
		btcRunner.StartPush(btc.id)

		// Create doc revision with attachment on SG.
		bodyText := `{"greetings":[{"hi": "alice"}],"_attachments":{"hello.txt":{"data":"aGVsbG8gd29ybGQ="}}}`
		version1 := btc.rt.PutDoc(docID, bodyText)

		data := btcRunner.WaitForVersion(btc.id, docID, version1)
		bodyTextExpected := `{"greetings":[{"hi":"alice"}],"_attachments":{"hello.txt":{"revpos":1,"length":11,"stub":true,"digest":"sha1-Kq5sNclPz7QV2+lfQIuc6R7oRu0="}}}`
		require.JSONEq(t, bodyTextExpected, string(data))

		// Update the replicated doc at client along with keeping the same attachment stub.
		bodyText = `{"greetings":[{"hi":"bob"}],"_attachments":{"hello.txt":{"revpos":1,"length":11,"stub":true,"digest":"sha1-Kq5sNclPz7QV2+lfQIuc6R7oRu0="}}}`
		version2 := btcRunner.AddRev(btc.id, docID, &version1, []byte(bodyText))

		rt.WaitForVersion(docID, version2)
		respBody := btc.rt.GetDocVersion(docID, version2)

		assert.Equal(t, docID, respBody[db.BodyId])
		greetings := respBody["greetings"].([]interface{})
		assert.Len(t, greetings, 1)
		assert.Equal(t, map[string]interface{}{"hi": "bob"}, greetings[0])

		attachments, ok := respBody[db.BodyAttachments].(map[string]interface{})
		require.True(t, ok)
		assert.Len(t, attachments, 1)
		hello, ok := attachments["hello.txt"].(map[string]interface{})
		require.True(t, ok)
		assert.Equal(t, "sha1-Kq5sNclPz7QV2+lfQIuc6R7oRu0=", hello["digest"])
		assert.Equal(t, float64(11), hello["length"])
		assert.Equal(t, float64(1), hello["revpos"])
		assert.True(t, hello["stub"].(bool))

		assert.Equal(t, int64(1), btc.rt.GetDatabase().DbStats.CBLReplicationPush().AttachmentPushCount.Value())
		assert.Equal(t, int64(11), btc.rt.GetDatabase().DbStats.CBLReplicationPush().AttachmentPushBytes.Value())
	})
}

// Test pushing and pulling v2 attachments with v3 client
// 1. Create test client.
// 2. Start continuous push and pull replication in client
// 3. Create doc with attachment in SGW
// 4. Update doc in the test client and keep the same attachment stub.
// 5. Have that update pushed via the continuous replication started in step 2
func TestBlipPushPullV2AttachmentV3Client(t *testing.T) {
	base.SetUpTestLogging(t, base.LevelInfo, base.KeyAll)
	rtConfig := RestTesterConfig{
		DatabaseConfig: &DatabaseConfig{
			DbConfig: DbConfig{
				DeltaSync: &DeltaSyncConfig{
					Enabled: base.Ptr(true),
				},
			},
		},
		GuestEnabled: true,
	}

	btcRunner := NewBlipTesterClientRunner(t)
	btcRunner.SkipSubtest[VersionVectorSubtestName] = true // Doesn't require HLV - attachment v2 protocol test
	const docID = "doc1"

	btcRunner.Run(func(t *testing.T, SupportedBLIPProtocols []string) {
		rt := NewRestTester(t, &rtConfig)
		defer rt.Close()

		opts := &BlipTesterClientOpts{SupportedBLIPProtocols: SupportedBLIPProtocols}
		btc := btcRunner.NewBlipTesterClientOptsWithRT(rt, opts)
		defer btc.Close()

		btcRunner.StartPull(btc.id)
		btcRunner.StartPush(btc.id)

		// Create doc revision with attachment on SG.
		bodyText := `{"greetings":[{"hi": "alice"}],"_attachments":{"hello.txt":{"data":"aGVsbG8gd29ybGQ="}}}`
		version1 := btc.rt.PutDoc(docID, bodyText)

		data := btcRunner.WaitForVersion(btc.id, docID, version1)
		bodyTextExpected := `{"greetings":[{"hi":"alice"}],"_attachments":{"hello.txt":{"revpos":1,"length":11,"stub":true,"digest":"sha1-Kq5sNclPz7QV2+lfQIuc6R7oRu0="}}}`
		require.JSONEq(t, bodyTextExpected, string(data))

		// Update the replicated doc at client along with keeping the same attachment stub.
		bodyText = `{"greetings":[{"hi":"bob"}],"_attachments":{"hello.txt":{"revpos":1,"length":11,"stub":true,"digest":"sha1-Kq5sNclPz7QV2+lfQIuc6R7oRu0="}}}`
		version2 := btcRunner.AddRev(btc.id, docID, &version1, []byte(bodyText))

		rt.WaitForVersion(docID, version2)

		respBody := btc.rt.GetDocVersion(docID, version2)

		assert.Equal(t, docID, respBody[db.BodyId])
		greetings := respBody["greetings"].([]interface{})
		assert.Len(t, greetings, 1)
		assert.Equal(t, map[string]interface{}{"hi": "bob"}, greetings[0])

		attachments, ok := respBody[db.BodyAttachments].(map[string]interface{})
		require.True(t, ok)
		assert.Len(t, attachments, 1)
		hello, ok := attachments["hello.txt"].(map[string]interface{})
		require.True(t, ok)
		assert.Equal(t, "sha1-Kq5sNclPz7QV2+lfQIuc6R7oRu0=", hello["digest"])
		assert.Equal(t, float64(11), hello["length"])
		assert.Equal(t, float64(1), hello["revpos"])
		assert.True(t, hello["stub"].(bool))

		assert.Equal(t, int64(1), btc.rt.GetDatabase().DbStats.CBLReplicationPush().AttachmentPushCount.Value())
		assert.Equal(t, int64(11), btc.rt.GetDatabase().DbStats.CBLReplicationPush().AttachmentPushBytes.Value())
	})
}

// TestBlipProveAttachmentV2 ensures that CBL's proveAttachment for deduplication is working correctly even for v2 attachments which aren't de-duped on the server side.
func TestBlipProveAttachmentV2(t *testing.T) {
	base.SetUpTestLogging(t, base.LevelInfo, base.KeyAll)
	rtConfig := RestTesterConfig{
		GuestEnabled: true,
	}

	const (
		doc1ID = "doc1"
		doc2ID = "doc2"
	)
	const (
		attachmentName = "hello.txt"
		attachmentData = "hello world"
	)
	var (
		attachmentDataB64 = base64.StdEncoding.EncodeToString([]byte(attachmentData))
		attachmentDigest  = "sha1-Kq5sNclPz7QV2+lfQIuc6R7oRu0="
	)

	btcRunner := NewBlipTesterClientRunner(t)
	btcRunner.SkipSubtest[VersionVectorSubtestName] = true // Doesn't require HLV - attachment v2 protocol test

	btcRunner.Run(func(t *testing.T, SupportedBLIPProtocols []string) {
		rt := NewRestTester(t, &rtConfig)
		defer rt.Close()

		btc := btcRunner.NewBlipTesterClientOptsWithRT(rt, &BlipTesterClientOpts{
			SupportedBLIPProtocols: []string{db.CBMobileReplicationV2.SubprotocolString()},
		})
		defer btc.Close()

		btcRunner.StartPull(btc.id)

		// Create two docs with the same attachment data on SG - v2 attachments intentionally result in two copies,
		// CBL will still de-dupe attachments based on digest, so will still try proveAttachmnet for the 2nd.
		doc1Body := fmt.Sprintf(`{"greetings":[{"hi": "alice"}],"_attachments":{"%s":{"data":"%s"}}}`, attachmentName, attachmentDataB64)
		doc1Version := btc.rt.PutDoc(doc1ID, doc1Body)

		data := btcRunner.WaitForVersion(btc.id, doc1ID, doc1Version)
		bodyTextExpected := fmt.Sprintf(`{"greetings":[{"hi":"alice"}],"_attachments":{"%s":{"revpos":1,"length":%d,"stub":true,"digest":"%s"}}}`, attachmentName, len(attachmentData), attachmentDigest)
		require.JSONEq(t, bodyTextExpected, string(data))

		// create doc2 now that we know the client has the attachment
		doc2Body := fmt.Sprintf(`{"greetings":[{"howdy": "bob"}],"_attachments":{"%s":{"data":"%s"}}}`, attachmentName, attachmentDataB64)
		doc2Version := btc.rt.PutDoc(doc2ID, doc2Body)

		data = btcRunner.WaitForVersion(btc.id, doc2ID, doc2Version)
		bodyTextExpected = fmt.Sprintf(`{"greetings":[{"howdy":"bob"}],"_attachments":{"%s":{"revpos":1,"length":%d,"stub":true,"digest":"%s"}}}`, attachmentName, len(attachmentData), attachmentDigest)
		require.JSONEq(t, bodyTextExpected, string(data))

		// use RequireWaitForStat since rev is sent slightly before the stats are incremented
		base.RequireWaitForStat(t, btc.rt.GetDatabase().DbStats.CBLReplicationPull().RevSendCount.Value, 2)
		assert.Equal(t, int64(0), btc.rt.GetDatabase().DbStats.CBLReplicationPull().RevErrorCount.Value())
		assert.Equal(t, int64(1), btc.rt.GetDatabase().DbStats.CBLReplicationPull().AttachmentPullCount.Value())
		assert.Equal(t, int64(len(attachmentData)), btc.rt.GetDatabase().DbStats.CBLReplicationPull().AttachmentPullBytes.Value())
	})
}

// TestBlipProveAttachmentV2Push ensures that CBL's attachment deduplication is ignored for push replications - resulting in new server-side digests and duplicated attachment data (v2 attachment format).
func TestBlipProveAttachmentV2Push(t *testing.T) {
	base.SetUpTestLogging(t, base.LevelInfo, base.KeyAll)
	rtConfig := RestTesterConfig{
		GuestEnabled: true,
	}
	const (
		doc1ID = "doc1"
		doc2ID = "doc2"
	)
	const (
		attachmentName = "hello.txt"
		attachmentData = "hello world"
	)
	var (
		attachmentDataB64 = base64.StdEncoding.EncodeToString([]byte(attachmentData))
		// attachmentDigest  = "sha1-Kq5sNclPz7QV2+lfQIuc6R7oRu0="
	)

	btcRunner := NewBlipTesterClientRunner(t)
	btcRunner.SkipSubtest[VersionVectorSubtestName] = true // Doesn't require HLV - attachment v2 protocol test

	btcRunner.Run(func(t *testing.T, SupportedBLIPProtocols []string) {
		rt := NewRestTester(t, &rtConfig)
		defer rt.Close()

		btc := btcRunner.NewBlipTesterClientOptsWithRT(rt, &BlipTesterClientOpts{
			SupportedBLIPProtocols: []string{db.CBMobileReplicationV2.SubprotocolString()},
		})
		defer btc.Close()

		btcRunner.StartPush(btc.id)

		// Create two docs with the same attachment data on the client - v2 attachments intentionally result in two copies stored on the server, despite the client being able to share the data for both.
		doc1Body := fmt.Sprintf(`{"greetings":[{"hi": "alice"}],"_attachments":{"%s":{"data":"%s"}}}`, attachmentName, attachmentDataB64)
		doc1Version := btcRunner.AddRev(btc.id, doc1ID, nil, []byte(doc1Body))
		btc.rt.WaitForVersion(doc1ID, doc1Version)

		// create doc2 now that we know the server has the attachment - SG should still request the attachment data from the client.
		doc2Body := fmt.Sprintf(`{"greetings":[{"howdy": "bob"}],"_attachments":{"%s":{"data":"%s"}}}`, attachmentName, attachmentDataB64)
		doc2Version := btcRunner.AddRev(btc.id, doc2ID, nil, []byte(doc2Body))
		btc.rt.WaitForVersion(doc2ID, doc2Version)

		// use RequireWaitForStat since document exists on Server very slightly before the stat is updated
		base.RequireWaitForStat(t, btc.rt.GetDatabase().DbStats.CBLReplicationPush().DocPushCount.Value, 2)
		assert.Equal(t, int64(0), btc.rt.GetDatabase().DbStats.CBLReplicationPush().DocPushErrorCount.Value())
		assert.Equal(t, int64(2), btc.rt.GetDatabase().DbStats.CBLReplicationPush().AttachmentPushCount.Value())
		assert.Equal(t, int64(2*len(attachmentData)), btc.rt.GetDatabase().DbStats.CBLReplicationPush().AttachmentPushBytes.Value())
	})
}

func TestBlipPushPullNewAttachmentCommonAncestor(t *testing.T) {
	t.Skip("CBG-4428: Is this scenario still valid for version vectors?")
	rtConfig := RestTesterConfig{
		GuestEnabled: true,
	}

	btcRunner := NewBlipTesterClientRunner(t)

	btcRunner.Run(func(t *testing.T, SupportedBLIPProtocols []string) {
		docID := t.Name()
		rt := NewRestTester(t, &rtConfig)
		defer rt.Close()

		opts := &BlipTesterClientOpts{SupportedBLIPProtocols: SupportedBLIPProtocols, SourceID: "abc"}
		btc := btcRunner.NewBlipTesterClientOptsWithRT(rt, opts)
		defer btc.Close()

		btcRunner.StartPush(btc.id)

		docVersion := btcRunner.AddRev(btc.id, docID, nil, []byte(`{"greetings":[{"hi": "alice"}]}`))
		docVersion = btcRunner.AddRev(btc.id, docID, &docVersion, []byte(`{"greetings":[{"hi": "bob"}],"_attachments":{"hello.txt":{"data":"aGVsbG8gd29ybGQ="}}}`))

		// Wait for the documents to be replicated at SG
		rt.WaitForVersion(docID, docVersion)

		collection, ctx := rt.GetSingleTestDatabaseCollection()
		doc, err := collection.GetDocument(ctx, docID, db.DocUnmarshalNoHistory)
		require.NoError(t, err)

		attachmentRevPos, _ := db.ParseRevID(ctx, doc.CurrentRev)

		// CBL updates the doc w/ two more revisions, 3-abc, 4-abc,
		// sent to SG as 4-abc, history:[4-abc,3-abc,2-abc], the attachment has revpos=2
		docVersion = btcRunner.AddRev(btc.id, docID, &docVersion, []byte(`{"greetings":[{"hi": "charlie"}],"_attachments":{"hello.txt":{"revpos":2,"length":11,"stub":true,"digest":"sha1-Kq5sNclPz7QV2+lfQIuc6R7oRu0="}}}`))
		docVersion = btcRunner.AddRev(btc.id, docID, &docVersion, []byte(`{"greetings":[{"hi": "dave"}],"_attachments":{"hello.txt":{"revpos":2,"length":11,"stub":true,"digest":"sha1-Kq5sNclPz7QV2+lfQIuc6R7oRu0="}}}`))

		// Wait for the document to be replicated at SG
		rt.WaitForVersion(docID, docVersion)

		doc, err = collection.GetDocument(ctx, docID, db.DocUnmarshalNoHistory)
		require.NoError(t, err)

		body := doc.Body(ctx)
		greetings := body["greetings"].([]interface{})
		assert.Len(t, greetings, 1)
		assert.Equal(t, map[string]interface{}{"hi": "dave"}, greetings[0])

		assert.Len(t, doc.Attachments, 1)
		hello, ok := doc.Attachments["hello.txt"].(map[string]interface{})
		require.True(t, ok)
		assert.Equal(t, "sha1-Kq5sNclPz7QV2+lfQIuc6R7oRu0=", hello["digest"])
		assert.Equal(t, float64(11), hello["length"])

		// revpos should mach the generation of the original revision
		assert.Equal(t, float64(attachmentRevPos), hello["revpos"])
		assert.True(t, hello["stub"].(bool))

		// Check the number of sendProveAttachment/sendGetAttachment calls.
		require.NotNil(t, btc.pushReplication.replicationStats)
		assert.Equal(t, int64(1), btc.pushReplication.replicationStats.GetAttachment.Value())
		assert.Equal(t, int64(0), btc.pushReplication.replicationStats.ProveAttachment.Value())
	})
}
func TestBlipPushPullNewAttachmentNoCommonAncestor(t *testing.T) {
	rtConfig := RestTesterConfig{
		GuestEnabled: true,
	}

	btcRunner := NewBlipTesterClientRunner(t)

	const docID = "doc1"
	btcRunner.Run(func(t *testing.T, SupportedBLIPProtocols []string) {
		rt := NewRestTester(t, &rtConfig)
		defer rt.Close()

		opts := &BlipTesterClientOpts{SupportedBLIPProtocols: SupportedBLIPProtocols, SourceID: "abc"}
		btc := btcRunner.NewBlipTesterClientOptsWithRT(rt, opts)
		defer btc.Close()
		btcRunner.StartPull(btc.id)

		// CBL creates revisions 1-abc, 2-abc, 3-abc, 4-abc on the client, with an attachment associated with rev 2.
		// rev tree pruning on the CBL side, so 1-abc no longer exists.
		// CBL replicates, sends to client as 4-abc history:[4-abc, 3-abc, 2-abc], attachment has revpos=2
<<<<<<< HEAD
		var latestVersion *DocVersion
		var firstVersion DocVersion
		for i := range 3 {
			version := btcRunner.AddRev(btc.id, docID, latestVersion, []byte(fmt.Sprintf(`{"rev": %d, "greetings":[{"hi":"alice"}],"_attachments":{"hello.txt":{"data":"aGVsbG8gd29ybGQ="}}}`, i)))
			if latestVersion == nil {
				firstVersion = version
			}
			latestVersion = &version
		}
		btcRunner.SingleCollection(btc.id).pruneVersion(docID, firstVersion)

		bodyText := `{"greetings":[{"hi":"alice"}],"_attachments":{"hello.txt":{"revpos":2,"length":11,"stub":true,"digest":"sha1-Kq5sNclPz7QV2+lfQIuc6R7oRu0="}}}`
		version4 := btcRunner.AddRev(btc.id, docID, latestVersion, []byte(bodyText))
		require.Equal(t, "4-abc", version4.RevID)
=======
		bodyText := `{"greetings":[{"hi":"alice"}],"_attachments":{"hello.txt":{"data":"aGVsbG8gd29ybGQ="}}}`
		rev := NewDocVersionFromFakeRev("2-abc")
		_ = btcRunner.AddRev(btc.id, docID, &rev, []byte(bodyText))

		bodyText = `{"greetings":[{"hi":"alice"}],"_attachments":{"hello.txt":{"revpos":2,"length":11,"stub":true,"digest":"sha1-Kq5sNclPz7QV2+lfQIuc6R7oRu0="}}}`
		docVersion, err := btcRunner.PushRevWithHistory(btc.id, docID, &rev, []byte(bodyText), 2, 0)
		require.NoError(t, err)
		require.NotNil(t, docVersion)
		assert.Equal(t, "4-abc", docVersion.RevTreeID)
>>>>>>> 8acc6c28

		btcRunner.StartPushWithOpts(btc.id, BlipTesterPushOptions{Continuous: false})
		// Wait for the document to be replicated at SG
		rt.WaitForVersion(docID, version4)

<<<<<<< HEAD
		resp := btc.rt.SendAdminRequest(http.MethodGet, "/{{.keyspace}}/"+docID+"?rev="+version4.RevID, "")
		assert.Equal(t, http.StatusOK, resp.Code)

		var respBody db.Body
		assert.NoError(t, base.JSONUnmarshal(resp.Body.Bytes(), &respBody))
=======
		collection, ctx := rt.GetSingleTestDatabaseCollection()
		doc, err := collection.GetDocument(ctx, docID, db.DocUnmarshalNoHistory)
		require.NoError(t, err)
>>>>>>> 8acc6c28

		body := doc.Body(ctx)
		greetings := body["greetings"].([]interface{})
		assert.Len(t, greetings, 1)
		assert.Equal(t, map[string]interface{}{"hi": "alice"}, greetings[0])

		assert.Len(t, doc.Attachments, 1)
		hello, ok := doc.Attachments["hello.txt"].(map[string]interface{})
		require.True(t, ok)
		assert.Equal(t, "sha1-Kq5sNclPz7QV2+lfQIuc6R7oRu0=", hello["digest"])
		assert.Equal(t, float64(11), hello["length"])

		// revpos should match the generation of the current revision, since it's new to SGW with that revision.
		// The actual revTreeID will differ when running this test as HLV client (multiple updates to HLV on client
		// don't result in multiple revTree revisions)
		expectedRevPos, _ := db.ParseRevID(ctx, doc.CurrentRev)
		assert.Equal(t, float64(expectedRevPos), hello["revpos"])
		assert.True(t, hello["stub"].(bool))

		// Check the number of sendProveAttachment/sendGetAttachment calls.
		require.NotNil(t, btc.pushReplication.replicationStats)
		assert.Equal(t, int64(1), btc.pushReplication.replicationStats.GetAttachment.Value())
		assert.Equal(t, int64(0), btc.pushReplication.replicationStats.ProveAttachment.Value())
	})
}

// Test Attachment replication behavior described here: https://github.com/couchbase/couchbase-lite-core/wiki/Replication-Protocol
// - Put attachment via blip
// - Verifies that getAttachment won't return attachment "out of context" of a rev request
// - Get attachment via REST and verifies it returns the correct content
func TestPutAttachmentViaBlipGetViaRest(t *testing.T) {

	base.SetUpTestLogging(t, base.LevelInfo, base.KeyHTTP, base.KeySync, base.KeySyncMsg)

	// Create blip tester
	bt, err := NewBlipTesterFromSpec(t,
		BlipTesterSpec{
			connectingUsername: "user1",
			connectingPassword: "1234",
		})
	require.NoError(t, err)
	defer bt.Close()

	attachmentBody := "attach"
	digest := db.Sha1DigestKey([]byte(attachmentBody))

	input := SendRevWithAttachmentInput{
		docId:            "doc",
		revId:            "1-rev1",
		attachmentName:   "myAttachment",
		attachmentLength: len(attachmentBody),
		attachmentBody:   attachmentBody,
		attachmentDigest: digest,
	}
	bt.SendRevWithAttachment(input)

	// Try to fetch the attachment directly via getAttachment, expected to fail w/ 403 error for security reasons
	// since it's not in the context of responding to a "rev" request from the peer.
	getAttachmentRequest := bt.newRequest()
	getAttachmentRequest.SetProfile(db.MessageGetAttachment)
	getAttachmentRequest.Properties[db.GetAttachmentDigest] = input.attachmentDigest
	getAttachmentRequest.Properties[db.GetAttachmentID] = input.docId
	sent := bt.sender.Send(getAttachmentRequest)
	if !sent {
		panic(fmt.Sprintf("Failed to send request for doc: %v", input.docId))
	}
	getAttachmentResponse := getAttachmentRequest.Response()
	errorCode, hasErrorCode := getAttachmentResponse.Properties["Error-Code"]
	assert.Equal(t, "403", errorCode) // "Attachment's doc not being synced"
	assert.True(t, hasErrorCode)

	// Get the attachment via REST api and make sure it matches the attachment pushed earlier
	response := bt.restTester.SendAdminRequest("GET", fmt.Sprintf("/{{.keyspace}}/%s/%s", input.docId, input.attachmentName), ``)
	assert.Equal(t, input.attachmentBody, response.Body.String())

}
func TestPutAttachmentViaBlipGetViaBlip(t *testing.T) {
	base.SetUpTestLogging(t, base.LevelInfo, base.KeyHTTP, base.KeySync, base.KeySyncMsg)

	// Create blip tester
	bt, err := NewBlipTesterFromSpec(t, BlipTesterSpec{
		connectingUsername:          "user1",
		connectingPassword:          "1234",
		connectingUserChannelGrants: []string{"*"}, // All channels
	})
	require.NoError(t, err)
	defer bt.Close()

	attachmentBody := "attach"
	digest := db.Sha1DigestKey([]byte(attachmentBody))

	// Send revision with attachment
	input := SendRevWithAttachmentInput{
		docId:            "doc",
		revId:            "1-rev1",
		attachmentName:   "myAttachment",
		attachmentLength: len(attachmentBody),
		attachmentBody:   attachmentBody,
		attachmentDigest: digest,
	}
	sent, _, _ := bt.SendRevWithAttachment(input)
	assert.True(t, sent)

	// Get all docs and attachment via subChanges request
	allDocs := bt.WaitForNumDocsViaChanges(1)

	// make assertions on allDocs -- make sure attachment is present w/ expected body
	retrievedDoc := allDocs[input.docId]

	// doc assertions
	assert.Equal(t, input.docId, retrievedDoc.ID())
	assert.Equal(t, input.revId, retrievedDoc.RevID())

	// attachment assertions
	attachments, err := retrievedDoc.GetAttachments()
	assert.True(t, err == nil)
	assert.Len(t, attachments, 1)
	retrievedAttachment := attachments[input.attachmentName]
	require.NotNil(t, retrievedAttachment)
	assert.Equal(t, input.attachmentBody, string(retrievedAttachment.Data))
	assert.Equal(t, len(attachmentBody), retrievedAttachment.Length)
	assert.Equal(t, retrievedAttachment.Digest, input.attachmentDigest)

}

// TestBlipAttachNameChange tests CBL handling - attachments with changed names are sent as stubs, and not new attachments
func TestBlipAttachNameChange(t *testing.T) {
	base.SetUpTestLogging(t, base.LevelInfo, base.KeySync, base.KeySyncMsg, base.KeyWebSocket, base.KeyWebSocketFrame, base.KeyHTTP, base.KeyCRUD)

	rtConfig := &RestTesterConfig{
		GuestEnabled: true,
	}

	btcRunner := NewBlipTesterClientRunner(t)

	btcRunner.Run(func(t *testing.T, SupportedBLIPProtocols []string) {
		rt := NewRestTester(t, rtConfig)
		defer rt.Close()

		docID := "doc"
		opts := &BlipTesterClientOpts{SupportedBLIPProtocols: SupportedBLIPProtocols}
		client1 := btcRunner.NewBlipTesterClientOptsWithRT(rt, opts)
		defer client1.Close()

		btcRunner.StartPull(client1.id)
		btcRunner.StartPush(client1.id)

		attachmentA := []byte("attachmentA")
		attachmentAData := base64.StdEncoding.EncodeToString(attachmentA)
		digest := db.Sha1DigestKey(attachmentA)

		// Push initial attachment data
		version := btcRunner.AddRev(client1.id, "doc", EmptyDocVersion(), []byte(`{"key":"val","_attachments":{"attachment": {"data":"`+attachmentAData+`"}}}`))
		rt.WaitForVersion("doc", version)

		// Confirm attachment is in the bucket
		attachmentAKey := db.MakeAttachmentKey(2, docID, digest)
		bucketAttachmentA, _, err := client1.rt.GetSingleDataStore().GetRaw(attachmentAKey)
		require.NoError(t, err)
		require.EqualValues(t, bucketAttachmentA, attachmentA)

		// Simulate changing only the attachment name over CBL
		// Use revpos 2 to simulate revpos bug in CBL 2.8 - 3.0.0
		version = btcRunner.AddRev(client1.id, "doc", &version, []byte(`{"key":"val","_attachments":{"attach":{"revpos":2,"content_type":"","length":11,"stub":true,"digest":"`+digest+`"}}}`))
		client1.rt.WaitForVersion("doc", version)

		// Check if attachment is still in bucket
		bucketAttachmentA, _, err = client1.rt.GetSingleDataStore().GetRaw(attachmentAKey)
		assert.NoError(t, err)
		assert.Equal(t, bucketAttachmentA, attachmentA)

		resp := client1.rt.SendAdminRequest("GET", "/{{.keyspace}}/"+docID+"/attach", "")
		RequireStatus(t, resp, http.StatusOK)
		assert.Equal(t, attachmentA, resp.BodyBytes())
	})
}

// TestBlipLegacyAttachNameChange ensures that CBL name changes for legacy attachments are handled correctly
func TestBlipLegacyAttachNameChange(t *testing.T) {
	rtConfig := &RestTesterConfig{
		GuestEnabled: true,
	}

	btcRunner := NewBlipTesterClientRunner(t)
	btcRunner.SkipSubtest[VersionVectorSubtestName] = true // Requires legacy attachment upgrade to HLV (CBG-3806)

	btcRunner.Run(func(t *testing.T, SupportedBLIPProtocols []string) {
		rt := NewRestTester(t, rtConfig)
		defer rt.Close()

		opts := &BlipTesterClientOpts{SupportedBLIPProtocols: SupportedBLIPProtocols}
		client1 := btcRunner.NewBlipTesterClientOptsWithRT(rt, opts)
		defer client1.Close()
		// Create document in the bucket with a legacy attachment
		docID := "doc"
		attBody := []byte(`hi`)
		digest := db.Sha1DigestKey(attBody)
		attKey := db.MakeAttachmentKey(db.AttVersion1, docID, digest)

		// Create a document with legacy attachment.
<<<<<<< HEAD
		version1 := CreateDocWithLegacyAttachment(t, client1.rt, docID, rawDocWithAttachmentAndSyncMeta(rt), attKey, attBody)
=======
		CreateDocWithLegacyAttachment(t, client1.rt, docID, rawDoc, attKey, attBody)

		// Get the document and grab the revID.
		docVersion := client1.GetDocVersion(docID)

		// Store the document and attachment on the test client
		_ = btcRunner.AddRev(client1.id, docID, &docVersion, rawDoc)

		btcRunner.AttachmentsLock(client1.id).Lock()
		btcRunner.Attachments(client1.id)[digest] = attBody
		btcRunner.AttachmentsLock(client1.id).Unlock()
>>>>>>> 8acc6c28

		// Confirm attachment is in the bucket
		attachmentAKey := db.MakeAttachmentKey(1, "doc", digest)
		bucketAttachmentA, _, err := client1.rt.GetSingleDataStore().GetRaw(attachmentAKey)
		require.NoError(t, err)
		require.EqualValues(t, bucketAttachmentA, attBody)

		btcRunner.StartPull(client1.id)
		btcRunner.WaitForVersion(client1.id, docID, version1)

		// Simulate changing only the attachment name over CBL
		// Use revpos 2 to simulate revpos bug in CBL 2.8 - 3.0.0
		version2 := btcRunner.AddRev(client1.id, "doc", &version1, []byte(`{"key":"val","_attachments":{"attach":{"revpos":2,"content_type":"test/plain","length":2,"stub":true,"digest":"`+digest+`"}}}`))

		btcRunner.StartPushWithOpts(client1.id, BlipTesterPushOptions{Continuous: false})
		client1.rt.WaitForVersion("doc", version2)

		resp := client1.rt.SendAdminRequest("GET", "/{{.keyspace}}/doc/attach", "")
		RequireStatus(t, resp, http.StatusOK)
		assert.Equal(t, attBody, resp.BodyBytes())
	})
}

// TestBlipLegacyAttachDocUpdate ensures that CBL updates for documents associated with legacy attachments are handled correctly
func TestBlipLegacyAttachDocUpdate(t *testing.T) {

	rtConfig := &RestTesterConfig{
		GuestEnabled: true,
	}

	btcRunner := NewBlipTesterClientRunner(t)
	btcRunner.SkipSubtest[VersionVectorSubtestName] = true // Requires legacy attachment upgrade to HLV (CBG-3806)

	btcRunner.Run(func(t *testing.T, SupportedBLIPProtocols []string) {
		rt := NewRestTester(t, rtConfig)
		defer rt.Close()

		opts := &BlipTesterClientOpts{SupportedBLIPProtocols: SupportedBLIPProtocols}
		client1 := btcRunner.NewBlipTesterClientOptsWithRT(rt, opts)
		defer client1.Close()

		btcRunner.StartPush(client1.id)

		// Create document in the bucket with a legacy attachment.  Properties here align with rawDocWithAttachmentAndSyncMeta
		docID := "doc"
		attBody := []byte(`hi`)
		digest := db.Sha1DigestKey(attBody)
		attKey := db.MakeAttachmentKey(db.AttVersion1, docID, digest)
		attName := "hi.txt"

		// Create a document with legacy attachment.
		version1 := CreateDocWithLegacyAttachment(t, client1.rt, docID, rawDocWithAttachmentAndSyncMeta(rt), attKey, attBody)

<<<<<<< HEAD
=======
		// Store the document and attachment on the test client
		_ = btcRunner.AddRev(client1.id, docID, &version, rawDoc)
		btcRunner.AttachmentsLock(client1.id).Lock()
		btcRunner.Attachments(client1.id)[digest] = attBody
		btcRunner.AttachmentsLock(client1.id).Unlock()

		// Confirm attachment is in the bucket
>>>>>>> 8acc6c28
		attachmentAKey := db.MakeAttachmentKey(1, "doc", digest)
		dataStore := client1.rt.GetSingleDataStore()
		bucketAttachmentA, _, err := dataStore.GetRaw(attachmentAKey)
		require.NoError(t, err)
		require.EqualValues(t, bucketAttachmentA, attBody)

		btcRunner.StartOneshotPull(client1.id)
		btcRunner.WaitForVersion(client1.id, docID, version1)

		btcRunner.StartPush(client1.id)

		// Update the document, leaving body intact
		version2 := btcRunner.AddRev(client1.id, "doc", &version1, []byte(`{"key":"val1","_attachments":{"`+attName+`":{"revpos":2,"content_type":"text/plain","length":2,"stub":true,"digest":"`+digest+`"}}}`))
		client1.rt.WaitForVersion("doc", version2)

		resp := client1.rt.SendAdminRequest("GET", fmt.Sprintf("/{{.keyspace}}/doc/%s", attName), "")
		RequireStatus(t, resp, http.StatusOK)
		assert.Equal(t, attBody, resp.BodyBytes())

		// Validate that the attachment hasn't been migrated to V2
		v1Key := db.MakeAttachmentKey(1, "doc", digest)
		v1Body, _, err := dataStore.GetRaw(v1Key)
		require.NoError(t, err)
		require.EqualValues(t, attBody, v1Body)

		v2Key := db.MakeAttachmentKey(2, "doc", digest)
		_, _, err = dataStore.GetRaw(v2Key)
		require.Error(t, err)
		// Confirm correct type of error for both integration test and Walrus
		if !errors.Is(err, sgbucket.MissingError{Key: v2Key}) {
			var keyValueErr *gocb.KeyValueError
			require.True(t, errors.As(err, &keyValueErr))
			require.Equal(t, keyValueErr.DocumentID, v2Key)
		}
	})
}

func TestPushDocWithNonRootAttachmentProperty(t *testing.T) {
	base.SetUpTestLogging(t, base.LevelInfo, base.KeyAll)
	rtConfig := &RestTesterConfig{
		GuestEnabled: true,
	}

	btcRunner := NewBlipTesterClientRunner(t)

	doc1ID := t.Name() + "doc1"
	doc2ID := t.Name() + "doc2"
	doc3ID := t.Name() + "doc3"
	doc4ID := t.Name() + "doc4"

	btcRunner.Run(func(t *testing.T, SupportedBLIPProtocols []string) {
		rt := NewRestTester(t, rtConfig)
		defer rt.Close()

		opts := &BlipTesterClientOpts{SupportedBLIPProtocols: SupportedBLIPProtocols}
		btc := btcRunner.NewBlipTesterClientOptsWithRT(rt, opts)
		defer btc.Close()

		btcRunner.StartPush(btc.id)

		testcases := []struct {
			initialBody []byte
			bodyUpdate  []byte
			docID       string
		}{
			{docID: doc1ID, initialBody: []byte(`{"data": "_attachments"}`), bodyUpdate: []byte(`{"data1": "_attachments"}`)},
			{docID: doc2ID, initialBody: []byte(`{"data": {"textfield": "_attachments"}}`), bodyUpdate: []byte(`{"data": {"textfield": "_attachments"}}`)},
			{docID: doc3ID, initialBody: []byte(`{"data": {"data": {"textfield": "_attachments"}}}`), bodyUpdate: []byte(`{"data1": {"data": {"textfield": "_attachments"}}}`)},
			{docID: doc4ID, initialBody: []byte(`{"parent": { "_attachments": "data" }}`), bodyUpdate: []byte(`{"parent": { "_attachments": "data1" }}`)},
		}
		for _, tc := range testcases {
			// add rev with _attachments property as value in json
			// pushing initial rev with _attachments in value on the json will work fine as there is different code path
			// for when the doc is new to SGW and when you are pushing new data onto pre-existing doc as SGW will scan
			// parent doc for attachment keys too, this is where the issue arose of assigning nil to _attachments key in the body
			docVersion := btcRunner.AddRev(btc.id, tc.docID, EmptyDocVersion(), tc.initialBody)
			rt.WaitForVersion(tc.docID, docVersion)

			// add rev2 for each doc and wait to be replicated to SGW
			docVersion = btcRunner.AddRev(btc.id, tc.docID, &docVersion, tc.bodyUpdate)
			rt.WaitForVersion(tc.docID, docVersion)
		}
	})

}<|MERGE_RESOLUTION|>--- conflicted
+++ resolved
@@ -345,6 +345,7 @@
 	}
 
 	btcRunner := NewBlipTesterClientRunner(t)
+	btcRunner.SkipSubtest[VersionVectorSubtestName] = true // There is no such thing as branching ancestors in version vectors
 
 	const docID = "doc1"
 	btcRunner.Run(func(t *testing.T, SupportedBLIPProtocols []string) {
@@ -359,7 +360,6 @@
 		// CBL creates revisions 1-abc, 2-abc, 3-abc, 4-abc on the client, with an attachment associated with rev 2.
 		// rev tree pruning on the CBL side, so 1-abc no longer exists.
 		// CBL replicates, sends to client as 4-abc history:[4-abc, 3-abc, 2-abc], attachment has revpos=2
-<<<<<<< HEAD
 		var latestVersion *DocVersion
 		var firstVersion DocVersion
 		for i := range 3 {
@@ -373,51 +373,29 @@
 
 		bodyText := `{"greetings":[{"hi":"alice"}],"_attachments":{"hello.txt":{"revpos":2,"length":11,"stub":true,"digest":"sha1-Kq5sNclPz7QV2+lfQIuc6R7oRu0="}}}`
 		version4 := btcRunner.AddRev(btc.id, docID, latestVersion, []byte(bodyText))
-		require.Equal(t, "4-abc", version4.RevID)
-=======
-		bodyText := `{"greetings":[{"hi":"alice"}],"_attachments":{"hello.txt":{"data":"aGVsbG8gd29ybGQ="}}}`
-		rev := NewDocVersionFromFakeRev("2-abc")
-		_ = btcRunner.AddRev(btc.id, docID, &rev, []byte(bodyText))
-
-		bodyText = `{"greetings":[{"hi":"alice"}],"_attachments":{"hello.txt":{"revpos":2,"length":11,"stub":true,"digest":"sha1-Kq5sNclPz7QV2+lfQIuc6R7oRu0="}}}`
-		docVersion, err := btcRunner.PushRevWithHistory(btc.id, docID, &rev, []byte(bodyText), 2, 0)
-		require.NoError(t, err)
-		require.NotNil(t, docVersion)
-		assert.Equal(t, "4-abc", docVersion.RevTreeID)
->>>>>>> 8acc6c28
+		require.Equal(t, "4-abc", version4.RevTreeID)
 
 		btcRunner.StartPushWithOpts(btc.id, BlipTesterPushOptions{Continuous: false})
 		// Wait for the document to be replicated at SG
 		rt.WaitForVersion(docID, version4)
 
-<<<<<<< HEAD
-		resp := btc.rt.SendAdminRequest(http.MethodGet, "/{{.keyspace}}/"+docID+"?rev="+version4.RevID, "")
+		resp := btc.rt.SendAdminRequest(http.MethodGet, "/{{.keyspace}}/"+docID+"?rev="+version4.RevTreeID, "")
 		assert.Equal(t, http.StatusOK, resp.Code)
 
-		var respBody db.Body
-		assert.NoError(t, base.JSONUnmarshal(resp.Body.Bytes(), &respBody))
-=======
-		collection, ctx := rt.GetSingleTestDatabaseCollection()
-		doc, err := collection.GetDocument(ctx, docID, db.DocUnmarshalNoHistory)
-		require.NoError(t, err)
->>>>>>> 8acc6c28
-
-		body := doc.Body(ctx)
+		body := rt.GetDocBody(docID)
 		greetings := body["greetings"].([]interface{})
 		assert.Len(t, greetings, 1)
 		assert.Equal(t, map[string]interface{}{"hi": "alice"}, greetings[0])
 
-		assert.Len(t, doc.Attachments, 1)
-		hello, ok := doc.Attachments["hello.txt"].(map[string]interface{})
+		attachments, ok := body[db.BodyAttachments].(map[string]any)
+		require.True(t, ok)
+		assert.Len(t, attachments, 1)
+		hello, ok := attachments["hello.txt"].(map[string]any)
 		require.True(t, ok)
 		assert.Equal(t, "sha1-Kq5sNclPz7QV2+lfQIuc6R7oRu0=", hello["digest"])
 		assert.Equal(t, float64(11), hello["length"])
 
-		// revpos should match the generation of the current revision, since it's new to SGW with that revision.
-		// The actual revTreeID will differ when running this test as HLV client (multiple updates to HLV on client
-		// don't result in multiple revTree revisions)
-		expectedRevPos, _ := db.ParseRevID(ctx, doc.CurrentRev)
-		assert.Equal(t, float64(expectedRevPos), hello["revpos"])
+		assert.Equal(t, float64(4), hello["revpos"])
 		assert.True(t, hello["stub"].(bool))
 
 		// Check the number of sendProveAttachment/sendGetAttachment calls.
@@ -601,21 +579,7 @@
 		attKey := db.MakeAttachmentKey(db.AttVersion1, docID, digest)
 
 		// Create a document with legacy attachment.
-<<<<<<< HEAD
 		version1 := CreateDocWithLegacyAttachment(t, client1.rt, docID, rawDocWithAttachmentAndSyncMeta(rt), attKey, attBody)
-=======
-		CreateDocWithLegacyAttachment(t, client1.rt, docID, rawDoc, attKey, attBody)
-
-		// Get the document and grab the revID.
-		docVersion := client1.GetDocVersion(docID)
-
-		// Store the document and attachment on the test client
-		_ = btcRunner.AddRev(client1.id, docID, &docVersion, rawDoc)
-
-		btcRunner.AttachmentsLock(client1.id).Lock()
-		btcRunner.Attachments(client1.id)[digest] = attBody
-		btcRunner.AttachmentsLock(client1.id).Unlock()
->>>>>>> 8acc6c28
 
 		// Confirm attachment is in the bucket
 		attachmentAKey := db.MakeAttachmentKey(1, "doc", digest)
@@ -642,6 +606,7 @@
 // TestBlipLegacyAttachDocUpdate ensures that CBL updates for documents associated with legacy attachments are handled correctly
 func TestBlipLegacyAttachDocUpdate(t *testing.T) {
 
+	base.SetUpTestLogging(t, base.LevelDebug, base.KeyAll)
 	rtConfig := &RestTesterConfig{
 		GuestEnabled: true,
 	}
@@ -656,8 +621,6 @@
 		opts := &BlipTesterClientOpts{SupportedBLIPProtocols: SupportedBLIPProtocols}
 		client1 := btcRunner.NewBlipTesterClientOptsWithRT(rt, opts)
 		defer client1.Close()
-
-		btcRunner.StartPush(client1.id)
 
 		// Create document in the bucket with a legacy attachment.  Properties here align with rawDocWithAttachmentAndSyncMeta
 		docID := "doc"
@@ -669,42 +632,41 @@
 		// Create a document with legacy attachment.
 		version1 := CreateDocWithLegacyAttachment(t, client1.rt, docID, rawDocWithAttachmentAndSyncMeta(rt), attKey, attBody)
 
-<<<<<<< HEAD
-=======
-		// Store the document and attachment on the test client
-		_ = btcRunner.AddRev(client1.id, docID, &version, rawDoc)
-		btcRunner.AttachmentsLock(client1.id).Lock()
-		btcRunner.Attachments(client1.id)[digest] = attBody
-		btcRunner.AttachmentsLock(client1.id).Unlock()
-
-		// Confirm attachment is in the bucket
->>>>>>> 8acc6c28
 		attachmentAKey := db.MakeAttachmentKey(1, "doc", digest)
 		dataStore := client1.rt.GetSingleDataStore()
 		bucketAttachmentA, _, err := dataStore.GetRaw(attachmentAKey)
 		require.NoError(t, err)
 		require.EqualValues(t, bucketAttachmentA, attBody)
 
-		btcRunner.StartOneshotPull(client1.id)
-		btcRunner.WaitForVersion(client1.id, docID, version1)
-
-		btcRunner.StartPush(client1.id)
-
-		// Update the document, leaving body intact
-		version2 := btcRunner.AddRev(client1.id, "doc", &version1, []byte(`{"key":"val1","_attachments":{"`+attName+`":{"revpos":2,"content_type":"text/plain","length":2,"stub":true,"digest":"`+digest+`"}}}`))
-		client1.rt.WaitForVersion("doc", version2)
-
-		resp := client1.rt.SendAdminRequest("GET", fmt.Sprintf("/{{.keyspace}}/doc/%s", attName), "")
-		RequireStatus(t, resp, http.StatusOK)
-		assert.Equal(t, attBody, resp.BodyBytes())
-
-		// Validate that the attachment hasn't been migrated to V2
 		v1Key := db.MakeAttachmentKey(1, "doc", digest)
 		v1Body, _, err := dataStore.GetRaw(v1Key)
 		require.NoError(t, err)
 		require.EqualValues(t, attBody, v1Body)
 
 		v2Key := db.MakeAttachmentKey(2, "doc", digest)
+		_, _, err = dataStore.GetRaw(v2Key)
+		require.Error(t, err)
+
+		btcRunner.StartOneshotPull(client1.id)
+		btcRunner.WaitForVersion(client1.id, docID, version1)
+
+		btcRunner.StartPush(client1.id)
+
+		// Update the document, leaving body intact
+		version2 := btcRunner.AddRev(client1.id, "doc", &version1, []byte(`{"key":"val1","_attachments":{"`+attName+`":{"revpos":2,"content_type":"text/plain","length":2,"stub":true,"digest":"`+digest+`"}}}`))
+		client1.rt.WaitForVersion("doc", version2)
+
+		resp := client1.rt.SendAdminRequest("GET", fmt.Sprintf("/{{.keyspace}}/doc/%s", attName), "")
+		RequireStatus(t, resp, http.StatusOK)
+		assert.Equal(t, attBody, resp.BodyBytes())
+
+		// Validate that the attachment hasn't been migrated to V2
+		v1Key = db.MakeAttachmentKey(1, "doc", digest)
+		v1Body, _, err = dataStore.GetRaw(v1Key)
+		require.NoError(t, err)
+		require.EqualValues(t, attBody, v1Body)
+
+		v2Key = db.MakeAttachmentKey(2, "doc", digest)
 		_, _, err = dataStore.GetRaw(v2Key)
 		require.Error(t, err)
 		// Confirm correct type of error for both integration test and Walrus
