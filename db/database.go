//  Copyright 2012-Present Couchbase, Inc.
//
//  Use of this software is governed by the Business Source License included
//  in the file licenses/BSL-Couchbase.txt.  As of the Change Date specified
//  in that file, in accordance with the Business Source License, use of this
//  software will be governed by the Apache License, Version 2.0, included in
//  the file licenses/APL2.txt.

package db

import (
	"context"
	"errors"
	"fmt"
	"net/http"
	"regexp"
	"sync"
	"sync/atomic"
	"time"

	"github.com/couchbase/cbgt"
	sgbucket "github.com/couchbase/sg-bucket"
	"github.com/couchbase/sync_gateway/auth"
	"github.com/couchbase/sync_gateway/base"
	"github.com/couchbase/sync_gateway/channels"
	pkgerrors "github.com/pkg/errors"
)

const (
	DBOffline uint32 = iota
	DBStarting
	DBOnline
	DBStopping
	DBResyncing
)

var RunStateString = []string{
	DBOffline:   "Offline",
	DBStarting:  "Starting",
	DBOnline:    "Online",
	DBStopping:  "Stopping",
	DBResyncing: "Resyncing",
}

const (
	DBCompactNotRunning uint32 = iota
	DBCompactRunning
)

const (
	DefaultRevsLimitNoConflicts = 50
	DefaultRevsLimitConflicts   = 100

	// DefaultPurgeInterval represents a time duration of 30 days to be
	// used as default metadata purge interval when the server’s purge
	// interval (either bucket specific or cluster wide) is not available.
	DefaultPurgeInterval                    = 30 * 24 * time.Hour
	DefaultSGReplicateEnabled               = true
	DefaultSGReplicateWebsocketPingInterval = time.Minute * 5
)

// Default values for delta sync
var (
	DefaultDeltaSyncEnabled   = false
	DefaultDeltaSyncRevMaxAge = uint32(60 * 60 * 24) // 24 hours in seconds
)

var DefaultCompactInterval = uint32(60 * 60 * 24) // Default compact interval in seconds = 1 Day
var (
	DefaultQueryPaginationLimit = 5000
)

const (
	CompactIntervalMinDays = float32(0.04) // ~1 Hour in days
	CompactIntervalMaxDays = float32(60)   // 60 Days in days
)

// BGTCompletionMaxWait is the maximum amount of time to wait for
// completion of all background tasks before the server is stopped.
const BGTCompletionMaxWait = 30 * time.Second

// Basic description of a database. Shared between all Database objects on the same database.
// This object is thread-safe so it can be shared between HTTP handlers.
type DatabaseContext struct {
	Name                         string                  // Database name
	UUID                         string                  // UUID for this database instance. Used by cbgt and sgr
	Bucket                       base.Bucket             // Storage
	BucketSpec                   base.BucketSpec         // The BucketSpec
	BucketLock                   sync.RWMutex            // Control Access to the underlying bucket object
	mutationListener             changeListener          // Caching feed listener
	ImportListener               *importListener         // Import feed listener
	sequences                    *sequenceAllocator      // Source of new sequence numbers
	ChannelMapper                *channels.ChannelMapper // Runs JS 'sync' function
	StartTime                    time.Time               // Timestamp when context was instantiated
	RevsLimit                    uint32                  // Max depth a document's revision tree can grow to
	autoImport                   bool                    // Add sync data to new untracked couchbase server docs?  (Xattr mode specific)
	revisionCache                RevisionCache           // Cache of recently-accessed doc revisions
	changeCache                  *changeCache            // Cache of recently-access channels
	EventMgr                     *EventManager           // Manages notification events
	AllowEmptyPassword           bool                    // Allow empty passwords?  Defaults to false
	Options                      DatabaseContextOptions  // Database Context Options
	AccessLock                   sync.RWMutex            // Allows DB offline to block until synchronous calls have completed
	State                        uint32                  // The runtime state of the DB from a service perspective
	ResyncManager                *BackgroundManager
	TombstoneCompactionManager   *BackgroundManager
	AttachmentCompactionManager  *BackgroundManager
	ExitChanges                  chan struct{}        // Active _changes feeds on the DB will close when this channel is closed
	OIDCProviders                auth.OIDCProviderMap // OIDC clients
	LocalJWTProviders            auth.LocalJWTProviderMap
	PurgeInterval                time.Duration            // Metadata purge interval
	serverUUID                   string                   // UUID of the server, if available
	DbStats                      *base.DbStats            // stats that correspond to this database context
	CompactState                 uint32                   // Status of database compaction
	terminator                   chan bool                // Signal termination of background goroutines
	backgroundTasks              []BackgroundTask         // List of background tasks that are initiated.
	activeChannels               *channels.ActiveChannels // Tracks active replications by channel
	CfgSG                        cbgt.Cfg                 // Sync Gateway cluster shared config
	SGReplicateMgr               *sgReplicateManager      // Manages interactions with sg-replicate replications
	Heartbeater                  base.Heartbeater         // Node heartbeater for SG cluster awareness
	ServeInsecureAttachmentTypes bool                     // Attachment content type will bypass the content-disposition handling, default false
	NoX509HTTPClient             *http.Client             // A HTTP Client from gocb to use the management endpoints
	ServerContextHasStarted      chan struct{}            // Closed via PostStartup once the server has fully started
	userFunctions                UserFunctions            // client-callable JavaScript functions
	graphQL                      *GraphQL                 // GraphQL query evaluator
	Scopes                       map[string]Scope         // A map keyed by scope name containing a set of scopes/collections. Nil if running with only _default._default
}

type Scope struct {
	Collections map[string]Collection
}

type Collection struct {
	CollectionCtx *DatabaseContext // SG Database operations (e.g. GetDocument) for this collection.
}

type DatabaseContextOptions struct {
	CacheOptions                  *CacheOptions
	RevisionCacheOptions          *RevisionCacheOptions
	OldRevExpirySeconds           uint32
	AdminInterface                *string
	UnsupportedOptions            *UnsupportedOptions
	OIDCOptions                   *auth.OIDCOptions
	LocalJWTConfig                auth.LocalJWTConfig
	DBOnlineCallback              DBOnlineCallback // Callback function to take the DB back online
	ImportOptions                 ImportOptions
<<<<<<< HEAD
	EnableXattr                   bool             // Use xattr for _sync
	LocalDocExpirySecs            uint32           // The _local doc expiry time in seconds
	SecureCookieOverride          bool             // Pass-through DBConfig.SecureCookieOverride
	SessionCookieName             string           // Pass-through DbConfig.SessionCookieName
	SessionCookieHttpOnly         bool             // Pass-through DbConfig.SessionCookieHTTPOnly
	UserFunctions                 UserFunctions    // JS/N1QL functions clients can call
	GraphQL                       GraphQL          // GraphQL query interface
	AllowConflicts                *bool            // False forbids creating conflicts
	SendWWWAuthenticateHeader     *bool            // False disables setting of 'WWW-Authenticate' header
	DisablePasswordAuthentication bool             // True enforces OIDC/guest only
	UseViews                      bool             // Force use of views
	DeltaSyncOptions              DeltaSyncOptions // Delta Sync Options
	CompactInterval               uint32           // Interval in seconds between compaction is automatically ran - 0 means don't run
=======
	EnableXattr                   bool                  // Use xattr for _sync
	LocalDocExpirySecs            uint32                // The _local doc expiry time in seconds
	SecureCookieOverride          bool                  // Pass-through DBConfig.SecureCookieOverride
	SessionCookieName             string                // Pass-through DbConfig.SessionCookieName
	SessionCookieHttpOnly         bool                  // Pass-through DbConfig.SessionCookieHTTPOnly
	UserQueries                   UserQueryMap          // Pass-through DbConfig.UserQueries
	UserFunctions                 UserFunctionConfigMap // Pass-through DbConfig.UserFunctions
	GraphQL                       *GraphQLConfig        // Pass-through DbConfig.GraphQL
	AllowConflicts                *bool                 // False forbids creating conflicts
	SendWWWAuthenticateHeader     *bool                 // False disables setting of 'WWW-Authenticate' header
	DisablePasswordAuthentication bool                  // True enforces OIDC/guest only
	UseViews                      bool                  // Force use of views
	DeltaSyncOptions              DeltaSyncOptions      // Delta Sync Options
	CompactInterval               uint32                // Interval in seconds between compaction is automatically ran - 0 means don't run
>>>>>>> 087a237b
	SGReplicateOptions            SGReplicateOptions
	SlowQueryWarningThreshold     time.Duration
	QueryPaginationLimit          int    // Limit used for pagination of queries. If not set defaults to DefaultQueryPaginationLimit
	UserXattrKey                  string // Key of user xattr that will be accessible from the Sync Function. If empty the feature will be disabled.
	ClientPartitionWindow         time.Duration
	BcryptCost                    int
	GroupID                       string
	JavascriptTimeout             time.Duration // Max time the JS functions run for (ie. sync fn, import filter)
	Serverless                    bool          // If running in serverless mode
	skipRegisterImportPIndex      bool          // if set, skips the global gocb PIndex registration
}

type SGReplicateOptions struct {
	Enabled               bool          // Whether this node can be assigned sg-replicate replications
	WebsocketPingInterval time.Duration // BLIP Websocket Ping interval (for active replicators)
}

type OidcTestProviderOptions struct {
	Enabled bool `json:"enabled,omitempty"` // Whether the oidc_test_provider endpoints should be exposed on the public API
}

type UserViewsOptions struct {
	Enabled *bool `json:"enabled,omitempty"` // Whether pass-through view query is supported through public API
}

type DeltaSyncOptions struct {
	Enabled          bool   // Whether delta sync is enabled (EE only)
	RevMaxAgeSeconds uint32 // The number of seconds deltas for old revs are available for
}

type APIEndpoints struct {

	// This setting is only needed for testing purposes.  In the Couchbase Lite unit tests that run in "integration mode"
	// against a running Sync Gateway, the tests need to be able to flush the data in between tests to start with a clean DB.
	EnableCouchbaseBucketFlush bool `json:"enable_couchbase_bucket_flush,omitempty"` // Whether Couchbase buckets can be flushed via Admin REST API
}

// UnsupportedOptions are not supported for external use
type UnsupportedOptions struct {
	UserViews                 *UserViewsOptions        `json:"user_views,omitempty"`                    // Config settings for user views
	OidcTestProvider          *OidcTestProviderOptions `json:"oidc_test_provider,omitempty"`            // Config settings for OIDC Provider
	APIEndpoints              *APIEndpoints            `json:"api_endpoints,omitempty"`                 // Config settings for API endpoints
	WarningThresholds         *WarningThresholds       `json:"warning_thresholds,omitempty"`            // Warning thresholds related to _sync size
	DisableCleanSkippedQuery  bool                     `json:"disable_clean_skipped_query,omitempty"`   // Clean skipped sequence processing bypasses final check
	OidcTlsSkipVerify         bool                     `json:"oidc_tls_skip_verify,omitempty"`          // Config option to enable self-signed certs for OIDC testing.
	SgrTlsSkipVerify          bool                     `json:"sgr_tls_skip_verify,omitempty"`           // Config option to enable self-signed certs for SG-Replicate testing.
	RemoteConfigTlsSkipVerify bool                     `json:"remote_config_tls_skip_verify,omitempty"` // Config option to enable self signed certificates for external JavaScript load.
	GuestReadOnly             bool                     `json:"guest_read_only,omitempty"`               // Config option to restrict GUEST document access to read-only
	ForceAPIForbiddenErrors   bool                     `json:"force_api_forbidden_errors,omitempty"`    // Config option to force the REST API to return forbidden errors
	ConnectedClient           bool                     `json:"connected_client,omitempty"`              // Enables BLIP connected-client APIs
}

type WarningThresholds struct {
	XattrSize       *uint32 `json:"xattr_size_bytes,omitempty"`               // Number of bytes to be used as a threshold for xattr size limit warnings
	ChannelsPerDoc  *uint32 `json:"channels_per_doc,omitempty"`               // Number of channels per document to be used as a threshold for channel count warnings
	GrantsPerDoc    *uint32 `json:"access_and_role_grants_per_doc,omitempty"` // Number of access and role grants per document to be used as a threshold for grant count warnings
	ChannelsPerUser *uint32 `json:"channels_per_user,omitempty"`              // Number of channels per user to be used as a threshold for channel count warnings
	ChannelNameSize *uint32 `json:"channel_name_size,omitempty"`              // Number of channel name characters to be used as a threshold for channel name warnings
}

// Options associated with the import of documents not written by Sync Gateway
type ImportOptions struct {
	ImportFilter     *ImportFilterFunction // Opt-in filter for document import
	BackupOldRev     bool                  // Create temporary backup of old revision body when available
	ImportPartitions uint16                // Number of partitions for import
}

// Represents a simulated CouchDB database. A new instance is created for each HTTP request,
// so this struct does not have to be thread-safe.
type Database struct {
	*DatabaseContext
	user auth.User
}

func ValidateDatabaseName(dbName string) error {
	// http://wiki.apache.org/couchdb/HTTP_database_API#Naming_and_Addressing
	if match, _ := regexp.MatchString(`^[a-z][-a-z0-9_$()+/]*$`, dbName); !match {
		return base.HTTPErrorf(http.StatusBadRequest,
			"Illegal database name: %s", dbName)
	}
	return nil
}

// connectToBucketErrorHandling takes the given spec and error and returns a formatted error, along with whether it was a fatal error.
func connectToBucketErrorHandling(ctx context.Context, spec base.BucketSpec, gotErr error) (fatalError bool, err error) {
	if gotErr != nil {
		if errors.Is(gotErr, base.ErrAuthError) {
			username, _, _ := spec.Auth.GetCredentials()
			base.WarnfCtx(ctx, "Unable to authenticate as user %q: %v", base.UD(username), gotErr)
			// auth errors will be wrapped with HTTPError further up the stack where appropriate. Return the raw error that can still be checked.
			return false, gotErr
		}

		// Fatal errors get an additional log message, but are otherwise still transformed below.
		if errors.Is(gotErr, base.ErrFatalBucketConnection) {
			base.WarnfCtx(ctx, "Fatal error connecting to bucket: %v", gotErr)
			fatalError = true
		}

		// Remaining errors are appended to the end of a more helpful error message.
		return fatalError, base.HTTPErrorf(http.StatusBadGateway,
			" Unable to connect to Couchbase Server (connection refused). Please ensure it is running and reachable at the configured host and port.  Detailed error: %s", gotErr)
	}

	return false, nil
}

type OpenBucketFn func(ctx context.Context, spec base.BucketSpec) (base.Bucket, error)

// connectToBucketFailFast opens a Couchbase connect and return a specific bucket without retrying on failure.
func connectToBucketFailFast(ctx context.Context, spec base.BucketSpec) (bucket base.Bucket, err error) {
	bucket, err = base.GetBucket(spec)
	_, err = connectToBucketErrorHandling(ctx, spec, err)
	return bucket, err
}

// connectToBucket opens a Couchbase connection and return a specific bucket.
func connectToBucket(ctx context.Context, spec base.BucketSpec) (base.Bucket, error) {

	// start a retry loop to connect to the bucket backing off double the delay each time
	worker := func() (bool, error, interface{}) {
		bucket, err := base.GetBucket(spec)

		// Retry if there was a non-fatal error
		fatalError, newErr := connectToBucketErrorHandling(ctx, spec, err)
		shouldRetry := newErr != nil && !fatalError

		return shouldRetry, newErr, bucket
	}

	sleeper := base.CreateDoublingSleeperFunc(
		13, // MaxNumRetries approx 40 seconds total retry duration
		5,  // InitialRetrySleepTimeMS
	)

	description := fmt.Sprintf("Attempt to connect to bucket : %v", spec.BucketName)
	err, ibucket := base.RetryLoop(description, worker, sleeper)
	if err != nil {
		return nil, err
	}

	return ibucket.(base.Bucket), nil
}

// GetConnectToBucketFn returns a different OpenBucketFn to connect to the bucket depending on the value of failFast
func GetConnectToBucketFn(failFast bool) OpenBucketFn {
	if failFast {
		return connectToBucketFailFast
	}
	return connectToBucket
}

// Function type for something that calls NewDatabaseContext and wants a callback when the DB is detected
// to come back online. A rest.ServerContext package cannot be passed since it would introduce a circular dependency
type DBOnlineCallback func(dbContext *DatabaseContext)

// Creates a new DatabaseContext on a bucket. The bucket will be closed when this context closes.
func NewDatabaseContext(ctx context.Context, dbName string, bucket base.Bucket, autoImport bool, options DatabaseContextOptions) (dbc *DatabaseContext, returnedError error) {
	cleanupFunctions := make([]func(), 0)

	defer func() {
		if returnedError != nil {
			for _, cleanupFunc := range cleanupFunctions {
				cleanupFunc()
			}
		}
	}()

	if err := ValidateDatabaseName(dbName); err != nil {
		return nil, err
	}

	// add db info to ctx before having a DatabaseContext (cannot call AddDatabaseLogContext),
	// in order to pass it to RegisterImportPindexImpl
	ctx = base.LogContextWith(ctx, &base.DatabaseLogContext{DatabaseName: dbName})

	// Register the cbgt pindex type for the configGroup
	RegisterImportPindexImpl(ctx, options.GroupID)

	dbContext := &DatabaseContext{
		Name:       dbName,
		UUID:       cbgt.NewUUID(),
		Bucket:     bucket,
		StartTime:  time.Now(),
		autoImport: autoImport,
		Options:    options,
		DbStats:    initDatabaseStats(dbName, autoImport, options),
	}

	cleanupFunctions = append(cleanupFunctions, func() {
		base.SyncGatewayStats.ClearDBStats(dbName)
	})

	if dbContext.AllowConflicts() {
		dbContext.RevsLimit = DefaultRevsLimitConflicts
	} else {
		dbContext.RevsLimit = DefaultRevsLimitNoConflicts
	}

	dbContext.terminator = make(chan bool)

	dbContext.revisionCache = NewRevisionCache(
		dbContext.Options.RevisionCacheOptions,
		dbContext,
		dbContext.DbStats.Cache(),
	)

	dbContext.EventMgr = NewEventManager(dbContext.terminator)

	var err error
	dbContext.sequences, err = newSequenceAllocator(bucket, dbContext.DbStats.Database())
	if err != nil {
		return nil, err
	}

	cleanupFunctions = append(cleanupFunctions, func() {
		dbContext.sequences.Stop()
	})

	// Get current value of _sync:seq
	initialSequence, seqErr := dbContext.sequences.lastSequence()
	if seqErr != nil {
		return nil, seqErr
	}
	initialSequenceTime := time.Now()

	// In-memory channel cache
	dbContext.changeCache = &changeCache{}

	// Callback that is invoked whenever a set of channels is changed in the ChangeCache
	notifyChange := func(changedChannels base.Set) {
		dbContext.mutationListener.Notify(changedChannels)
	}

	// Initialize the active channel counter
	dbContext.activeChannels = channels.NewActiveChannels(dbContext.DbStats.Cache().NumActiveChannels)

	// Initialize the ChangeCache.  Will be locked and unusable until .Start() is called (SG #3558)
	err = dbContext.changeCache.Init(
		ctx,
		dbContext,
		notifyChange,
		options.CacheOptions,
	)
	if err != nil {
		base.DebugfCtx(ctx, base.KeyDCP, "Error initializing the change cache", err)
	}

	// Set the DB Context notifyChange callback to call back the changecache DocChanged callback
	dbContext.SetOnChangeCallback(dbContext.changeCache.DocChanged)

	// Initialize the tap Listener for notify handling
	dbContext.mutationListener.Init(bucket.GetName(), options.GroupID)

	// Initialize sg cluster config.  Required even if import and sgreplicate are disabled
	// on this node, to support replication REST API calls
	if base.IsEnterpriseEdition() {
		sgCfg, err := base.NewCfgSG(dbContext.Bucket, dbContext.Options.GroupID)
		if err != nil {
			return nil, err
		}
		dbContext.changeCache.cfgEventCallback = sgCfg.FireEvent
		dbContext.CfgSG = sgCfg
	} else {
		dbContext.CfgSG = cbgt.NewCfgMem()
	}

	// Initialize sg-replicate manager
	dbContext.SGReplicateMgr, err = NewSGReplicateManager(ctx, dbContext, dbContext.CfgSG)
	if err != nil {
		return nil, err
	}

	importEnabled := dbContext.UseXattrs() && dbContext.autoImport
	sgReplicateEnabled := dbContext.Options.SGReplicateOptions.Enabled

	// Initialize node heartbeater in EE mode if sg-replicate or import enabled on the node.  This node must start
	// sending heartbeats before registering itself to the cfg, to avoid triggering immediate removal by other active nodes.
	if base.IsEnterpriseEdition() && (importEnabled || sgReplicateEnabled) {
		// Create heartbeater
		heartbeaterPrefix := base.HeartbeaterPrefixWithGroupID(dbContext.Options.GroupID)
		heartbeater, err := base.NewCouchbaseHeartbeater(bucket, heartbeaterPrefix, dbContext.UUID)
		if err != nil {
			return nil, pkgerrors.Wrapf(err, "Error starting heartbeater for bucket %s", base.MD(bucket.GetName()).Redact())
		}
		err = heartbeater.StartSendingHeartbeats()
		if err != nil {
			return nil, err
		}
		dbContext.Heartbeater = heartbeater

		cleanupFunctions = append(cleanupFunctions, func() {
			dbContext.Heartbeater.Stop()
		})
	}

	// If sgreplicate is enabled on this node, register this node to accept notifications
	if sgReplicateEnabled {
		registerNodeErr := dbContext.SGReplicateMgr.StartLocalNode(dbContext.UUID, dbContext.Heartbeater)
		if registerNodeErr != nil {
			return nil, registerNodeErr
		}

		cleanupFunctions = append(cleanupFunctions, func() {
			dbContext.SGReplicateMgr.Stop()
		})
	}

	// Start DCP feed
	base.InfofCtx(ctx, base.KeyDCP, "Starting mutation feed on bucket %v due to either channel cache mode or doc tracking (auto-import)", base.MD(bucket.GetName()))
	cacheFeedStatsMap := dbContext.DbStats.Database().CacheFeedMapStats
	err = dbContext.mutationListener.Start(bucket, cacheFeedStatsMap.Map)

	// Check if there is an error starting the DCP feed
	if err != nil {
		dbContext.changeCache = nil
		return nil, err
	}

	cleanupFunctions = append(cleanupFunctions, func() {
		dbContext.mutationListener.Stop()
	})

	// Unlock change cache.  Validate that any allocated sequences on other nodes have either been assigned or released
	// before starting
	if initialSequence > 0 {
		_ = dbContext.sequences.waitForReleasedSequences(initialSequenceTime)
	}

	err = dbContext.changeCache.Start(initialSequence)
	if err != nil {
		return nil, err
	}

	cleanupFunctions = append(cleanupFunctions, func() {
		dbContext.changeCache.Stop()
	})

	// If this is an xattr import node, start import feed.  Must be started after the caching DCP feed, as import cfg
	// subscription relies on the caching feed.
	if importEnabled {
		dbContext.ImportListener = NewImportListener(dbContext.Options.GroupID)
		if importFeedErr := dbContext.ImportListener.StartImportFeed(ctx, bucket, dbContext.DbStats, dbContext); importFeedErr != nil {
			return nil, importFeedErr
		}

		cleanupFunctions = append(cleanupFunctions, func() {
			dbContext.ImportListener.Stop()
		})
	}

	// Load providers into provider map.  Does basic validation on the provider definition, and identifies the default provider.
	if options.OIDCOptions != nil {
		dbContext.OIDCProviders = make(auth.OIDCProviderMap)

		for name, provider := range options.OIDCOptions.Providers {
			if provider.Issuer == "" || base.StringDefault(provider.ClientID, "") == "" {
				// TODO: this duplicates a check in DbConfig.validate to avoid a backwards compatibility issue
				base.WarnfCtx(ctx, "Issuer and Client ID not defined for provider %q - skipping", base.UD(name))
				continue
			}
			provider.Name = name

			// If this is the default provider, or there's only one provider defined, set IsDefault
			if (options.OIDCOptions.DefaultProvider != nil && name == *options.OIDCOptions.DefaultProvider) || len(options.OIDCOptions.Providers) == 1 {
				provider.IsDefault = true
			}

			insecureSkipVerify := false
			if options.UnsupportedOptions != nil {
				insecureSkipVerify = options.UnsupportedOptions.OidcTlsSkipVerify
			}
			provider.InsecureSkipVerify = insecureSkipVerify

			// If this isn't the default provider, add the provider to the callback URL (needed to identify provider to _oidc_callback)
			if !provider.IsDefault && provider.CallbackURL != nil {
				updatedCallback, err := auth.SetURLQueryParam(*provider.CallbackURL, auth.OIDCAuthProvider, name)
				if err != nil {
					return nil, base.RedactErrorf("Failed to add provider %q to OIDC callback URL: %v", base.UD(name), err)
				}
				provider.CallbackURL = &updatedCallback
			}

			dbContext.OIDCProviders[name] = provider
		}
	}

	dbContext.LocalJWTProviders = make(auth.LocalJWTProviderMap, len(options.LocalJWTConfig))
	for name, cfg := range options.LocalJWTConfig {
		dbContext.LocalJWTProviders[name] = cfg.BuildProvider(name)
	}

	if dbContext.UseXattrs() {
		// Set the purge interval for tombstone compaction
		dbContext.PurgeInterval = DefaultPurgeInterval
		cbStore, ok := base.AsCouchbaseStore(bucket)
		if ok {
			serverPurgeInterval, err := cbStore.MetadataPurgeInterval()
			if err != nil {
				base.WarnfCtx(ctx, "Unable to retrieve server's metadata purge interval - will use default value. %s", err)
			} else if serverPurgeInterval > 0 {
				dbContext.PurgeInterval = serverPurgeInterval
			}
		}
		base.InfofCtx(ctx, base.KeyAll, "Using metadata purge interval of %.2f days for tombstone compaction.", dbContext.PurgeInterval.Hours()/24)

		if dbContext.Options.CompactInterval != 0 {
			if autoImport {
				db := Database{DatabaseContext: dbContext}
				// Wrap the dbContext's terminator in a SafeTerminator for the compaction task
				bgtTerminator := base.NewSafeTerminator()
				go func() {
					<-dbContext.terminator
					bgtTerminator.Close()
				}()
				bgt, err := NewBackgroundTask("Compact", dbContext.Name, func(ctx context.Context) error {
					_, err := db.Compact(ctx, false, func(purgedDocCount *int) {}, bgtTerminator)
					if err != nil {
						base.WarnfCtx(ctx, "Error trying to compact tombstoned documents for %q with error: %v", dbContext.Name, err)
					}
					return nil
				}, time.Duration(dbContext.Options.CompactInterval)*time.Second, dbContext.terminator)
				if err != nil {
					return nil, err
				}
				db.backgroundTasks = append(db.backgroundTasks, bgt)
			} else {
				base.WarnfCtx(ctx, "Automatic compaction can only be enabled on nodes running an Import process")
			}
		}

	}

	// Make sure there is no MaxTTL set on the bucket (SG #3314)
	cbs, ok := base.AsCouchbaseStore(bucket)
	if ok {
		maxTTL, err := cbs.MaxTTL()
		if err != nil {
			return nil, err
		}
		if maxTTL != 0 {
			return nil, fmt.Errorf("Backing Couchbase Server bucket has a non-zero MaxTTL value: %d.  Please set MaxTTL to 0 in Couchbase Server Admin UI and try again.", maxTTL)
		}
	}

	dbContext.ExitChanges = make(chan struct{})

	// Start checking heartbeats for other nodes.  Must be done after caching feed starts, to ensure any removals
	// are detected and processed by this node.
	if dbContext.Heartbeater != nil {
		err = dbContext.Heartbeater.StartCheckingHeartbeats()
		if err != nil {
			return nil, err
		}
		// No cleanup necessary, stop heartbeater above will take care of it
	}

	dbContext.ResyncManager = NewResyncManager(bucket)
	dbContext.TombstoneCompactionManager = NewTombstoneCompactionManager()
	dbContext.AttachmentCompactionManager = NewAttachmentCompactionManager(bucket)

	if options.UserFunctions != nil {
		dbContext.userFunctions, err = compileUserFunctions(ctx, options.UserFunctions)
		if err != nil {
			return nil, err
		}
	}
	if options.GraphQL != nil {
		dbContext.graphQL, err = NewGraphQL(ctx, dbContext)
		if err != nil {
			return nil, err
		}
	}

	return dbContext, nil
}

func (context *DatabaseContext) GetOIDCProvider(providerName string) (*auth.OIDCProvider, error) {

	// If providerName isn't specified, check whether there's a default provider
	if providerName == "" {
		provider := context.OIDCProviders.GetDefaultProvider()
		if provider == nil {
			return nil, errors.New("No default provider available.")
		}
		return provider, nil
	}

	if provider, ok := context.OIDCProviders[providerName]; ok {
		return provider, nil
	} else {
		return nil, base.RedactErrorf("No provider found for provider name %q", base.MD(providerName))
	}
}

// Create a zero'd out since value (eg, initial since value) based on the sequence type
// of the database (int or vector clock)
func (context *DatabaseContext) CreateZeroSinceValue() SequenceID {
	return SequenceID{}
}

func (context *DatabaseContext) SetOnChangeCallback(callback DocChangedFunc) {
	context.mutationListener.OnDocChanged = callback
}

func (dbCtx *DatabaseContext) GetServerUUID(ctx context.Context) string {

	dbCtx.BucketLock.RLock()
	defer dbCtx.BucketLock.RUnlock()

	// Lazy load the server UUID, if we can get it.
	if dbCtx.serverUUID == "" {
		cbs, ok := base.AsCouchbaseStore(dbCtx.Bucket)
		if !ok {
			base.WarnfCtx(ctx, "Database %v: Unable to get server UUID. Underlying bucket type was not GoCBBucket.", base.MD(dbCtx.Name))
			return ""
		}

		uuid, err := cbs.ServerUUID()
		if err != nil {
			base.WarnfCtx(ctx, "Database %v: Unable to get server UUID: %v", base.MD(dbCtx.Name), err)
			return ""
		}

		base.DebugfCtx(ctx, base.KeyAll, "Database %v: Got server UUID %v", base.MD(dbCtx.Name), base.MD(uuid))
		dbCtx.serverUUID = uuid
	}

	return dbCtx.serverUUID
}

// Utility function to support cache testing from outside db package
func (context *DatabaseContext) GetChangeCache() *changeCache {
	return context.changeCache
}

func (context *DatabaseContext) Close(ctx context.Context) {
	context.BucketLock.Lock()
	defer context.BucketLock.Unlock()

	context.OIDCProviders.Stop()
	close(context.terminator)
	// Wait for database background tasks to finish.
	waitForBGTCompletion(ctx, BGTCompletionMaxWait, context.backgroundTasks, context.Name)
	context.sequences.Stop()
	context.mutationListener.Stop()
	context.changeCache.Stop()
	context.ImportListener.Stop()
	if context.Heartbeater != nil {
		context.Heartbeater.Stop()
	}
	if context.SGReplicateMgr != nil {
		context.SGReplicateMgr.Stop()
	}
	context.Bucket.Close()
	context.Bucket = nil

	base.RemovePerDbStats(context.Name)

}

// waitForBGTCompletion waits for all the background tasks to finish.
func waitForBGTCompletion(ctx context.Context, waitTimeMax time.Duration, tasks []BackgroundTask, dbName string) {
	waitTime := waitTimeMax
	for _, t := range tasks {
		start := time.Now()
		select {
		case <-t.doneChan:
			waitTime -= time.Now().Sub(start)
			continue
		case <-time.After(waitTime):
			// Timeout after waiting for background task to terminate.
		}
		base.InfofCtx(ctx, base.KeyAll, "Timeout after %v of waiting for background task %q to "+
			"terminate, database: %s", waitTimeMax, t.taskName, dbName)
	}
}

func (context *DatabaseContext) IsClosed() bool {
	context.BucketLock.RLock()
	defer context.BucketLock.RUnlock()
	return context.Bucket == nil
}

// For testing only!
func (context *DatabaseContext) RestartListener() error {
	context.mutationListener.Stop()
	// Delay needed to properly stop
	time.Sleep(2 * time.Second)
	context.mutationListener.Init(context.Bucket.GetName(), context.Options.GroupID)
	cacheFeedStatsMap := context.DbStats.Database().CacheFeedMapStats
	if err := context.mutationListener.Start(context.Bucket, cacheFeedStatsMap.Map); err != nil {
		return err
	}
	return nil
}

// Cache flush support.  Currently test-only - added for unit test access from rest package
func (dbCtx *DatabaseContext) FlushChannelCache(ctx context.Context) error {
	base.InfofCtx(ctx, base.KeyCache, "Flushing channel cache")
	return dbCtx.changeCache.Clear()
}

// Removes previous versions of Sync Gateway's design docs found on the server
func (context *DatabaseContext) RemoveObsoleteDesignDocs(previewOnly bool) (removedDesignDocs []string, err error) {
	return removeObsoleteDesignDocs(context.Bucket, previewOnly, context.UseViews())
}

// Removes previous versions of Sync Gateway's indexes found on the server
func (dbCtx *DatabaseContext) RemoveObsoleteIndexes(ctx context.Context, previewOnly bool) (removedIndexes []string, err error) {

	if !dbCtx.Bucket.IsSupported(sgbucket.DataStoreFeatureN1ql) {
		return removedIndexes, nil
	}

	n1qlStore, ok := base.AsN1QLStore(dbCtx.Bucket)
	if !ok {
		base.WarnfCtx(ctx, "Cannot remove obsolete indexes for non-gocb bucket - skipping.")
		return make([]string, 0), nil
	}

	return removeObsoleteIndexes(n1qlStore, previewOnly, dbCtx.UseXattrs(), dbCtx.UseViews(), sgIndexes)
}

// Trigger terminate check handling for connected continuous replications.
// TODO: The underlying code (NotifyCheckForTermination) doesn't actually leverage the specific username - should be refactored
//
//	to remove
func (context *DatabaseContext) NotifyTerminatedChanges(username string) {
	context.mutationListener.NotifyCheckForTermination(base.SetOf(base.UserPrefix + username))
}

func (dc *DatabaseContext) TakeDbOffline(ctx context.Context, reason string) error {

	if atomic.CompareAndSwapUint32(&dc.State, DBOnline, DBStopping) {
		// notify all active _changes feeds to close
		close(dc.ExitChanges)

		// Block until all current calls have returned, including _changes feeds
		dc.AccessLock.Lock()
		defer dc.AccessLock.Unlock()

		dc.changeCache.Stop()

		// set DB state to Offline
		atomic.StoreUint32(&dc.State, DBOffline)

		if err := dc.EventMgr.RaiseDBStateChangeEvent(dc.Name, "offline", reason, dc.Options.AdminInterface); err != nil {
			base.DebugfCtx(ctx, base.KeyCRUD, "Error raising database state change event: %v", err)
		}

		return nil
	} else {
		dbState := atomic.LoadUint32(&dc.State)
		// If the DB is already transitioning to: offline or is offline silently return
		if dbState == DBOffline || dbState == DBResyncing || dbState == DBStopping {
			return nil
		}

		msg := "Unable to take Database offline, database must be in Online state but was " + RunStateString[dbState]
		if dbState == DBOnline {
			msg = "Unable to take Database offline, another operation was already in progress. Please try again."
		}

		base.InfofCtx(ctx, base.KeyCRUD, msg)
		return base.HTTPErrorf(http.StatusServiceUnavailable, msg)
	}
}

func (db *Database) TakeDbOffline(ctx context.Context, reason string) error {
	return db.DatabaseContext.TakeDbOffline(ctx, reason)
}

func (context *DatabaseContext) Authenticator(ctx context.Context) *auth.Authenticator {
	context.BucketLock.RLock()
	defer context.BucketLock.RUnlock()

	sessionCookieName := auth.DefaultCookieName
	if context.Options.SessionCookieName != "" {
		sessionCookieName = context.Options.SessionCookieName
	}

	var channelsWarningThreshold *uint32
	if context.Options.UnsupportedOptions != nil && context.Options.UnsupportedOptions.WarningThresholds != nil {
		channelsWarningThreshold = context.Options.UnsupportedOptions.WarningThresholds.ChannelsPerUser
	}

	// Authenticators are lightweight & stateless, so it's OK to return a new one every time
	authenticator := auth.NewAuthenticator(context.Bucket, context, auth.AuthenticatorOptions{
		ClientPartitionWindow:    context.Options.ClientPartitionWindow,
		ChannelsWarningThreshold: channelsWarningThreshold,
		SessionCookieName:        sessionCookieName,
		BcryptCost:               context.Options.BcryptCost,
		LogCtx:                   ctx,
	})

	return authenticator
}

// Makes a Database object given its name and bucket.
func GetDatabase(context *DatabaseContext, user auth.User) (*Database, error) {
	return &Database{DatabaseContext: context, user: user}, nil
}

func CreateDatabase(context *DatabaseContext) (*Database, error) {
	return &Database{DatabaseContext: context}, nil
}

func (db *Database) SameAs(otherdb *Database) bool {
	return db != nil && otherdb != nil &&
		db.Bucket == otherdb.Bucket
}

func (db *Database) IsCompactRunning() bool {
	return atomic.LoadUint32(&db.CompactState) == DBCompactRunning
}

func (db *Database) User() auth.User {
	return db.user
}

func (db *Database) SetUser(user auth.User) {
	db.user = user
}

// Reloads the database's User object, in case its persistent properties have been changed.
func (db *Database) ReloadUser(ctx context.Context) error {
	if db.user == nil {
		return nil
	}
	user, err := db.Authenticator(ctx).GetUser(db.user.Name())
	if err != nil {
		return err
	}
	if user == nil {
		return errors.New("User not found during reload")
	} else {
		db.user = user
		return nil
	}
}

// ////// ALL DOCUMENTS:

type IDRevAndSequence struct {
	DocID    string
	RevID    string
	Sequence uint64
}

// The ForEachDocID options for limiting query results
type ForEachDocIDOptions struct {
	Startkey string
	Endkey   string
	Limit    uint64
}

type ForEachDocIDFunc func(id IDRevAndSequence, channels []string) (bool, error)

// Iterates over all documents in the database, calling the callback function on each
func (db *Database) ForEachDocID(ctx context.Context, callback ForEachDocIDFunc, resultsOpts ForEachDocIDOptions) error {

	results, err := db.QueryAllDocs(ctx, resultsOpts.Startkey, resultsOpts.Endkey)
	if err != nil {
		return err
	}

	err = db.processForEachDocIDResults(callback, resultsOpts.Limit, results)
	if err != nil {
		return err
	}
	return results.Close()
}

// Iterate over the results of an AllDocs query, performing ForEachDocID handling for each row
func (db *Database) processForEachDocIDResults(callback ForEachDocIDFunc, limit uint64, results sgbucket.QueryResultIterator) error {

	count := uint64(0)
	for {
		var queryRow AllDocsIndexQueryRow
		var found bool
		var docid, revid string
		var seq uint64
		var channels []string
		if db.Options.UseViews {
			var viewRow AllDocsViewQueryRow
			found = results.Next(&viewRow)
			if found {
				docid = viewRow.Key
				revid = viewRow.Value.RevID
				seq = viewRow.Value.Sequence
				channels = viewRow.Value.Channels
			}
		} else {
			found = results.Next(&queryRow)
			if found {
				docid = queryRow.Id
				revid = queryRow.RevID
				seq = queryRow.Sequence
				channels = make([]string, 0)
				// Query returns all channels, but we only want to return active channels
				for channelName, removal := range queryRow.Channels {
					if removal == nil {
						channels = append(channels, channelName)
					}
				}
			}
		}
		if !found {
			break
		}

		if ok, err := callback(IDRevAndSequence{docid, revid, seq}, channels); ok {
			count++
		} else if err != nil {
			return err
		}
		// We have to apply limit check after callback has been called
		// to account for rows that are not in the current users channels
		if limit > 0 && count == limit {
			break
		}

	}
	return nil
}

// Returns the IDs of all users and roles
func (db *DatabaseContext) AllPrincipalIDs(ctx context.Context) (users, roles []string, err error) {

	startKey := ""
	limit := db.Options.QueryPaginationLimit

	users = []string{}
	roles = []string{}

outerLoop:
	for {
		results, err := db.QueryPrincipals(ctx, startKey, limit)
		if err != nil {
			return nil, nil, err
		}

		var isUser bool
		var principalName string
		lenUserKeyPrefix := len(base.UserPrefix)

		resultCount := 0

		for {
			// startKey is inclusive for views, so need to skip first result if using non-empty startKey, as this results in an overlapping result
			var skipAddition bool
			if resultCount == 0 && startKey != "" {
				skipAddition = true
			}

			if db.Options.UseViews {
				var viewRow principalsViewRow
				found := results.Next(&viewRow)
				if !found {
					break
				}
				isUser = viewRow.Value
				principalName = viewRow.Key
				startKey = principalName
			} else {
				var queryRow QueryIdRow
				found := results.Next(&queryRow)
				if !found {
					break
				}
				if len(queryRow.Id) < lenUserKeyPrefix {
					continue
				}
				isUser = queryRow.Id[0:lenUserKeyPrefix] == base.UserPrefix
				principalName = queryRow.Id[lenUserKeyPrefix:]
				startKey = queryRow.Id
			}
			resultCount++

			if principalName != "" && !skipAddition {
				if isUser {
					users = append(users, principalName)
				} else {
					roles = append(roles, principalName)
				}
			}
		}

		closeErr := results.Close()
		if closeErr != nil {
			return nil, nil, closeErr
		}

		if resultCount < limit {
			break outerLoop
		}

	}

	return users, roles, nil
}

// Returns user information for all users (ID, disabled, email)
func (db *DatabaseContext) GetUsers(ctx context.Context, limit int) (users []auth.PrincipalConfig, err error) {

	if db.Options.UseViews {
		return nil, errors.New("GetUsers not supported when running with useViews=true")
	}

	// While using SyncDocs index, must set startKey to the user prefix to avoid unwanted interaction between
	// limit handling and startKey (non-user _sync: prefixed documents being included in the query limit evaluation).
	// This doesn't happen for AllPrincipalIDs, I believe because the role check forces query to not assume
	// a contiguous set of results
	startKey := base.UserPrefix
	paginationLimit := db.Options.QueryPaginationLimit
	if paginationLimit == 0 {
		paginationLimit = DefaultQueryPaginationLimit
	}

	// If the requested limit is lower than the pagination limit, use requested limit as pagination limit
	if limit > 0 && limit < paginationLimit {
		paginationLimit = limit
	}

	users = []auth.PrincipalConfig{}

	totalCount := 0

outerLoop:
	for {
		results, err := db.QueryUsers(ctx, startKey, paginationLimit)
		if err != nil {
			return nil, err
		}

		resultCount := 0
		for {
			// startKey is inclusive, so need to skip first result if using non-empty startKey, as this results in an overlapping result
			var skipAddition bool
			if resultCount == 0 && startKey != base.UserPrefix {
				skipAddition = true
			}

			var queryRow QueryUsersRow
			found := results.Next(&queryRow)
			if !found {
				break
			}
			startKey = base.UserPrefix + queryRow.Name
			resultCount++
			if queryRow.Name != "" && !skipAddition {
				principal := auth.PrincipalConfig{
					Name:     &queryRow.Name,
					Email:    &queryRow.Email,
					Disabled: &queryRow.Disabled,
				}
				users = append(users, principal)
				totalCount++
				if limit > 0 && totalCount >= limit {
					break
				}
			}
		}

		closeErr := results.Close()
		if closeErr != nil {
			return nil, closeErr
		}

		if resultCount < paginationLimit {
			break outerLoop
		}

		if limit > 0 && totalCount >= limit {
			break outerLoop
		}

	}

	return users, nil
}

// Returns the IDs of all roles, excluding deleted.
func (db *DatabaseContext) GetRoleIDs(ctx context.Context) (roles []string, err error) {

	startKey := ""
	limit := db.Options.QueryPaginationLimit

	roles = []string{}

outerLoop:
	for {
		results, err := db.QueryRoles(ctx, startKey, limit)
		if err != nil {
			return nil, err
		}

		var roleName string
		lenRoleKeyPrefix := len(base.RolePrefix)

		resultCount := 0

		for {
			// startKey is inclusive for views, so need to skip first result if using non-empty startKey, as this results in an overlapping result
			var skipAddition bool
			if resultCount == 0 && startKey != "" {
				skipAddition = true
			}

			if db.Options.UseViews {
				var viewRow principalsViewRow
				found := results.Next(&viewRow)
				if !found {
					break
				}
				roleName = viewRow.Key
				startKey = roleName
			} else {
				var queryRow QueryIdRow
				found := results.Next(&queryRow)
				if !found {
					break
				}
				if len(queryRow.Id) < lenRoleKeyPrefix {
					continue
				}
				roleName = queryRow.Id[lenRoleKeyPrefix:]
				startKey = queryRow.Id
			}
			resultCount++

			if roleName != "" && !skipAddition {
				roles = append(roles, roleName)
			}
		}

		closeErr := results.Close()
		if closeErr != nil {
			return nil, closeErr
		}

		if resultCount < limit {
			break outerLoop
		}

	}

	return roles, nil
}

// ////// HOUSEKEEPING:

// Deletes all session documents for a user
func (db *DatabaseContext) DeleteUserSessions(ctx context.Context, userName string) error {

	results, err := db.QuerySessions(ctx, userName)
	if err != nil {
		return err
	}

	var sessionsRow QueryIdRow
	for results.Next(&sessionsRow) {
		base.InfofCtx(ctx, base.KeyCRUD, "\tDeleting %q", sessionsRow.Id)
		if err := db.Bucket.Delete(sessionsRow.Id); err != nil {
			base.WarnfCtx(ctx, "Error deleting %q: %v", sessionsRow.Id, err)
		}
	}
	return results.Close()
}

// Trigger tombstone compaction from view and/or GSI indexes.  Several Sync Gateway indexes server tombstones (deleted documents with an xattr).
// There currently isn't a mechanism for server to remove these docs from the index when the tombstone is purged by the server during
// metadata purge, because metadata purge doesn't trigger a DCP event.
// When compact is run, Sync Gateway initiates a normal delete operation for the document and xattr (a Sync Gateway purge).  This triggers
// removal of the document from the index.  In the event that the document has already been purged by server, we need to recreate and delete
// the document to accomplish the same result.
type compactCallbackFunc func(purgedDocCount *int)

func (db *Database) Compact(ctx context.Context, skipRunningStateCheck bool, callback compactCallbackFunc, terminator *base.SafeTerminator) (int, error) {
	if !skipRunningStateCheck {
		if !atomic.CompareAndSwapUint32(&db.CompactState, DBCompactNotRunning, DBCompactRunning) {
			return 0, base.HTTPErrorf(http.StatusServiceUnavailable, "Compaction already running")
		}

		defer atomic.CompareAndSwapUint32(&db.CompactState, DBCompactRunning, DBCompactNotRunning)
	}

	// Compact should be a no-op if not running w/ xattrs
	if !db.UseXattrs() {
		return 0, nil
	}

	// Trigger view compaction for all tombstoned documents older than the purge interval
	startTime := time.Now()
	purgeOlderThan := startTime.Add(-db.PurgeInterval)

	purgedDocCount := 0

	defer callback(&purgedDocCount)

	base.InfofCtx(ctx, base.KeyAll, "Starting compaction of purged tombstones for %s ...", base.MD(db.Name))

	// Update metadata purge interval if not explicitly set to 0 (used in testing)
	if db.PurgeInterval > 0 {
		cbStore, ok := base.AsCouchbaseStore(db.Bucket)
		if ok {
			serverPurgeInterval, err := cbStore.MetadataPurgeInterval()
			if err != nil {
				base.WarnfCtx(ctx, "Unable to retrieve server's metadata purge interval - using existing purge interval. %s", err)
			} else if serverPurgeInterval > 0 {
				db.PurgeInterval = serverPurgeInterval
			}
		}
	}
	base.InfofCtx(ctx, base.KeyAll, "Tombstone compaction using the metadata purge interval of %.2f days.", db.PurgeInterval.Hours()/24)

	purgeBody := Body{"_purged": true}
	for {
		purgedDocs := make([]string, 0)
		results, err := db.QueryTombstones(ctx, purgeOlderThan, QueryTombstoneBatch)
		if err != nil {
			return 0, err
		}
		var tombstonesRow QueryIdRow
		var resultCount int
		for results.Next(&tombstonesRow) {
			select {
			case <-terminator.Done():
				closeErr := results.Close()
				if closeErr != nil {
					return 0, closeErr
				}
				return purgedDocCount, nil
			default:
			}

			resultCount++
			base.DebugfCtx(ctx, base.KeyCRUD, "\tDeleting %q", tombstonesRow.Id)
			// First, attempt to purge.
			purgeErr := db.Purge(ctx, tombstonesRow.Id)
			if purgeErr == nil {
				purgedDocs = append(purgedDocs, tombstonesRow.Id)
			} else if base.IsDocNotFoundError(purgeErr) {
				// If key no longer exists, need to add and remove to trigger removal from view
				_, addErr := db.Bucket.Add(tombstonesRow.Id, 0, purgeBody)
				if addErr != nil {
					base.WarnfCtx(ctx, "Error compacting key %s (add) - tombstone will not be compacted.  %v", base.UD(tombstonesRow.Id), addErr)
					continue
				}

				// At this point, the doc is not in a usable state for mobile
				// so mark it to be removed from cache, even if the subsequent delete fails
				purgedDocs = append(purgedDocs, tombstonesRow.Id)

				if delErr := db.Bucket.Delete(tombstonesRow.Id); delErr != nil {
					base.ErrorfCtx(ctx, "Error compacting key %s (delete) - tombstone will not be compacted.  %v", base.UD(tombstonesRow.Id), delErr)
				}
			} else {
				base.WarnfCtx(ctx, "Error compacting key %s (purge) - tombstone will not be compacted.  %v", base.UD(tombstonesRow.Id), purgeErr)
			}
		}

		err = results.Close()
		if err != nil {
			return 0, err
		}

		// Now purge them from all channel caches
		count := len(purgedDocs)
		purgedDocCount += count
		if count > 0 {
			db.changeCache.Remove(purgedDocs, startTime)
			db.DbStats.Database().NumTombstonesCompacted.Add(int64(count))
		}
		base.DebugfCtx(ctx, base.KeyAll, "Compacted %v tombstones", count)

		callback(&purgedDocCount)

		if resultCount < QueryTombstoneBatch {
			break
		}
	}

	base.InfofCtx(ctx, base.KeyAll, "Finished compaction of purged tombstones for %s... Total Tombstones Compacted: %d", base.MD(db.Name), purgedDocCount)

	return purgedDocCount, nil
}

// ////// SYNC FUNCTION:

// Sets the database context's sync function based on the JS code from config.
// Returns a boolean indicating whether the function is different from the saved one.
// If multiple gateway instances try to update the function at the same time (to the same new
// value) only one of them will get a changed=true result.
func (dbCtx *DatabaseContext) UpdateSyncFun(ctx context.Context, syncFun string) (changed bool, err error) {
	if syncFun == "" {
		dbCtx.ChannelMapper = nil
	} else if dbCtx.ChannelMapper != nil {
		_, err = dbCtx.ChannelMapper.SetFunction(syncFun)
	} else {
		dbCtx.ChannelMapper = channels.NewChannelMapper(syncFun, dbCtx.Options.JavascriptTimeout)
	}
	if err != nil {
		base.WarnfCtx(ctx, "Error setting sync function: %s", err)
		return
	}

	var syncData struct { // format of the sync-fn document
		Sync string
	}

	syncFunctionDocID := base.SyncFunctionKeyWithGroupID(dbCtx.Options.GroupID)
	_, err = dbCtx.Bucket.Update(syncFunctionDocID, 0, func(currentValue []byte) ([]byte, *uint32, bool, error) {
		// The first time opening a new db, currentValue will be nil. Don't treat this as a change.
		if currentValue != nil {
			parseErr := base.JSONUnmarshal(currentValue, &syncData)
			if parseErr != nil || syncData.Sync != syncFun {
				changed = true
			}
		}
		if changed || currentValue == nil {
			syncData.Sync = syncFun
			bytes, err := base.JSONMarshal(syncData)
			return bytes, nil, false, err
		} else {
			return nil, nil, false, base.ErrUpdateCancel // value unchanged, no need to save
		}
	})

	if err == base.ErrUpdateCancel {
		err = nil
	}
	return
}

func (db *Database) UpdateSyncFun(ctx context.Context, syncFun string) (changed bool, err error) {
	return db.DatabaseContext.UpdateSyncFun(ctx, syncFun)
}

// Re-runs the sync function on every current document in the database (if doCurrentDocs==true)
// and/or imports docs in the bucket not known to the gateway (if doImportDocs==true).
// To be used when the JavaScript sync function changes.
type updateAllDocChannelsCallbackFunc func(docsProcessed, docsChanged *int)

func (db *Database) UpdateAllDocChannels(ctx context.Context, regenerateSequences bool, callback updateAllDocChannelsCallbackFunc, terminator *base.SafeTerminator) (int, error) {
	base.InfofCtx(ctx, base.KeyAll, "Recomputing document channels...")
	base.InfofCtx(ctx, base.KeyAll, "Re-running sync function on all documents...")

	queryLimit := db.Options.QueryPaginationLimit
	startSeq := uint64(0)
	endSeq, err := db.sequences.getSequence()
	if err != nil {
		return 0, err
	}

	docsChanged := 0
	docsProcessed := 0

	// In the event of an early exit we would like to ensure these values are up to date which they wouldn't be if they
	// were unable to reach the end of the batch iteration.
	defer callback(&docsProcessed, &docsChanged)

	var unusedSequences []uint64

	for {
		results, err := db.QueryResync(ctx, queryLimit, startSeq, endSeq)
		if err != nil {
			return 0, err
		}

		queryRowCount := 0
		highSeq := uint64(0)

		var importRow QueryIdRow
		for results.Next(&importRow) {
			select {
			case <-terminator.Done():
				base.InfofCtx(ctx, base.KeyAll, "Resync was stopped before the operation could be completed. System "+
					"may be in an inconsistent state. Docs changed: %d Docs Processed: %d", docsChanged, docsProcessed)
				closeErr := results.Close()
				if closeErr != nil {
					return 0, closeErr
				}
				return docsChanged, nil
			default:
			}

			docid := importRow.Id
			key := realDocID(docid)
			queryRowCount++
			docsProcessed++
			documentUpdateFunc := func(doc *Document) (updatedDoc *Document, shouldUpdate bool, updatedExpiry *uint32, err error) {
				highSeq = doc.Sequence
				forceUpdate := false
				if !doc.HasValidSyncData() {
					// This is a document not known to the sync gateway. Ignore it:
					return nil, false, nil, base.ErrUpdateCancel
				} else {
					base.DebugfCtx(ctx, base.KeyCRUD, "\tRe-syncing document %q", base.UD(docid))
				}

				// Run the sync fn over each current/leaf revision, in case there are conflicts:
				changed := 0
				doc.History.forEachLeaf(func(rev *RevInfo) {
					bodyBytes, _, err := db.get1xRevFromDoc(ctx, doc, rev.ID, false)
					if err != nil {
						base.WarnfCtx(ctx, "Error getting rev from doc %s/%s %s", base.UD(docid), rev.ID, err)
					}
					var body Body
					if err := body.Unmarshal(bodyBytes); err != nil {
						base.WarnfCtx(ctx, "Error unmarshalling body %s/%s for sync function %s", base.UD(docid), rev.ID, err)
						return
					}
					metaMap, err := doc.GetMetaMap(db.Options.UserXattrKey)
					if err != nil {
						return
					}
					channels, access, roles, syncExpiry, _, err := db.getChannelsAndAccess(ctx, doc, body, metaMap, rev.ID)
					if err != nil {
						// Probably the validator rejected the doc
						base.WarnfCtx(ctx, "Error calling sync() on doc %q: %v", base.UD(docid), err)
						access = nil
						channels = nil
					}
					rev.Channels = channels

					if rev.ID == doc.CurrentRev {

						if regenerateSequences {
							unusedSequences, err = db.assignSequence(ctx, 0, doc, unusedSequences)
							if err != nil {
								base.WarnfCtx(ctx, "Unable to assign a sequence number: %v", err)
							}
							forceUpdate = true
						}

						changedChannels, err := doc.updateChannels(ctx, channels)
						changed = len(doc.Access.updateAccess(doc, access)) +
							len(doc.RoleAccess.updateAccess(doc, roles)) +
							len(changedChannels)
						if err != nil {
							return
						}
						// Only update document expiry based on the current (active) rev
						if syncExpiry != nil {
							doc.UpdateExpiry(*syncExpiry)
							updatedExpiry = syncExpiry
						}
					}
				})
				shouldUpdate = changed > 0 || forceUpdate
				return doc, shouldUpdate, updatedExpiry, nil
			}
			var err error
			if db.UseXattrs() {
				writeUpdateFunc := func(currentValue []byte, currentXattr []byte, currentUserXattr []byte, cas uint64) (
					raw []byte, rawXattr []byte, deleteDoc bool, expiry *uint32, err error) {
					// There's no scenario where a doc should from non-deleted to deleted during UpdateAllDocChannels processing,
					// so deleteDoc is always returned as false.
					if currentValue == nil || len(currentValue) == 0 {
						return nil, nil, deleteDoc, nil, base.ErrUpdateCancel
					}
					doc, err := unmarshalDocumentWithXattr(docid, currentValue, currentXattr, currentUserXattr, cas, DocUnmarshalAll)
					if err != nil {
						return nil, nil, deleteDoc, nil, err
					}
					updatedDoc, shouldUpdate, updatedExpiry, err := documentUpdateFunc(doc)
					if err != nil {
						return nil, nil, deleteDoc, nil, err
					}
					if shouldUpdate {
						base.InfofCtx(ctx, base.KeyAccess, "Saving updated channels and access grants of %q", base.UD(docid))
						if updatedExpiry != nil {
							updatedDoc.UpdateExpiry(*updatedExpiry)
						}

						doc.SetCrc32cUserXattrHash()
						raw, rawXattr, err = updatedDoc.MarshalWithXattr()
						return raw, rawXattr, deleteDoc, updatedExpiry, err
					} else {
						return nil, nil, deleteDoc, nil, base.ErrUpdateCancel
					}
				}
				_, err = db.Bucket.WriteUpdateWithXattr(key, base.SyncXattrName, db.Options.UserXattrKey, 0, nil, nil, writeUpdateFunc)
			} else {
				_, err = db.Bucket.Update(key, 0, func(currentValue []byte) ([]byte, *uint32, bool, error) {
					// Be careful: this block can be invoked multiple times if there are races!
					if currentValue == nil {
						return nil, nil, false, base.ErrUpdateCancel // someone deleted it?!
					}
					doc, err := unmarshalDocument(docid, currentValue)
					if err != nil {
						return nil, nil, false, err
					}
					updatedDoc, shouldUpdate, updatedExpiry, err := documentUpdateFunc(doc)
					if err != nil {
						return nil, nil, false, err
					}
					if shouldUpdate {
						base.InfofCtx(ctx, base.KeyAccess, "Saving updated channels and access grants of %q", base.UD(docid))
						if updatedExpiry != nil {
							updatedDoc.UpdateExpiry(*updatedExpiry)
						}

						updatedBytes, marshalErr := base.JSONMarshal(updatedDoc)
						return updatedBytes, updatedExpiry, false, marshalErr
					} else {
						return nil, nil, false, base.ErrUpdateCancel
					}
				})
			}
			if err == nil {
				docsChanged++
			} else if err != base.ErrUpdateCancel {
				base.WarnfCtx(ctx, "Error updating doc %q: %v", base.UD(docid), err)
			}
		}

		callback(&docsProcessed, &docsChanged)

		// Close query results
		closeErr := results.Close()
		if closeErr != nil {
			return 0, closeErr
		}

		if queryRowCount < queryLimit || highSeq >= endSeq {
			break
		}
		startSeq = highSeq + 1
	}

	for _, sequence := range unusedSequences {
		err := db.sequences.releaseSequence(sequence)
		if err != nil {
			base.WarnfCtx(ctx, "Error attempting to release sequence %d. Error %v", sequence, err)
		}
	}

	if regenerateSequences {
		users, roles, err := db.AllPrincipalIDs(ctx)
		if err != nil {
			return docsChanged, err
		}

		authr := db.Authenticator(ctx)
		regeneratePrincipalSequences := func(princ auth.Principal) error {
			nextSeq, err := db.DatabaseContext.sequences.nextSequence()
			if err != nil {
				return err
			}

			err = authr.UpdateSequenceNumber(princ, nextSeq)
			if err != nil {
				return err
			}

			return nil
		}

		for _, role := range roles {
			role, err := authr.GetRole(role)
			if err != nil {
				return docsChanged, err
			}
			err = regeneratePrincipalSequences(role)
			if err != nil {
				return docsChanged, err
			}
		}

		for _, user := range users {
			user, err := authr.GetUser(user)
			if err != nil {
				return docsChanged, err
			}
			err = regeneratePrincipalSequences(user)
			if err != nil {
				return docsChanged, err
			}
		}

	}

	base.InfofCtx(ctx, base.KeyAll, "Finished re-running sync function; %d/%d docs changed", docsChanged, docsProcessed)

	if docsChanged > 0 {
		// Now invalidate channel cache of all users/roles:
		base.InfofCtx(ctx, base.KeyAll, "Invalidating channel caches of users/roles...")
		users, roles, _ := db.AllPrincipalIDs(ctx)
		for _, name := range users {
			db.invalUserChannels(ctx, name, endSeq)
		}
		for _, name := range roles {
			db.invalRoleChannels(ctx, name, endSeq)
		}
	}
	return docsChanged, nil
}

func (db *Database) invalUserRoles(ctx context.Context, username string, invalSeq uint64) {
	authr := db.Authenticator(ctx)
	if err := authr.InvalidateRoles(username, invalSeq); err != nil {
		base.WarnfCtx(ctx, "Error invalidating roles for user %s: %v", base.UD(username), err)
	}
}

func (db *Database) invalUserChannels(ctx context.Context, username string, invalSeq uint64) {
	authr := db.Authenticator(ctx)
	if err := authr.InvalidateChannels(username, true, invalSeq); err != nil {
		base.WarnfCtx(ctx, "Error invalidating channels for user %s: %v", base.UD(username), err)
	}
}

func (db *Database) invalRoleChannels(ctx context.Context, rolename string, invalSeq uint64) {
	authr := db.Authenticator(ctx)
	if err := authr.InvalidateChannels(rolename, false, invalSeq); err != nil {
		base.WarnfCtx(ctx, "Error invalidating channels for role %s: %v", base.UD(rolename), err)
	}
}

func (db *Database) invalUserOrRoleChannels(ctx context.Context, name string, invalSeq uint64) {

	principalName, isRole := channels.AccessNameToPrincipalName(name)
	if isRole {
		db.invalRoleChannels(ctx, principalName, invalSeq)
	} else {
		db.invalUserChannels(ctx, principalName, invalSeq)
	}
}

func (dbCtx *DatabaseContext) ObtainManagementEndpoints(ctx context.Context) ([]string, error) {
	cbStore, ok := base.AsCouchbaseStore(dbCtx.Bucket)
	if !ok {
		base.WarnfCtx(ctx, "Database %v: Unable to get server management endpoints. Underlying bucket type was not GoCBBucket.", base.MD(dbCtx.Name))
		return nil, nil
	}

	return base.GoCBBucketMgmtEndpoints(cbStore)
}

func (dbCtx *DatabaseContext) ObtainManagementEndpointsAndHTTPClient(ctx context.Context) ([]string, *http.Client, error) {
	cbStore, ok := base.AsCouchbaseStore(dbCtx.Bucket)
	if !ok {
		base.WarnfCtx(ctx, "Database %v: Unable to get server management endpoints. Underlying bucket type was not GoCBBucket.", base.MD(dbCtx.Name))
		return nil, nil, nil
	}

	// This shouldn't happen as the only place we don't initialize this is in the case where we're not using a Couchbase
	// Bucket. This means the above check should catch it but check just to be safe.
	if dbCtx.NoX509HTTPClient == nil {
		return nil, nil, fmt.Errorf("unable to obtain http client")
	}

	endpoints, err := base.GoCBBucketMgmtEndpoints(cbStore)
	if err != nil {
		return nil, nil, err
	}

	return endpoints, dbCtx.NoX509HTTPClient, nil
}

func (context *DatabaseContext) GetUserViewsEnabled() bool {
	if context.Options.UnsupportedOptions != nil && context.Options.UnsupportedOptions.UserViews != nil && context.Options.UnsupportedOptions.UserViews.Enabled != nil {
		return *context.Options.UnsupportedOptions.UserViews.Enabled
	}
	return false
}

func (context *DatabaseContext) UseXattrs() bool {
	return context.Options.EnableXattr
}

func (context *DatabaseContext) UseViews() bool {
	return context.Options.UseViews
}

func (context *DatabaseContext) DeltaSyncEnabled() bool {
	return context.Options.DeltaSyncOptions.Enabled
}

func (context *DatabaseContext) AllowExternalRevBodyStorage() bool {

	// Support unit testing w/out xattrs enabled
	if base.TestExternalRevStorage {
		return false
	}
	return !context.UseXattrs()
}

func (context *DatabaseContext) SetUserViewsEnabled(value bool) {
	if context.Options.UnsupportedOptions == nil {
		context.Options.UnsupportedOptions = &UnsupportedOptions{}
	}
	if context.Options.UnsupportedOptions.UserViews == nil {
		context.Options.UnsupportedOptions.UserViews = &UserViewsOptions{}
	}
	context.Options.UnsupportedOptions.UserViews.Enabled = &value
}

// For test usage
func (context *DatabaseContext) FlushRevisionCacheForTest() {

	context.revisionCache = NewRevisionCache(
		context.Options.RevisionCacheOptions,
		context,
		context.DbStats.Cache(),
	)

}

func initDatabaseStats(dbName string, autoImport bool, options DatabaseContextOptions) *base.DbStats {

	enabledDeltaSync := options.DeltaSyncOptions.Enabled
	enabledImport := autoImport || options.EnableXattr
	enabledViews := options.UseViews

	var queryNames []string
	if enabledViews {
		queryNames = []string{
			fmt.Sprintf(base.StatViewFormat, DesignDocSyncGateway(), ViewAccess),
			fmt.Sprintf(base.StatViewFormat, DesignDocSyncGateway(), ViewAccessVbSeq),
			fmt.Sprintf(base.StatViewFormat, DesignDocSyncGateway(), ViewChannels),
			fmt.Sprintf(base.StatViewFormat, DesignDocSyncGateway(), ViewPrincipals),
			fmt.Sprintf(base.StatViewFormat, DesignDocSyncGateway(), ViewRolesExcludeDeleted),
			fmt.Sprintf(base.StatViewFormat, DesignDocSyncGateway(), ViewRoleAccess),
			fmt.Sprintf(base.StatViewFormat, DesignDocSyncGateway(), ViewRoleAccessVbSeq),
			fmt.Sprintf(base.StatViewFormat, DesignDocSyncHousekeeping(), ViewAllDocs),
			fmt.Sprintf(base.StatViewFormat, DesignDocSyncHousekeeping(), ViewImport),
			fmt.Sprintf(base.StatViewFormat, DesignDocSyncHousekeeping(), ViewSessions),
			fmt.Sprintf(base.StatViewFormat, DesignDocSyncHousekeeping(), ViewTombstones),
		}
	} else {
		queryNames = []string{
			QueryTypeAccess,
			QueryTypeRoleAccess,
			QueryTypeChannels,
			QueryTypeChannelsStar,
			QueryTypeSequences,
			QueryTypePrincipals,
			QueryTypeRolesExcludeDeleted,
			QueryTypeSessions,
			QueryTypeTombstones,
			QueryTypeResync,
			QueryTypeAllDocs,
			QueryTypeUsers,
		}
	}
	for name, _ := range options.UserQueries {
		queryNames = append(queryNames, QueryTypeUserPrefix+name)
	}

	for _, fn := range options.UserFunctions {
		if queryName, ok := fn.N1QLQueryName(); ok {
			queryNames = append(queryNames, queryName)
		}
	}
	if options.GraphQL != nil {
		queryNames = append(queryNames, options.GraphQL.N1QLQueryNames()...)
	}

	return base.SyncGatewayStats.NewDBStats(dbName, enabledDeltaSync, enabledImport, enabledViews, queryNames...)
}

// For test usage
func (context *DatabaseContext) GetRevisionCacheForTest() RevisionCache {
	return context.revisionCache
}

func (context *DatabaseContext) AllowConflicts() bool {
	if context.Options.AllowConflicts != nil {
		return *context.Options.AllowConflicts
	}
	return base.DefaultAllowConflicts
}

func (context *DatabaseContext) AllowFlushNonCouchbaseBuckets() bool {
	if context.Options.UnsupportedOptions != nil && context.Options.UnsupportedOptions.APIEndpoints != nil {
		return context.Options.UnsupportedOptions.APIEndpoints.EnableCouchbaseBucketFlush
	}
	return false
}

// ////// SEQUENCE ALLOCATION:

func (context *DatabaseContext) LastSequence() (uint64, error) {
	return context.sequences.lastSequence()
}

// Helpers for unsupported options
func (context *DatabaseContext) IsGuestReadOnly() bool {
	return context.Options.UnsupportedOptions != nil && context.Options.UnsupportedOptions.GuestReadOnly
}

func (context *DatabaseContext) ForceAPIForbiddenErrors() bool {
	return context.Options.UnsupportedOptions != nil && context.Options.UnsupportedOptions.ForceAPIForbiddenErrors
}

//////// TIMEOUTS

// Calls a function, synchronously, while imposing a timeout on the Database's Context. Any call to CheckTimeout while the function is running will return an error if the timeout has expired.
// The function will *not* be aborted automatically! Its code must check for timeouts by calling CheckTimeout periodically, returning once that produces an error.
<<<<<<< HEAD
func (db *Database) WithTimeout(timeout time.Duration, operation func() error) error {
	oldCtx := db.Ctx
	newCtx, cancel := context.WithTimeout(oldCtx, timeout)
	db.Ctx = newCtx // Push a new Context with the timeout
	defer func() {
		db.Ctx = oldCtx // On the way out, restore the previous Context
		cancel()
	}()
	return operation()
}

// Returns an HTTP timeout (408) error if the Database's Context has an expired timeout or has been explicitly canceled. (See WithTimeout.)
func (db *Database) CheckTimeout() error {
	if db.Ctx == nil {
		return nil
	}
	select {
	case <-db.Ctx.Done():
=======
func (db *Database) WithTimeout(ctx context.Context, timeout time.Duration, operation func(tmCtx context.Context) error) error {
	newCtx, cancel := context.WithTimeout(ctx, timeout)
	defer func() {
		cancel()
	}()
	return operation(newCtx)
}

// Returns an HTTP timeout (408) error if the Database's Context has an expired timeout or has been explicitly canceled. (See WithTimeout.)
func (db *Database) CheckTimeout(ctx context.Context) error {
	if ctx == nil {
		return nil
	}
	select {
	case <-ctx.Done():
>>>>>>> 087a237b
		return base.HTTPErrorf(http.StatusRequestTimeout, "Request timed out")
	default:
		return nil
	}
<<<<<<< HEAD
=======
}

/// LOGGING

// AddDatabaseLogContext adds database name to the parent context for logging
func (dbCtx *DatabaseContext) AddDatabaseLogContext(ctx context.Context) context.Context {
	if dbCtx != nil && dbCtx.Name != "" {
		return base.LogContextWith(ctx, &base.DatabaseLogContext{DatabaseName: dbCtx.Name})
	}
	return ctx
>>>>>>> 087a237b
}<|MERGE_RESOLUTION|>--- conflicted
+++ resolved
@@ -143,7 +143,6 @@
 	LocalJWTConfig                auth.LocalJWTConfig
 	DBOnlineCallback              DBOnlineCallback // Callback function to take the DB back online
 	ImportOptions                 ImportOptions
-<<<<<<< HEAD
 	EnableXattr                   bool             // Use xattr for _sync
 	LocalDocExpirySecs            uint32           // The _local doc expiry time in seconds
 	SecureCookieOverride          bool             // Pass-through DBConfig.SecureCookieOverride
@@ -157,22 +156,6 @@
 	UseViews                      bool             // Force use of views
 	DeltaSyncOptions              DeltaSyncOptions // Delta Sync Options
 	CompactInterval               uint32           // Interval in seconds between compaction is automatically ran - 0 means don't run
-=======
-	EnableXattr                   bool                  // Use xattr for _sync
-	LocalDocExpirySecs            uint32                // The _local doc expiry time in seconds
-	SecureCookieOverride          bool                  // Pass-through DBConfig.SecureCookieOverride
-	SessionCookieName             string                // Pass-through DbConfig.SessionCookieName
-	SessionCookieHttpOnly         bool                  // Pass-through DbConfig.SessionCookieHTTPOnly
-	UserQueries                   UserQueryMap          // Pass-through DbConfig.UserQueries
-	UserFunctions                 UserFunctionConfigMap // Pass-through DbConfig.UserFunctions
-	GraphQL                       *GraphQLConfig        // Pass-through DbConfig.GraphQL
-	AllowConflicts                *bool                 // False forbids creating conflicts
-	SendWWWAuthenticateHeader     *bool                 // False disables setting of 'WWW-Authenticate' header
-	DisablePasswordAuthentication bool                  // True enforces OIDC/guest only
-	UseViews                      bool                  // Force use of views
-	DeltaSyncOptions              DeltaSyncOptions      // Delta Sync Options
-	CompactInterval               uint32                // Interval in seconds between compaction is automatically ran - 0 means don't run
->>>>>>> 087a237b
 	SGReplicateOptions            SGReplicateOptions
 	SlowQueryWarningThreshold     time.Duration
 	QueryPaginationLimit          int    // Limit used for pagination of queries. If not set defaults to DefaultQueryPaginationLimit
@@ -633,19 +616,6 @@
 	dbContext.ResyncManager = NewResyncManager(bucket)
 	dbContext.TombstoneCompactionManager = NewTombstoneCompactionManager()
 	dbContext.AttachmentCompactionManager = NewAttachmentCompactionManager(bucket)
-
-	if options.UserFunctions != nil {
-		dbContext.userFunctions, err = compileUserFunctions(ctx, options.UserFunctions)
-		if err != nil {
-			return nil, err
-		}
-	}
-	if options.GraphQL != nil {
-		dbContext.graphQL, err = NewGraphQL(ctx, dbContext)
-		if err != nil {
-			return nil, err
-		}
-	}
 
 	return dbContext, nil
 }
@@ -1822,9 +1792,6 @@
 			QueryTypeUsers,
 		}
 	}
-	for name, _ := range options.UserQueries {
-		queryNames = append(queryNames, QueryTypeUserPrefix+name)
-	}
 
 	for _, fn := range options.UserFunctions {
 		if queryName, ok := fn.N1QLQueryName(); ok {
@@ -1876,26 +1843,6 @@
 
 // Calls a function, synchronously, while imposing a timeout on the Database's Context. Any call to CheckTimeout while the function is running will return an error if the timeout has expired.
 // The function will *not* be aborted automatically! Its code must check for timeouts by calling CheckTimeout periodically, returning once that produces an error.
-<<<<<<< HEAD
-func (db *Database) WithTimeout(timeout time.Duration, operation func() error) error {
-	oldCtx := db.Ctx
-	newCtx, cancel := context.WithTimeout(oldCtx, timeout)
-	db.Ctx = newCtx // Push a new Context with the timeout
-	defer func() {
-		db.Ctx = oldCtx // On the way out, restore the previous Context
-		cancel()
-	}()
-	return operation()
-}
-
-// Returns an HTTP timeout (408) error if the Database's Context has an expired timeout or has been explicitly canceled. (See WithTimeout.)
-func (db *Database) CheckTimeout() error {
-	if db.Ctx == nil {
-		return nil
-	}
-	select {
-	case <-db.Ctx.Done():
-=======
 func (db *Database) WithTimeout(ctx context.Context, timeout time.Duration, operation func(tmCtx context.Context) error) error {
 	newCtx, cancel := context.WithTimeout(ctx, timeout)
 	defer func() {
@@ -1911,13 +1858,10 @@
 	}
 	select {
 	case <-ctx.Done():
->>>>>>> 087a237b
 		return base.HTTPErrorf(http.StatusRequestTimeout, "Request timed out")
 	default:
 		return nil
 	}
-<<<<<<< HEAD
-=======
 }
 
 /// LOGGING
@@ -1928,5 +1872,4 @@
 		return base.LogContextWith(ctx, &base.DatabaseLogContext{DatabaseName: dbCtx.Name})
 	}
 	return ctx
->>>>>>> 087a237b
 }