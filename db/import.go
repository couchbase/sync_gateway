/*
Copyright 2017-Present Couchbase, Inc.

Use of this software is governed by the Business Source License included in
the file licenses/BSL-Couchbase.txt.  As of the Change Date specified in that
file, in accordance with the Business Source License, use of this software will
be governed by the Apache License, Version 2.0, included in the file
licenses/APL2.txt.
*/

package db

import (
	"context"
	"errors"
	"fmt"
	"net/http"
	"strconv"
	"time"

	sgbucket "github.com/couchbase/sg-bucket"
	"github.com/couchbase/sync_gateway/base"
	"github.com/couchbase/sync_gateway/channels"
	"github.com/robertkrimen/otto"
)

type ImportMode uint8

const (
	ImportFromFeed = ImportMode(iota) // Feed-based import.  Attempt to import once - cancels import on cas write failure of the imported doc.
	ImportOnDemand                    // On-demand import. Reattempt import on cas write failure of the imported doc until either the import succeeds, or existing doc is an SG write.
)

type importDocOptions struct {
	expiry   *uint32
	isDelete bool
	revSeqNo uint64
	mode     ImportMode
}

// Imports a document that was written by someone other than sync gateway, given the existing state of the doc in raw bytes
func (db *DatabaseCollectionWithUser) ImportDocRaw(ctx context.Context, docid string, value []byte, xattrs map[string][]byte, importOpts importDocOptions, cas uint64) (docOut *Document, err error) {

	var body Body
	if importOpts.isDelete {
		body = Body{}
	} else {
		err := body.Unmarshal(value)
		if err != nil {
			db.dbStats().SharedBucketImport().ImportErrorCount.Add(1)
			base.InfofCtx(ctx, base.KeyImport, "Unmarshal error during importDoc %v", err)
			return nil, base.HTTPErrorf(http.StatusNotFound, "Error unmarshalling %s: %s", base.UD(docid).Redact(), err)
		}

		err = validateImportBody(body)
		if err != nil {
			return nil, err
		}
		delete(body, BodyPurged)
	}

	existingBucketDoc := &sgbucket.BucketDocument{
		Body:   value,
		Xattrs: xattrs,
		Cas:    cas,
	}

	return db.importDoc(ctx, docid, body, importOpts.expiry, importOpts.isDelete, importOpts.revSeqNo, existingBucketDoc, importOpts.mode)
}

// Import a document, given the existing state of the doc in *document format.
func (db *DatabaseCollectionWithUser) ImportDoc(ctx context.Context, docid string, existingDoc *Document, importOpts importDocOptions) (docOut *Document, err error) {

	if existingDoc == nil {
		return nil, base.RedactErrorf("No existing doc present when attempting to import %s", base.UD(docid))
	}

	// TODO: We need to remarshal the existing doc into bytes.  Less performance overhead than the previous bucket op to get the value in WriteUpdateWithXattr,
	//       but should refactor import processing to support using the already-unmarshalled doc.
	existingBucketDoc := &sgbucket.BucketDocument{
		Cas:    existingDoc.Cas,
		Xattrs: make(map[string][]byte),
	}
	if db.userXattrKey() != "" {
		existingBucketDoc.Xattrs[db.userXattrKey()] = existingDoc.rawUserXattr
	}

	// If we marked this as having inline Sync Data ensure that the existingBucketDoc we pass to importDoc has syncData
	// in the body so we can detect this and perform the migrate
	if existingDoc.inlineSyncData {
		existingBucketDoc.Body, err = existingDoc.MarshalJSON()
		existingBucketDoc.Xattrs = nil
	} else {
		if existingDoc.Deleted {
			existingBucketDoc.Xattrs[base.SyncXattrName], err = base.JSONMarshal(existingDoc.SyncData)
			if err == nil && existingDoc.MetadataOnlyUpdate != nil && db.useMou() {
				existingBucketDoc.Xattrs[base.MouXattrName], err = base.JSONMarshal(existingDoc.MetadataOnlyUpdate)
			}
		} else {
			existingBucketDoc.Body, existingBucketDoc.Xattrs[base.SyncXattrName], existingBucketDoc.Xattrs[base.VvXattrName], existingBucketDoc.Xattrs[base.MouXattrName], existingBucketDoc.Xattrs[base.GlobalXattrName], err = existingDoc.MarshalWithXattrs()
		}
	}

	if err != nil {
		return nil, err
	}

	return db.importDoc(ctx, docid, existingDoc.Body(ctx), importOpts.expiry, importOpts.isDelete, importOpts.revSeqNo, existingBucketDoc, importOpts.mode)
}

// Import document
//
//	docid  - document key
//	body - marshalled body of document to be imported
//	isDelete - whether the document to be imported is a delete
//	existingDoc - bytes/cas/expiry of the  document to be imported (including xattr when available)
//	mode - ImportMode - ImportFromFeed or ImportOnDemand
func (db *DatabaseCollectionWithUser) importDoc(ctx context.Context, docid string, body Body, expiry *uint32, isDelete bool, revNo uint64, existingDoc *sgbucket.BucketDocument, mode ImportMode) (docOut *Document, err error) {

	base.DebugfCtx(ctx, base.KeyImport, "Attempting to import doc %q...", base.UD(docid))
	importStartTime := time.Now()

	if existingDoc == nil {
		return nil, base.RedactErrorf("No existing doc present when attempting to import %s", base.UD(docid))
	} else if body == nil {
		if !isDelete {
			// only deletes can have an empty (null) body and be imported
			return nil, base.ErrEmptyDocument
		}
		body = Body{}
	}

	newDoc := &Document{
		ID:      docid,
		Deleted: isDelete,
	}

	var newRev string
	var alreadyImportedDoc *Document

	mutationOptions := &sgbucket.MutateInOptions{}
	if db.dataStore.IsSupported(sgbucket.BucketStoreFeaturePreserveExpiry) {
		mutationOptions.PreserveExpiry = true
	} else {
		// Get the doc expiry if it wasn't passed in and preserve expiry is not supported
		if expiry == nil {
			getExpiry, getExpiryErr := db.dataStore.GetExpiry(ctx, docid)
			if getExpiryErr != nil {
				return nil, getExpiryErr
			}
			expiry = &getExpiry
		}
		existingDoc.Expiry = *expiry
	}

<<<<<<< HEAD
	docUpdateEvent := Import
	docOut, _, err = db.updateAndReturnDoc(ctx, newDoc.ID, true, expiry, mutationOptions, docUpdateEvent, existingDoc, true, func(doc *Document) (resultDocument *Document, resultAttachmentData updatedAttachments, createNewRevIDSkipped bool, updatedExpiry *uint32, resultErr error) {
=======
	// do not update rev cache for on-demand imports
	updateRevCache := mode == ImportFromFeed
	docOut, _, err = db.updateAndReturnDoc(ctx, newDoc.ID, true, expiry, mutationOptions, existingDoc, true, updateRevCache, func(doc *Document) (resultDocument *Document, resultAttachmentData updatedAttachments, createNewRevIDSkipped bool, updatedExpiry *uint32, resultErr error) {
>>>>>>> 150702a4
		// Perform cas mismatch check first, as we want to identify cas mismatch before triggering migrate handling.
		// If there's a cas mismatch, the doc has been updated since the version that triggered the import.  Handling depends on import mode.
		if doc.Cas != existingDoc.Cas {
			// If this is a feed import, cancel on cas failure (doc has been updated )
			if mode == ImportFromFeed {
				return nil, nil, false, nil, base.ErrImportCasFailure
			}

			// If this is an on-demand import, we want to continue to import the current version of the doc.  Re-initialize existing doc based on the latest doc
			if mode == ImportOnDemand {
				body = doc.Body(ctx)
				if body == nil {
					return nil, nil, false, nil, base.ErrEmptyDocument
				}

				existingDoc = &sgbucket.BucketDocument{
					Cas: doc.Cas,
				}

				if !mutationOptions.PreserveExpiry {
					// Reload the doc expiry if GoCB is not preserving expiry
					expiry, getExpiryErr := db.dataStore.GetExpiry(ctx, newDoc.ID)
					if getExpiryErr != nil {
						return nil, nil, false, nil, getExpiryErr
					}
					existingDoc.Expiry = expiry
					updatedExpiry = &expiry
				}

				if doc.inlineSyncData {
					existingDoc.Body, err = doc.MarshalBodyAndSync()
				} else {
					existingDoc.Body, err = doc.BodyBytes(ctx)
				}

				if err != nil {
					return nil, nil, false, nil, err
				}
			}
		}

		metadataOnlyUpdate := true
		// If the existing doc is a legacy SG write (_sync in body), check for migrate instead of import.
		_, ok := body[base.SyncPropertyName]
		if ok || doc.inlineSyncData {
			migratedDoc, requiresImport, migrateErr := db.migrateMetadata(ctx, newDoc.ID, existingDoc, mutationOptions)
			if migrateErr != nil {
				return nil, nil, false, updatedExpiry, migrateErr
			}
			// Migration successful, doesn't require import - return ErrDocumentMigrated to cancel import processing
			if !requiresImport {
				alreadyImportedDoc = migratedDoc
				return nil, nil, false, updatedExpiry, base.ErrDocumentMigrated
			}
			metadataOnlyUpdate = false
			// If document still requires import post-migration attempt, continue with import processing based on the body returned by migrate
			doc = migratedDoc
			body = migratedDoc.Body(ctx)
			base.InfofCtx(ctx, base.KeyMigrate, "Falling back to import with cas: %v", doc.Cas)
		}

		// Check if the doc has been deleted
		if doc.Cas == 0 {
			base.DebugfCtx(ctx, base.KeyImport, "Document has been removed from the bucket before it could be imported - cancelling import.")
			return nil, nil, false, updatedExpiry, base.ErrImportCancelled
		}

		// If this is a delete, and there is no xattr on the existing doc,
		// we shouldn't import.  (SG purge arriving over DCP feed)
		if isDelete && doc.CurrentRev == "" {
			base.DebugfCtx(ctx, base.KeyImport, "Import not required for delete mutation with no existing SG xattr (SG purge): %s", base.UD(newDoc.ID))
			return nil, nil, false, updatedExpiry, base.ErrImportCancelled
		}

		// Is this doc an SG Write?
		isSgWrite, crc32Match, bodyChanged := doc.IsSGWrite(ctx, existingDoc.Body)
		if crc32Match {
			db.dbStats().Database().Crc32MatchCount.Add(1)
		}

		// If the current version of the doc is an SG write, document has been updated by SG subsequent to the update that triggered this import.
		// Cancel import
		if isSgWrite {
			base.DebugfCtx(ctx, base.KeyImport, "During import, existing doc (%s) identified as SG write.  Canceling import.", base.UD(docid))
			alreadyImportedDoc = doc
			return nil, nil, false, updatedExpiry, base.ErrAlreadyImported
		}

		// If there's a filter function defined, evaluate to determine whether we should import this doc
		importFilter := db.importFilter()
		if importFilter != nil {
			var shouldImport bool
			var err error

			if isDelete && body == nil {
				deleteBody := Body{BodyDeleted: true}
				shouldImport, err = importFilter.EvaluateFunction(ctx, deleteBody, false)
			} else if isDelete && body != nil {
				deleteBody := body.ShallowCopy()
				deleteBody[BodyDeleted] = true
				shouldImport, err = importFilter.EvaluateFunction(ctx, deleteBody, false)
			} else {
				shouldImport, err = importFilter.EvaluateFunction(ctx, body, false)
			}

			if err != nil {
				base.InfofCtx(ctx, base.KeyImport, "Error returned for doc %s while evaluating import function - will not be imported. %s", base.UD(docid), err)
				return nil, nil, false, updatedExpiry, base.ErrImportCancelledFilter
			}
			if !shouldImport {
				base.DebugfCtx(ctx, base.KeyImport, "Doc %s excluded by document import function - will not be imported.", base.UD(docid))
				// TODO: If this document has a current revision (this is a document that was previously mobile-enabled), do additional opt-out processing
				// pending https://github.com/couchbase/sync_gateway/issues/2750
				return nil, nil, false, updatedExpiry, base.ErrImportCancelledFilter
			}
		}

		var rawBodyForRevID []byte
		var wasStripped bool
		if len(existingDoc.Body) > 0 {
			rawBodyForRevID = existingDoc.Body
		} else {
			var bodyWithoutInternalProps Body
			bodyWithoutInternalProps, wasStripped = stripInternalProperties(body)
			rawBodyForRevID, err = base.JSONMarshalCanonical(bodyWithoutInternalProps)
			if err != nil {
				return nil, nil, false, nil, err
			}
		}

		shouldGenerateNewRev := bodyChanged || len(existingDoc.Xattrs[db.userXattrKey()]) == 0

		// If the body has changed then the document has been updated and we should generate a new revision. Otherwise
		// the import was triggered by a user xattr mutation and therefore should not generate a new revision.
		if shouldGenerateNewRev {
			// The active rev is the parent for an import
			parentRev := doc.CurrentRev
			generation, _ := ParseRevID(ctx, parentRev)
			generation++
			newRev = CreateRevIDWithBytes(generation, parentRev, rawBodyForRevID)
			if err != nil {
				return nil, nil, false, updatedExpiry, err
			}
			base.DebugfCtx(ctx, base.KeyImport, "Created new rev ID for doc %q / %q", base.UD(newDoc.ID), newRev)
			// body[BodyRev] = newRev
			newDoc.RevID = newRev
			err := doc.History.addRevision(newDoc.ID, RevInfo{ID: newRev, Parent: parentRev, Deleted: isDelete})
			if err != nil {
				base.InfofCtx(ctx, base.KeyImport, "Error adding new rev ID for doc %q / %q, Error: %v", base.UD(newDoc.ID), newRev, err)
			}

			// If the previous revision body is available in the rev cache,
			// make a temporary copy in the bucket for other nodes/clusters
			if db.backupOldRev() && doc.CurrentRev != "" {
				backupErr := db.backupPreImportRevision(ctx, newDoc.ID, doc.CurrentRev)
				if backupErr != nil {
					base.InfofCtx(ctx, base.KeyImport, "Optimistic backup of previous revision failed due to %s", backupErr)
				}
			}
		} else {
			newDoc.RevID = doc.CurrentRev
		}

		// During import, oldDoc (doc.Body) is nil (since it's not guaranteed to be available)
		doc.RemoveBody()

		newDoc.UpdateBody(body)
		if !wasStripped && !isDelete {
			newDoc._rawBody = rawBodyForRevID
		}

		// Existing attachments are preserved while importing an updated body - we don't (currently) support changing
		// attachments through anything but SG. When importing a "delete" mutation, existing attachments are removed
		// to ensure obsolete attachments are removed from the bucket.
		if isDelete {
			doc.SyncData.Attachments = nil
		} else {
			newDoc.DocAttachments = doc.SyncData.Attachments
		}

		// If this is a metadata-only update, set metadataOnlyUpdate based on old doc's cas and mou
		if metadataOnlyUpdate && db.useMou() {
			newDoc.MetadataOnlyUpdate = computeMetadataOnlyUpdate(doc.Cas, revNo, doc.MetadataOnlyUpdate)
		}

		return newDoc, nil, !shouldGenerateNewRev, updatedExpiry, nil
	})

	switch err {
	case base.ErrAlreadyImported, base.ErrDocumentMigrated:
		// If the doc was already imported, we want to return the imported version
		docOut = alreadyImportedDoc
	case nil:
		db.dbStats().SharedBucketImport().ImportCount.Add(1)
		db.collectionStats.ImportCount.Add(1)
		db.dbStats().SharedBucketImport().ImportHighSeq.Set(int64(docOut.SyncData.Sequence))
		db.dbStats().SharedBucketImport().ImportProcessingTime.Add(time.Since(importStartTime).Nanoseconds())
		base.Audit(ctx, base.AuditIDDocumentImport, base.AuditFields{
			base.AuditFieldDocID:      docid,
			base.AuditFieldDocVersion: newRev,
		})
		base.DebugfCtx(ctx, base.KeyImport, "Imported %s (delete=%v) as rev %s", base.UD(newDoc.ID), isDelete, newRev)
	case base.ErrImportCancelled:
		// Import was cancelled (SG purge) - don't return error.
		base.DebugfCtx(ctx, base.KeyImport, "Import cancelled for purged doc %s\n", base.UD(newDoc.ID))
	case base.ErrImportCancelledFilter:
		// Import was cancelled based on import filter.  Return error (required for on-demand write import logic), but don't log as error/warning. Already logged above.
		return nil, err
	case base.ErrImportCasFailure:
		// Import was cancelled due to CAS failure.
		db.dbStats().SharedBucketImport().ImportCancelCAS.Add(1)
		return nil, err
	case base.ErrImportCancelledPurged:
		// Import ignored
		return nil, err
	default:
		base.InfofCtx(ctx, base.KeyImport, "Error importing doc %q: %v", base.UD(newDoc.ID), err)
		db.dbStats().SharedBucketImport().ImportErrorCount.Add(1)
		return nil, err

	}

	return docOut, nil
}

// Migrates document metadata from document body to system xattr.  On CAS failure, retrieves current doc body and retries
// migration if _sync property exists.  If _sync property is not found, returns doc and sets requiresImport to true
func (db *DatabaseCollectionWithUser) migrateMetadata(ctx context.Context, docid string, existingDoc *sgbucket.BucketDocument, opts *sgbucket.MutateInOptions) (docOut *Document, requiresImport bool, err error) {

	// Unmarshal the existing doc in legacy SG format
	doc, unmarshalErr := unmarshalDocument(docid, existingDoc.Body)
	if unmarshalErr != nil {
		return nil, false, unmarshalErr
	}
	doc.Cas = existingDoc.Cas

	// If no sync metadata is present, return for import handling
	if !doc.HasValidSyncData() {
		base.InfofCtx(ctx, base.KeyMigrate, "During migrate, doc %q doesn't have valid sync data.  Falling back to import handling.  (cas=%d)", base.UD(docid), doc.Cas)
		return doc, true, nil
	}

	// Move any large revision bodies to external storage
	err = doc.migrateRevisionBodies(ctx, db.dataStore)
	if err != nil {
		base.InfofCtx(ctx, base.KeyMigrate, "Error migrating revision bodies to external storage, doc %q, (cas=%d), Error: %v", base.UD(docid), doc.Cas, err)
	}

	// Persist the document in xattr format
	value, syncXattr, vvXattr, _, globalXattr, marshalErr := doc.MarshalWithXattrs()
	if marshalErr != nil {
		return nil, false, marshalErr
	}

	xattrs := map[string][]byte{
		base.SyncXattrName: syncXattr,
	}
	if vvXattr != nil {
		xattrs[base.VvXattrName] = vvXattr
	}
	if globalXattr != nil {
		xattrs[base.GlobalXattrName] = globalXattr
	}

	var casOut uint64
	var writeErr error
	var xattrsToDelete []string
	if doc.hasFlag(channels.Deleted) {
		// Migration of tombstone.  Delete body, update xattrs
		casOut, writeErr = db.dataStore.WriteTombstoneWithXattrs(ctx, docid, existingDoc.Expiry, existingDoc.Cas, xattrs, xattrsToDelete, true, opts)
	} else {
		// Non-tombstone - update doc and xattrs
		casOut, writeErr = db.dataStore.WriteWithXattrs(ctx, docid, existingDoc.Expiry, existingDoc.Cas, value, xattrs, xattrsToDelete, opts)
	}
	if writeErr == nil {
		doc.Cas = casOut
		base.InfofCtx(ctx, base.KeyMigrate, "Successfully migrated doc %q", base.UD(docid))
		return doc, false, nil
	}

	// If it was a cas mismatch, propagate an error as far up the stack as possible to force a full refresh + retry
	if base.IsCasMismatch(writeErr) {
		return nil, false, base.ErrCasFailureShouldRetry
	}

	// On any other error, return it as-is since it shouldn't necessarily retry in this case
	return nil, false, writeErr

}

// backupPreImportRev attempts to make a temporary backup of a revision body if the
// revision is currently resident in the revision cache.  This is the import parallel for
// the temporary revision bodies made during SG writes.  Allows in-flight replications on
// other Sync Gateway nodes to serve the previous revision
// (https://github.com/couchbase/sync_gateway/issues/3740)
func (db *DatabaseCollectionWithUser) backupPreImportRevision(ctx context.Context, docid, revid string) error {

	// If Delta Sync is enabled, this will already be handled by the backup handling used for delta generation
	if db.deltaSyncEnabled() {
		return nil
	}

	previousRev, ok := db.revisionCache.Peek(ctx, docid, revid)
	if !ok {
		return nil
	}

	var kvPairs []base.KVPair
	if len(previousRev.Attachments) > 0 {
		kvPairs = append(kvPairs, base.KVPair{Key: BodyAttachments, Val: previousRev.Attachments})
	}

	if previousRev.Deleted {
		kvPairs = append(kvPairs, base.KVPair{Key: BodyDeleted, Val: true})
	}

	// Stamp _attachments and _deleted into backup
	oldRevJSON, err := base.InjectJSONProperties(previousRev.BodyBytes, kvPairs...)
	if err != nil {
		return err
	}

	setOldRevErr := db.setOldRevisionJSON(ctx, docid, revid, oldRevJSON, db.oldRevExpirySeconds())
	if setOldRevErr != nil {
		return fmt.Errorf("Persistence error: %v", setOldRevErr)
	}

	return nil
}

// ////// Import Filter Function

// Compiles a JavaScript event function to a jsImportFilterRunner object.
func newImportFilterRunner(ctx context.Context, funcSource string, timeout time.Duration) (sgbucket.JSServerTask, error) {
	importFilterRunner := &jsEventTask{}
	err := importFilterRunner.InitWithLogging(funcSource, timeout,
		func(s string) { base.ErrorfCtx(ctx, base.KeyJavascript.String()+": Import %s", base.UD(s)) },
		func(s string) { base.InfofCtx(ctx, base.KeyJavascript, "Import %s", base.UD(s)) })
	if err != nil {
		return nil, err
	}

	importFilterRunner.After = func(result otto.Value, err error) (interface{}, error) {
		nativeValue, _ := result.Export()
		return nativeValue, err
	}

	return importFilterRunner, nil
}

type ImportFilterFunction struct {
	*sgbucket.JSServer
}

func NewImportFilterFunction(ctx context.Context, fnSource string, timeout time.Duration) *ImportFilterFunction {
	return &ImportFilterFunction{
		JSServer: sgbucket.NewJSServer(ctx, fnSource, timeout, kTaskCacheSize,
			func(ctx context.Context, fnSource string, timeout time.Duration) (sgbucket.JSServerTask, error) {
				return newImportFilterRunner(ctx, fnSource, timeout)
			}),
	}
}

// Calls a jsEventFunction returning an interface{}
func (i *ImportFilterFunction) EvaluateFunction(ctx context.Context, doc Body, dryRun bool) (bool, error) {

	result, err := i.Call(ctx, doc)
	if err != nil {
		if !dryRun {
			base.WarnfCtx(ctx, "Unexpected error invoking import filter for document %s - processing aborted, document will not be imported.  Error: %v", base.UD(doc), err)
		}
		return false, err
	}
	switch result := result.(type) {
	case bool:
		return result, nil
	case string:
		boolResult, err := strconv.ParseBool(result)
		if err != nil {
			return false, err
		}
		return boolResult, nil
	default:
		if !dryRun {
			base.WarnfCtx(ctx, "Import filter function returned non-boolean result %v Type: %T", result, result)
		}
		return false, errors.New("Import filter function returned non-boolean value.")
	}
}
func (db *DatabaseCollectionWithUser) ImportFilterDryRun(ctx context.Context, doc Body, docid string) (bool, error) {

	importFilter := db.importFilter()
	if docid != "" {
		docInBucket, err := db.GetDocument(ctx, docid, DocUnmarshalAll)
		if err == nil {
			if doc == nil {
				doc = docInBucket.Body(ctx)
			}
		} else {
			return false, err
		}
	}
	shouldImport, err := importFilter.EvaluateFunction(ctx, doc, true)

	return shouldImport, err
}<|MERGE_RESOLUTION|>--- conflicted
+++ resolved
@@ -153,14 +153,10 @@
 		existingDoc.Expiry = *expiry
 	}
 
-<<<<<<< HEAD
 	docUpdateEvent := Import
-	docOut, _, err = db.updateAndReturnDoc(ctx, newDoc.ID, true, expiry, mutationOptions, docUpdateEvent, existingDoc, true, func(doc *Document) (resultDocument *Document, resultAttachmentData updatedAttachments, createNewRevIDSkipped bool, updatedExpiry *uint32, resultErr error) {
-=======
 	// do not update rev cache for on-demand imports
 	updateRevCache := mode == ImportFromFeed
-	docOut, _, err = db.updateAndReturnDoc(ctx, newDoc.ID, true, expiry, mutationOptions, existingDoc, true, updateRevCache, func(doc *Document) (resultDocument *Document, resultAttachmentData updatedAttachments, createNewRevIDSkipped bool, updatedExpiry *uint32, resultErr error) {
->>>>>>> 150702a4
+	docOut, _, err = db.updateAndReturnDoc(ctx, newDoc.ID, true, expiry, mutationOptions, docUpdateEvent, existingDoc, true, updateRevCache, func(doc *Document) (resultDocument *Document, resultAttachmentData updatedAttachments, createNewRevIDSkipped bool, updatedExpiry *uint32, resultErr error) {
 		// Perform cas mismatch check first, as we want to identify cas mismatch before triggering migrate handling.
 		// If there's a cas mismatch, the doc has been updated since the version that triggered the import.  Handling depends on import mode.
 		if doc.Cas != existingDoc.Cas {
