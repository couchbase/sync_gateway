--- conflicted
+++ resolved
@@ -90,15 +90,6 @@
 }
 
 // assertHLVEqual asserts that the HLV of the version is equal to the expected HLV.
-<<<<<<< HEAD
-func assertHLVEqual(t assert.TestingT, docID string, p string, version DocMetadata, body []byte, expected DocMetadata, replications Replications) {
-	assert.True(t, version.IsHLVEqual(expected), "Actual HLV does not match expected on %s for peer %s.  Expected: %#v, Actual: %#v\nActual Body: %s\nReplications:\n%s", docID, p, expected, version, body, replications.Stats())
-}
-
-// assertCV asserts that CV of the version is equal to the expected CV.
-func assertCVEqual(t assert.TestingT, docID string, p string, version DocMetadata, body []byte, expected DocMetadata, replications Replications) {
-	assert.Equal(t, expected.CV(t), version.CV(t), "Actual HLV's CV does not match expected on %s for peer %s.  Expected: %#v, Actual: %#v\nActual Body: %s\nReplications:\n%s", docID, p, expected, version, body, replications.Stats())
-=======
 func assertHLVEqual(t assert.TestingT, dsName sgbucket.DataStoreName, docID string, p string, version DocMetadata, body []byte, expected DocMetadata, topology Topology) {
 	assert.True(t, version.IsHLVEqual(expected), "Actual HLV does not match expected on %s for peer %s.  Expected: %#v, Actual: %#v\nActual Body: %s\nReplications:\n%s", docID, p, expected, version, body, topology.GetDocState(t, dsName, docID))
 }
@@ -106,5 +97,4 @@
 // assertCV asserts that CV of the version is equal to the expected CV.
 func assertCVEqual(t assert.TestingT, dsName sgbucket.DataStoreName, docID string, p string, version DocMetadata, body []byte, expected DocMetadata, topology Topology) {
 	assert.Equal(t, expected.CV(t), version.CV(t), "Actual HLV's CV does not match expected on %s for peer %s.  Expected: %#v, Actual: %#v\nActual Body: %s\n%s", docID, p, expected, version, body, topology.GetDocState(t, dsName, docID))
->>>>>>> e3368ed8
 }