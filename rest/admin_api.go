--- conflicted
+++ resolved
@@ -669,27 +669,12 @@
 			if h.headerDoesNotMatchEtag(bucketDbConfig.Version) {
 				return nil, base.HTTPErrorf(http.StatusPreconditionFailed, "Provided If-Match header does not match current config version")
 			}
-<<<<<<< HEAD
-			if base.IsDefaultCollection(h.collection.ScopeName(), h.collection.Name()) {
-				bucketDbConfig.Sync = nil
-			}
-			if bucketDbConfig.Scopes != nil {
-				scope, ok := bucketDbConfig.Scopes[h.collection.ScopeName()]
-				if ok {
-					collectionConfig, ok := scope.Collections[h.collection.Name()]
-					if ok {
-						collectionConfig.SyncFn = nil
-
-					}
-				}
-=======
 			if bucketDbConfig.Scopes != nil {
 				config := bucketDbConfig.Scopes[h.collection.ScopeName()].Collections[h.collection.Name()]
 				config.SyncFn = nil
 				bucketDbConfig.Scopes[h.collection.ScopeName()].Collections[h.collection.Name()] = config
 			} else if base.IsDefaultCollection(h.collection.ScopeName(), h.collection.Name()) {
 				bucketDbConfig.Sync = nil
->>>>>>> 8332388c
 			}
 
 			bucketDbConfig.Version, err = GenerateDatabaseConfigVersionID(bucketDbConfig.Version, &bucketDbConfig.DbConfig)
@@ -753,16 +738,9 @@
 			}
 
 			if bucketDbConfig.Scopes != nil {
-<<<<<<< HEAD
-				scope := bucketDbConfig.Scopes[h.collection.ScopeName()]
-				collectionConfig := scope.Collections[h.collection.Name()]
-				collectionConfig.SyncFn = &js
-
-=======
 				config := bucketDbConfig.Scopes[h.collection.ScopeName()].Collections[h.collection.Name()]
 				config.SyncFn = &js
 				bucketDbConfig.Scopes[h.collection.ScopeName()].Collections[h.collection.Name()] = config
->>>>>>> 8332388c
 			} else if base.IsDefaultCollection(h.collection.ScopeName(), h.collection.Name()) {
 				bucketDbConfig.Sync = &js
 			}
@@ -865,21 +843,6 @@
 				return nil, base.HTTPErrorf(http.StatusPreconditionFailed, "Provided If-Match header does not match current config version")
 			}
 
-<<<<<<< HEAD
-			if base.IsDefaultCollection(h.collection.ScopeName(), h.collection.Name()) {
-				bucketDbConfig.ImportFilter = nil
-			}
-			if bucketDbConfig.Scopes != nil {
-				scope, ok := bucketDbConfig.Scopes[h.collection.ScopeName()]
-				if ok {
-					collectionConfig, ok := scope.Collections[h.collection.Name()]
-					if ok {
-						collectionConfig.ImportFilter = nil
-
-					}
-				}
-			}
-=======
 			if bucketDbConfig.Scopes != nil {
 				config := bucketDbConfig.Scopes[h.collection.ScopeName()].Collections[h.collection.Name()]
 				config.ImportFilter = nil
@@ -888,7 +851,6 @@
 				bucketDbConfig.ImportFilter = nil
 			}
 
->>>>>>> 8332388c
 			bucketDbConfig.Version, err = GenerateDatabaseConfigVersionID(bucketDbConfig.Version, &bucketDbConfig.DbConfig)
 			if err != nil {
 				return nil, err
@@ -950,16 +912,9 @@
 			}
 
 			if bucketDbConfig.Scopes != nil {
-<<<<<<< HEAD
-				scope := bucketDbConfig.Scopes[h.collection.ScopeName()]
-				collectionConfig := scope.Collections[h.collection.Name()]
-				collectionConfig.ImportFilter = &js
-
-=======
 				config := bucketDbConfig.Scopes[h.collection.ScopeName()].Collections[h.collection.Name()]
 				config.ImportFilter = &js
 				bucketDbConfig.Scopes[h.collection.ScopeName()].Collections[h.collection.Name()] = config
->>>>>>> 8332388c
 			} else if base.IsDefaultCollection(h.collection.ScopeName(), h.collection.Name()) {
 				bucketDbConfig.ImportFilter = &js
 			}
