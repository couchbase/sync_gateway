//  Copyright (c) 2013 Couchbase, Inc.
//  Licensed under the Apache License, Version 2.0 (the "License"); you may not use this file
//  except in compliance with the License. You may obtain a copy of the License at
//    http://www.apache.org/licenses/LICENSE-2.0
//  Unless required by applicable law or agreed to in writing, software distributed under the
//  License is distributed on an "AS IS" BASIS, WITHOUT WARRANTIES OR CONDITIONS OF ANY KIND,
//  either express or implied. See the License for the specific language governing permissions
//  and limitations under the License.

package rest

import (
	"bytes"
	"encoding/json"
	"errors"
	"fmt"
	"io/ioutil"
	"net/http"
	"net/url"
	"regexp"
	"strconv"
	"strings"
	"sync"
	"sync/atomic"
	"time"

	"github.com/couchbase/go-couchbase"
	"github.com/couchbase/sync_gateway/base"
	"github.com/couchbase/sync_gateway/db"
	"github.com/couchbaselabs/sg-replicate"
)

// The URL that stats will be reported to if deployment_id is set in the config
const kStatsReportURL = "http://localhost:9999/stats"
const kStatsReportInterval = time.Hour
const kDefaultSlowServerCallWarningThreshold = 200 // ms
const kOneShotLocalDbReplicateWait = 10 * time.Second
const KDefaultNumShards = 16

// Shared context of HTTP handlers: primarily a registry of databases by name. It also stores
// the configuration settings so handlers can refer to them.
// This struct is accessed from HTTP handlers running on multiple goroutines, so it needs to
// be thread-safe.
type ServerContext struct {
	config      *ServerConfig
	databases_  map[string]*db.DatabaseContext
	lock        sync.RWMutex
	statsTicker *time.Ticker
	HTTPClient  *http.Client
	replicator  *base.Replicator
}

func NewServerContext(config *ServerConfig) *ServerContext {
	sc := &ServerContext{
		config:     config,
		databases_: map[string]*db.DatabaseContext{},
		HTTPClient: http.DefaultClient,
		replicator: base.NewReplicator(),
	}
	if config.Databases == nil {
		config.Databases = DbConfigMap{}
	}

	// Initialize the go-couchbase library's global configuration variables:
	couchbase.PoolSize = DefaultMaxCouchbaseConnections
	couchbase.PoolOverflow = DefaultMaxCouchbaseOverflowConnections
	if config.MaxCouchbaseConnections != nil {
		couchbase.PoolSize = *config.MaxCouchbaseConnections
	}
	if config.MaxCouchbaseOverflow != nil {
		couchbase.PoolOverflow = *config.MaxCouchbaseOverflow
	}

	if config.CouchbaseKeepaliveInterval != nil {
		couchbase.SetTcpKeepalive(true, *config.CouchbaseKeepaliveInterval)
	}

	slow := kDefaultSlowServerCallWarningThreshold
	if config.SlowServerCallWarningThreshold != nil {
		slow = *config.SlowServerCallWarningThreshold
	}
	couchbase.SlowServerCallWarningThreshold = time.Duration(slow) * time.Millisecond

	if config.DeploymentID != nil {
		sc.startStatsReporter()
	}

	if config.Replications != nil {

		for _, replicationConfig := range config.Replications {

			params, _, localdb, err := validateReplicationParameters(*replicationConfig, true, *config.AdminInterface)

			if err != nil {
				base.LogError(err)
				continue
			}

			//Force one-shot replications to run Async
			//to avoid blocking server startup
			params.Async = true

			//Run single replication, cancel parameter will always be false
			go func() {
				//Delay the start of the replication if its a oneshot that
				//uses a localdb reference to allow the REST API's to come up
				if params.Lifecycle == sgreplicate.ONE_SHOT && localdb {
					base.Warn("Delaying start of local database one-shot replication, source %v, target %v for %v seconds", params.SourceDb, params.TargetDb, kOneShotLocalDbReplicateWait)
					time.Sleep(kOneShotLocalDbReplicateWait)
				}
				sc.replicator.Replicate(params, false)
			}()
		}

	}

	return sc
}

func (sc *ServerContext) FindDbByBucketName(bucketName string) string {

	// Loop through all known database contexts and return the first one
	// that has the bucketName specified above.
	for dbName, dbContext := range sc.databases_ {
		if dbContext.Bucket.GetName() == bucketName {
			return dbName
		}
	}
	return ""

}

func (sc *ServerContext) Close() {
	sc.lock.Lock()
	defer sc.lock.Unlock()

	sc.stopStatsReporter()
	for _, ctx := range sc.databases_ {
		ctx.Close()
		if ctx.EventMgr.HasHandlerForEvent(db.DBStateChange) {
			ctx.EventMgr.RaiseDBStateChangeEvent(ctx.Name, "offline", "Database context closed", *sc.config.AdminInterface)
		}
	}
	sc.databases_ = nil
}

// Returns the DatabaseContext with the given name
func (sc *ServerContext) GetDatabase(name string) (*db.DatabaseContext, error) {
	sc.lock.RLock()
	dbc := sc.databases_[name]
	sc.lock.RUnlock()
	if dbc != nil {
		return dbc, nil
	} else if db.ValidateDatabaseName(name) != nil {
		return nil, base.HTTPErrorf(http.StatusBadRequest, "invalid database name %q", name)
	} else if sc.config.ConfigServer == nil {
		return nil, base.HTTPErrorf(http.StatusNotFound, "no such database %q", name)
	} else {
		// Let's ask the config server if it knows this database:
		base.Logf("Asking config server %q about db %q...", *sc.config.ConfigServer, name)
		config, err := sc.getDbConfigFromServer(name)
		if err != nil {
			return nil, err
		}
		if dbc, err = sc.getOrAddDatabaseFromConfig(config, true); err != nil {
			return nil, err
		}
	}
	return dbc, nil

}

func (sc *ServerContext) GetDatabaseConfig(name string) *DbConfig {
	sc.lock.RLock()
	config := sc.config.Databases[name]
	sc.lock.RUnlock()
	return config
}

func (sc *ServerContext) GetConfig() *ServerConfig {
	return sc.config
}

func (sc *ServerContext) AllDatabaseNames() []string {
	sc.lock.Lock()
	defer sc.lock.Unlock()

	names := make([]string, 0, len(sc.databases_))
	for name := range sc.databases_ {
		names = append(names, name)
	}
	return names
}

// AllDatabases returns a copy of the databases_ map.
func (sc *ServerContext) AllDatabases() map[string]*db.DatabaseContext {
	sc.lock.Lock()
	defer sc.lock.Unlock()

	databases := make(map[string]*db.DatabaseContext, len(sc.databases_))

	for name, database := range sc.databases_ {
		databases[name] = database
	}
	return databases
}

// Make sure that for all nodes that are feedtype=DCPSHARD, either all of them
// are IndexWriters, or none of them are IndexWriters, otherwise return false.
func (sc *ServerContext) numIndexWriters() (numIndexWriters, numIndexNonWriters int) {

	for _, dbContext := range sc.databases_ {
		if strings.ToLower(dbContext.BucketSpec.FeedType) != base.DcpShardFeedType {
			continue
		}
		if dbContext.Options.IndexOptions.Writer {
			numIndexWriters += 1
		} else {
			numIndexNonWriters += 1
		}
	}

	return numIndexWriters, numIndexNonWriters

}

func (sc *ServerContext) HasIndexWriters() bool {
	numIndexWriters, _ := sc.numIndexWriters()
	return numIndexWriters > 0
}

// Adds a database to the ServerContext.  Attempts a read after it gets the write
// lock to see if it's already been added by another process. If so, returns either the
// existing DatabaseContext or an error based on the useExisting flag.
func (sc *ServerContext) ReloadDatabaseFromConfig(reloadDbName string, useExisting bool) (*db.DatabaseContext, error) {
	// Obtain write lock during add database, to avoid race condition when creating based on ConfigServer
	sc.lock.Lock()
	defer sc.lock.Unlock()

	sc._removeDatabase(reloadDbName)

	config := sc.config.Databases[reloadDbName]

	return sc._getOrAddDatabaseFromConfig(config, useExisting)
}

// Adds a database to the ServerContext.  Attempts a read after it gets the write
// lock to see if it's already been added by another process. If so, returns either the
// existing DatabaseContext or an error based on the useExisting flag.
func (sc *ServerContext) getOrAddDatabaseFromConfig(config *DbConfig, useExisting bool) (*db.DatabaseContext, error) {
	// Obtain write lock during add database, to avoid race condition when creating based on ConfigServer
	sc.lock.Lock()
	defer sc.lock.Unlock()

	return sc._getOrAddDatabaseFromConfig(config, useExisting)
}

// Adds a database to the ServerContext.  Attempts a read after it gets the write
// lock to see if it's already been added by another process. If so, returns either the
// existing DatabaseContext or an error based on the useExisting flag.
func (sc *ServerContext) _getOrAddDatabaseFromConfig(config *DbConfig, useExisting bool) (*db.DatabaseContext, error) {

	var viewQueryTimeoutSecs *uint32

	server := "http://localhost:8091"
	pool := "default"
	bucketName := config.Name
	oldRevExpirySeconds := base.DefaultOldRevExpirySeconds

	if config.Server != nil {
		server = *config.Server
	}
	if config.Pool != nil {
		pool = *config.Pool
	}
	if config.Bucket != nil {
		bucketName = *config.Bucket
	}
	dbName := config.Name
	if dbName == "" {
		dbName = bucketName
	}

	if config.ViewQueryTimeoutSecs != nil {
		viewQueryTimeoutSecs = config.ViewQueryTimeoutSecs
	}

<<<<<<< HEAD
	if config.OldRevExpirySeconds != nil && *config.OldRevExpirySeconds >= 0 {
		oldRevExpirySeconds = int(*config.OldRevExpirySeconds)
=======
	localDocExpirySecs := base.DefaultLocalDocExpirySecs
	if config.LocalDocExpirySecs != nil && *config.LocalDocExpirySecs >= 0 {
		localDocExpirySecs = *config.LocalDocExpirySecs
>>>>>>> 9c6c749b
	}

	if sc.databases_[dbName] != nil {
		if useExisting {
			return sc.databases_[dbName], nil
		} else {
			return nil, base.HTTPErrorf(http.StatusPreconditionFailed, // what CouchDB returns
				"Duplicate database name %q", dbName)
		}
	}

	base.Logf("Opening db /%s as bucket %q, pool %q, server <%s>",
		dbName, bucketName, pool, server)

	if err := db.ValidateDatabaseName(dbName); err != nil {
		return nil, err
	}

	var importDocs, autoImport bool
	switch config.ImportDocs {
	case nil, false:
	case true:
		importDocs = true
	case "continuous":
		importDocs = true
		autoImport = true
	default:
		return nil, fmt.Errorf("Unrecognized value for ImportDocs: %#v", config.ImportDocs)
	}

	importOptions := db.ImportOptions{}
	if config.ImportFilter != nil {
		importOptions.ImportFilter = db.NewImportFilterFunction(*config.ImportFilter)
	}

	feedType := strings.ToLower(config.FeedType)

	couchbaseDriver := base.ChooseCouchbaseDriver(base.DataBucket)

	// Connect to the bucket and add the database:
	spec := base.BucketSpec{
		Server:               server,
		PoolName:             pool,
		BucketName:           bucketName,
		FeedType:             feedType,
		Auth:                 config,
		CouchbaseDriver:      couchbaseDriver,
		UseXattrs:            config.UseXattrs(),
		ViewQueryTimeoutSecs: viewQueryTimeoutSecs,
	}

	// Set cache properties, if present
	cacheOptions := db.CacheOptions{}
	if config.CacheConfig != nil {
		if config.CacheConfig.CachePendingSeqMaxNum != nil && *config.CacheConfig.CachePendingSeqMaxNum > 0 {
			cacheOptions.CachePendingSeqMaxNum = *config.CacheConfig.CachePendingSeqMaxNum
		}
		if config.CacheConfig.CachePendingSeqMaxWait != nil && *config.CacheConfig.CachePendingSeqMaxWait > 0 {
			cacheOptions.CachePendingSeqMaxWait = time.Duration(*config.CacheConfig.CachePendingSeqMaxWait) * time.Millisecond
		}
		if config.CacheConfig.CacheSkippedSeqMaxWait != nil && *config.CacheConfig.CacheSkippedSeqMaxWait > 0 {
			cacheOptions.CacheSkippedSeqMaxWait = time.Duration(*config.CacheConfig.CacheSkippedSeqMaxWait) * time.Millisecond
		}
		// set EnableStarChannelLog directly here (instead of via NewDatabaseContext), so that it's set when we create the channels view in ConnectToBucket
		if config.CacheConfig.EnableStarChannel != nil {
			db.EnableStarChannelLog = *config.CacheConfig.EnableStarChannel
		}

		if config.CacheConfig.ChannelCacheMaxLength != nil && *config.CacheConfig.ChannelCacheMaxLength > 0 {
			cacheOptions.ChannelCacheMaxLength = *config.CacheConfig.ChannelCacheMaxLength
		}
		if config.CacheConfig.ChannelCacheMinLength != nil && *config.CacheConfig.ChannelCacheMinLength > 0 {
			cacheOptions.ChannelCacheMinLength = *config.CacheConfig.ChannelCacheMinLength
		}
		if config.CacheConfig.ChannelCacheAge != nil && *config.CacheConfig.ChannelCacheAge > 0 {
			cacheOptions.ChannelCacheAge = time.Duration(*config.CacheConfig.ChannelCacheAge) * time.Second
		}

	}

	bucket, err := db.ConnectToBucket(spec, func(bucket string, err error) {

		msg := fmt.Sprintf("%v dropped Mutation feed (TAP/DCP) due to error: %v, taking offline", bucket, err)
		base.Warn(msg)

		if dc := sc.databases_[dbName]; dc != nil {

			err := dc.TakeDbOffline(msg)
			if err == nil {

				//start a retry loop to pick up tap feed again backing off double the delay each time
				worker := func() (shouldRetry bool, err error, value interface{}) {
					//If DB is going online via an admin request Bucket will be nil
					if dc.Bucket != nil {
						err = dc.Bucket.Refresh()
					} else {
						err = base.HTTPErrorf(http.StatusPreconditionFailed, "Database %q, bucket is not available", dbName)
						return false, err, nil
					}
					return err != nil, err, nil
				}

				sleeper := base.CreateDoublingSleeperFunc(
					20, //MaxNumRetries
					5,  //InitialRetrySleepTimeMS
				)

				description := fmt.Sprintf("Attempt reconnect to lost Mutation (TAP/DCP) Feed for : %v", dc.Name)
				err, _ := base.RetryLoop(description, worker, sleeper)

				if err == nil {
					base.LogTo("CRUD", "Connection to Mutation (TAP/DCP) feed for %v re-established, bringing DB back online", dc.Name)

					// The 10 second wait was introduced because the bucket was not fully initialised
					// after the return of the retry loop.
					timer := time.NewTimer(time.Duration(10) * time.Second)
					<-timer.C

					sc.TakeDbOnline(dc)
				}
			}
		}
	})

	if err != nil {
		return nil, err
	}

	// Channel index definition, if present
	channelIndexOptions := &db.ChannelIndexOptions{}
	sequenceHashOptions := &db.SequenceHashOptions{}
	if config.ChannelIndex != nil {
		indexServer := "http://localhost:8091"
		indexPool := "default"
		indexBucketName := ""

		if config.ChannelIndex.Server != nil {
			indexServer = *config.ChannelIndex.Server
		}
		if config.ChannelIndex.Pool != nil {
			indexPool = *config.ChannelIndex.Pool
		}
		if config.ChannelIndex.Bucket != nil {
			indexBucketName = *config.ChannelIndex.Bucket
		}

		// Index buckets always use DCP feed type
		couchbaseDriverIndexBucket := base.ChooseCouchbaseDriver(base.IndexBucket)

		indexSpec := base.BucketSpec{
			Server:          indexServer,
			PoolName:        indexPool,
			BucketName:      indexBucketName,
			CouchbaseDriver: couchbaseDriverIndexBucket,
		}

		indexSpec.Auth = config.ChannelIndex

		if config.ChannelIndex.NumShards != 0 {
			channelIndexOptions.NumShards = config.ChannelIndex.NumShards
		} else {
			channelIndexOptions.NumShards = KDefaultNumShards
		}

		channelIndexOptions.ValidateOrPanic()

		channelIndexOptions.Spec = indexSpec
		channelIndexOptions.Writer = config.ChannelIndex.IndexWriter
		channelIndexOptions.TombstoneCompactFrequency = config.ChannelIndex.TombstoneCompactFrequency

		// Hash bucket defaults to index bucket, but can be customized.
		sequenceHashOptions.Size = 32
		sequenceHashBucketSpec := indexSpec
		hashConfig := config.ChannelIndex.SequenceHashConfig
		if hashConfig != nil {
			if hashConfig.Server != nil {
				sequenceHashBucketSpec.Server = *hashConfig.Server
			}
			if hashConfig.Pool != nil {
				sequenceHashBucketSpec.PoolName = *hashConfig.Pool
			}
			if hashConfig.Bucket != nil {
				sequenceHashBucketSpec.BucketName = *hashConfig.Bucket
			}
			sequenceHashOptions.Expiry = hashConfig.Expiry
			sequenceHashOptions.HashFrequency = hashConfig.Frequency
		}

		sequenceHashOptions.Bucket, err = base.GetBucket(sequenceHashBucketSpec, nil)
		if err != nil {
			base.Logf("Error opening sequence hash bucket %q, pool %q, server <%s>",
				sequenceHashBucketSpec.BucketName, sequenceHashBucketSpec.PoolName, sequenceHashBucketSpec.Server)
			return nil, err
		}

	} else {
		channelIndexOptions = nil
	}

	var revCacheSize uint32
	if config.RevCacheSize != nil && *config.RevCacheSize > 0 {
		revCacheSize = *config.RevCacheSize
	} else {
		revCacheSize = db.KDefaultRevisionCacheCapacity
	}

	// Enable doc tracking if needed for autoImport or shadowing.  Only supported for non-xattr configurations
	trackDocs := false
	if !config.UseXattrs() {
		trackDocs = autoImport || config.Shadow != nil
	}

	// Create a callback function that will be invoked if the database goes offline and comes
	// back online again
	dbOnlineCallback := func(dbContext *db.DatabaseContext) {
		sc.TakeDbOnline(dbContext)
	}

	contextOptions := db.DatabaseContextOptions{
		CacheOptions:          &cacheOptions,
		IndexOptions:          channelIndexOptions,
		SequenceHashOptions:   sequenceHashOptions,
		RevisionCacheCapacity: revCacheSize,
<<<<<<< HEAD
		OldRevExpirySeconds:   oldRevExpirySeconds,
=======
		LocalDocExpirySecs:    localDocExpirySecs,
>>>>>>> 9c6c749b
		AdminInterface:        sc.config.AdminInterface,
		UnsupportedOptions:    config.Unsupported,
		TrackDocs:             trackDocs,
		OIDCOptions:           config.OIDCConfig,
		DBOnlineCallback:      dbOnlineCallback,
		ImportOptions:         importOptions,
		EnableXattr:           config.UseXattrs(),
	}

	// Create the DB Context
	dbcontext, err := db.NewDatabaseContext(dbName, bucket, autoImport, contextOptions)
	if err != nil {
		return nil, err
	}
	dbcontext.BucketSpec = spec

	syncFn := ""
	if config.Sync != nil {
		syncFn = *config.Sync
	}
	if err := sc.applySyncFunction(dbcontext, syncFn); err != nil {
		return nil, err
	}

	// Support for legacy importDocs handling - if xattrs aren't enabled, support a backfill-style import on startup
	if importDocs && !config.UseXattrs() {
		db, _ := db.GetDatabase(dbcontext, nil)
		if _, err := db.UpdateAllDocChannels(false, true); err != nil {
			return nil, err
		}
	}

	if config.RevsLimit != nil && *config.RevsLimit > 0 {
		dbcontext.RevsLimit = *config.RevsLimit
		if dbcontext.RevsLimit < 20 {
			return nil, fmt.Errorf("The revs_limit (%v) configuration cannot be set lower than 20.", dbcontext.RevsLimit)
		}

		if dbcontext.RevsLimit < 100 {
			base.Warn("Setting the revs_limit (%v) to less than 100 may have unwanted results when documents are frequently updated. Please see documentation for details.", dbcontext.RevsLimit)
		}

	}

	dbcontext.AllowEmptyPassword = config.AllowEmptyPassword

	if dbcontext.ChannelMapper == nil {
		base.Logf("Using default sync function 'channel(doc.channels)' for database %q", dbName)
	}

	// Create default users & roles:
	if err := sc.installPrincipals(dbcontext, config.Roles, "role"); err != nil {
		return nil, err
	} else if err := sc.installPrincipals(dbcontext, config.Users, "user"); err != nil {
		return nil, err
	}

	// Note: disabling access-related warnings, because they potentially block startup during view reindexing trying to query the principals view, which outweighs the usability benefit
	//emitAccessRelatedWarnings(config, dbcontext)

	// Install bucket-shadower if any:
	if shadow := config.Shadow; shadow != nil {
		if err := sc.startShadowing(dbcontext, shadow); err != nil {
			base.Warn("Database %q: unable to connect to external bucket for shadowing: %v",
				dbName, err)
		}
	}

	// Initialize event handlers
	if err := sc.initEventHandlers(dbcontext, config); err != nil {
		return nil, err
	}

	dbcontext.ExitChanges = make(chan struct{})

	// Register it so HTTP handlers can find it:
	sc.databases_[dbcontext.Name] = dbcontext

	// Save the config
	sc.config.Databases[config.Name] = config

	if config.StartOffline {
		atomic.StoreUint32(&dbcontext.State, db.DBOffline)
		if dbcontext.EventMgr.HasHandlerForEvent(db.DBStateChange) {
			dbcontext.EventMgr.RaiseDBStateChangeEvent(dbName, "offline", "DB loaded from config", *sc.config.AdminInterface)
		}
	} else {
		atomic.StoreUint32(&dbcontext.State, db.DBOnline)
		if dbcontext.EventMgr.HasHandlerForEvent(db.DBStateChange) {
			dbcontext.EventMgr.RaiseDBStateChangeEvent(dbName, "online", "DB loaded from config", *sc.config.AdminInterface)
		}
	}

	return dbcontext, nil
}

func (sc *ServerContext) TakeDbOnline(database *db.DatabaseContext) {

	//Take a write lock on the Database context, so that we can cycle the underlying Database
	// without any other call running concurrently
	database.AccessLock.Lock()
	defer database.AccessLock.Unlock()

	//We can only transition to Online from Offline state
	if atomic.CompareAndSwapUint32(&database.State, db.DBOffline, db.DBStarting) {

		if _, err := sc.ReloadDatabaseFromConfig(database.Name, true); err != nil {
			base.LogError(err)
			return
		}

		//Set DB state to DBOnline, this wil cause new API requests to be be accepted
		atomic.StoreUint32(&sc.databases_[database.Name].State, db.DBOnline)

	} else {
		base.LogTo("CRUD", "Unable to take Database : %v online , database must be in Offline state", database.Name)
	}

}

// Initialize event handlers, if present
func (sc *ServerContext) initEventHandlers(dbcontext *db.DatabaseContext, config *DbConfig) error {
	if config.EventHandlers != nil {

		// Temporary solution to do validation of invalid event types in config.EventHandlers.
		// config.EventHandlers is originally unmarshalled as interface{} so that we retain any
		// invalid keys during the original config unmarshalling.  We validate the expected entries
		// manually and throw an error for any invalid keys.  Then remarshal and
		// unmarshal as EventHandlerConfig (considered manual reflection, but was too painful).  Comes with
		// some overhead, but will only happen on startup/new config.
		// Should be replaced when we implement full schema validation on config.

		eventHandlers := &EventHandlerConfig{}
		eventHandlersMap, ok := config.EventHandlers.(map[string]interface{})
		if !ok {
			return errors.New(fmt.Sprintf("Unable to parse event_handlers definition in config for db %s", dbcontext.Name))
		}

		// validate event-related keys
		for k := range eventHandlersMap {
			if k != "max_processes" && k != "wait_for_process" && k != "document_changed" && k != "db_state_changed" {
				return errors.New(fmt.Sprintf("Unsupported event property '%s' defined for db %s", k, dbcontext.Name))
			}
		}

		eventHandlersJSON, err := json.Marshal(eventHandlersMap)
		if err != nil {
			return err
		}
		if err := json.Unmarshal(eventHandlersJSON, eventHandlers); err != nil {
			return err
		}

		// Process document commit event handlers
		if err = sc.processEventHandlersForEvent(eventHandlers.DocumentChanged, db.DocumentChange, dbcontext); err != nil {
			return err
		}

		// Process db state change event handlers
		if err = sc.processEventHandlersForEvent(eventHandlers.DBStateChanged, db.DBStateChange, dbcontext); err != nil {
			return err
		}
		// WaitForProcess uses string, to support both omitempty and zero values
		customWaitTime := int64(-1)
		if eventHandlers.WaitForProcess != "" {
			customWaitTime, err = strconv.ParseInt(eventHandlers.WaitForProcess, 10, 0)
			if err != nil {
				customWaitTime = -1
				base.Warn("Error parsing wait_for_process from config, using default %s", err)
			}
		}
		dbcontext.EventMgr.Start(eventHandlers.MaxEventProc, int(customWaitTime))

	}
	return nil
}

// Adds a database to the ServerContext given its configuration.  If an existing config is found
// for the name, returns an error.
func (sc *ServerContext) AddDatabaseFromConfig(config *DbConfig) (*db.DatabaseContext, error) {
	return sc.getOrAddDatabaseFromConfig(config, false)
}

func (sc *ServerContext) processEventHandlersForEvent(events []*EventConfig, eventType db.EventType, dbcontext *db.DatabaseContext) error {

	for _, event := range events {
		switch event.HandlerType {
		case "webhook":
			wh, err := db.NewWebhook(event.Url, event.Filter, event.Timeout)
			if err != nil {
				base.Warn("Error creating webhook %v", err)
				return err
			}
			dbcontext.EventMgr.RegisterEventHandler(wh, eventType)
		default:
			return errors.New(fmt.Sprintf("Unknown event handler type %s", event.HandlerType))
		}

	}
	return nil
}

func (sc *ServerContext) applySyncFunction(dbcontext *db.DatabaseContext, syncFn string) error {
	changed, err := dbcontext.UpdateSyncFun(syncFn)
	if err != nil || !changed {
		return err
	}
	// Sync function has changed:
	base.Logf("**NOTE:** %q's sync function has changed. The new function may assign different channels to documents, or permissions to users. You may want to re-sync the database to update these.", dbcontext.Name)
	return nil
}

func (sc *ServerContext) startShadowing(dbcontext *db.DatabaseContext, shadow *ShadowConfig) error {

	base.Warn("Bucket Shadowing feature comes with a number of limitations and caveats. See https://github.com/couchbase/sync_gateway/issues/1363 for more details.")

	var pattern *regexp.Regexp
	if shadow.Doc_id_regex != nil {
		var err error
		pattern, err = regexp.Compile(*shadow.Doc_id_regex)
		if err != nil {
			base.Warn("Invalid shadow doc_id_regex: %s", *shadow.Doc_id_regex)
			return err
		}
	}

	shadowBucketCouchbaseDriver := base.ChooseCouchbaseDriver(base.DataBucket)

	spec := base.BucketSpec{
		Server:          *shadow.Server,
		PoolName:        "default",
		BucketName:      *shadow.Bucket,
		CouchbaseDriver: shadowBucketCouchbaseDriver,
		FeedType:        shadow.FeedType,
	}
	if shadow.Pool != nil {
		spec.PoolName = *shadow.Pool
	}
	if shadow.Username != "" {
		spec.Auth = shadow
	}

	bucket, err := base.GetBucket(spec, nil)

	if err != nil {
		err = base.HTTPErrorf(http.StatusBadGateway,
			"Unable to connect to shadow bucket: %s", err)
		return err
	}
	shadower, err := db.NewShadower(dbcontext, bucket, pattern)
	if err != nil {
		bucket.Close()
		return err
	}
	dbcontext.Shadower = shadower

	//Remove credentials from server URL before logging
	url, err := couchbase.ParseURL(spec.Server)
	if err == nil {
		base.Logf("Database %q shadowing remote bucket %q, pool %q, server <%s:%s/%s>", dbcontext.Name, spec.BucketName, spec.PoolName, url.Scheme, url.Host, url.Path)
	}
	return nil
}

func (sc *ServerContext) RemoveDatabase(dbName string) bool {
	sc.lock.Lock()
	defer sc.lock.Unlock()

	return sc._removeDatabase(dbName)
}

func (sc *ServerContext) _removeDatabase(dbName string) bool {

	context := sc.databases_[dbName]
	if context == nil {
		return false
	}
	base.Logf("Closing db /%s (bucket %q)", context.Name, context.Bucket.GetName())
	context.Close()
	delete(sc.databases_, dbName)
	return true
}

func (sc *ServerContext) installPrincipals(context *db.DatabaseContext, spec map[string]*db.PrincipalConfig, what string) error {
	for name, princ := range spec {
		isGuest := name == base.GuestUsername
		if isGuest {
			internalName := ""
			princ.Name = &internalName
		} else {
			princ.Name = &name
		}
		_, err := context.UpdatePrincipal(*princ, (what == "user"), isGuest)
		if err != nil {
			// A conflict error just means updatePrincipal didn't overwrite an existing user.
			if status, _ := base.ErrorAsHTTPStatus(err); status != http.StatusConflict {
				return fmt.Errorf("Couldn't create %s %q: %v", what, name, err)
			}
		} else if isGuest {
			base.Log("    Reset guest user to config")
		} else {
			base.Logf("    Created %s %q", what, name)
		}
	}
	return nil
}

// Fetch a configuration for a database from the ConfigServer
func (sc *ServerContext) getDbConfigFromServer(dbName string) (*DbConfig, error) {
	if sc.config.ConfigServer == nil {
		return nil, base.HTTPErrorf(http.StatusNotFound, "not_found")
	}

	urlStr := *sc.config.ConfigServer
	if !strings.HasSuffix(urlStr, "/") {
		urlStr += "/"
	}
	urlStr += url.QueryEscape(dbName)
	res, err := sc.HTTPClient.Get(urlStr)
	if err != nil {
		return nil, base.HTTPErrorf(http.StatusBadGateway,
			"Error contacting config server: %v", err)
	} else if res.StatusCode >= 300 {
		return nil, base.HTTPErrorf(res.StatusCode, res.Status)
	}

	var config DbConfig

	var bodyBytes []byte
	defer res.Body.Close()
	if bodyBytes, err = ioutil.ReadAll(res.Body); err != nil {
		return nil, err
	}

	j := json.NewDecoder(bytes.NewReader(base.ConvertBackQuotedStrings(bodyBytes)))
	if err = j.Decode(&config); err != nil {
		return nil, base.HTTPErrorf(http.StatusBadGateway,
			"Bad response from config server: %v", err)
	}

	if err = config.setup(dbName); err != nil {
		return nil, err
	}
	return &config, nil
}

//////// STATISTICS REPORT:

func (sc *ServerContext) startStatsReporter() {
	interval := kStatsReportInterval
	if sc.config.StatsReportInterval != nil {
		if *sc.config.StatsReportInterval <= 0 {
			return
		}
		interval = time.Duration(*sc.config.StatsReportInterval) * time.Second
	}
	sc.statsTicker = time.NewTicker(interval)
	go func() {
		for range sc.statsTicker.C {
			sc.reportStats()
		}
	}()
	base.Logf("Will report server stats for %q every %v",
		*sc.config.DeploymentID, interval)
}

func (sc *ServerContext) stopStatsReporter() {
	if sc.statsTicker != nil {
		sc.statsTicker.Stop()
		sc.reportStats() // Report stuff since the last tick
	}
}

// POST a report of database statistics
func (sc *ServerContext) reportStats() {
	if sc.config.DeploymentID == nil {
		panic("Can't reportStats without DeploymentID")
	}
	stats := sc.Stats()
	if stats == nil {
		return // No activity
	}
	base.Logf("Reporting server stats to %s ...", kStatsReportURL)
	body, _ := json.Marshal(stats)
	bodyReader := bytes.NewReader(body)
	_, err := sc.HTTPClient.Post(kStatsReportURL, "application/json", bodyReader)
	if err != nil {
		base.Warn("Error posting stats: %v", err)
	}
}

func (sc *ServerContext) Stats() map[string]interface{} {
	sc.lock.RLock()
	defer sc.lock.RUnlock()
	var stats []map[string]interface{}
	any := false
	for _, dbc := range sc.databases_ {
		max := dbc.ChangesClientStats.MaxCount()
		total := dbc.ChangesClientStats.TotalCount()
		dbc.ChangesClientStats.Reset()
		stats = append(stats, map[string]interface{}{
			"max_connections":   max,
			"total_connections": total,
		})
		any = any || total > 0
	}
	if !any {
		return nil
	}
	return map[string]interface{}{
		"deploymentID": *sc.config.DeploymentID,
		"databases":    stats,
	}
}

// For test use
func (sc *ServerContext) Database(name string) *db.DatabaseContext {
	db, err := sc.GetDatabase(name)
	if err != nil {
		panic(fmt.Sprintf("Unexpected error getting db %q: %v", name, err))
	}
	return db
}

///////// ACCESS WARNINGS

// If no users defined (config or bucket), issue a warning + give tips to fix
// If guest user defined, but has no access to channels .. issue warning + tips to fix
func emitAccessRelatedWarnings(config *DbConfig, context *db.DatabaseContext) {
	for _, warning := range collectAccessRelatedWarnings(config, context) {
		base.Warn("%v", warning)
	}

}

func collectAccessRelatedWarnings(config *DbConfig, context *db.DatabaseContext) []string {

	currentDb, err := db.GetDatabase(context, nil)
	if err != nil {
		base.Warn("Could not get database, skipping access related warnings")
	}

	numUsersInDb := 0
	// If no users defined in config, and no users were returned from the view, add warning.
	// NOTE: currently ignoring the fact that the config could contain only disabled=true users.
	if len(config.Users) == 0 {

		// There are no users in the config, but there might be users in the db.  Find out
		// by querying the "view principals" view which will return users and roles.  We only want to
		// find out if there is at least one user (or role) defined, so set stale=ok and limit == 1 to minimize
		// performance hit of query.
		viewOptions := db.Body{
			"limit": 1,
		}
		vres, err := currentDb.Bucket.View(db.DesignDocSyncGateway, db.ViewPrincipals, viewOptions)
		if err != nil {
			base.Warn("Error trying to query ViewPrincipals: %v", err)
			return []string{}
		}

		numUsersInDb = len(vres.Rows)

		if len(vres.Rows) == 0 {
			noUsersWarning := fmt.Sprintf("No users have been defined in the '%v' database, which means that you will not be able to get useful data out of the sync gateway over the standard port.  FIX: define users in the configuration json or via the REST API on the admin port, and grant users to channels via the admin_channels parameter.", currentDb.Name)

			return []string{noUsersWarning}

		}

	}

	// If the GUEST user is the *only* user defined, but it is disabled or has no access to channels, add warning
	guestUser, ok := config.Users[base.GuestUsername]
	if ok == true {
		// Do we have any other users?  If so, we're done.
		if len(config.Users) > 1 || numUsersInDb > 1 {
			return []string{}
		}
		if guestUser.Disabled == true || len(guestUser.ExplicitChannels) == 0 {
			noGuestChannelsWarning := fmt.Sprintf("The GUEST user is the only user defined in the '%v' database, but is either disabled or has no access to any channels.  This means that you will not be able to get useful data out of the sync gateway over the standard port.  FIX: enable and/or grant access to the GUEST user to channels via the admin_channels parameter.", currentDb.Name)
			return []string{noGuestChannelsWarning}
		}
	}

	return []string{}

}<|MERGE_RESOLUTION|>--- conflicted
+++ resolved
@@ -285,14 +285,13 @@
 		viewQueryTimeoutSecs = config.ViewQueryTimeoutSecs
 	}
 
-<<<<<<< HEAD
 	if config.OldRevExpirySeconds != nil && *config.OldRevExpirySeconds >= 0 {
 		oldRevExpirySeconds = int(*config.OldRevExpirySeconds)
-=======
+  }
+  
 	localDocExpirySecs := base.DefaultLocalDocExpirySecs
 	if config.LocalDocExpirySecs != nil && *config.LocalDocExpirySecs >= 0 {
 		localDocExpirySecs = *config.LocalDocExpirySecs
->>>>>>> 9c6c749b
 	}
 
 	if sc.databases_[dbName] != nil {
@@ -516,11 +515,8 @@
 		IndexOptions:          channelIndexOptions,
 		SequenceHashOptions:   sequenceHashOptions,
 		RevisionCacheCapacity: revCacheSize,
-<<<<<<< HEAD
 		OldRevExpirySeconds:   oldRevExpirySeconds,
-=======
 		LocalDocExpirySecs:    localDocExpirySecs,
->>>>>>> 9c6c749b
 		AdminInterface:        sc.config.AdminInterface,
 		UnsupportedOptions:    config.Unsupported,
 		TrackDocs:             trackDocs,
