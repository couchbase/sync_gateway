--- conflicted
+++ resolved
@@ -17,6 +17,7 @@
 
 	sgbucket "github.com/couchbase/sg-bucket"
 	"github.com/couchbase/sync_gateway/base"
+	"github.com/couchbase/sync_gateway/channels"
 	"github.com/stretchr/testify/assert"
 	"github.com/stretchr/testify/require"
 )
@@ -814,11 +815,6 @@
 	defer db.Close(ctx)
 	collection := GetSingleDatabaseCollectionWithUser(t, db)
 
-<<<<<<< HEAD
-	db.ChannelMapper = channels.NewChannelMapper(&db.JS, `function(doc, oldDoc) {channel(doc.channels);}`, 0)
-
-=======
->>>>>>> 981723c7
 	// Create rev 1-a
 	log.Printf("Create rev 1-a")
 	body := Body{"key1": "value1", "v": "1a"}
@@ -948,11 +944,6 @@
 	defer db.Close(ctx)
 	collection := GetSingleDatabaseCollectionWithUser(t, db)
 
-<<<<<<< HEAD
-	db.ChannelMapper = channels.NewDefaultChannelMapper(&db.JS)
-
-=======
->>>>>>> 981723c7
 	// Write a doc via SG
 	body := Body{"key1": "largeSeqTest"}
 	_, _, err := collection.PutExistingRevWithBody(ctx, "largeSeqDoc", body, []string{"1-a"}, false)
@@ -991,10 +982,6 @@
 	defer db.Close(ctx)
 
 	collection := GetSingleDatabaseCollectionWithUser(t, db)
-<<<<<<< HEAD
-	db.ChannelMapper = channels.NewChannelMapper(&db.JS, `function(doc, oldDoc) {channel(doc.channels);}`, 0)
-=======
->>>>>>> 981723c7
 
 	// Create a document with a malformed revision body (due to https://github.com/couchbase/sync_gateway/issues/3692) in the bucket
 	// Document has the following rev tree, with a malformed body of revision 2-b remaining in the revision tree (same set of operations as
@@ -1596,7 +1583,7 @@
 		t.Run(test.name, func(t *testing.T) {
 			body := Body{}
 			require.NoError(t, body.Unmarshal([]byte(test.body)))
-			result, access, roles, expiry, oldJson, err := collection.getChannelsAndAccess(base.TestCtx(t), doc, body, nil, "")
+			result, access, roles, expiry, oldJson, err := collection.getChannelsAndAccess(base.TestCtx(t), doc, []byte(test.body), channels.MetaMap{}, "", false)
 			require.NoError(t, err)
 			require.Equal(t, "", oldJson)
 			require.Nil(t, expiry)
