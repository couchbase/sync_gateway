//  Copyright 2022-Present Couchbase, Inc.
//
//  Use of this software is governed by the Business Source License included
//  in the file licenses/BSL-Couchbase.txt.  As of the Change Date specified
//  in that file, in accordance with the Business Source License, use of this
//  software will be governed by the Apache License, Version 2.0, included in
//  the file licenses/APL2.txt.

package replicatortest

import (
	"encoding/json"
	"expvar"
	"fmt"
	"log"
	"net/http"
	"net/http/httptest"
	"net/url"
	"runtime"
	"sort"
	"strconv"
	"strings"
	"sync"
	"sync/atomic"
	"testing"
	"time"

	"github.com/couchbase/sync_gateway/auth"
	"github.com/couchbase/sync_gateway/base"
	"github.com/couchbase/sync_gateway/channels"
	"github.com/couchbase/sync_gateway/db"
	"github.com/couchbase/sync_gateway/document"
	"github.com/couchbase/sync_gateway/rest"
	"github.com/google/uuid"
	"github.com/stretchr/testify/assert"
	"github.com/stretchr/testify/require"
)

func TestReplicationAPI(t *testing.T) {

	rt := rest.NewRestTester(t, nil)
	defer rt.Close()

	replicationConfig := db.ReplicationConfig{
		ID:                 "replication1",
		Remote:             "http://remote:4984/db",
		Direction:          "pull",
		Adhoc:              true,
		CollectionsEnabled: !rt.GetDatabase().OnlyDefaultCollection(),
	}

	// PUT replication
	response := rt.SendAdminRequest("PUT", "/{{.db}}/_replication/replication1", rest.MarshalConfig(t, replicationConfig))
	rest.RequireStatus(t, response, http.StatusCreated)

	// GET replication for PUT
	response = rt.SendAdminRequest("GET", "/{{.db}}/_replication/replication1", "")
	rest.RequireStatus(t, response, http.StatusOK)
	var configResponse db.ReplicationConfig
	err := json.Unmarshal(response.BodyBytes(), &configResponse)
	log.Printf("configResponse direction type: %T", configResponse.Direction)
	require.NoError(t, err)
	assert.Equal(t, "replication1", configResponse.ID)
	assert.Equal(t, "http://remote:4984/db", configResponse.Remote)
	assert.Equal(t, true, configResponse.Adhoc)
	assert.Equal(t, db.ActiveReplicatorTypePull, configResponse.Direction)

	// POST replication
	replicationConfig.ID = "replication2"
	response = rt.SendAdminRequest("POST", "/{{.db}}/_replication/", rest.MarshalConfig(t, replicationConfig))
	rest.RequireStatus(t, response, http.StatusCreated)

	// GET replication for POST
	response = rt.SendAdminRequest("GET", "/{{.db}}/_replication/replication2", "")
	rest.RequireStatus(t, response, http.StatusOK)
	configResponse = db.ReplicationConfig{}
	err = json.Unmarshal(response.BodyBytes(), &configResponse)
	require.NoError(t, err)
	assert.Equal(t, "replication2", configResponse.ID)
	assert.Equal(t, "http://remote:4984/db", configResponse.Remote)
	assert.Equal(t, db.ActiveReplicatorTypePull, configResponse.Direction)

	// GET all replications
	response = rt.SendAdminRequest("GET", "/{{.db}}/_replication/", "")
	rest.RequireStatus(t, response, http.StatusOK)
	var replicationsResponse map[string]db.ReplicationConfig
	log.Printf("response: %s", response.BodyBytes())
	err = json.Unmarshal(response.BodyBytes(), &replicationsResponse)
	require.NoError(t, err)
	assert.Equal(t, 2, len(replicationsResponse))
	_, ok := replicationsResponse["replication1"]
	assert.True(t, ok)
	_, ok = replicationsResponse["replication2"]
	assert.True(t, ok)

	// DELETE replication
	response = rt.SendAdminRequest("DELETE", "/{{.db}}/_replication/replication1", "")
	rest.RequireStatus(t, response, http.StatusOK)

	// Verify delete was successful
	response = rt.SendAdminRequest("GET", "/{{.db}}/_replication/replication1", "")
	rest.RequireStatus(t, response, http.StatusNotFound)

	// DELETE non-existent replication
	response = rt.SendAdminRequest("DELETE", "/{{.db}}/_replication/replication3", "")
	rest.RequireStatus(t, response, http.StatusNotFound)

}
func TestValidateReplicationAPI(t *testing.T) {

	rt := rest.NewRestTester(t, nil)
	defer rt.Close()

	tests := []struct {
		name                  string
		ID                    string
		config                db.ReplicationConfig
		expectedResponseCode  int
		expectedErrorContains string
	}{
		{
			name:                  "ID Mismatch",
			ID:                    "ID_Mismatch",
			config:                db.ReplicationConfig{ID: "ID_Mismatch_foo"},
			expectedResponseCode:  http.StatusBadRequest,
			expectedErrorContains: "does not match request URI",
		},
		{
			name:                  "Missing Remote",
			ID:                    "Missing_Remote",
			config:                db.ReplicationConfig{ID: "Missing_Remote"},
			expectedResponseCode:  http.StatusBadRequest,
			expectedErrorContains: "remote must be specified",
		},
		{
			name:                  "Missing Direction",
			ID:                    "Missing_Direction",
			config:                db.ReplicationConfig{Remote: "http://remote:4985/db"},
			expectedResponseCode:  http.StatusBadRequest,
			expectedErrorContains: "direction must be specified",
		},
		{
			name:                  "Valid Replication",
			ID:                    "Valid_Replication",
			config:                db.ReplicationConfig{Remote: "http://remote:4985/db", Direction: "pull"},
			expectedResponseCode:  http.StatusCreated,
			expectedErrorContains: "",
		},
		{
			name:                  "Started adhoc",
			ID:                    "Started_adhoc",
			config:                db.ReplicationConfig{Remote: "http://remote:4985/db", Direction: "pull", Adhoc: true, InitialState: db.ReplicationStateRunning},
			expectedResponseCode:  http.StatusCreated,
			expectedErrorContains: "",
		},
		{
			name:                  "Stopped adhoc",
			ID:                    "Stopped_adhoc",
			config:                db.ReplicationConfig{Remote: "http://remote:4985/db", Direction: "pull", Adhoc: true, InitialState: db.ReplicationStateStopped},
			expectedResponseCode:  http.StatusBadRequest,
			expectedErrorContains: "state=stopped is not valid for replications specifying adhoc=true",
		},
		{
			name:                  "Stopped non-adhoc",
			ID:                    "Stopped_non_adhoc",
			config:                db.ReplicationConfig{Remote: "http://remote:4985/db", Direction: "pull", InitialState: db.ReplicationStateStopped},
			expectedResponseCode:  http.StatusCreated,
			expectedErrorContains: "",
		},
	}

	for _, test := range tests {
		t.Run(test.name, func(t *testing.T) {
			test.config.CollectionsEnabled = !rt.GetDatabase().OnlyDefaultCollection()
			response := rt.SendAdminRequest("PUT", fmt.Sprintf("/{{.db}}/_replication/%s", test.ID), rest.MarshalConfig(t, test.config))
			rest.RequireStatus(t, response, test.expectedResponseCode)
			if test.expectedErrorContains != "" {
				assert.Contains(t, response.Body.String(), test.expectedErrorContains)
			}
		})
	}

}

func TestReplicationStatusAPI(t *testing.T) {

	rt := rest.NewRestTester(t, nil)
	defer rt.Close()

	// GET replication status for non-existent replication ID
	response := rt.SendAdminRequest("GET", "/{{.db}}/_replicationStatus/replication1", "")
	rest.RequireStatus(t, response, http.StatusNotFound)

	replicationConfig := db.ReplicationConfig{
		ID:                 "replication1",
		Remote:             "http://remote:4984/db",
		Direction:          "pull",
		CollectionsEnabled: !rt.GetDatabase().OnlyDefaultCollection(),
	}

	// PUT replication1
	response = rt.SendAdminRequest("PUT", "/{{.db}}/_replication/replication1", rest.MarshalConfig(t, replicationConfig))
	rest.RequireStatus(t, response, http.StatusCreated)

	// GET replication status for replication1
	response = rt.SendAdminRequest("GET", "/{{.db}}/_replicationStatus/replication1", "")
	rest.RequireStatus(t, response, http.StatusOK)
	var statusResponse db.ReplicationStatus
	err := json.Unmarshal(response.BodyBytes(), &statusResponse)
	require.NoError(t, err)
	assert.Equal(t, "replication1", statusResponse.ID)
	assert.True(t, statusResponse.Config == nil)

	// PUT replication2
	replication2Config := db.ReplicationConfig{
		ID:                 "replication2",
		Remote:             "http://remote:4984/db",
		Direction:          "pull",
		CollectionsEnabled: !rt.GetDatabase().OnlyDefaultCollection(),
	}
	response = rt.SendAdminRequest("PUT", "/{{.db}}/_replication/replication2", rest.MarshalConfig(t, replication2Config))
	rest.RequireStatus(t, response, http.StatusCreated)

	// GET replication status for all replications
	response = rt.SendAdminRequest("GET", "/{{.db}}/_replicationStatus/", "")
	rest.RequireStatus(t, response, http.StatusOK)
	var allStatusResponse []*db.ReplicationStatus
	err = json.Unmarshal(response.BodyBytes(), &allStatusResponse)
	require.NoError(t, err)
	require.Equal(t, len(allStatusResponse), 2)
	assert.True(t, allStatusResponse[0].Config == nil)
	assert.True(t, allStatusResponse[1].Config == nil)

	// PUT replication status, no action
	response = rt.SendAdminRequest("PUT", "/{{.db}}/_replicationStatus/replication1", "")
	rest.RequireStatus(t, response, http.StatusBadRequest)

	// PUT replication status with action
	response = rt.SendAdminRequest("PUT", "/{{.db}}/_replicationStatus/replication1?action=start", "")
	rest.RequireStatus(t, response, http.StatusOK)
}

func TestReplicationStatusStopAdhoc(t *testing.T) {

	rt := rest.NewRestTester(t, nil)
	defer rt.Close()

	// GET replication status for non-existent replication ID
	response := rt.SendAdminRequest("GET", "/{{.db}}/_replicationStatus/replication1", "")
	rest.RequireStatus(t, response, http.StatusNotFound)

	permanentReplicationConfig := db.ReplicationConfig{
		ID:                 "replication1",
		Remote:             "http://remote:4984/db",
		Direction:          "pull",
		Continuous:         true,
		CollectionsEnabled: !rt.GetDatabase().OnlyDefaultCollection(),
	}

	adhocReplicationConfig := db.ReplicationConfig{
		ID:                 "replication2",
		Remote:             "http://remote:4984/db",
		Direction:          "pull",
		Continuous:         true,
		Adhoc:              true,
		CollectionsEnabled: !rt.GetDatabase().OnlyDefaultCollection(),
	}

	// PUT non-adhoc replication
	response = rt.SendAdminRequest("PUT", "/{{.db}}/_replication/replication1", rest.MarshalConfig(t, permanentReplicationConfig))
	rest.RequireStatus(t, response, http.StatusCreated)

	// PUT adhoc replication
	response = rt.SendAdminRequest("PUT", "/{{.db}}/_replication/replication2", rest.MarshalConfig(t, adhocReplicationConfig))
	rest.RequireStatus(t, response, http.StatusCreated)

	// GET replication status for all replications
	response = rt.SendAdminRequest("GET", "/{{.db}}/_replicationStatus/", "")
	rest.RequireStatus(t, response, http.StatusOK)
	var allStatusResponse []*db.ReplicationStatus
	err := json.Unmarshal(response.BodyBytes(), &allStatusResponse)
	require.NoError(t, err)
	require.Equal(t, len(allStatusResponse), 2)
	log.Printf("All status response: %v", allStatusResponse)

	// PUT _replicationStatus to stop non-adhoc replication
	response = rt.SendAdminRequest("PUT", "/{{.db}}/_replicationStatus/replication1?action=stop", "")
	rest.RequireStatus(t, response, http.StatusOK)
	var stopResponse *db.ReplicationStatus
	err = json.Unmarshal(response.BodyBytes(), &stopResponse)
	require.NoError(t, err)
	assert.True(t, stopResponse.Status == "stopping" || stopResponse.Status == "stopped")

	// PUT _replicationStatus to stop adhoc replication
	response = rt.SendAdminRequest("PUT", "/{{.db}}/_replicationStatus/replication2?action=stop", "")
	rest.RequireStatus(t, response, http.StatusOK)

	var stopAdhocResponse *db.ReplicationStatus
	err = json.Unmarshal(response.BodyBytes(), &stopAdhocResponse)
	require.NoError(t, err)
	assert.True(t, stopAdhocResponse.Status == "removed")

	// GET replication status for all replications
	response = rt.SendAdminRequest("GET", "/{{.db}}/_replicationStatus/", "")
	rest.RequireStatus(t, response, http.StatusOK)
	var updatedStatusResponse []*db.ReplicationStatus
	err = json.Unmarshal(response.BodyBytes(), &updatedStatusResponse)
	require.NoError(t, err)
	require.Equal(t, len(updatedStatusResponse), 1)
	assert.Equal(t, "replication1", updatedStatusResponse[0].ID)
}

func TestReplicationStatusAPIIncludeConfig(t *testing.T) {

	rt := rest.NewRestTester(t, nil)
	defer rt.Close()

	// GET replication status for non-existent replication ID
	response := rt.SendAdminRequest("GET", "/{{.db}}/_replicationStatus/replication1?includeConfig=true", "")
	rest.RequireStatus(t, response, http.StatusNotFound)

	replicationConfig := db.ReplicationConfig{
		ID:                 "replication1",
		Remote:             "http://remote:4984/db",
		Direction:          "pull",
		CollectionsEnabled: !rt.GetDatabase().OnlyDefaultCollection(),
	}

	// PUT replication1
	response = rt.SendAdminRequest("PUT", "/{{.db}}/_replication/replication1", rest.MarshalConfig(t, replicationConfig))
	rest.RequireStatus(t, response, http.StatusCreated)

	// GET replication status for replication1
	response = rt.SendAdminRequest("GET", "/{{.db}}/_replicationStatus/replication1?includeConfig=true", "")
	rest.RequireStatus(t, response, http.StatusOK)
	var statusResponse db.ReplicationStatus
	err := json.Unmarshal(response.BodyBytes(), &statusResponse)
	require.NoError(t, err)
	assert.Equal(t, "replication1", statusResponse.ID)
	assert.True(t, statusResponse.Config != nil)

	// PUT replication2
	replication2Config := db.ReplicationConfig{
		ID:                 "replication2",
		Remote:             "http://remote:4984/db",
		Direction:          "pull",
		CollectionsEnabled: !rt.GetDatabase().OnlyDefaultCollection(),
	}
	response = rt.SendAdminRequest("PUT", "/{{.db}}/_replication/replication2", rest.MarshalConfig(t, replication2Config))
	rest.RequireStatus(t, response, http.StatusCreated)

	// GET replication status for all replications
	response = rt.SendAdminRequest("GET", "/{{.db}}/_replicationStatus/?includeConfig=true", "")
	rest.RequireStatus(t, response, http.StatusOK)
	var allStatusResponse []*db.ReplicationStatus
	err = json.Unmarshal(response.BodyBytes(), &allStatusResponse)
	require.NoError(t, err)
	require.Equal(t, len(allStatusResponse), 2)
	assert.True(t, allStatusResponse[0].Config != nil)
	assert.True(t, allStatusResponse[1].Config != nil)

	// PUT replication status, no action
	response = rt.SendAdminRequest("PUT", "/{{.db}}/_replicationStatus/replication1", "")
	rest.RequireStatus(t, response, http.StatusBadRequest)

	// PUT replication status with action
	response = rt.SendAdminRequest("PUT", "/{{.db}}/_replicationStatus/replication1?action=start", "")
	rest.RequireStatus(t, response, http.StatusOK)

}

// Upserts replications via config, validates using _replication response
func TestReplicationsFromConfig(t *testing.T) {

	if !base.IsEnterpriseEdition() {
		t.Skipf("Requires EE for some config properties")
	}
	replicationConfig1String := `{
		"replication_id": "replication1",
		"remote": "http://remote:4985/db",
		"direction":"pull",
		"continuous":true,
		"conflict_resolution_type":"` + string(db.ConflictResolverCustom) + `",
		"custom_conflict_resolver":"func()",
		"purge_on_removal":true,
		"delta_sync_enabled":true,
		"max_backoff":100,
		"state":"stopped",
		"filter":"` + base.ByChannelFilter + `",
		"query_params":["ABC"],
		"cancel":false,
		"collections_enabled": ` + strconv.FormatBool(!base.TestsUseNamedCollections()) + `
	}`
	replicationConfig2String := `{
		"replication_id": "replication2",
		"remote": "http://remote:4985/db",
		"direction":"pull",
		"continuous":true,
		"conflict_resolution_type":"` + string(db.ConflictResolverCustom) + `",
		"custom_conflict_resolver":"func()",
		"purge_on_removal":true,
		"delta_sync_enabled":true,
		"max_backoff":100,
		"state":"stopped",
		"filter":"` + base.ByChannelFilter + `",
		"query_params":["ABC"],
		"cancel":false,
		"collections_enabled": ` + strconv.FormatBool(!base.TestsUseNamedCollections()) + `
	}`

	replicationConfig1 := &db.ReplicationConfig{}
	err := base.JSONUnmarshal([]byte(replicationConfig1String), replicationConfig1)
	require.NoError(t, err)
	replicationConfig2 := &db.ReplicationConfig{}
	err = base.JSONUnmarshal([]byte(replicationConfig2String), replicationConfig2)
	require.NoError(t, err)

	testCases := []struct {
		name           string
		replicationSet []*db.ReplicationConfig
	}{
		{
			name:           "Single replication",
			replicationSet: []*db.ReplicationConfig{replicationConfig1},
		},
		{
			name:           "Multiple replications",
			replicationSet: []*db.ReplicationConfig{replicationConfig1, replicationConfig2},
		},
	}

	for _, test := range testCases {
		t.Run(test.name, func(t *testing.T) {
			dbConfig := &rest.DatabaseConfig{}
			dbConfig.Replications = make(map[string]*db.ReplicationConfig)
			for _, rc := range test.replicationSet {
				dbConfig.Replications[rc.ID] = rc
			}

			rt := rest.NewRestTester(t,
				&rest.RestTesterConfig{DatabaseConfig: dbConfig})
			defer rt.Close()

			// Retrieve replications
			response := rt.SendAdminRequest("GET", "/{{.db}}/_replication/", "")
			rest.RequireStatus(t, response, http.StatusOK)
			var configResponse map[string]*db.ReplicationConfig
			err := json.Unmarshal(response.BodyBytes(), &configResponse)
			require.NoError(t, err)
			assert.Equal(t, len(test.replicationSet), len(configResponse))
			for _, replication := range test.replicationSet {
				loadedReplication, ok := configResponse[replication.ID]
				assert.True(t, ok)
				equals, equalsErr := loadedReplication.Equals(replication)
				assert.True(t, equals)
				assert.NoError(t, equalsErr)
			}
		})
	}

}

// - Starts 2 RestTesters, one active, and one passive.
// - Creates documents on rt1.
// - Creates a continuous push replication on rt1 via the REST API
// - Validates documents are replicated to rt2
func TestPushReplicationAPI(t *testing.T) {
	base.LongRunningTest(t)

	base.RequireNumTestBuckets(t, 2)
	base.SetUpTestLogging(t, base.LevelDebug, base.KeyReplicate, base.KeyHTTP, base.KeyHTTPResp, base.KeySync, base.KeySyncMsg)

	rt1, rt2, remoteURLString, teardown := rest.SetupSGRPeers(t, true)
	defer teardown()

	// Create doc1 on rt1
	docID1 := t.Name() + "rt1doc"
	_ = rt1.PutDoc(docID1, `{"source":"rt1","channels":["alice"]}`)

	// Create push replication, verify running
	replicationID := t.Name()
	rt1.CreateReplication(replicationID, remoteURLString, db.ActiveReplicatorTypePush, nil, true, db.ConflictResolverDefault)
	rt1.WaitForReplicationStatus(replicationID, db.ReplicationStateRunning)

	// wait for document originally written to rt1 to arrive at rt2
	changesResults := rt2.RequireWaitChanges(1, "0")
	assert.Equal(t, docID1, changesResults.Results[0].ID)

	// Validate doc1 contents on remote
	doc1Body := rt2.GetDoc(docID1)
	assert.Equal(t, "rt1", doc1Body["source"])

	// Create doc2 on rt1
	docID2 := t.Name() + "rt1doc2"
	_ = rt2.PutDoc(docID2, `{"source":"rt1","channels":["alice"]}`)

	// wait for doc2 to arrive at rt2
	changesResults = rt2.RequireWaitChanges(1, changesResults.Last_Seq.(string))
	assert.Equal(t, docID2, changesResults.Results[0].ID)

	// Validate doc2 contents
	doc2Body := rt2.GetDoc(docID2)
	assert.Equal(t, "rt1", doc2Body["source"])
}

// TestPullReplicationAPI
//   - Starts 2 RestTesters, one active, and one passive.
//   - Creates documents on rt2.
//   - Creates a continuous pull replication on rt1 via the REST API
//   - Validates documents are replicated to rt1
func TestPullReplicationAPI(t *testing.T) {

	base.RequireNumTestBuckets(t, 2)
	base.SetUpTestLogging(t, base.LevelInfo, base.KeyReplicate, base.KeyHTTP, base.KeyHTTPResp, base.KeySync, base.KeySyncMsg)

	rt1, rt2, remoteURLString, teardown := rest.SetupSGRPeers(t, true)
	defer teardown()

	// Create doc1 on rt2
	docID1 := t.Name() + "rt2doc"
	_ = rt2.PutDoc(docID1, `{"source":"rt2","channels":["alice"]}`)

	// Create pull replication, verify running
	replicationID := t.Name()
	rt1.CreateReplication(replicationID, remoteURLString, db.ActiveReplicatorTypePull, nil, true, db.ConflictResolverDefault)
	rt1.WaitForReplicationStatus(replicationID, db.ReplicationStateRunning)

	// wait for document originally written to rt2 to arrive at rt1
	changesResults := rt1.RequireWaitChanges(1, "0")
	changesResults.RequireDocIDs(t, []string{docID1})

	// Validate doc1 contents
	doc1Body := rt1.GetDoc(docID1)
	assert.Equal(t, "rt2", doc1Body["source"])

	// Create doc2 on rt2
	docID2 := t.Name() + "rt2doc2"
	_ = rt2.PutDoc(docID2, `{"source":"rt2","channels":["alice"]}`)

	// wait for new document to arrive at rt1
	changesResults = rt1.RequireWaitChanges(1, changesResults.Last_Seq.(string))
	changesResults.RequireDocIDs(t, []string{docID2})

	// Validate doc2 contents
	doc2Body := rt1.GetDoc(docID2)
	assert.Equal(t, "rt2", doc2Body["source"])
}

// TestPullReplicationAPI
//   - Starts 2 RestTesters, one active, and one passive.
//   - Creates a continuous pull replication on rt1 via the REST API
//   - Validates stop/start/reset actions on the replicationStatus endpoint
func TestReplicationStatusActions(t *testing.T) {

	base.RequireNumTestBuckets(t, 2)
	base.SetUpTestLogging(t, base.LevelInfo, base.KeyReplicate, base.KeyHTTP, base.KeyHTTPResp, base.KeySync, base.KeySyncMsg)

	// CBG-2766 blocks using non default collection
	rt1, rt2, remoteURLString, teardown := rest.SetupSGRPeers(t, false)
	defer teardown()

	// Create doc1 on rt2
	docID1 := t.Name() + "rt2doc"
	_ = rt2.PutDoc(docID1, `{"source":"rt2","channels":["alice"]}`)

	// Create pull replication, verify running
	replicationID := t.Name()
	rt1.CreateReplication(replicationID, remoteURLString, db.ActiveReplicatorTypePull, nil, true, db.ConflictResolverDefault)
	rt1.WaitForReplicationStatus(replicationID, db.ReplicationStateRunning)

	// Start goroutine to continuously poll for status of replication on rt1 to detect race conditions
	doneChan := make(chan struct{})
	var statusWg sync.WaitGroup
	statusWg.Add(1)
	go func() {
		for {
			select {
			case <-doneChan:
				statusWg.Done()
				return
			default:
			}
			_ = rt1.GetReplicationStatus(replicationID)
		}
	}()

	// wait for document originally written to rt2 to arrive at rt1
	changesResults := rt1.RequireWaitChanges(1, "0")
	changesResults.RequireDocIDs(t, []string{docID1})

	// Validate doc1 contents
	doc1Body := rt1.GetDoc(docID1)
	assert.Equal(t, "rt2", doc1Body["source"])

	// Create doc2 on rt2
	docID2 := t.Name() + "rt2doc2"
	_ = rt2.PutDoc(docID2, `{"source":"rt2","channels":["alice"]}`)

	// wait for new document to arrive at rt1
	changesResults = rt1.RequireWaitChanges(1, changesResults.Last_Seq.(string))
	changesResults.RequireDocIDs(t, []string{docID2})

	// Validate doc2 contents
	doc2Body := rt1.GetDoc(docID2)
	assert.Equal(t, "rt2", doc2Body["source"])

	// Stop replication
	response := rt1.SendAdminRequest("PUT", "/{{.db}}/_replicationStatus/"+replicationID+"?action=stop", "")
	rest.RequireStatus(t, response, http.StatusOK)

	// Wait for stopped.  Non-instant as config change needs to arrive over DCP
	stateError := rt1.WaitForCondition(func() bool {
		status := rt1.GetReplicationStatus(replicationID)
		return status.Status == db.ReplicationStateStopped
	})
	assert.NoError(t, stateError)

	// Reset replication
	response = rt1.SendAdminRequest("PUT", "/{{.db}}/_replicationStatus/"+replicationID+"?action=reset", "")
	rest.RequireStatus(t, response, http.StatusOK)

	resetErr := rt1.WaitForCondition(func() bool {
		status := rt1.GetReplicationStatus(replicationID)
		return status.Status == db.ReplicationStateStopped && status.LastSeqPull == ""
	})
	assert.NoError(t, resetErr)

	// Restart the replication
	response = rt1.SendAdminRequest("PUT", "/{{.db}}/_replicationStatus/"+replicationID+"?action=start", "")
	rest.RequireStatus(t, response, http.StatusOK)

	// Verify replication has restarted from zero. Since docs have already been replicated,
	// expect no docs read, two docs checked.
	statError := rt1.WaitForCondition(func() bool {
		status := rt1.GetReplicationStatus(replicationID)
		return status.DocsCheckedPull == 2 && status.DocsRead == 0
	})
	assert.NoError(t, statError)
	// Terminate status goroutine
	close(doneChan)
	statusWg.Wait()

}

// TestReplicationRebalancePull
//   - Starts 2 RestTesters, one active, and one passive.
//   - Creates documents on rt1 in two channels
//   - Creates two continuous pull replications on rt1 via the REST API
//   - adds another active node
//   - Creates more documents, validates they are replicated
func TestReplicationRebalancePull(t *testing.T) {
	if !base.IsEnterpriseEdition() {
		t.Skipf("test is EE only (replication rebalance)")
	}
	base.RequireNumTestBuckets(t, 2)
	base.SetUpTestLogging(t, base.LevelInfo, base.KeyReplicate, base.KeyHTTP, base.KeyHTTPResp, base.KeySync, base.KeySyncMsg)

	// Increase checkpoint persistence frequency for cross-node status verification
	defer reduceTestCheckpointInterval(50 * time.Millisecond)()

	// Disable sequence batching for multi-RT tests (pending CBG-1000)
	defer db.SuspendSequenceBatching()()

	// CBG-2766 blocks using non default collection
	activeRT, remoteRT, remoteURLString, teardown := rest.SetupSGRPeers(t, false)
	defer teardown()

	// Create docs on remote
	docABC1 := t.Name() + "ABC1"
	docDEF1 := t.Name() + "DEF1"
	_ = remoteRT.PutDoc(docABC1, `{"source":"remoteRT","channels":["ABC"]}`)
	_ = remoteRT.PutDoc(docDEF1, `{"source":"remoteRT","channels":["DEF"]}`)

	// Create pull replications, verify running
	activeRT.CreateReplication("rep_ABC", remoteURLString, db.ActiveReplicatorTypePull, []string{"ABC"}, true, db.ConflictResolverDefault)
	activeRT.CreateReplication("rep_DEF", remoteURLString, db.ActiveReplicatorTypePull, []string{"DEF"}, true, db.ConflictResolverDefault)
	activeRT.WaitForAssignedReplications(2)
	activeRT.WaitForReplicationStatus("rep_ABC", db.ReplicationStateRunning)
	activeRT.WaitForReplicationStatus("rep_DEF", db.ReplicationStateRunning)

	// wait for documents originally written to remoteRT to arrive at activeRT
	changesResults := activeRT.RequireWaitChanges(2, "0")
	changesResults.RequireDocIDs(t, []string{docABC1, docDEF1})

	// Validate doc contents
	docABC1Body := activeRT.GetDoc(docABC1)
	assert.Equal(t, "remoteRT", docABC1Body["source"])
	docDEF1Body := activeRT.GetDoc(docDEF1)
	assert.Equal(t, "remoteRT", docDEF1Body["source"])

	// Add another node to the active cluster
	activeRT2 := addActiveRT(t, activeRT.GetDatabase().Name, activeRT.TestBucket)
	defer activeRT2.Close()

	// Wait for replication to be rebalanced to activeRT2
	activeRT.WaitForAssignedReplications(1)
	activeRT2.WaitForAssignedReplications(1)

	log.Printf("==============replication rebalance is done================")

	// Create additional docs on remoteRT
	docABC2 := t.Name() + "ABC2"
	_ = remoteRT.PutDoc(docABC2, `{"source":"remoteRT","channels":["ABC"]}`)
	docDEF2 := t.Name() + "DEF2"
	_ = remoteRT.PutDoc(docDEF2, `{"source":"remoteRT","channels":["DEF"]}`)

	// wait for new documents to arrive at activeRT
	changesResults = activeRT.RequireWaitChanges(2, changesResults.Last_Seq.(string))
	changesResults.RequireDocIDs(t, []string{docABC2, docDEF2})

	// Validate doc contents
	docABC2Body := activeRT.GetDoc(docABC2)
	assert.Equal(t, "remoteRT", docABC2Body["source"])
	docDEF2Body := activeRT.GetDoc(docDEF2)
	assert.Equal(t, "remoteRT", docDEF2Body["source"])
	docABC2Body2 := activeRT2.GetDoc(docABC2)
	assert.Equal(t, "remoteRT", docABC2Body2["source"])
	docDEF2Body2 := activeRT2.GetDoc(docDEF2)
	assert.Equal(t, "remoteRT", docDEF2Body2["source"])

	// Validate replication stats across rebalance, on both active nodes
	rest.WaitAndAssertCondition(t, func() bool {
		actual := activeRT.GetReplicationStatus("rep_ABC").DocsRead
		t.Logf("activeRT rep_ABC DocsRead: %d", actual)
		return actual == 2
	})
	rest.WaitAndAssertCondition(t, func() bool {
		actual := activeRT.GetReplicationStatus("rep_DEF").DocsRead
		t.Logf("activeRT rep_DEF DocsRead: %d", actual)
		return actual == 2
	})
	rest.WaitAndAssertCondition(t, func() bool {
		actual := activeRT2.GetReplicationStatus("rep_ABC").DocsRead
		t.Logf("activeRT2 rep_ABC DocsRead: %d", actual)
		return actual == 2
	})
	rest.WaitAndAssertCondition(t, func() bool {
		actual := activeRT2.GetReplicationStatus("rep_DEF").DocsRead
		t.Logf("activeRT2 rep_DEF DocsRead: %d", actual)
		return actual == 2
	})

	// explicitly stop the SGReplicateMgrs on the active nodes, to prevent a node rebalance during test teardown.
	activeRT.GetDatabase().SGReplicateMgr.Stop()
	activeRT.GetDatabase().SGReplicateMgr = nil
	activeRT2.GetDatabase().SGReplicateMgr.Stop()
	activeRT2.GetDatabase().SGReplicateMgr = nil
}

// TestReplicationRebalancePush
//   - Starts 2 RestTesters, one active, and one passive.
//   - Creates documents on rt1 in two channels
//   - Creates two continuous pull replications on rt1 via the REST API
//   - adds another active node
//   - Creates more documents, validates they are replicated
func TestReplicationRebalancePush(t *testing.T) {
	if !base.IsEnterpriseEdition() {
		t.Skipf("test is EE only (replication rebalance)")
	}

	base.RequireNumTestBuckets(t, 2)
	base.SetUpTestLogging(t, base.LevelInfo, base.KeyReplicate, base.KeyHTTP, base.KeyHTTPResp, base.KeySync, base.KeySyncMsg)

	// Increase checkpoint persistence frequency for cross-node status verification
	defer reduceTestCheckpointInterval(50 * time.Millisecond)()

	// Disable sequence batching for multi-RT tests (pending CBG-1000)
	defer db.SuspendSequenceBatching()()

	// CBG-2766 blocks using non default collection
	activeRT, remoteRT, remoteURLString, teardown := rest.SetupSGRPeers(t, false)
	defer teardown()

	// Create docs on active
	docABC1 := t.Name() + "ABC1"
	docDEF1 := t.Name() + "DEF1"
	_ = activeRT.PutDoc(docABC1, `{"source":"activeRT","channels":["ABC"]}`)
	_ = activeRT.PutDoc(docDEF1, `{"source":"activeRT","channels":["DEF"]}`)

	// This seems to fix the flaking. Wait until the change-cache has caught up with the latest writes to the database.
	require.NoError(t, activeRT.WaitForPendingChanges())

	// Create push replications, verify running
	activeRT.CreateReplication("rep_ABC", remoteURLString, db.ActiveReplicatorTypePush, []string{"ABC"}, true, db.ConflictResolverDefault)
	activeRT.CreateReplication("rep_DEF", remoteURLString, db.ActiveReplicatorTypePush, []string{"DEF"}, true, db.ConflictResolverDefault)
	activeRT.WaitForReplicationStatus("rep_ABC", db.ReplicationStateRunning)
	activeRT.WaitForReplicationStatus("rep_DEF", db.ReplicationStateRunning)

	// wait for documents to be pushed to remote
	changesResults := remoteRT.RequireWaitChanges(2, "0")
	changesResults.RequireDocIDs(t, []string{docABC1, docDEF1})

	// Validate doc contents
	docABC1Body := remoteRT.GetDoc(docABC1)
	assert.Equal(t, "activeRT", docABC1Body["source"])
	docDEF1Body := remoteRT.GetDoc(docDEF1)
	assert.Equal(t, "activeRT", docDEF1Body["source"])

	// Add another node to the active cluster
	activeRT2 := addActiveRT(t, activeRT.GetDatabase().Name, activeRT.TestBucket)
	defer activeRT2.Close()

	// Wait for replication to be rebalanced to activeRT2
	activeRT.WaitForAssignedReplications(1)
	activeRT2.WaitForAssignedReplications(1)

	// Create additional docs on local
	docABC2 := t.Name() + "ABC2"
	_ = activeRT.PutDoc(docABC2, `{"source":"activeRT","channels":["ABC"]}`)
	docDEF2 := t.Name() + "DEF2"
	_ = activeRT.PutDoc(docDEF2, `{"source":"activeRT","channels":["DEF"]}`)

	// wait for new documents to arrive at remote
	changesResults = remoteRT.RequireWaitChanges(2, changesResults.Last_Seq.(string))
	changesResults.RequireDocIDs(t, []string{docABC2, docDEF2})

	// Validate doc contents
	docABC2Body := remoteRT.GetDoc(docABC2)
	assert.Equal(t, "activeRT", docABC2Body["source"])
	docDEF2Body := remoteRT.GetDoc(docDEF2)
	assert.Equal(t, "activeRT", docDEF2Body["source"])

	// Validate replication stats across rebalance, on both active nodes
	// Checking DocsCheckedPush here, as DocsWritten isn't necessarily going to be 2, due to a
	// potential for race updating status during replication rebalance:
	//     1. active node 1 writes document 1 to passive
	//     2. replication is rebalanced prior to checkpoint being persisted
	//     3. active node 2 is assigned replication, starts from zero (since checkpoint wasn't persisted)
	//     4. active node 2 attempts to write document 1, passive already has it.  DocsCheckedPush is incremented, but not DocsWritten
	// Note that we can't wait for checkpoint persistence prior to rebalance, as the node initiating the rebalance
	// isn't necessarily the one running the replication.
	rest.WaitAndAssertCondition(t, func() bool {
		actual := activeRT.GetReplicationStatus("rep_ABC").DocsCheckedPush
		t.Logf("activeRT rep_ABC DocsCheckedPush: %d", actual)
		return actual == 2
	})
	rest.WaitAndAssertCondition(t, func() bool {
		actual := activeRT.GetReplicationStatus("rep_DEF").DocsCheckedPush
		t.Logf("activeRT rep_DEF DocsCheckedPush: %d", actual)
		return actual == 2
	})
	rest.WaitAndAssertCondition(t, func() bool {
		actual := activeRT2.GetReplicationStatus("rep_ABC").DocsCheckedPush
		t.Logf("activeRT2 rep_ABC DocsCheckedPush: %d", actual)
		return actual == 2
	})
	rest.WaitAndAssertCondition(t, func() bool {
		actual := activeRT2.GetReplicationStatus("rep_DEF").DocsCheckedPush
		t.Logf("activeRT2 rep_DEF DocsCheckedPush: %d", actual)
		return actual == 2
	})

	// explicitly stop the SGReplicateMgrs on the active nodes, to prevent a node rebalance during test teardown.
	activeRT.GetDatabase().SGReplicateMgr.Stop()
	activeRT.GetDatabase().SGReplicateMgr = nil
	activeRT2.GetDatabase().SGReplicateMgr.Stop()
	activeRT2.GetDatabase().SGReplicateMgr = nil
}

// TestPullReplicationAPI
//   - Starts 2 RestTesters, one active, and one passive.
//   - Creates documents on rt2.
//   - Creates a one-shot pull replication on rt1 via the REST API
//   - Validates documents are replicated to rt1
//   - Validates replication status count when replication is local and non-local
func TestPullOneshotReplicationAPI(t *testing.T) {

	base.LongRunningTest(t)

	base.RequireNumTestBuckets(t, 2)
	base.SetUpTestLogging(t, base.LevelDebug, base.KeyReplicate, base.KeyHTTP, base.KeyHTTPResp, base.KeySync, base.KeySyncMsg)

	// CBG-2766 blocks using non default collection, since stats are not propogated across rebalance
	activeRT, remoteRT, remoteURLString, teardown := rest.SetupSGRPeers(t, false)
	defer teardown()

	// Create 20 docs on rt2
	docCount := 20
	docIDs := make([]string, 20)
	for i := 0; i < 20; i++ {
		docID := fmt.Sprintf("%s%s%d", t.Name(), "rt2doc", i)
		_ = remoteRT.PutDoc(docID, `{"source":"rt2","channels":["alice"]}`)
		docIDs[i] = docID
	}

	require.NoError(t, remoteRT.WaitForPendingChanges())

	// Create oneshot replication, verify running
	replicationID := t.Name()
	activeRT.CreateReplication(replicationID, remoteURLString, db.ActiveReplicatorTypePull, nil, false, db.ConflictResolverDefault)
	activeRT.WaitForReplicationStatus(replicationID, db.ReplicationStateRunning)

	// wait for documents originally written to rt2 to arrive at rt1
	changesResults := activeRT.RequireWaitChanges(docCount, "0")
	changesResults.RequireDocIDs(t, docIDs)

	// Validate sample doc contents
	doc1Body := activeRT.GetDoc(docIDs[0])
	assert.Equal(t, "rt2", doc1Body["source"])

	// Wait for replication to stop
	activeRT.WaitForReplicationStatus(replicationID, db.ReplicationStateStopped)

	// Validate docs read from active
	status := activeRT.GetReplicationStatus(replicationID)
	assert.Equal(t, int64(docCount), status.DocsRead)

	// Add another node to the active cluster
	activeRT2 := addActiveRT(t, activeRT.GetDatabase().Name, activeRT.TestBucket)
	defer activeRT2.Close()

	// Get replication status for non-local replication
	remoteStatus := activeRT2.GetReplicationStatus(replicationID)
	fmt.Println("HONK remoteStatus=", remoteStatus)
	assert.Equal(t, int64(docCount), remoteStatus.DocsRead)

}

// TestReplicationConcurrentPush
//   - Starts 2 RestTesters, one active, and one passive.
//   - Creates two continuous push replications on rt1 via the REST API for two channels
//   - Write documents to rt1 belonging to both channels
//   - Write documents to rt1, each belonging to one of the channels (verifies replications are still running)
//   - Validate replications do not report errors, all docs are replicated
//
// Note: This test intermittently reproduced CBG-998 under -race when a 1s sleep was added post-callback to
//
//	WriteUpdateWithXattr.  Have been unable to reproduce the same with a leaky bucket UpdateCallback.
func TestReplicationConcurrentPush(t *testing.T) {
	base.LongRunningTest(t)

	base.RequireNumTestBuckets(t, 2)
	base.SetUpTestLogging(t, base.LevelInfo, base.KeyAll)

	// Disable sequence batching for multi-RT tests (pending CBG-1000)
	defer db.SuspendSequenceBatching()()

	// Increase checkpoint persistence frequency for cross-node status verification
	defer reduceTestCheckpointInterval(50 * time.Millisecond)()

	activeRT, remoteRT, remoteURLString, teardown := rest.SetupSGRPeers(t, true)
	defer teardown()
	// Create push replications, verify running
	activeRT.CreateReplication("rep_ABC", remoteURLString, db.ActiveReplicatorTypePush, []string{"ABC"}, true, db.ConflictResolverDefault)
	activeRT.CreateReplication("rep_DEF", remoteURLString, db.ActiveReplicatorTypePush, []string{"DEF"}, true, db.ConflictResolverDefault)
	activeRT.WaitForAssignedReplications(2)
	activeRT.WaitForReplicationStatus("rep_ABC", db.ReplicationStateRunning)
	activeRT.WaitForReplicationStatus("rep_DEF", db.ReplicationStateRunning)

	// Create docs on active
	docAllChannels1 := t.Name() + "All1"
	docAllChannels2 := t.Name() + "All2"
	_ = activeRT.PutDoc(docAllChannels1, `{"source":"activeRT1","channels":["ABC","DEF"]}`)
	_ = activeRT.PutDoc(docAllChannels2, `{"source":"activeRT2","channels":["ABC","DEF"]}`)

	// wait for documents to be pushed to remote
	changesResults := remoteRT.RequireWaitChanges(2, "0")
	changesResults.RequireDocIDs(t, []string{docAllChannels1, docAllChannels2})

	// wait for both replications to have pushed, and total pushed to equal 2
	assert.NoError(t, activeRT.WaitForCondition(func() bool {
		abcStatus := activeRT.GetReplicationStatus("rep_ABC")
		if abcStatus.DocsCheckedPush != 2 {
			log.Printf("abcStatus.DocsCheckedPush not 2, is %v", abcStatus.DocsCheckedPush)
			log.Printf("abcStatus=%+v", abcStatus)
			return false
		}
		defStatus := activeRT.GetReplicationStatus("rep_DEF")
		if defStatus.DocsCheckedPush != 2 {
			log.Printf("defStatus.DocsCheckedPush not 2, is %v", defStatus.DocsCheckedPush)
			log.Printf("defStatus=%+v", defStatus)
			return false
		}

		// DocsWritten is incremented on a successful write, but ALSO in the race scenario where the remote responds
		// to the changes message to say it needs the rev, but then receives the rev from another source. This means that
		// in this test, DocsWritten can be any value between 0 and 2 for each replication, but should be at least 2
		// for both replications
		totalDocsWritten := abcStatus.DocsWritten + defStatus.DocsWritten
		if totalDocsWritten < 2 || totalDocsWritten > 4 {
			log.Printf("Total docs written is not between 2 and 4, is abc=%v, def=%v", abcStatus.DocsWritten, defStatus.DocsWritten)
			return false
		}
		return true
	}))

	// Validate doc contents
	docAll1Body := remoteRT.GetDoc(docAllChannels1)
	assert.Equal(t, "activeRT1", docAll1Body["source"])
	docAll2Body := remoteRT.GetDoc(docAllChannels2)
	assert.Equal(t, "activeRT2", docAll2Body["source"])

}
func TestReplicationAPIWithAuthCredentials(t *testing.T) {
	rt := rest.NewRestTester(t, nil)
	defer rt.Close()

	// Create replication with explicitly defined auth credentials in replication config
	replication1Config := db.ReplicationConfig{
		ID:                 "replication1",
		Remote:             "http://remote:4984/db",
		RemoteUsername:     "alice",
		RemotePassword:     "pass",
		Direction:          db.ActiveReplicatorTypePull,
		Adhoc:              true,
		CollectionsEnabled: !rt.GetDatabase().OnlyDefaultCollection(),
	}
	response := rt.SendAdminRequest(http.MethodPut, "/{{.db}}/_replication/replication1", rest.MarshalConfig(t, replication1Config))
	rest.RequireStatus(t, response, http.StatusCreated)

	// Check whether auth are credentials redacted from replication response
	response = rt.SendAdminRequest(http.MethodGet, "/{{.db}}/_replication/replication1", "")
	rest.RequireStatus(t, response, http.StatusOK)
	var configResponse db.ReplicationConfig
	err := json.Unmarshal(response.BodyBytes(), &configResponse)
	require.NoError(t, err, "Error un-marshalling replication response")

	// Assert actual replication config response against expected
	checkReplicationConfig := func(expected, actual *db.ReplicationConfig) {
		require.NotNil(t, actual, "Actual replication config is not available")
		assert.Equal(t, expected.ID, actual.ID, "Replication ID mismatch")
		assert.Equal(t, expected.Adhoc, actual.Adhoc, "Replication type mismatch")
		assert.Equal(t, expected.Direction, actual.Direction, "Replication direction mismatch")
		assert.Equal(t, expected.Remote, actual.Remote, "Couldn't redact auth credentials")
		assert.Equal(t, expected.RemoteUsername, actual.RemoteUsername, "Couldn't redact username")
		assert.Equal(t, expected.RemotePassword, actual.RemotePassword, "Couldn't redact password")
	}
	replication1Config.RemotePassword = base.RedactedStr
	checkReplicationConfig(&replication1Config, &configResponse)

	// Create another replication with auth credentials defined in Remote URL
	replication2Config := db.ReplicationConfig{
		ID:        "replication2",
		Remote:    "http://bob:pass@remote:4984/db",
		Direction: db.ActiveReplicatorTypePull,
		Adhoc:     true,
	}
	response = rt.SendAdminRequest(http.MethodPost, "/{{.db}}/_replication/", rest.MarshalConfig(t, replication2Config))
	rest.RequireStatus(t, response, http.StatusCreated)

	// Check whether auth are credentials redacted from replication response
	response = rt.SendAdminRequest(http.MethodGet, "/{{.db}}/_replication/replication2", "")
	rest.RequireStatus(t, response, http.StatusOK)
	configResponse = db.ReplicationConfig{}
	err = json.Unmarshal(response.BodyBytes(), &configResponse)
	require.NoError(t, err, "Error un-marshalling replication response")
	replication2Config.Remote = "http://bob:xxxxx@remote:4984/db"

	// Check whether auth are credentials redacted from all replications response
	response = rt.SendAdminRequest(http.MethodGet, "/{{.db}}/_replication/", "")
	rest.RequireStatus(t, response, http.StatusOK)
	log.Printf("response: %s", response.BodyBytes())

	var replicationsResponse map[string]db.ReplicationConfig
	err = json.Unmarshal(response.BodyBytes(), &replicationsResponse)
	require.NoError(t, err, "Error un-marshalling replication response")
	assert.Equal(t, 2, len(replicationsResponse), "Replication count mismatch")

	replication1, ok := replicationsResponse[replication1Config.ID]
	assert.True(t, ok, "Error getting replication")
	checkReplicationConfig(&replication1Config, &replication1)

	replication2, ok := replicationsResponse[replication2Config.ID]
	assert.True(t, ok, "Error getting replication")
	checkReplicationConfig(&replication2Config, &replication2)

	// Check whether auth are credentials redacted replication status for all replications
	response = rt.SendAdminRequest(http.MethodGet, "/{{.db}}/_replicationStatus/?includeConfig=true", "")
	rest.RequireStatus(t, response, http.StatusOK)
	var allStatusResponse []*db.ReplicationStatus
	require.NoError(t, json.Unmarshal(response.BodyBytes(), &allStatusResponse))
	require.Equal(t, 2, len(allStatusResponse), "Replication count mismatch")

	// Sort replications by replication ID before assertion
	sort.Slice(allStatusResponse, func(i, j int) bool {
		return allStatusResponse[i].Config.ID < allStatusResponse[j].Config.ID
	})
	checkReplicationConfig(&replication1Config, allStatusResponse[0].Config)
	checkReplicationConfig(&replication2Config, allStatusResponse[1].Config)

	// Delete both replications
	response = rt.SendAdminRequest(http.MethodDelete, "/{{.db}}/_replication/replication1", "")
	rest.RequireStatus(t, response, http.StatusOK)
	response = rt.SendAdminRequest(http.MethodDelete, "/{{.db}}/_replication/replication2", "")
	rest.RequireStatus(t, response, http.StatusOK)

	// Verify deletes were successful
	response = rt.SendAdminRequest(http.MethodGet, "/{{.db}}/_replication/replication1", "")
	rest.RequireStatus(t, response, http.StatusNotFound)
	response = rt.SendAdminRequest(http.MethodGet, "/{{.db}}/_replication/replication2", "")
	rest.RequireStatus(t, response, http.StatusNotFound)
}

func TestValidateReplication(t *testing.T) {
	testCases := []struct {
		name              string
		replicationConfig db.ReplicationConfig
		fromConfig        bool
		expectedErrorMsg  string
		eeOnly            bool
	}{
		{
			name: "replication config unsupported Adhoc option",
			replicationConfig: db.ReplicationConfig{
				Adhoc: true,
			},
			fromConfig:       true,
			expectedErrorMsg: db.ConfigErrorConfigBasedAdhoc,
		},
		{
			name: "replication config with no remote URL specified",
			replicationConfig: db.ReplicationConfig{
				Remote: "",
			},
			expectedErrorMsg: db.ConfigErrorMissingRemote,
		},
		{
			name: "auth credentials specified in both replication config and remote URL",
			replicationConfig: db.ReplicationConfig{
				Remote:         "http://bob:pass@remote:4984/db",
				RemoteUsername: "alice",
				RemotePassword: "pass",
			},
			expectedErrorMsg: db.ConfigErrorDuplicateCredentials,
		},
		{
			name: "auth credentials specified in replication config",
			replicationConfig: db.ReplicationConfig{
				Remote:         "http://remote:4984/db",
				RemoteUsername: "alice",
				RemotePassword: "pass",
				Filter:         base.ByChannelFilter,
				QueryParams:    map[string]interface{}{"channels": []interface{}{"E", "A", "D", "G", "B", "e"}},
				Direction:      db.ActiveReplicatorTypePull,
			},
		},
		{
			name: "auth credentials specified in remote URL",
			replicationConfig: db.ReplicationConfig{
				Remote:      "http://bob:pass@remote:4984/db",
				Filter:      base.ByChannelFilter,
				QueryParams: map[string]interface{}{"channels": []interface{}{"E", "A", "D", "G", "B", "e"}},
				Direction:   db.ActiveReplicatorTypePull,
			},
		},
		{
			name: "replication config with no direction",
			replicationConfig: db.ReplicationConfig{
				Remote: "http://bob:pass@remote:4984/db",
			},
			expectedErrorMsg: db.ConfigErrorMissingDirection,
		},
		{
			name: "replication config with invalid direction",
			replicationConfig: db.ReplicationConfig{
				Remote:    "http://bob:pass@remote:4984/db",
				Direction: "UpAndDown",
			},
			expectedErrorMsg: fmt.Sprintf(db.ConfigErrorInvalidDirectionFmt,
				"UpAndDown", db.ActiveReplicatorTypePush, db.ActiveReplicatorTypePull, db.ActiveReplicatorTypePushAndPull),
		},
		{
			name: "replication config with unknown filter",
			replicationConfig: db.ReplicationConfig{
				Remote:      "http://bob:pass@remote:4984/db",
				QueryParams: map[string]interface{}{"channels": []interface{}{"E", "A", "D", "G", "B", "e"}},
				Direction:   db.ActiveReplicatorTypePull,
				Filter:      "unknownFilter",
			},
			expectedErrorMsg: db.ConfigErrorUnknownFilter,
		},
		{
			name: "replication config with channel filter but no query params",
			replicationConfig: db.ReplicationConfig{
				Remote:    "http://bob:pass@remote:4984/db",
				Filter:    base.ByChannelFilter,
				Direction: db.ActiveReplicatorTypePull,
			},
			expectedErrorMsg: db.ConfigErrorMissingQueryParams,
		},
		{
			name: "replication config with channel filter and invalid query params",
			replicationConfig: db.ReplicationConfig{
				Remote:      "http://bob:pass@remote:4984/db",
				Filter:      base.ByChannelFilter,
				QueryParams: []string{"E", "A", "D", "G", "B", "e"},
				Direction:   db.ActiveReplicatorTypePull,
			},
			expectedErrorMsg: db.ConfigErrorBadChannelsArray,
		},
		{
			name: "replication config replicationID too long",
			replicationConfig: db.ReplicationConfig{
				ID: "0123456789012345678901234567890123456789012345678901234567890123456789" +
					"0123456789012345678901234567890123456789012345678901234567890123456789" +
					"0123456789012345678901234567890123456789012345678901234567890123456789",
				Remote: "http://bob:pass@remote:4984/db",
			},
			expectedErrorMsg: db.ConfigErrorIDTooLong,
		},
		{
			name: "custom conflict resolution without func",
			replicationConfig: db.ReplicationConfig{
				ID:                     "replication1",
				Remote:                 "http://remote:4984/db",
				Direction:              "pull",
				Adhoc:                  true,
				ConflictResolutionType: db.ConflictResolverCustom,
			},
			expectedErrorMsg: "Custom conflict resolution type has been set but no conflict resolution function has been defined",
			eeOnly:           true,
		},
		{
			name: "custom conflict resolution with func",
			replicationConfig: db.ReplicationConfig{
				ID:                     "replication2",
				Remote:                 "http://remote:4984/db",
				Direction:              "pull",
				Adhoc:                  true,
				ConflictResolutionType: db.ConflictResolverCustom,
				ConflictResolutionFn:   "func(){}",
			},
			eeOnly: true,
		},
		{
			name: "bad conflict resolution type",
			replicationConfig: db.ReplicationConfig{
				ID:                     "replication2",
				Remote:                 "http://remote:4984/db",
				Direction:              "pull",
				Adhoc:                  true,
				ConflictResolutionType: "random",
				ConflictResolutionFn:   "func(){}",
			},
			eeOnly: true,
			expectedErrorMsg: fmt.Sprintf(db.ConfigErrorInvalidConflictResolutionTypeFmt, db.ConflictResolverLocalWins,
				db.ConflictResolverRemoteWins, db.ConflictResolverDefault, db.ConflictResolverCustom),
		},
	}

	for _, tc := range testCases {
		t.Run(tc.name, func(t *testing.T) {
			if tc.eeOnly && !base.IsEnterpriseEdition() {
				return
			}
			err := tc.replicationConfig.ValidateReplication(tc.fromConfig)
			if tc.expectedErrorMsg != "" {
				expectedError := &base.HTTPError{
					Status:  http.StatusBadRequest,
					Message: tc.expectedErrorMsg,
				}
				assert.Equal(t, expectedError, err)
			} else {
				assert.NoError(t, err)
			}
		})
	}

}

func TestValidateReplicationWithInvalidURL(t *testing.T) {
	// Replication config with credentials in an invalid remote URL
	replicationConfig := db.ReplicationConfig{Remote: "http://user:foo{bar=pass@remote:4984/db"}
	err := replicationConfig.ValidateReplication(false)
	assert.Contains(t, err.Error(), strconv.Itoa(http.StatusBadRequest))
	assert.NotContains(t, err.Error(), "user:foo{bar=pass")

	// Replication config with no credentials in an invalid remote URL
	replicationConfig = db.ReplicationConfig{Remote: "http://{unknown@remote:4984/db"}
	err = replicationConfig.ValidateReplication(false)
	assert.Contains(t, err.Error(), strconv.Itoa(http.StatusBadRequest))
}

func TestGetStatusWithReplication(t *testing.T) {
	rt := rest.NewRestTester(t, nil)
	defer rt.Close()

	// Create a replication
	config1 := db.ReplicationConfig{
		ID:             "replication1",
		Remote:         "http://remote:4984/db",
		RemoteUsername: "alice",
		RemotePassword: "pass",
		Direction:      db.ActiveReplicatorTypePull,
		Adhoc:          true,
	}
	response := rt.SendAdminRequest(http.MethodPut, "/{{.db}}/_replication/replication1", rest.MarshalConfig(t, config1))
	rest.RequireStatus(t, response, http.StatusCreated)

	// Create another replication
	config2 := db.ReplicationConfig{
		ID:        "replication2",
		Remote:    "http://bob:pass@remote:4984/db",
		Direction: db.ActiveReplicatorTypePull,
		Adhoc:     true,
	}
	response = rt.SendAdminRequest(http.MethodPut, "/{{.db}}/_replication/replication2", rest.MarshalConfig(t, config2))
	rest.RequireStatus(t, response, http.StatusCreated)

	// Check _status response
	response = rt.SendAdminRequest(http.MethodGet, "/_status", "")
	rest.RequireStatus(t, response, http.StatusOK)
	var status rest.Status
	err := json.Unmarshal(response.BodyBytes(), &status)
	require.NoError(t, err, "Error un-marshalling replication response")
	database := status.Databases["db"]
	require.Equal(t, 2, len(database.ReplicationStatus), "Replication count mismatch")

	// Sort replications by replication ID before asserting replication status
	sort.Slice(database.ReplicationStatus, func(i, j int) bool {
		return database.ReplicationStatus[i].ID < database.ReplicationStatus[j].ID
	})
	assert.Equal(t, config1.ID, database.ReplicationStatus[0].ID)
	assert.Equal(t, config2.ID, database.ReplicationStatus[1].ID)
	assert.Equal(t, "running", database.ReplicationStatus[0].Status)
	assert.Equal(t, "running", database.ReplicationStatus[1].Status)

	assert.Equal(t, 2, len(database.SGRCluster.Replications), "Replication count mismatch")
	assert.Equal(t, 0, len(database.SGRCluster.Nodes), "Replication node count mismatch")
	assertReplication := func(expected db.ReplicationConfig, actual *db.ReplicationCfg) {
		assert.Equal(t, expected.ID, actual.ID)
		assert.Equal(t, expected.Remote, actual.Remote)
		assert.Equal(t, expected.RemoteUsername, actual.RemoteUsername)
		assert.Equal(t, expected.RemotePassword, actual.RemotePassword)
		assert.Equal(t, expected.Direction, actual.Direction)
		assert.Equal(t, expected.Adhoc, actual.Adhoc)
	}

	// Check replication1 details in cluster response
	repl, ok := database.SGRCluster.Replications[config1.ID]
	assert.True(t, ok, "Error getting replication")
	config1.RemotePassword = base.RedactedStr
	assertReplication(config1, repl)

	// Check replication2 details in cluster response
	repl, ok = database.SGRCluster.Replications[config2.ID]
	assert.True(t, ok, "Error getting replication")
	config2.Remote = "http://bob:xxxxx@remote:4984/db"
	assertReplication(config2, repl)

	// Delete both replications
	response = rt.SendAdminRequest(http.MethodDelete, "/{{.db}}/_replication/replication1", "")
	rest.RequireStatus(t, response, http.StatusOK)
	response = rt.SendAdminRequest(http.MethodDelete, "/{{.db}}/_replication/replication2", "")
	rest.RequireStatus(t, response, http.StatusOK)

	// Verify deletes were successful
	response = rt.SendAdminRequest(http.MethodGet, "/{{.db}}/_replication/replication1", "")
	rest.RequireStatus(t, response, http.StatusNotFound)
	response = rt.SendAdminRequest(http.MethodGet, "/{{.db}}/_replication/replication2", "")
	rest.RequireStatus(t, response, http.StatusNotFound)

	// Check _cluster response after replications are removed
	status = rest.Status{}
	err = json.Unmarshal(response.BodyBytes(), &status)
	require.NoError(t, err, "Error un-marshalling replication response")
	require.Equal(t, 0, len(status.Databases["db"].ReplicationStatus))
}

func TestRequireReplicatorStoppedBeforeUpsert(t *testing.T) {
	base.SetUpTestLogging(t, base.LevelInfo, base.KeyHTTP, base.KeyHTTPResp)

	rt := rest.NewRestTester(t, nil)
	defer rt.Close()

	// Make rt listen on an actual HTTP port, so it can receive the blipsync request.
	srv := httptest.NewServer(rt.TestPublicHandler())
	defer srv.Close()

	replicationConfig := `{
		"replication_id": "replication1",
		"remote": "http://remote:4985/db",
		"direction":"` + db.ActiveReplicatorTypePushAndPull + `",
		"conflict_resolution_type":"default",
		"max_backoff":100
	}`

	response := rt.SendAdminRequest("PUT", "/{{.db}}/_replication/replication1", string(replicationConfig))
	rest.RequireStatus(t, response, http.StatusCreated)

	response = rt.SendAdminRequest("GET", "/{{.db}}/_replicationStatus/", "")
	rest.RequireStatus(t, response, http.StatusOK)

	var body []map[string]interface{}
	err := base.JSONUnmarshal(response.BodyBytes(), &body)
	fmt.Println(string(response.BodyBytes()))
	assert.NoError(t, err)
	assert.Equal(t, "running", body[0]["status"])

	replicationConfigUpdate := `{
		"replication_id": "replication1",
		"remote": "http://remote:4985/db",
		"direction":"` + db.ActiveReplicatorTypePush + `",
		"conflict_resolution_type":"default",
		"max_backoff":100
	}`

	response = rt.SendAdminRequest("PUT", "/{{.db}}/_replication/replication1", string(replicationConfigUpdate))
	rest.RequireStatus(t, response, http.StatusBadRequest)

	response = rt.SendAdminRequest("PUT", "/{{.db}}/_replicationStatus/replication1?action=stop", "")
	rest.RequireStatus(t, response, http.StatusOK)

	response = rt.SendAdminRequest("PUT", "/{{.db}}/_replication/replication1", string(replicationConfigUpdate))
	rest.RequireStatus(t, response, http.StatusOK)

}

func TestReplicationConfigChange(t *testing.T) {
	base.RequireNumTestBuckets(t, 2)

	base.SetUpTestLogging(t, base.LevelInfo, base.KeyAll)

	rt1, rt2, remoteURLString, teardown := rest.SetupSGRPeers(t, true)
	defer teardown()

	// Add docs to two channels
	bulkDocs := `
	{
	"docs":
		[
			{"channels": ["ChannelOne"], "_id": "doc_1"},
			{"channels": ["ChannelOne"], "_id": "doc_2"},
			{"channels": ["ChannelOne"], "_id": "doc_3"},
			{"channels": ["ChannelOne"], "_id": "doc_4"},
			{"channels": ["ChannelTwo"], "_id": "doc_5"},
			{"channels": ["ChannelTwo"], "_id": "doc_6"},
			{"channels": ["ChannelTwo"], "_id": "doc_7"},
			{"channels": ["ChannelTwo"], "_id": "doc_8"}
		]
	}
	`
	resp := rt1.SendAdminRequest("POST", "/{{.keyspace}}/_bulk_docs", bulkDocs)
	rest.RequireStatus(t, resp, http.StatusCreated)

	replicationID := "testRepl"

	replConf := `
	{
		"replication_id": "` + replicationID + `",
		"remote": "` + remoteURLString + `",
		"direction": "push",
		"continuous": true,
		"filter":"sync_gateway/bychannel",
		"query_params": {
			"channels":["ChannelOne"]
		},
		"collections_enabled": ` + strconv.FormatBool(!rt1.GetDatabase().OnlyDefaultCollection()) + `
	}`

	// Create replication for first channel
	resp = rt1.SendAdminRequest("PUT", "/{{.db}}/_replication/"+replicationID, replConf)
	rest.RequireStatus(t, resp, http.StatusCreated)

	rt1.WaitForReplicationStatus(replicationID, db.ReplicationStateRunning)

	changesResults, err := rt2.WaitForChanges(4, "/{{.keyspace}}/_changes?since=0", "", true)
	require.NoError(t, err)
	require.Len(t, changesResults.Results, 4)

	resp = rt1.SendAdminRequest("PUT", "/{{.db}}/_replicationStatus/"+replicationID+"?action=stop", "")
	rest.RequireStatus(t, resp, http.StatusOK)
	rt1.WaitForReplicationStatus(replicationID, db.ReplicationStateStopped)

	// Upsert replication to use second channel
	replConfUpdate := `
	{
		"replication_id": "` + replicationID + `",
		"query_params": {
			"channels":["ChannelTwo"]
		},
		"collections_enabled": ` + strconv.FormatBool(!rt1.GetDatabase().OnlyDefaultCollection()) + `
	}`

	resp = rt1.SendAdminRequest("PUT", "/{{.db}}/_replication/"+replicationID, replConfUpdate)
	rest.RequireStatus(t, resp, http.StatusOK)

	resp = rt1.SendAdminRequest("PUT", "/{{.db}}/_replicationStatus/"+replicationID+"?action=start", "")
	rest.RequireStatus(t, resp, http.StatusOK)
	rt1.WaitForReplicationStatus(replicationID, db.ReplicationStateRunning)

	changesResults, err = rt2.WaitForChanges(8, "/{{.keyspace}}/_changes?since=0", "", true)
	require.NoError(t, err)
	require.Len(t, changesResults.Results, 8)
}

// TestReplicationHeartbeatRemoval
//   - Starts 2 RestTesters, one active, and one passive.
//   - Creates two continuous pull replications on rt1 via the REST API
//   - adds another active RT
//   - simulates heartbeat-based removal of first RT by second RT
//   - validates that active RT adds itself back to the node set and is reassigned a replication
//   - Creates more documents, validates they are replicated
func TestReplicationHeartbeatRemoval(t *testing.T) {
	if !base.IsEnterpriseEdition() {
		t.Skipf("test is EE only (replication rebalance)")
	}

	// Increase checkpoint persistence frequency for cross-node status verification
	defer reduceTestCheckpointInterval(50 * time.Millisecond)()

	base.RequireNumTestBuckets(t, 2)
	base.SetUpTestLogging(t, base.LevelInfo, base.KeyReplicate, base.KeyHTTP, base.KeyHTTPResp, base.KeySync, base.KeySyncMsg)

	// Disable sequence batching for multi-RT tests (pending CBG-1000)
	defer db.SuspendSequenceBatching()()

	// CBG-2766 blocks using non default collection
	activeRT, remoteRT, remoteURLString, teardown := rest.SetupSGRPeers(t, false)
	defer teardown()

	// Create docs on remote
	docABC1 := t.Name() + "ABC1"
	docDEF1 := t.Name() + "DEF1"
	_ = remoteRT.PutDoc(docABC1, `{"source":"remoteRT","channels":["ABC"]}`)
	_ = remoteRT.PutDoc(docDEF1, `{"source":"remoteRT","channels":["DEF"]}`)

	// Create pull replications, verify running
	activeRT.CreateReplication("rep_ABC", remoteURLString, db.ActiveReplicatorTypePull, []string{"ABC"}, true, db.ConflictResolverDefault)
	activeRT.CreateReplication("rep_DEF", remoteURLString, db.ActiveReplicatorTypePull, []string{"DEF"}, true, db.ConflictResolverDefault)
	activeRT.WaitForAssignedReplications(2)
	activeRT.WaitForReplicationStatus("rep_ABC", db.ReplicationStateRunning)
	activeRT.WaitForReplicationStatus("rep_DEF", db.ReplicationStateRunning)

	// wait for documents originally written to remoteRT to arrive at activeRT
	changesResults := activeRT.RequireWaitChanges(2, "0")
	changesResults.RequireDocIDs(t, []string{docABC1, docDEF1})

	// Validate doc replication
	_ = activeRT.GetDoc(docABC1)
	_ = activeRT.GetDoc(docDEF1)

	// Add another node to the active cluster
	activeRT2 := addActiveRT(t, activeRT.GetDatabase().Name, activeRT.TestBucket)
	defer activeRT2.Close()

	// Wait for replication to be rebalanced to activeRT2
	activeRT.WaitForAssignedReplications(1)
	activeRT2.WaitForAssignedReplications(1)

	// Create additional docs on remoteRT
	docABC2 := t.Name() + "ABC2"
	_ = remoteRT.PutDoc(docABC2, `{"source":"remoteRT","channels":["ABC"]}`)
	docDEF2 := t.Name() + "DEF2"
	_ = remoteRT.PutDoc(docDEF2, `{"source":"remoteRT","channels":["DEF"]}`)

	// wait for new documents to arrive at activeRT
	changesResults = activeRT.RequireWaitChanges(2, changesResults.Last_Seq.(string))
	changesResults.RequireDocIDs(t, []string{docABC2, docDEF2})

	// Validate doc contents via both active nodes
	_ = activeRT.GetDoc(docABC2)
	_ = activeRT.GetDoc(docDEF2)
	_ = activeRT2.GetDoc(docABC2)
	_ = activeRT2.GetDoc(docDEF2)

	activeRTUUID := activeRT.GetDatabase().UUID
	activeRT2UUID := activeRT2.GetDatabase().UUID
	activeRTMgr := activeRT2.GetDatabase().SGReplicateMgr
	activeRT2Mgr := activeRT2.GetDatabase().SGReplicateMgr

	// Have each RT remove the other node (simulates behaviour on heartbeat expiry)
	assert.NoError(t, activeRTMgr.RemoveNode(activeRT2UUID))
	assert.NoError(t, activeRT2Mgr.RemoveNode(activeRTUUID))

	// Wait for nodes to add themselves back to cluster
	err := activeRT.WaitForCondition(func() bool {
		clusterDef, err := activeRTMgr.GetSGRCluster()
		if err != nil {
			return false
		}
		return len(clusterDef.Nodes) == 2
	})
	assert.NoError(t, err, "Nodes did not re-register after removal")

	// Wait and validate replications are rebalanced
	activeRT.WaitForAssignedReplications(1)
	activeRT2.WaitForAssignedReplications(1)

	// Add more docs to remote, to validate rebalanced replications are running
	docABC3 := t.Name() + "ABC3"
	_ = remoteRT.PutDoc(docABC3, `{"source":"remoteRT","channels":["ABC"]}`)
	docDEF3 := t.Name() + "DEF3"
	_ = remoteRT.PutDoc(docDEF3, `{"source":"remoteRT","channels":["DEF"]}`)

	changesResults = activeRT.RequireWaitChanges(2, changesResults.Last_Seq.(string))
	changesResults.RequireDocIDs(t, []string{docABC3, docDEF3})

	// explicitly stop the SGReplicateMgrs on the active nodes, to prevent a node rebalance during test teardown.
	activeRT.GetDatabase().SGReplicateMgr.Stop()
	activeRT.GetDatabase().SGReplicateMgr = nil
	activeRT2.GetDatabase().SGReplicateMgr.Stop()
	activeRT2.GetDatabase().SGReplicateMgr = nil
}

// Repros CBG-2416
func TestDBReplicationStatsTeardown(t *testing.T) {
	if base.UnitTestUrlIsWalrus() {
		t.Skip("This test only works against Couchbase Server")
	}

	base.RequireNumTestBuckets(t, 2)
	// Test tests Prometheus stat registration
	base.SkipPrometheusStatsRegistration = false
	defer func() {
		base.SkipPrometheusStatsRegistration = true
	}()

	tb := base.GetTestBucket(t)
	defer tb.Close()
	rt := rest.NewRestTester(t,
		&rest.RestTesterConfig{
			PersistentConfig: true,
			CustomTestBucket: tb,
		})
	defer rt.Close()

	srv := httptest.NewServer(rt.TestAdminHandler())
	defer srv.Close()
	db2Url, err := url.Parse(srv.URL + "/db2")
	require.NoError(t, err)

	resp := rt.SendAdminRequest(http.MethodPut, "/db2/", fmt.Sprintf(`{
				"bucket": "%s",
				"use_views": %t,
				"num_index_replicas": 0
	}`, tb.GetName(), base.TestsDisableGSI()))
	rest.RequireStatus(t, resp, http.StatusCreated)

	tb2 := base.GetTestBucket(t)
	defer tb2.Close()
	resp = rt.SendAdminRequest(http.MethodPut, "/db/", fmt.Sprintf(`{
				"bucket": "%s",
				"use_views": %t,
				"num_index_replicas": 0
	}`, tb2.GetName(), base.TestsDisableGSI()))
	rest.RequireStatus(t, resp, http.StatusCreated)

	rt.CreateReplicationForDB("{{.db1}}", "repl1", db2Url.String(), db.ActiveReplicatorTypePush, nil, true, db.ConflictResolverDefault)
	rt.WaitForReplicationStatusForDB("{{.db1}}", "repl1", db.ReplicationStateRunning)

	// Wait for document to replicate from db to db2 to confirm replication start
	rt.CreateDoc(t, "marker1")
	err = rt.WaitForCondition(func() bool {
		getResp := rt.SendAdminRequest("GET", "/db2/marker1", "")
		return getResp.Code == http.StatusOK
	})
	require.NoError(t, err)

	// Force DB reload by modifying config
	resp = rt.SendAdminRequest(http.MethodPost, "/db/_config", `{"import_docs": false}`)
	rest.RequireStatus(t, resp, http.StatusCreated)

	// If CE, recreate the replication
	if !base.IsEnterpriseEdition() {
		rt.CreateReplication("repl1", db2Url.String(), db.ActiveReplicatorTypePush, nil, true, db.ConflictResolverDefault)
		rt.WaitForReplicationStatus("repl1", db.ReplicationStateRunning)
	}

	// Wait for second document to replicate to confirm replication restart
	rt.CreateDoc(t, "marker2")
	err = rt.WaitForCondition(func() bool {
		getResp := rt.SendAdminRequest("GET", "/db2/marker2", "")
		return getResp.Code == http.StatusOK
	})
	require.NoError(t, err)

}

func TestTakeDbOfflineOngoingPushReplication(t *testing.T) {
	base.LongRunningTest(t)

	base.RequireNumTestBuckets(t, 2)
	base.SetUpTestLogging(t, base.LevelDebug, base.KeyReplicate, base.KeyHTTP, base.KeyHTTPResp, base.KeySync, base.KeySyncMsg)

	rt1, rt2, remoteURLString, teardown := rest.SetupSGRPeers(t, true)
	defer teardown()

	// Create doc1 on rt1
	docID1 := t.Name() + "rt1doc"
	_ = rt1.PutDoc(docID1, `{"source":"rt1","channels":["alice"]}`)

	// Create push replication, verify running
	replicationID := t.Name()
	rt1.CreateReplication(replicationID, remoteURLString, db.ActiveReplicatorTypePush, nil, true, db.ConflictResolverDefault)
	rt1.WaitForReplicationStatus(replicationID, db.ReplicationStateRunning)

	// wait for document originally written to rt1 to arrive at rt2
	changesResults := rt2.RequireWaitChanges(1, "0")
	assert.Equal(t, docID1, changesResults.Results[0].ID)

	resp := rt2.SendAdminRequest("POST", "/{{.db}}/_offline", "")
	assert.Equal(t, resp.Code, 200)
}

// TestPushReplicationAPIUpdateDatabase starts a push replication and updates the passive database underneath the replication.
// Expect to see the connection closed with an error, instead of continuously panicking.
// This is the ISGR version of TestBlipPusherUpdateDatabase
//
// This test causes the race detector to flag the bucket=nil operation and any in-flight requests being made using that bucket, prior to the replication being reset.
// TODO CBG-1903: Can be fixed by draining in-flight requests before fully closing the database.
func TestPushReplicationAPIUpdateDatabase(t *testing.T) {

	t.Skip("Skipping test - revisit in CBG-1908")

	if base.UnitTestUrlIsWalrus() {
		t.Skip("Test does not support Walrus - depends on closing and re-opening persistent bucket")
	}

	base.RequireNumTestBuckets(t, 2)
	base.SetUpTestLogging(t, base.LevelDebug, base.KeyReplicate, base.KeyHTTP, base.KeyHTTPResp, base.KeySync, base.KeySyncMsg)

	rt1, rt2, remoteURLString, teardown := rest.SetupSGRPeers(t, true)
	defer teardown()

	// Create initial doc on rt1
	docID := t.Name() + "rt1doc"
	_ = rt1.PutDoc(docID, `{"source":"rt1","channels":["alice"]}`)

	// Create push replication, verify running
	replicationID := t.Name()
	rt1.CreateReplication(replicationID, remoteURLString, db.ActiveReplicatorTypePush, nil, true, db.ConflictResolverDefault)
	rt1.WaitForReplicationStatus(replicationID, db.ReplicationStateRunning)

	// wait for document originally written to rt1 to arrive at rt2
	changesResults := rt2.RequireWaitChanges(1, "0")
	require.Equal(t, docID, changesResults.Results[0].ID)

	var lastDocID atomic.Value

	// Wait for the background updates to finish at the end of the test
	shouldCreateDocs := base.NewAtomicBool(true)
	wg := sync.WaitGroup{}
	wg.Add(1)
	defer func() {
		shouldCreateDocs.Set(false)
		wg.Wait()
	}()

	// Start creating documents in the background on rt1 for the replicator to push to rt2
	go func() {
		// for i := 0; i < 10; i++ {
		for i := 0; shouldCreateDocs.IsTrue(); i++ {
			resp := rt1.PutDoc(fmt.Sprintf("%s-doc%d", t.Name(), i), fmt.Sprintf(`{"i":%d,"channels":["alice"]}`, i))
			lastDocID.Store(resp.ID)
		}
		_ = rt1.WaitForPendingChanges()
		wg.Done()
	}()

	// and wait for a few to be done before we proceed with updating database config underneath replication
	_, err := rt2.WaitForChanges(5, "/db/_changes", "", true)
	require.NoError(t, err)

	// just change the sync function to cause the database to reload
	dbConfig := *rt2.ServerContext().GetDbConfig("db")
	dbConfig.Sync = base.StringPtr(`function(doc){channel(doc.channels);}`)
	resp, err := rt2.ReplaceDbConfig("db", dbConfig)
	require.NoError(t, err)
	rest.RequireStatus(t, resp, http.StatusCreated)

	shouldCreateDocs.Set(false)

	lastDocIDString, ok := lastDocID.Load().(string)
	require.True(t, ok)

	// wait for the last document written to rt1 to arrive at rt2
	rest.WaitAndAssertCondition(t, func() bool {
		_, err := rt2.GetDatabase().GetSingleDatabaseCollection().GetDocument(base.TestCtx(t), lastDocIDString, db.DocUnmarshalNone)
		return err == nil
	})
}

// TestActiveReplicatorHeartbeats uses an ActiveReplicator with another RestTester instance to connect, and waits for several websocket ping/pongs.
func TestActiveReplicatorHeartbeats(t *testing.T) {
	base.SetUpTestLogging(t, base.LevelDebug, base.KeyWebSocket, base.KeyWebSocketFrame)

	username := "alice"
	rt := rest.NewRestTester(t,
		&rest.RestTesterConfig{
			DatabaseConfig: &rest.DatabaseConfig{DbConfig: rest.DbConfig{
				Users: map[string]*auth.PrincipalConfig{
					username: {Password: base.StringPtr(rest.RestTesterDefaultUserPassword)},
				},
			}},
		})
	defer rt.Close()
	ctx := rt.Context()

	// Make rt listen on an actual HTTP port, so it can receive the blipsync request.
	srv := httptest.NewServer(rt.TestPublicHandler())
	defer srv.Close()

	passiveDBURL, err := url.Parse(srv.URL + "/db")
	require.NoError(t, err)

	// Add basic auth creds to target db URL
	passiveDBURL.User = url.UserPassword(username, rest.RestTesterDefaultUserPassword)
	stats, err := base.SyncGatewayStats.NewDBStats(t.Name(), false, false, false, nil, nil)
	require.NoError(t, err)
	dbstats, err := stats.DBReplicatorStats(t.Name())
	require.NoError(t, err)

	ar := db.NewActiveReplicator(ctx, &db.ActiveReplicatorConfig{
		ID:                    t.Name(),
		Direction:             db.ActiveReplicatorTypePush,
		ActiveDB:              &db.Database{DatabaseContext: rt.GetDatabase()},
		RemoteDBURL:           passiveDBURL,
		WebsocketPingInterval: time.Millisecond * 10,
		Continuous:            true,
		ReplicationStatsMap:   dbstats,
		CollectionsEnabled:    !rt.GetDatabase().OnlyDefaultCollection(),
	})

	pingCountStart := base.ExpvarVar2Int(expvar.Get("goblip").(*expvar.Map).Get("sender_ping_count"))
	pingGoroutinesStart := base.ExpvarVar2Int(expvar.Get("goblip").(*expvar.Map).Get("goroutines_sender_ping"))

	assert.NoError(t, ar.Start(ctx))

	// let some pings happen
	time.Sleep(time.Millisecond * 500)

	pingGoroutines := base.ExpvarVar2Int(expvar.Get("goblip").(*expvar.Map).Get("goroutines_sender_ping"))
	assert.Equal(t, 1+pingGoroutinesStart, pingGoroutines, "Expected ping sender goroutine to be 1 more than start")

	pingCount := base.ExpvarVar2Int(expvar.Get("goblip").(*expvar.Map).Get("sender_ping_count"))
	assert.Greaterf(t, pingCount, pingCountStart, "Expected ping count to increase since start")
	assert.NoError(t, ar.Stop())

	pingGoroutines = base.ExpvarVar2Int(expvar.Get("goblip").(*expvar.Map).Get("goroutines_sender_ping"))
	assert.Equal(t, pingGoroutinesStart, pingGoroutines, "Expected ping sender goroutine to return to start count after stop")
}

// TestActiveReplicatorPullBasic:
//   - Starts 2 RestTesters, one active, and one passive.
//   - Creates a document on rt2 which can be pulled by the replicator running in rt1.
//   - Publishes the REST API on a httptest server for the passive node (so the active can connect to it)
//   - Uses an ActiveReplicator configured for pull to start pulling changes from rt2.
func TestActiveReplicatorPullBasic(t *testing.T) {

	base.RequireNumTestBuckets(t, 2)

	base.SetUpTestLogging(t, base.LevelDebug, base.KeyHTTP, base.KeySync, base.KeyChanges, base.KeyCRUD, base.KeyBucket)

	// Passive
	const (
		// test url encoding of username/password with these
		username = "AL_1c.e-@"
		password = rest.RestTesterDefaultUserPassword
	)

	rt2 := rest.NewRestTester(t,
		&rest.RestTesterConfig{
			SyncFn: channels.DocChannelsSyncFunction,
		})
	defer rt2.Close()

	rt2.CreateUser(username, []string{username})

	docID := t.Name() + "rt2doc1"
	resp := rt2.SendAdminRequest(http.MethodPut, "/{{.keyspace}}/"+docID, `{"source":"rt2","channels":["`+username+`"]}`)
	rest.RequireStatus(t, resp, http.StatusCreated)
	revID := rest.RespRevID(t, resp)

	remoteDoc, err := rt2.GetDatabase().GetSingleDatabaseCollection().GetDocument(base.TestCtx(t), docID, db.DocUnmarshalAll)
	assert.NoError(t, err)

	// Make rt2 listen on an actual HTTP port, so it can receive the blipsync request from rt1.
	srv := httptest.NewServer(rt2.TestPublicHandler())
	defer srv.Close()

	passiveDBURL, err := url.Parse(srv.URL + "/db")
	require.NoError(t, err)

	// Add basic auth creds to target db URL
	passiveDBURL.User = url.UserPassword(username, password)

	// Active
	rt1 := rest.NewRestTester(t,
		&rest.RestTesterConfig{
			SyncFn: channels.DocChannelsSyncFunction,
		})
	defer rt1.Close()
	ctx1 := rt1.Context()

	stats, err := base.SyncGatewayStats.NewDBStats(t.Name(), false, false, false, nil, nil)
	require.NoError(t, err)
	dbstats, err := stats.DBReplicatorStats(t.Name())
	require.NoError(t, err)

	ar := db.NewActiveReplicator(ctx1, &db.ActiveReplicatorConfig{
		ID:          t.Name(),
		Direction:   db.ActiveReplicatorTypePull,
		RemoteDBURL: passiveDBURL,
		ActiveDB: &db.Database{
			DatabaseContext: rt1.GetDatabase(),
		},
		ChangesBatchSize:    200,
		Continuous:          true,
		ReplicationStatsMap: dbstats,
		CollectionsEnabled:  !rt1.GetDatabase().OnlyDefaultCollection(),
	})
	defer func() { assert.NoError(t, ar.Stop()) }()

	assert.Equal(t, "", ar.GetStatus().LastSeqPull)

	// Start the replicator (implicit connect)
	require.NoError(t, ar.Start(ctx1))

	// wait for the document originally written to rt2 to arrive at rt1
	changesResults, err := rt1.WaitForChanges(1, "/{{.keyspace}}/_changes?since=0", "", true)
	require.NoError(t, err)
	require.Len(t, changesResults.Results, 1)
	assert.Equal(t, docID, changesResults.Results[0].ID)

	doc, err := rt1.GetDatabase().GetSingleDatabaseCollection().GetDocument(base.TestCtx(t), docID, db.DocUnmarshalAll)
	assert.NoError(t, err)

	assert.Equal(t, revID, doc.SyncData.CurrentRev)

	body, err := doc.GetDeepMutableBody()
	require.NoError(t, err)
	assert.Equal(t, "rt2", body["source"])

	assert.Equal(t, strconv.FormatUint(remoteDoc.Sequence, 10), ar.GetStatus().LastSeqPull)
}

// TestActiveReplicatorPullSkippedSequence ensures that ISGR and the checkpointer are able to handle the compound sequence format appropriately.
// - Creates several documents on rt2, separated by a skipped sequence, and rt1 pulls them.
//   - rt2 seq 1 _user    rt1 seq n/a
//   - rt2 seq 2 doc1     rt1 seq 1
//   - rt2 seq 3 doc2     rt1 seq 2
//   - rt2 seq 4 skipped  rt1 seq n/a
//   - rt2 seq 5 doc3     rt1 seq 3
//   - rt2 seq 6 doc4     rt1 seq 4
//
// - Issues a few pulls to ensure the replicator is resuming correctly from a compound sequence checkpoint, and that we're emptying the expected/processed lists appropriately.
func TestActiveReplicatorPullSkippedSequence(t *testing.T) {
	base.RequireNumTestBuckets(t, 2)

	base.SetUpTestLogging(t, base.LevelTrace, base.KeyCRUD, base.KeyChanges, base.KeyReplicate)

	defer db.SuspendSequenceBatching()()

	// Passive
	const (
		username = "alice"
		password = rest.RestTesterDefaultUserPassword
	)

	rt2 := rest.NewRestTester(t,
		&rest.RestTesterConfig{
			DatabaseConfig: &rest.DatabaseConfig{DbConfig: rest.DbConfig{
				CacheConfig: &rest.CacheConfig{
					// shorten pending sequence handling to speed up test
					ChannelCacheConfig: &rest.ChannelCacheConfig{
						MaxWaitPending: base.Uint32Ptr(1),
					},
				},
			}},
		})
	defer rt2.Close()

	response := rt2.SendAdminRequest(http.MethodPut, "/{{.db}}/_user/"+username, rest.GetUserPayload(t, "", password, "", rt2.GetSingleTestDatabaseCollection(), []string{"*"}, nil))
	rest.RequireStatus(t, response, http.StatusCreated)

	// Make rt2 listen on an actual HTTP port, so it can receive the blipsync request from rt1.
	srv := httptest.NewServer(rt2.TestPublicHandler())
	defer srv.Close()

	passiveDBURL, err := url.Parse(srv.URL + "/db")
	require.NoError(t, err)

	// Add basic auth creds to target db URL
	passiveDBURL.User = url.UserPassword(username, rest.RestTesterDefaultUserPassword)

	// Active
	rt1 := rest.NewRestTester(t, nil)
	defer rt1.Close()
	ctx1 := rt1.Context()

	stats, err := base.SyncGatewayStats.NewDBStats(t.Name(), false, false, false, nil, nil)
	require.NoError(t, err)
	dbstats, err := stats.DBReplicatorStats(t.Name())
	require.NoError(t, err)

	ar := db.NewActiveReplicator(ctx1, &db.ActiveReplicatorConfig{
		ID:          t.Name(),
		Direction:   db.ActiveReplicatorTypePull,
		RemoteDBURL: passiveDBURL,
		ActiveDB: &db.Database{
			DatabaseContext: rt1.GetDatabase(),
		},
		ChangesBatchSize:    200,
		Continuous:          true,
		ReplicationStatsMap: dbstats,
		CollectionsEnabled:  !rt1.GetDatabase().OnlyDefaultCollection(),
	})
	defer func() { assert.NoError(t, ar.Stop()) }()

	docIDPrefix := t.Name() + "rt2doc"

	docID1 := docIDPrefix + "1"
	resp := rt2.SendAdminRequest(http.MethodPut, "/{{.keyspace}}/"+docID1, `{"source":"rt2","channels":["`+username+`"]}`)
	rest.RequireStatus(t, resp, http.StatusCreated)

	require.NoError(t, rt2.WaitForPendingChanges())

	// Start the replicator (implicit connect)
	assert.NoError(t, ar.Start(ctx1))

	pullCheckpointer := ar.Pull.GetSingleCollection(t).Checkpointer

	// wait for the documents originally written to rt2 to arrive at rt1
	changesResults, err := rt1.WaitForChanges(1, "/{{.keyspace}}/_changes?since=0", "", true)
	require.NoError(t, err)
	require.Len(t, changesResults.Results, 1)

	require.NoError(t, ar.Stop())
	assert.Equal(t, int64(1), pullCheckpointer.Stats().ExpectedSequenceCount)
	assert.Equal(t, int64(0), pullCheckpointer.Stats().AlreadyKnownSequenceCount)
	assert.Equal(t, int64(1), pullCheckpointer.Stats().ProcessedSequenceCount)

	assert.Equal(t, int64(1), dbstats.ExpectedSequenceLen.Value())
	assert.Equal(t, int64(1), dbstats.ProcessedSequenceLen.Value())
	assert.Equal(t, int64(0), dbstats.ExpectedSequenceLenPostCleanup.Value())
	assert.Equal(t, int64(0), dbstats.ProcessedSequenceLenPostCleanup.Value())

	docID2 := docIDPrefix + "2"
	resp = rt2.SendAdminRequest(http.MethodPut, "/{{.keyspace}}/"+docID2, `{"source":"rt2","channels":["`+username+`"]}`)
	rest.RequireStatus(t, resp, http.StatusCreated)

	// allocate a fake sequence to trigger skipped sequence handling - this never arrives at rt1 - we could think about creating the doc afterwards to let the replicator recover, but not necessary for the test.
	_, err = rt2.MetadataStore().Incr(rt2.GetDatabase().MetadataKeys.SyncSeqKey(), 1, 1, 0)
	require.NoError(t, err)

	docID3 := docIDPrefix + "3"
	resp = rt2.SendAdminRequest(http.MethodPut, "/{{.keyspace}}/"+docID3, `{"source":"rt2","channels":["`+username+`"]}`)
	rest.RequireStatus(t, resp, http.StatusCreated)

	require.NoError(t, rt2.WaitForPendingChanges())

	// Start the replicator (implicit connect)
	assert.NoError(t, ar.Start(ctx1))

	// restarted replicator has a new checkpointer
	pullCheckpointer = ar.Pull.GetSingleCollection(t).Checkpointer

	changesResults, err = rt1.WaitForChanges(3, "/{{.keyspace}}/_changes?since=0", "", true)
	require.NoError(t, err)
	require.Len(t, changesResults.Results, 3)

	require.NoError(t, ar.Stop())
	assert.Equal(t, int64(2), pullCheckpointer.Stats().ExpectedSequenceCount)
	assert.Equal(t, int64(0), pullCheckpointer.Stats().AlreadyKnownSequenceCount)
	assert.Equal(t, int64(2), pullCheckpointer.Stats().ProcessedSequenceCount)

	assert.Equal(t, int64(2), dbstats.ExpectedSequenceLen.Value())
	assert.Equal(t, int64(2), dbstats.ProcessedSequenceLen.Value())
	assert.Equal(t, int64(0), dbstats.ExpectedSequenceLenPostCleanup.Value())
	assert.Equal(t, int64(0), dbstats.ProcessedSequenceLenPostCleanup.Value())

	docID4 := docIDPrefix + "4"
	resp = rt2.SendAdminRequest(http.MethodPut, "/{{.keyspace}}/"+docID4, `{"source":"rt2","channels":["`+username+`"]}`)
	rest.RequireStatus(t, resp, http.StatusCreated)
	require.NoError(t, rt2.WaitForPendingChanges())

	require.NoError(t, ar.Start(ctx1))

	// restarted replicator has a new checkpointer
	pullCheckpointer = ar.Pull.GetSingleCollection(t).Checkpointer

	changesResults, err = rt1.WaitForChanges(4, "/{{.keyspace}}/_changes?since=0", "", true)
	require.NoError(t, err)
	require.Len(t, changesResults.Results, 4)

	require.NoError(t, ar.Stop())
	assert.Equal(t, int64(1), pullCheckpointer.Stats().ExpectedSequenceCount)
	assert.Equal(t, int64(0), pullCheckpointer.Stats().AlreadyKnownSequenceCount)
	assert.Equal(t, int64(1), pullCheckpointer.Stats().ProcessedSequenceCount)

	assert.Equal(t, int64(1), dbstats.ExpectedSequenceLen.Value())
	assert.Equal(t, int64(1), dbstats.ExpectedSequenceLen.Value())
	assert.Equal(t, int64(0), dbstats.ExpectedSequenceLenPostCleanup.Value())
	assert.Equal(t, int64(0), dbstats.ProcessedSequenceLenPostCleanup.Value())
}

// TestActiveReplicatorPullAttachments:
//   - Starts 2 RestTesters, one active, and one passive.
//   - Creates a document with an attachment on rt2 which can be pulled by the replicator running in rt1.
//   - Publishes the REST API on a httptest server for the passive node (so the active can connect to it)
//   - Uses an ActiveReplicator configured for pull to start pulling changes from rt2.
//   - Creates a second doc which references the same attachment.
func TestActiveReplicatorPullAttachments(t *testing.T) {
	base.RequireNumTestBuckets(t, 2)

	base.SetUpTestLogging(t, base.LevelDebug, base.KeyHTTP, base.KeySync, base.KeyChanges, base.KeyCRUD, base.KeyBucket)

	// Passive
	rt2 := rest.NewRestTester(t,
		&rest.RestTesterConfig{
			SyncFn: channels.DocChannelsSyncFunction,
		})

	defer rt2.Close()

	const (
		username = "alice"
	)
	rt2.CreateUser(username, []string{username})

	attachment := `"_attachments":{"hi.txt":{"data":"aGk=","content_type":"text/plain"}}`

	docID := t.Name() + "rt2doc1"
	resp := rt2.SendAdminRequest(http.MethodPut, "/{{.keyspace}}/"+docID, `{"source":"rt2","doc_num":1,`+attachment+`,"channels":["alice"]}`)
	rest.RequireStatus(t, resp, http.StatusCreated)
	revID := rest.RespRevID(t, resp)

	// Make rt2 listen on an actual HTTP port, so it can receive the blipsync request from rt1.
	srv := httptest.NewServer(rt2.TestPublicHandler())
	defer srv.Close()

	passiveDBURL, err := url.Parse(srv.URL + "/db")
	require.NoError(t, err)

	// Add basic auth creds to target db URL
	passiveDBURL.User = url.UserPassword(username, rest.RestTesterDefaultUserPassword)

	// Active
	rt1 := rest.NewRestTester(t, nil)
	defer rt1.Close()
	ctx1 := rt1.Context()

	stats, err := base.SyncGatewayStats.NewDBStats(t.Name(), false, false, false, nil, nil)
	require.NoError(t, err)
	dbstats, err := stats.DBReplicatorStats(t.Name())
	require.NoError(t, err)

	ar := db.NewActiveReplicator(ctx1, &db.ActiveReplicatorConfig{
		ID:          t.Name(),
		Direction:   db.ActiveReplicatorTypePull,
		RemoteDBURL: passiveDBURL,
		ActiveDB: &db.Database{
			DatabaseContext: rt1.GetDatabase(),
		},
		ChangesBatchSize:    200,
		Continuous:          true,
		ReplicationStatsMap: dbstats,
		CollectionsEnabled:  !rt1.GetDatabase().OnlyDefaultCollection(),
	})
	defer func() { assert.NoError(t, ar.Stop()) }()

	assert.Equal(t, int64(0), ar.Pull.GetStats().GetAttachment.Value())

	// Start the replicator (implicit connect)
	assert.NoError(t, ar.Start(ctx1))

	// wait for the document originally written to rt2 to arrive at rt1
	changesResults, err := rt1.WaitForChanges(1, "/{{.keyspace}}/_changes?since=0", "", true)
	require.NoError(t, err)
	require.Len(t, changesResults.Results, 1)
	assert.Equal(t, docID, changesResults.Results[0].ID)

	doc, err := rt1.GetDatabase().GetSingleDatabaseCollection().GetDocument(base.TestCtx(t), docID, db.DocUnmarshalAll)
	assert.NoError(t, err)

	assert.Equal(t, revID, doc.SyncData.CurrentRev)
	body, err := doc.GetDeepMutableBody()
	require.NoError(t, err)
	assert.Equal(t, "rt2", body["source"])

	assert.Equal(t, int64(1), ar.Pull.GetStats().GetAttachment.Value())

	docID = t.Name() + "rt2doc2"
	resp = rt2.SendAdminRequest(http.MethodPut, "/{{.keyspace}}/"+docID, `{"source":"rt2","doc_num":2,`+attachment+`,"channels":["alice"]}`)
	rest.RequireStatus(t, resp, http.StatusCreated)
	revID = rest.RespRevID(t, resp)

	// wait for the new document written to rt2 to arrive at rt1
	changesResults, err = rt1.WaitForChanges(2, "/{{.keyspace}}/_changes?since=0", "", true)
	require.NoError(t, err)
	require.Len(t, changesResults.Results, 2)
	assert.Equal(t, docID, changesResults.Results[1].ID)

	doc2, err := rt1.GetDatabase().GetSingleDatabaseCollection().GetDocument(base.TestCtx(t), docID, db.DocUnmarshalAll)
	assert.NoError(t, err)

	assert.Equal(t, revID, doc2.SyncData.CurrentRev)

	body, err = doc.GetDeepMutableBody()
	require.NoError(t, err)
	assert.Equal(t, "rt2", body["source"])

	// When targeting a Hydrogen node that supports proveAttachments, we typically end up sending
	// the attachment only once. However, targeting a Lithium node sends the attachment twice like
	// the pre-Hydrogen node, GetAttachment would be 2. The reason is that a Hydrogen node uses a
	// new storage model for attachment storage and retrieval.
	assert.Equal(t, int64(2), ar.Pull.GetStats().GetAttachment.Value())
	assert.Equal(t, int64(0), ar.Pull.GetStats().ProveAttachment.Value())
}

// TestActiveReplicatorPullMergeConflictingAttachments:
//   - Creates an initial revision on rt2 which is replicated to rt1.
//   - Stops the replicator, and adds different attachments to the doc on both rt1 and rt2 at conflicting revisions.
//   - Starts the replicator to trigger conflict resolution to merge both attachments in the conflict.
func TestActiveReplicatorPullMergeConflictingAttachments(t *testing.T) {

	if !base.IsEnterpriseEdition() {
		t.Skip("Test uses EE-only features for custom conflict resolution")
	}

	base.RequireNumTestBuckets(t, 2)

	tests := []struct {
		name                     string
		initialRevBody           string
		localConflictingRevBody  string
		remoteConflictingRevBody string
		expectedAttachments      int
	}{
		{
			name:                     "merge new conflicting atts",
			initialRevBody:           `{"channels":["alice"]}`,
			localConflictingRevBody:  `{"source":"rt1","_attachments":{"localAtt.txt":{"data":"cmVtb3Rl"}},"channels":["alice"]}`,
			remoteConflictingRevBody: `{"source":"rt2","_attachments":{"remoteAtt.txt":{"data":"bG9jYWw="}},"channels":["alice"]}`,
			expectedAttachments:      2,
		},
		{
			name:                     "remove initial attachment",
			initialRevBody:           `{"_attachments":{"initialAtt.txt":{"data":"aW5pdGlhbA=="}},"channels":["alice"]}`,
			localConflictingRevBody:  `{"source":"rt1","channels":["alice"]}`,
			remoteConflictingRevBody: `{"source":"rt2","channels":["alice"]}`,
			expectedAttachments:      0,
		},
		{
			name:                     "preserve initial attachment with local",
			initialRevBody:           `{"_attachments":{"initialAtt.txt":{"data":"aW5pdGlhbA=="}},"channels":["alice"]}`,
			localConflictingRevBody:  `{"source":"rt1","_attachments":{"initialAtt.txt":{"stub":true,"revpos":1}},"channels":["alice"]}`,
			remoteConflictingRevBody: `{"source":"rt2","channels":["alice"]}`,
			expectedAttachments:      1,
		},
		{
			name:                     "preserve initial attachment with remote",
			initialRevBody:           `{"_attachments":{"initialAtt.txt":{"data":"aW5pdGlhbA=="}},"channels":["alice"]}`,
			localConflictingRevBody:  `{"source":"rt1","channels":["alice"]}`,
			remoteConflictingRevBody: `{"source":"rt2","_attachments":{"initialAtt.txt":{"stub":true,"revpos":1}},"channels":["alice"]}`,
			expectedAttachments:      1,
		},
		{
			name:                     "preserve initial attachment with new local att",
			initialRevBody:           `{"_attachments":{"initialAtt.txt":{"data":"aW5pdGlhbA=="}},"channels":["alice"]}`,
			localConflictingRevBody:  `{"source":"rt1","_attachments":{"initialAtt.txt":{"stub":true,"revpos":1},"localAtt.txt":{"data":"cmVtb3Rl"}},"channels":["alice"]}`,
			remoteConflictingRevBody: `{"source":"rt2","channels":["alice"]}`,
			expectedAttachments:      2,
		},
		{
			name:                     "preserve initial attachment with new remote att",
			initialRevBody:           `{"_attachments":{"initialAtt.txt":{"data":"aW5pdGlhbA=="}},"channels":["alice"]}`,
			localConflictingRevBody:  `{"source":"rt1","_attachments":{"initialAtt.txt":{"stub":true,"revpos":1}},"channels":["alice"]}`,
			remoteConflictingRevBody: `{"source":"rt2","_attachments":{"remoteAtt.txt":{"data":"bG9jYWw="}},"channels":["alice"]}`,
			expectedAttachments:      2,
		},
		{
			name:                     "preserve initial attachment with new conflicting atts",
			initialRevBody:           `{"_attachments":{"initialAtt.txt":{"data":"aW5pdGlhbA=="}},"channels":["alice"]}`,
			localConflictingRevBody:  `{"source":"rt1","_attachments":{"initialAtt.txt":{"stub":true,"revpos":1},"localAtt.txt":{"data":"cmVtb3Rl"}},"channels":["alice"]}`,
			remoteConflictingRevBody: `{"source":"rt2","_attachments":{"remoteAtt.txt":{"data":"bG9jYWw="}},"channels":["alice"]}`,
			expectedAttachments:      3,
		},
	}

	for _, test := range tests {
		t.Run(test.name, func(t *testing.T) {
			base.SetUpTestLogging(t, base.LevelDebug, base.KeyAll)

			// Increase checkpoint persistence frequency for cross-node status verification
			defer reduceTestCheckpointInterval(50 * time.Millisecond)()

			// Disable sequence batching for multi-RT tests (pending CBG-1000)
			defer db.SuspendSequenceBatching()()

			// Passive
			rt2 := rest.NewRestTester(t,
				&rest.RestTesterConfig{
					SyncFn: channels.DocChannelsSyncFunction,
				})
			defer rt2.Close()
			const username = "alice"
			rt2.CreateUser(username, []string{username})

			// Make rt2 listen on an actual HTTP port, so it can receive the blipsync request from rt1.
			srv := httptest.NewServer(rt2.TestPublicHandler())
			defer srv.Close()

			passiveDBURL, err := url.Parse(srv.URL + "/db")
			require.NoError(t, err)

			// Add basic auth creds to target db URL
			passiveDBURL.User = url.UserPassword(username, rest.RestTesterDefaultUserPassword)

			// Active
			rt1 := rest.NewRestTester(t,
				&rest.RestTesterConfig{
					SyncFn: channels.DocChannelsSyncFunction,
					DatabaseConfig: &rest.DatabaseConfig{DbConfig: rest.DbConfig{
						Replications: map[string]*db.ReplicationConfig{
							"repl1": {
								Remote:                 passiveDBURL.String(),
								Direction:              db.ActiveReplicatorTypePull,
								CollectionsEnabled:     !rt2.GetDatabase().OnlyDefaultCollection(),
								Continuous:             true,
								ConflictResolutionType: db.ConflictResolverCustom,
								ConflictResolutionFn: `
					function(conflict) {
						var mergedDoc = new Object();
						mergedDoc.source = "merged";

						var mergedAttachments = new Object();
						dst = conflict.RemoteDocument._attachments;
						for (var key in dst) {
							mergedAttachments[key] = dst[key];
						}
						src = conflict.LocalDocument._attachments;
						for (var key in src) {
							mergedAttachments[key] = src[key];
						}
						mergedDoc._attachments = mergedAttachments;

						mergedDoc.channels = ["alice"];

						return mergedDoc;
					}`},
						},
					}},
					SgReplicateEnabled: true,
				})
			defer rt1.Close()

			rt1.WaitForAssignedReplications(1)

			docID := test.name + "doc1"
			putDocResp := rt2.PutDoc(docID, test.initialRevBody)
			require.True(t, putDocResp.Ok)
			rev1 := putDocResp.Rev

			// wait for the document originally written to rt2 to arrive at rt1
			changesResults, err := rt1.WaitForChanges(1, "/{{.keyspace}}/_changes?since=0", "", true)
			require.NoError(t, err)
			require.Len(t, changesResults.Results, 1)
			assert.Equal(t, docID, changesResults.Results[0].ID)
			lastSeq := changesResults.Last_Seq.(string)

			resp := rt1.SendAdminRequest(http.MethodPut, "/{{.db}}/_replicationStatus/repl1?action=stop", "")
			rest.RequireStatus(t, resp, http.StatusOK)

			rt1.WaitForReplicationStatus("repl1", db.ReplicationStateStopped)

			resp = rt1.SendAdminRequest(http.MethodPut, "/{{.keyspace}}/"+docID+"?rev="+rev1, test.localConflictingRevBody)
			rest.RequireStatus(t, resp, http.StatusCreated)

			changesResults, err = rt1.WaitForChanges(1, "/{{.keyspace}}/_changes?since="+lastSeq, "", true)
			require.NoError(t, err)
			assert.Len(t, changesResults.Results, 1)
			assert.Equal(t, docID, changesResults.Results[0].ID)
			lastSeq = changesResults.Last_Seq.(string)

			resp = rt2.SendAdminRequest(http.MethodPut, "/{{.keyspace}}/"+docID+"?rev="+rev1, test.remoteConflictingRevBody)
			rest.RequireStatus(t, resp, http.StatusCreated)

			resp = rt1.SendAdminRequest(http.MethodPut, "/{{.db}}/_replicationStatus/repl1?action=start", "")
			rest.RequireStatus(t, resp, http.StatusOK)

			rt1.WaitForReplicationStatus("repl1", db.ReplicationStateRunning)

			changesResults, err = rt1.WaitForChanges(1, "/{{.keyspace}}/_changes?since="+lastSeq, "", true)
			require.NoError(t, err)
			assert.Len(t, changesResults.Results, 1)
			assert.Equal(t, docID, changesResults.Results[0].ID)
			_ = changesResults.Last_Seq.(string)

			doc, err := rt1.GetDatabase().GetSingleDatabaseCollection().GetDocument(base.TestCtx(t), docID, db.DocUnmarshalAll)
			require.NoError(t, err)
			revGen, _ := db.ParseRevID(doc.SyncData.CurrentRev)

			assert.Equal(t, 3, revGen)
			assert.Equal(t, "merged", doc.Body()["source"].(string))

			assert.Nil(t, doc.Body()[db.BodyAttachments], "_attachments property should not be in resolved doc body")

			assert.Len(t, doc.SyncData.Attachments, test.expectedAttachments, "mismatch in expected number of attachments in sync data of resolved doc")
			for attName, att := range doc.SyncData.Attachments {
				attMap := att.(map[string]interface{})
				assert.Equal(t, true, attMap["stub"].(bool), "attachment %q should be a stub", attName)
				assert.NotEmpty(t, attMap["digest"].(string), "attachment %q should have digest", attName)
				assert.True(t, attMap["revpos"].(float64) >= 1, "attachment %q revpos should be at least 1", attName)
				assert.True(t, attMap["length"].(float64) >= 1, "attachment %q length should be at least 1 byte", attName)
			}
		})
	}
}

// TestActiveReplicatorPullFromCheckpoint:
//   - Starts 2 RestTesters, one active, and one passive.
//   - Creates enough documents on rt2 which can be pulled by a replicator running in rt1 to start setting checkpoints.
//   - Insert the second batch of docs into rt2.
//   - Starts the pull replication again and asserts that the checkpoint is used.
func TestActiveReplicatorPullFromCheckpoint(t *testing.T) {

	base.RequireNumTestBuckets(t, 2)

	base.SetUpTestLogging(t, base.LevelInfo, base.KeyReplicate, base.KeyHTTP, base.KeyHTTPResp, base.KeySync, base.KeySyncMsg)

	const (
		changesBatchSize  = 10
		numRT2DocsInitial = 13 // 2 batches of changes
		numRT2DocsTotal   = 24 // 2 more batches
	)

	// Passive
	rt2 := rest.NewRestTester(t,
		&rest.RestTesterConfig{
			SyncFn: channels.DocChannelsSyncFunction,
		})
	defer rt2.Close()

	const username = "alice"
	rt2.CreateUser(username, []string{username})
	// Create first batch of docs
	docIDPrefix := t.Name() + "rt2doc"
	for i := 0; i < numRT2DocsInitial; i++ {
		resp := rt2.SendAdminRequest(http.MethodPut, fmt.Sprintf("/{{.keyspace}}/%s%d", docIDPrefix, i), `{"source":"rt2","channels":["alice"]}`)
		rest.RequireStatus(t, resp, http.StatusCreated)
	}

	// Make rt2 listen on an actual HTTP port, so it can receive the blipsync request from rt1
	srv := httptest.NewServer(rt2.TestPublicHandler())
	defer srv.Close()

	// Build passiveDBURL with basic auth creds
	passiveDBURL, err := url.Parse(srv.URL + "/db")
	require.NoError(t, err)
	passiveDBURL.User = url.UserPassword(username, rest.RestTesterDefaultUserPassword)

	// Active
	rt1 := rest.NewRestTester(t, nil)
	defer rt1.Close()
	ctx1 := rt1.Context()

	stats, err := base.SyncGatewayStats.NewDBStats(t.Name(), false, false, false, nil, nil)
	require.NoError(t, err)
	dbstats, err := stats.DBReplicatorStats(t.Name())
	require.NoError(t, err)

	arConfig := db.ActiveReplicatorConfig{
		ID:          t.Name(),
		Direction:   db.ActiveReplicatorTypePull,
		RemoteDBURL: passiveDBURL,
		ActiveDB: &db.Database{
			DatabaseContext: rt1.GetDatabase(),
		},
		Continuous:          true,
		ChangesBatchSize:    changesBatchSize,
		ReplicationStatsMap: dbstats,
		CollectionsEnabled:  !rt1.GetDatabase().OnlyDefaultCollection(),
	}

	// Create the first active replicator to pull from seq:0
	ar := db.NewActiveReplicator(ctx1, &arConfig)

	startNumChangesRequestedFromZeroTotal := rt2.GetDatabase().DbStats.CBLReplicationPull().NumPullReplSinceZero.Value()
	startNumRevsSentTotal := rt2.GetDatabase().DbStats.CBLReplicationPull().RevSendCount.Value()

	assert.NoError(t, ar.Start(ctx1))

	// wait for all of the documents originally written to rt2 to arrive at rt1
	changesResults, err := rt1.WaitForChanges(numRT2DocsInitial, "/{{.keyspace}}/_changes?since=0", "", true)
	require.NoError(t, err)
	require.Len(t, changesResults.Results, numRT2DocsInitial)
	docIDsSeen := make(map[string]bool, numRT2DocsInitial)
	for _, result := range changesResults.Results {
		docIDsSeen[result.ID] = true
	}
	for i := 0; i < numRT2DocsInitial; i++ {
		docID := fmt.Sprintf("%s%d", docIDPrefix, i)
		assert.True(t, docIDsSeen[docID])

		doc, err := rt1.GetDatabase().GetSingleDatabaseCollection().GetDocument(base.TestCtx(t), docID, db.DocUnmarshalAll)
		assert.NoError(t, err)

		body, err := doc.GetDeepMutableBody()
		require.NoError(t, err)
		assert.Equal(t, "rt2", body["source"])
	}

	// one _changes from seq:0 with initial number of docs sent
	numChangesRequestedFromZeroTotal := rt2.GetDatabase().DbStats.CBLReplicationPull().NumPullReplSinceZero.Value()
	assert.Equal(t, startNumChangesRequestedFromZeroTotal+1, numChangesRequestedFromZeroTotal)

	pullCheckpointer := ar.Pull.GetSingleCollection(t).Checkpointer

	// rev assertions
	numRevsSentTotal := rt2.GetDatabase().DbStats.CBLReplicationPull().RevSendCount.Value()
	assert.Equal(t, startNumRevsSentTotal+numRT2DocsInitial, numRevsSentTotal)
	assert.Equal(t, int64(numRT2DocsInitial), pullCheckpointer.Stats().ProcessedSequenceCount)
	assert.Equal(t, int64(numRT2DocsInitial), pullCheckpointer.Stats().ExpectedSequenceCount)

	// checkpoint assertions

	// CBG-2767 skip assertions for GetCheckpoint stats
	if rt2.GetDatabase().OnlyDefaultCollection() {
		assert.Equal(t, int64(0), pullCheckpointer.Stats().GetCheckpointHitCount)
		assert.Equal(t, int64(1), pullCheckpointer.Stats().GetCheckpointMissCount)
	}
	// Since we bumped the checkpointer interval, we're only setting checkpoints on replicator close.
	assert.Equal(t, int64(0), pullCheckpointer.Stats().SetCheckpointCount)
	pullCheckpointer.CheckpointNow()
	assert.Equal(t, int64(1), pullCheckpointer.Stats().SetCheckpointCount)

	assert.NoError(t, ar.Stop())

	// Second batch of docs
	for i := numRT2DocsInitial; i < numRT2DocsTotal; i++ {
		resp := rt2.SendAdminRequest(http.MethodPut, fmt.Sprintf("/{{.keyspace}}/%s%d", docIDPrefix, i), `{"source":"rt2","channels":["alice"]}`)
		rest.RequireStatus(t, resp, http.StatusCreated)
	}

	// Create a new replicator using the same config, which should use the checkpoint set from the first.
	ar = db.NewActiveReplicator(ctx1, &arConfig)
	defer func() { assert.NoError(t, ar.Stop()) }()
	assert.NoError(t, ar.Start(ctx1))

	// new replicator - new checkpointer
	pullCheckpointer = ar.Pull.GetSingleCollection(t).Checkpointer

	// wait for all of the documents originally written to rt2 to arrive at rt1
	changesResults, err = rt1.WaitForChanges(numRT2DocsTotal, "/{{.keyspace}}/_changes?since=0", "", true)
	require.NoError(t, err)
	require.Len(t, changesResults.Results, numRT2DocsTotal)

	docIDsSeen = make(map[string]bool, numRT2DocsTotal)
	for _, result := range changesResults.Results {
		docIDsSeen[result.ID] = true
	}

	for i := 0; i < numRT2DocsTotal; i++ {
		docID := fmt.Sprintf("%s%d", docIDPrefix, i)
		assert.True(t, docIDsSeen[docID])

		doc, err := rt1.GetDatabase().GetSingleDatabaseCollection().GetDocument(base.TestCtx(t), docID, db.DocUnmarshalAll)
		assert.NoError(t, err)

		body, err := doc.GetDeepMutableBody()
		require.NoError(t, err)
		assert.Equal(t, "rt2", body["source"])
	}

	// Make sure we've not started any more since:0 replications on rt2 since the first one
	endNumChangesRequestedFromZeroTotal := rt2.GetDatabase().DbStats.CBLReplicationPull().NumPullReplSinceZero.Value()
	assert.Equal(t, numChangesRequestedFromZeroTotal, endNumChangesRequestedFromZeroTotal)

	// make sure rt2 thinks it has sent all of the revs via a 2.x replicator
	numRevsSentTotal = rt2.GetDatabase().DbStats.CBLReplicationPull().RevSendCount.Value()
	assert.Equal(t, startNumRevsSentTotal+numRT2DocsTotal, numRevsSentTotal)
	assert.Equal(t, int64(numRT2DocsTotal-numRT2DocsInitial), pullCheckpointer.Stats().ProcessedSequenceCount)
	assert.Equal(t, int64(numRT2DocsTotal-numRT2DocsInitial), pullCheckpointer.Stats().ExpectedSequenceCount)

	// CBG-2767 skip assertions for GetCheckpoint stats
	if rt2.GetDatabase().OnlyDefaultCollection() {
		// assert the second active replicator stats

		assert.Equal(t, int64(1), pullCheckpointer.Stats().GetCheckpointHitCount)
		assert.Equal(t, int64(0), pullCheckpointer.Stats().GetCheckpointMissCount)
	}
	assert.Equal(t, int64(0), pullCheckpointer.Stats().SetCheckpointCount)
	pullCheckpointer.CheckpointNow()
	assert.Equal(t, int64(1), pullCheckpointer.Stats().SetCheckpointCount)
}

// TestActiveReplicatorPullFromCheckpointIgnored:
//   - Starts 2 RestTesters, one active, and one passive.
//   - Creates identical documents on rt1 and rt2.
//   - Starts a pull replication to ensure that even ignored revisions are checkpointed.
func TestActiveReplicatorPullFromCheckpointIgnored(t *testing.T) {

	base.RequireNumTestBuckets(t, 2)

	base.SetUpTestLogging(t, base.LevelDebug, base.KeyReplicate, base.KeyHTTP, base.KeyHTTPResp, base.KeySync, base.KeySyncMsg)

	const (
		changesBatchSize  = 10
		numRT2DocsInitial = 13 // 2 batches of changes
		numRT2DocsTotal   = 24 // 2 more batches
	)

	// Passive
	rt2 := rest.NewRestTester(t,
		&rest.RestTesterConfig{
			SyncFn: channels.DocChannelsSyncFunction,
		})
	defer rt2.Close()
	const username = "alice"

	rt2.CreateUser(username, []string{username})

	// Active
	rt1 := rest.NewRestTester(t, nil)
	defer rt1.Close()
	ctx1 := rt1.Context()

	// Create first batch of docs
	docIDPrefix := t.Name() + "doc"
	for i := 0; i < numRT2DocsInitial; i++ {
		resp := rt1.SendAdminRequest(http.MethodPut, fmt.Sprintf("/{{.keyspace}}/%s%d", docIDPrefix, i), `{"channels":["alice"]}`)
		rest.RequireStatus(t, resp, http.StatusCreated)
		rt1RevID := rest.RespRevID(t, resp)
		resp = rt2.SendAdminRequest(http.MethodPut, fmt.Sprintf("/{{.keyspace}}/%s%d", docIDPrefix, i), `{"channels":["alice"]}`)
		rest.RequireStatus(t, resp, http.StatusCreated)
		rt2RevID := rest.RespRevID(t, resp)
		require.Equal(t, rt1RevID, rt2RevID)
	}

	// Make rt2 listen on an actual HTTP port, so it can receive the blipsync request from rt1
	srv := httptest.NewServer(rt2.TestPublicHandler())
	defer srv.Close()

	// Build passiveDBURL with basic auth creds
	passiveDBURL, err := url.Parse(srv.URL + "/db")
	require.NoError(t, err)
	passiveDBURL.User = url.UserPassword(username, rest.RestTesterDefaultUserPassword)

	stats, err := base.SyncGatewayStats.NewDBStats(t.Name(), false, false, false, nil, nil)
	require.NoError(t, err)
	dbstats, err := stats.DBReplicatorStats(t.Name())
	require.NoError(t, err)

	arConfig := db.ActiveReplicatorConfig{
		ID:          t.Name(),
		Direction:   db.ActiveReplicatorTypePull,
		RemoteDBURL: passiveDBURL,
		ActiveDB: &db.Database{
			DatabaseContext: rt1.GetDatabase(),
		},
		Continuous:          true,
		ChangesBatchSize:    changesBatchSize,
		ReplicationStatsMap: dbstats,
		CollectionsEnabled:  !rt1.GetDatabase().OnlyDefaultCollection(),
	}

	// Create the first active replicator to pull from seq:0
	ar := db.NewActiveReplicator(ctx1, &arConfig)

	startNumChangesRequestedFromZeroTotal := rt2.GetDatabase().DbStats.CBLReplicationPull().NumPullReplSinceZero.Value()

	assert.NoError(t, ar.Start(ctx1))

	pullCheckpointer := ar.Pull.GetSingleCollection(t).Checkpointer

	_, ok := base.WaitForStat(func() int64 {
		return pullCheckpointer.Stats().AlreadyKnownSequenceCount
	}, numRT2DocsInitial)
	assert.True(t, ok)

	// wait for all of the documents originally written to rt2 to arrive at rt1
	changesResults, err := rt1.WaitForChanges(numRT2DocsInitial, "/{{.keyspace}}/_changes?since=0", "", true)
	require.NoError(t, err)
	require.Len(t, changesResults.Results, numRT2DocsInitial)
	docIDsSeen := make(map[string]bool, numRT2DocsInitial)
	for _, result := range changesResults.Results {
		docIDsSeen[result.ID] = true
	}
	for i := 0; i < numRT2DocsInitial; i++ {
		docID := fmt.Sprintf("%s%d", docIDPrefix, i)
		assert.True(t, docIDsSeen[docID])

		_, err := rt1.GetDatabase().GetSingleDatabaseCollection().GetDocument(base.TestCtx(t), docID, db.DocUnmarshalAll)
		assert.NoError(t, err)
	}

	// one _changes from seq:0 with initial number of docs sent
	numChangesRequestedFromZeroTotal := rt2.GetDatabase().DbStats.CBLReplicationPull().NumPullReplSinceZero.Value()
	assert.Equal(t, startNumChangesRequestedFromZeroTotal+1, numChangesRequestedFromZeroTotal)

	// rev assertions
	numRevsSentTotal := rt2.GetDatabase().DbStats.CBLReplicationPull().RevSendCount.Value()
	assert.Equal(t, int64(0), numRevsSentTotal)
	assert.Equal(t, int64(0), pullCheckpointer.Stats().ProcessedSequenceCount)
	assert.Equal(t, int64(0), pullCheckpointer.Stats().ExpectedSequenceCount)

	// checkpoint assertions
	assert.Equal(t, int64(0), pullCheckpointer.Stats().GetCheckpointHitCount)
	// CBG-2767 skip assertions for GetCheckpoint stats
	if rt2.GetDatabase().OnlyDefaultCollection() {
		assert.Equal(t, int64(1), pullCheckpointer.Stats().GetCheckpointMissCount)
	}
	// Since we bumped the checkpointer interval, we're only setting checkpoints on replicator close.
	assert.Equal(t, int64(0), pullCheckpointer.Stats().SetCheckpointCount)
	pullCheckpointer.CheckpointNow()
	assert.Equal(t, int64(1), pullCheckpointer.Stats().SetCheckpointCount)

	assert.NoError(t, ar.Stop())

	// Second batch of docs
	for i := numRT2DocsInitial; i < numRT2DocsTotal; i++ {
		resp := rt1.SendAdminRequest(http.MethodPut, fmt.Sprintf("/{{.keyspace}}/%s%d", docIDPrefix, i), `{"channels":["alice"]}`)
		rest.RequireStatus(t, resp, http.StatusCreated)
		rt1RevID := rest.RespRevID(t, resp)
		resp = rt2.SendAdminRequest(http.MethodPut, fmt.Sprintf("/{{.keyspace}}/%s%d", docIDPrefix, i), `{"channels":["alice"]}`)
		rest.RequireStatus(t, resp, http.StatusCreated)
		rt2RevID := rest.RespRevID(t, resp)
		require.Equal(t, rt1RevID, rt2RevID)
	}

	// Create a new replicator using the same config, which should use the checkpoint set from the first.
	ar = db.NewActiveReplicator(ctx1, &arConfig)
	defer func() { assert.NoError(t, ar.Stop()) }()
	assert.NoError(t, ar.Start(ctx1))

	// new replicator - new checkpointer
	pullCheckpointer = ar.Pull.GetSingleCollection(t).Checkpointer

	_, ok = base.WaitForStat(func() int64 {
		return pullCheckpointer.Stats().AlreadyKnownSequenceCount
	}, numRT2DocsTotal-numRT2DocsInitial)
	assert.True(t, ok)

	// Make sure we've not started any more since:0 replications on rt2 since the first one
	endNumChangesRequestedFromZeroTotal := rt2.GetDatabase().DbStats.CBLReplicationPull().NumPullReplSinceZero.Value()
	assert.Equal(t, numChangesRequestedFromZeroTotal, endNumChangesRequestedFromZeroTotal)

	// make sure rt2 thinks it has sent all of the revs via a 2.x replicator
	numRevsSentTotal = rt2.GetDatabase().DbStats.CBLReplicationPull().RevSendCount.Value()
	assert.Equal(t, int64(0), numRevsSentTotal)
	assert.Equal(t, int64(0), pullCheckpointer.Stats().ProcessedSequenceCount)
	assert.Equal(t, int64(0), pullCheckpointer.Stats().ExpectedSequenceCount)

	// CBG-2767 skip assertions for GetCheckpoint stats
	if rt2.GetDatabase().OnlyDefaultCollection() {
		// assert the second active replicator stats

		assert.Equal(t, int64(1), pullCheckpointer.Stats().GetCheckpointMissCount)
		assert.Equal(t, int64(1), pullCheckpointer.Stats().GetCheckpointHitCount)
		assert.Equal(t, int64(0), pullCheckpointer.Stats().GetCheckpointMissCount)
	}
	assert.Equal(t, int64(0), pullCheckpointer.Stats().SetCheckpointCount)
	pullCheckpointer.CheckpointNow()
	assert.Equal(t, int64(1), pullCheckpointer.Stats().SetCheckpointCount)
}

// TestActiveReplicatorPullOneshot:
//   - Starts 2 RestTesters, one active, and one passive.
//   - Creates a document on rt2 which can be pulled by the replicator running in rt1.
//   - Publishes the REST API on a httptest server for the passive node (so the active can connect to it)
//   - Uses an ActiveReplicator configured for pull to start pulling changes from rt2.
func TestActiveReplicatorPullOneshot(t *testing.T) {

	base.RequireNumTestBuckets(t, 2)

	base.SetUpTestLogging(t, base.LevelDebug, base.KeyHTTP, base.KeySync, base.KeyChanges, base.KeyCRUD, base.KeyReplicate)

	// Passive
	rt2 := rest.NewRestTester(t, nil)
	defer rt2.Close()
	const username = "alice"
	rt2.CreateUser(username, []string{username})

	docID := t.Name() + "rt2doc1"

	resp := rt2.SendAdminRequest(http.MethodPut, "/{{.keyspace}}/"+docID, `{"source":"rt2","channels":["alice"]}`)
	rest.RequireStatus(t, resp, http.StatusCreated)

	_, err := rt2.GetDatabase().GetSingleDatabaseCollection().GetDocument(base.TestCtx(t), docID, db.DocUnmarshalAll)
	assert.NoError(t, err)

	// Make rt2 listen on an actual HTTP port, so it can receive the blipsync request from rt1.
	srv := httptest.NewServer(rt2.TestPublicHandler())
	defer srv.Close()

	passiveDBURL, err := url.Parse(srv.URL + "/db")
	require.NoError(t, err)

	// Add basic auth creds to target db URL
	passiveDBURL.User = url.UserPassword(username, rest.RestTesterDefaultUserPassword)

	// Active

	rt1 := rest.NewRestTester(t, nil)
	defer rt1.Close()
	ctx1 := rt1.Context()

	stats, err := base.SyncGatewayStats.NewDBStats(t.Name(), false, false, false, nil, nil)
	require.NoError(t, err)
	dbstats, err := stats.DBReplicatorStats(t.Name())
	require.NoError(t, err)

	ar := db.NewActiveReplicator(ctx1, &db.ActiveReplicatorConfig{
		ID:          t.Name(),
		Direction:   db.ActiveReplicatorTypePull,
		RemoteDBURL: passiveDBURL,
		ActiveDB: &db.Database{
			DatabaseContext: rt1.GetDatabase(),
		},
		ChangesBatchSize:    200,
		ReplicationStatsMap: dbstats,
		CollectionsEnabled:  !rt1.GetDatabase().OnlyDefaultCollection(),
	})
	defer func() { assert.NoError(t, ar.Stop()) }()

	assert.Equal(t, "", ar.GetStatus().LastSeqPull)

	// Start the replicator (implicit connect)
	assert.NoError(t, ar.Start(ctx1))

	// wait for the replication to stop
	replicationStopped := false
	for i := 0; i < 100; i++ {
		status := ar.GetStatus()
		if status.Status == db.ReplicationStateStopped {
			replicationStopped = true
			break
		}
		time.Sleep(50 * time.Millisecond)
	}
	assert.True(t, replicationStopped, "One-shot replication status should go to stopped on completion")

	/*doc, err := rt1.GetDatabase().GetSingleDatabaseCollection().GetDocument(base.TestCtx(t), docID, db.DocUnmarshalAll)
	assert.NoError(t, err)

	assert.Equal(t, revID, doc.SyncData.CurrentRev)

	body, err := doc.GetDeepMutableBody()
	require.NoError(t, err)
	assert.Equal(t, "rt2", body["source"])
	assert.Equal(t, strconv.FormatUint(remoteDoc.Sequence, 10), ar.GetStatus().LastSeqPull)
	*/
}

// TestActiveReplicatorPushBasic:
//   - Starts 2 RestTesters, one active, and one passive.
//   - Creates a document on rt1 which can be pushed by the replicator.
//   - Publishes the REST API on a httptest server for the passive node (so the active can connect to it)
//   - Uses an ActiveReplicator configured for push to start pushing changes to rt2.
func TestActiveReplicatorPushBasic(t *testing.T) {

	base.RequireNumTestBuckets(t, 2)

	base.SetUpTestLogging(t, base.LevelDebug, base.KeyHTTP, base.KeySync, base.KeyChanges, base.KeyCRUD, base.KeyBucket)

	// Passive
	rt2 := rest.NewRestTester(t, nil)
	defer rt2.Close()
	username := "alice"
	rt2.CreateUser(username, []string{username})

	// Active
	rt1 := rest.NewRestTester(t, nil)
	defer rt1.Close()
	ctx1 := rt1.Context()

	docID := t.Name() + "rt1doc1"
	resp := rt1.SendAdminRequest(http.MethodPut, "/{{.keyspace}}/"+docID, `{"source":"rt1","channels":["alice"]}`)
	rest.RequireStatus(t, resp, http.StatusCreated)
	revID := rest.RespRevID(t, resp)

	localDoc, err := rt1.GetDatabase().GetSingleDatabaseCollection().GetDocument(base.TestCtx(t), docID, db.DocUnmarshalAll)
	assert.NoError(t, err)

	// Make rt2 listen on an actual HTTP port, so it can receive the blipsync request from rt1.
	srv := httptest.NewServer(rt2.TestPublicHandler())
	defer srv.Close()

	passiveDBURL, err := url.Parse(srv.URL + "/db")
	require.NoError(t, err)

	// Add basic auth creds to target db URL
	passiveDBURL.User = url.UserPassword(username, rest.RestTesterDefaultUserPassword)
	stats, err := base.SyncGatewayStats.NewDBStats(t.Name(), false, false, false, nil, nil)
	require.NoError(t, err)
	dbstats, err := stats.DBReplicatorStats(t.Name())
	require.NoError(t, err)

	ar := db.NewActiveReplicator(ctx1, &db.ActiveReplicatorConfig{
		ID:          t.Name(),
		Direction:   db.ActiveReplicatorTypePush,
		RemoteDBURL: passiveDBURL,
		ActiveDB: &db.Database{
			DatabaseContext: rt1.GetDatabase(),
		},
		ChangesBatchSize:    200,
		ReplicationStatsMap: dbstats,
		CollectionsEnabled:  !rt1.GetDatabase().OnlyDefaultCollection(),
	})
	defer func() { assert.NoError(t, ar.Stop()) }()

	assert.Equal(t, "", ar.GetStatus().LastSeqPush)

	// Start the replicator (implicit connect)
	assert.NoError(t, ar.Start(ctx1))

	// wait for the document originally written to rt1 to arrive at rt2
	changesResults, err := rt2.WaitForChanges(1, "/{{.keyspace}}/_changes?since=0", "", true)
	require.NoError(t, err)
	require.Len(t, changesResults.Results, 1)
	assert.Equal(t, docID, changesResults.Results[0].ID)

	doc, err := rt2.GetDatabase().GetSingleDatabaseCollection().GetDocument(base.TestCtx(t), docID, db.DocUnmarshalAll)
	assert.NoError(t, err)

	assert.Equal(t, revID, doc.SyncData.CurrentRev)

	body, err := doc.GetDeepMutableBody()
	require.NoError(t, err)
	assert.Equal(t, "rt1", body["source"])

	assert.Equal(t, strconv.FormatUint(localDoc.Sequence, 10), ar.GetStatus().LastSeqPush)
}

// TestActiveReplicatorPushAttachments:
//   - Starts 2 RestTesters, one active, and one passive.
//   - Creates a document with an attachment on rt1 which can be pushed by the replicator running in rt1.
//   - Publishes the REST API on a httptest server for the passive node (so the active can connect to it)
//   - Uses an ActiveReplicator configured for pull to start pushing changes to rt2.
//   - Creates a second doc which references the same attachment.
func TestActiveReplicatorPushAttachments(t *testing.T) {

	base.RequireNumTestBuckets(t, 2)

	base.SetUpTestLogging(t, base.LevelDebug, base.KeyHTTP, base.KeySync, base.KeyChanges, base.KeyCRUD, base.KeyBucket)

	// Active
	rt1 := rest.NewRestTester(t, nil)
	defer rt1.Close()
	ctx1 := rt1.Context()

	// Passive
	rt2 := rest.NewRestTester(t, nil)
	defer rt2.Close()

	username := "alice"
	rt2.CreateUser(username, []string{username})

	attachment := `"_attachments":{"hi.txt":{"data":"aGk=","content_type":"text/plain"}}`

	docID := t.Name() + "rt1doc1"
	resp := rt1.SendAdminRequest(http.MethodPut, "/{{.keyspace}}/"+docID, `{"source":"rt1","doc_num":1,`+attachment+`,"channels":["alice"]}`)
	rest.RequireStatus(t, resp, http.StatusCreated)
	revID := rest.RespRevID(t, resp)

	// Make rt2 listen on an actual HTTP port, so it can receive the blipsync request from rt1.
	srv := httptest.NewServer(rt2.TestPublicHandler())
	defer srv.Close()

	passiveDBURL, err := url.Parse(srv.URL + "/db")
	require.NoError(t, err)

	// Add basic auth creds to target db URL
	passiveDBURL.User = url.UserPassword(username, rest.RestTesterDefaultUserPassword)
	stats, err := base.SyncGatewayStats.NewDBStats(t.Name(), false, false, false, nil, nil)
	require.NoError(t, err)
	dbstats, err := stats.DBReplicatorStats(t.Name())
	require.NoError(t, err)

	ar := db.NewActiveReplicator(ctx1, &db.ActiveReplicatorConfig{
		ID:          t.Name(),
		Direction:   db.ActiveReplicatorTypePush,
		RemoteDBURL: passiveDBURL,
		ActiveDB: &db.Database{
			DatabaseContext: rt1.GetDatabase(),
		},
		ChangesBatchSize:    200,
		Continuous:          true,
		ReplicationStatsMap: dbstats,
		CollectionsEnabled:  !rt1.GetDatabase().OnlyDefaultCollection(),
	})
	defer func() { assert.NoError(t, ar.Stop()) }()

	assert.Equal(t, int64(0), ar.Push.GetStats().HandleGetAttachment.Value())

	// Start the replicator (implicit connect)
	assert.NoError(t, ar.Start(ctx1))

	// wait for the document originally written to rt1 to arrive at rt2
	changesResults, err := rt2.WaitForChanges(1, "/{{.keyspace}}/_changes?since=0", "", true)
	require.NoError(t, err)
	require.Len(t, changesResults.Results, 1)
	assert.Equal(t, docID, changesResults.Results[0].ID)

	doc, err := rt2.GetDatabase().GetSingleDatabaseCollection().GetDocument(base.TestCtx(t), docID, db.DocUnmarshalAll)
	assert.NoError(t, err)

	assert.Equal(t, revID, doc.SyncData.CurrentRev)

	body, err := doc.GetDeepMutableBody()
	require.NoError(t, err)
	assert.Equal(t, "rt1", body["source"])

	assert.Equal(t, int64(1), ar.Push.GetStats().HandleGetAttachment.Value())

	docID = t.Name() + "rt1doc2"
	resp = rt1.SendAdminRequest(http.MethodPut, "/{{.keyspace}}/"+docID, `{"source":"rt1","doc_num":2,`+attachment+`,"channels":["alice"]}`)
	rest.RequireStatus(t, resp, http.StatusCreated)
	revID = rest.RespRevID(t, resp)

	// wait for the new document written to rt1 to arrive at rt2
	changesResults, err = rt2.WaitForChanges(2, "/{{.keyspace}}/_changes?since=0", "", true)
	require.NoError(t, err)
	require.Len(t, changesResults.Results, 2)
	assert.Equal(t, docID, changesResults.Results[1].ID)

	doc2, err := rt2.GetDatabase().GetSingleDatabaseCollection().GetDocument(base.TestCtx(t), docID, db.DocUnmarshalAll)
	assert.NoError(t, err)

	assert.Equal(t, revID, doc2.SyncData.CurrentRev)

	body, err = doc.GetDeepMutableBody()
	require.NoError(t, err)
	assert.Equal(t, "rt1", body["source"])

	// When targeting a Hydrogen node that supports proveAttachments, we typically end up sending
	// the attachment only once. However, targeting a Lithium node sends the attachment twice like
	// the pre-Hydrogen node, GetAttachment would be 2. The reason is that a Hydrogen node uses a
	// new storage model for attachment storage and retrieval.
	assert.Equal(t, int64(2), ar.Push.GetStats().HandleGetAttachment.Value())
	assert.Equal(t, int64(0), ar.Push.GetStats().HandleProveAttachment.Value())
}

// TestActiveReplicatorPushFromCheckpoint:
//   - Starts 2 RestTesters, one active, and one passive.
//   - Creates enough documents on rt1 which can be pushed by a replicator running in rt1 to start setting checkpoints.
//   - Insert the second batch of docs into rt1.
//   - Starts the push replication again and asserts that the checkpoint is used.
func TestActiveReplicatorPushFromCheckpoint(t *testing.T) {

	base.RequireNumTestBuckets(t, 2)

	base.SetUpTestLogging(t, base.LevelInfo, base.KeyReplicate, base.KeyHTTP, base.KeyHTTPResp, base.KeySync, base.KeySyncMsg)

	const (
		changesBatchSize  = 10
		numRT1DocsInitial = 13 // 2 batches of changes
		numRT1DocsTotal   = 24 // 2 more batches
	)

	// Active
	rt1 := rest.NewRestTester(t, nil)
	defer rt1.Close()
	ctx1 := rt1.Context()

	// Create first batch of docs
	docIDPrefix := t.Name() + "rt2doc"
	for i := 0; i < numRT1DocsInitial; i++ {
		resp := rt1.SendAdminRequest(http.MethodPut, fmt.Sprintf("/{{.keyspace}}/%s%d", docIDPrefix, i), `{"source":"rt1","channels":["alice"]}`)
		rest.RequireStatus(t, resp, http.StatusCreated)
	}

	// Passive
	rt2 := rest.NewRestTester(t, nil)
	defer rt2.Close()

	username := "alice"
	rt2.CreateUser(username, []string{username})

	// Make rt2 listen on an actual HTTP port, so it can receive the blipsync request from rt1
	srv := httptest.NewServer(rt2.TestPublicHandler())
	defer srv.Close()

	// Build passiveDBURL with basic auth creds
	passiveDBURL, err := url.Parse(srv.URL + "/db")
	require.NoError(t, err)
	passiveDBURL.User = url.UserPassword(username, rest.RestTesterDefaultUserPassword)

	arConfig := db.ActiveReplicatorConfig{
		ID:          t.Name(),
		Direction:   db.ActiveReplicatorTypePush,
		RemoteDBURL: passiveDBURL,
		ActiveDB: &db.Database{
			DatabaseContext: rt1.GetDatabase(),
		},
		Continuous:         true,
		ChangesBatchSize:   changesBatchSize,
		CollectionsEnabled: !rt1.GetDatabase().OnlyDefaultCollection(),
	}

	// Create the first active replicator to pull from seq:0
	stats, err := base.SyncGatewayStats.NewDBStats(t.Name()+"1", false, false, false, nil, nil)
	require.NoError(t, err)
	dbstats, err := stats.DBReplicatorStats(t.Name())
	require.NoError(t, err)
	arConfig.ReplicationStatsMap = dbstats
	ar := db.NewActiveReplicator(ctx1, &arConfig)

	startNumChangesRequestedFromZeroTotal := rt1.GetDatabase().DbStats.CBLReplicationPull().NumPullReplSinceZero.Value()
	startNumRevsSentTotal := ar.Push.GetStats().SendRevCount.Value()

	require.NoError(t, ar.Start(ctx1))

	// wait for all of the documents originally written to rt1 to arrive at rt2
	changesResults, err := rt2.WaitForChanges(numRT1DocsInitial, "/{{.keyspace}}/_changes?since=0", "", true)
	require.NoError(t, err)
	require.Len(t, changesResults.Results, numRT1DocsInitial)
	docIDsSeen := make(map[string]bool, numRT1DocsInitial)
	for _, result := range changesResults.Results {
		docIDsSeen[result.ID] = true
	}
	for i := 0; i < numRT1DocsInitial; i++ {
		docID := fmt.Sprintf("%s%d", docIDPrefix, i)
		assert.True(t, docIDsSeen[docID])

		doc, err := rt1.GetDatabase().GetSingleDatabaseCollection().GetDocument(base.TestCtx(t), docID, db.DocUnmarshalAll)
		assert.NoError(t, err)

		body, err := doc.GetDeepMutableBody()
		require.NoError(t, err)
		assert.Equal(t, "rt1", body["source"])
	}

	// one _changes from seq:0 with initial number of docs sent
	numChangesRequestedFromZeroTotal := rt1.GetDatabase().DbStats.CBLReplicationPull().NumPullReplSinceZero.Value()
	assert.Equal(t, startNumChangesRequestedFromZeroTotal+1, numChangesRequestedFromZeroTotal)

	pushCheckpointer := ar.Push.GetSingleCollection(t).Checkpointer

	// rev assertions
	numRevsSentTotal := ar.Push.GetStats().SendRevCount.Value()
	assert.Equal(t, startNumRevsSentTotal+numRT1DocsInitial, numRevsSentTotal)
	assert.Equal(t, int64(numRT1DocsInitial), pushCheckpointer.Stats().ProcessedSequenceCount)
	assert.Equal(t, int64(numRT1DocsInitial), pushCheckpointer.Stats().ExpectedSequenceCount)

	// checkpoint assertions
	// CBG-2767 skip assertions for GetCheckpoint stats
	if rt2.GetDatabase().OnlyDefaultCollection() {

		assert.Equal(t, int64(0), pushCheckpointer.Stats().GetCheckpointHitCount)
		assert.Equal(t, int64(1), pushCheckpointer.Stats().GetCheckpointMissCount)
	}
	assert.Equal(t, int64(0), pushCheckpointer.Stats().SetCheckpointCount)
	require.NoError(t, ar.Stop())

	// Second batch of docs
	for i := numRT1DocsInitial; i < numRT1DocsTotal; i++ {
		resp := rt1.SendAdminRequest(http.MethodPut, fmt.Sprintf("/{{.keyspace}}/%s%d", docIDPrefix, i), `{"source":"rt1","channels":["alice"]}`)
		rest.RequireStatus(t, resp, http.StatusCreated)
	}

	// Create a new replicator using the same config, which should use the checkpoint set from the first.
	stats, err = base.SyncGatewayStats.NewDBStats(t.Name()+"2", false, false, false, nil, nil)
	require.NoError(t, err)
	dbstats, err = stats.DBReplicatorStats(t.Name())
	require.NoError(t, err)
	arConfig.ReplicationStatsMap = dbstats
	ar = db.NewActiveReplicator(ctx1, &arConfig)
	require.NoError(t, ar.Start(ctx1))
	defer func() { assert.NoError(t, ar.Stop()) }()

	// new replicator - new checkpointer
	pushCheckpointer = ar.Push.GetSingleCollection(t).Checkpointer

	// wait for all of the documents originally written to rt1 to arrive at rt2
	changesResults, err = rt2.WaitForChanges(numRT1DocsTotal, "/{{.keyspace}}/_changes?since=0", "", true)
	require.NoError(t, err)
	require.Len(t, changesResults.Results, numRT1DocsTotal)

	docIDsSeen = make(map[string]bool, numRT1DocsTotal)
	for _, result := range changesResults.Results {
		docIDsSeen[result.ID] = true
	}

	for i := 0; i < numRT1DocsTotal; i++ {
		docID := fmt.Sprintf("%s%d", docIDPrefix, i)
		assert.True(t, docIDsSeen[docID])

		doc, err := rt2.GetDatabase().GetSingleDatabaseCollection().GetDocument(base.TestCtx(t), docID, db.DocUnmarshalAll)
		assert.NoError(t, err)

		body, err := doc.GetDeepMutableBody()
		require.NoError(t, err)
		assert.Equal(t, "rt1", body["source"])
	}

	// Make sure we've not started any more since:0 replications on rt1 since the first one
	endNumChangesRequestedFromZeroTotal := rt1.GetDatabase().DbStats.CBLReplicationPull().NumPullReplSinceZero.Value()
	assert.Equal(t, numChangesRequestedFromZeroTotal, endNumChangesRequestedFromZeroTotal)

	// make sure the new replicator has only sent new mutations
	numRevsSentNewReplicator := ar.Push.GetStats().SendRevCount.Value()
	assert.Equal(t, numRT1DocsTotal-numRT1DocsInitial, int(numRevsSentNewReplicator))
	assert.Equal(t, int64(numRT1DocsTotal-numRT1DocsInitial), pushCheckpointer.Stats().ProcessedSequenceCount)
	assert.Equal(t, int64(numRT1DocsTotal-numRT1DocsInitial), pushCheckpointer.Stats().ExpectedSequenceCount)

	// assert the second active replicator stats
	// CBG-2767 skip assertions for GetCheckpoint stats
	if rt2.GetDatabase().OnlyDefaultCollection() {

		assert.Equal(t, int64(1), pushCheckpointer.Stats().GetCheckpointHitCount)
		assert.Equal(t, int64(0), pushCheckpointer.Stats().GetCheckpointMissCount)
	}
	assert.Equal(t, int64(0), pushCheckpointer.Stats().SetCheckpointCount)
	pushCheckpointer.CheckpointNow()
	assert.Equal(t, int64(1), pushCheckpointer.Stats().SetCheckpointCount)
}

// TestActiveReplicatorEdgeCheckpointNameCollisions:
//   - Starts 3 RestTesters, one to create documents, and two running pull replications from the central cluster
//   - Replicators running on the edges have identical IDs (e.g. edge-repl)
func TestActiveReplicatorEdgeCheckpointNameCollisions(t *testing.T) {
	base.RequireNumTestBuckets(t, 3)

	base.SetUpTestLogging(t, base.LevelDebug, base.KeyReplicate, base.KeyHTTP, base.KeyHTTPResp, base.KeySync, base.KeySyncMsg)

	const (
		changesBatchSize  = 10
		numRT1DocsInitial = 13 // 2 batches of changes
	)

	// Central cluster
	rt1 := rest.NewRestTester(t, &rest.RestTesterConfig{
		SyncFn: channels.DocChannelsSyncFunction,
	})

	defer rt1.Close()

	username := "alice"
	rt1.CreateUser(username, []string{username})

	// Create first batch of docs
	docIDPrefix := t.Name() + "rt1doc"
	for i := 0; i < numRT1DocsInitial; i++ {
		resp := rt1.SendAdminRequest(http.MethodPut, fmt.Sprintf("/{{.keyspace}}/%s%d", docIDPrefix, i), `{"source":"rt1","channels":["alice"]}`)
		rest.RequireStatus(t, resp, http.StatusCreated)
	}

	// Make rt1 listen on an actual HTTP port, so it can receive the blipsync request from edges
	srv := httptest.NewServer(rt1.TestPublicHandler())
	defer srv.Close()

	// Build rt1DBURL with basic auth creds
	rt1DBURL, err := url.Parse(srv.URL + "/db")
	require.NoError(t, err)
	rt1DBURL.User = url.UserPassword(username, rest.RestTesterDefaultUserPassword)

	// Edge 1
	edge1Bucket := base.GetTestBucket(t)
	edge1 := rest.NewRestTester(t,
		&rest.RestTesterConfig{
			CustomTestBucket: edge1Bucket,
		})
	defer edge1.Close()
	ctx1 := edge1.Context()

	arConfig := db.ActiveReplicatorConfig{
		ID:          "edge-repl",
		Direction:   db.ActiveReplicatorTypePull,
		RemoteDBURL: rt1DBURL,
		ActiveDB: &db.Database{
			DatabaseContext: edge1.GetDatabase(),
		},
		Continuous:         true,
		ChangesBatchSize:   changesBatchSize,
		CollectionsEnabled: !rt1.GetDatabase().OnlyDefaultCollection(),
	}
	arConfig.SetCheckpointPrefix(t, "cluster1:")

	// Create the first active replicator to pull from seq:0
	stats, err := base.SyncGatewayStats.NewDBStats(t.Name()+"edge1", false, false, false, nil, nil)
	require.NoError(t, err)
	dbstats, err := stats.DBReplicatorStats(t.Name())
	require.NoError(t, err)
	arConfig.ReplicationStatsMap = dbstats
	edge1Replicator := db.NewActiveReplicator(ctx1, &arConfig)

	startNumChangesRequestedFromZeroTotal := rt1.GetDatabase().DbStats.CBLReplicationPull().NumPullReplSinceZero.Value()
	startNumRevsHandledTotal := edge1Replicator.Pull.GetStats().HandleRevCount.Value()

	assert.NoError(t, edge1Replicator.Start(ctx1))

	// wait for all of the documents originally written to rt1 to arrive at edge1
	changesResults, err := edge1.WaitForChanges(numRT1DocsInitial, "/{{.keyspace}}/_changes?since=0", "", true)
	require.NoError(t, err)
	edge1LastSeq := changesResults.Last_Seq
	require.Len(t, changesResults.Results, numRT1DocsInitial)
	docIDsSeen := make(map[string]bool, numRT1DocsInitial)
	for _, result := range changesResults.Results {
		docIDsSeen[result.ID] = true
	}
	for i := 0; i < numRT1DocsInitial; i++ {
		docID := fmt.Sprintf("%s%d", docIDPrefix, i)
		assert.True(t, docIDsSeen[docID])

		doc, err := edge1.GetDatabase().GetSingleDatabaseCollection().GetDocument(base.TestCtx(t), docID, db.DocUnmarshalAll)
		assert.NoError(t, err)

		body, err := doc.GetDeepMutableBody()
		require.NoError(t, err)
		assert.Equal(t, "rt1", body["source"])
	}

	edge1PullCheckpointer := edge1Replicator.Pull.GetSingleCollection(t).Checkpointer
	edge1PullCheckpointer.CheckpointNow()

	// one _changes from seq:0 with initial number of docs sent
	numChangesRequestedFromZeroTotal := rt1.GetDatabase().DbStats.CBLReplicationPull().NumPullReplSinceZero.Value()
	assert.Equal(t, startNumChangesRequestedFromZeroTotal+1, numChangesRequestedFromZeroTotal)

	// rev assertions
	numRevsHandledTotal := edge1Replicator.Pull.GetStats().HandleRevCount.Value()
	assert.Equal(t, startNumRevsHandledTotal+numRT1DocsInitial, numRevsHandledTotal)
	assert.Equal(t, int64(numRT1DocsInitial), edge1PullCheckpointer.Stats().ProcessedSequenceCount)
	assert.Equal(t, int64(numRT1DocsInitial), edge1PullCheckpointer.Stats().ExpectedSequenceCount)

	// checkpoint assertions
	// CBG-2767 skip assertions for GetCheckpoint stats
	if rt1.GetDatabase().OnlyDefaultCollection() {

		assert.Equal(t, int64(0), edge1PullCheckpointer.Stats().GetCheckpointHitCount)
		assert.Equal(t, int64(1), edge1PullCheckpointer.Stats().GetCheckpointMissCount)
	}
	assert.Equal(t, int64(1), edge1PullCheckpointer.Stats().SetCheckpointCount)

	assert.NoError(t, edge1Replicator.Stop())

	// Edge 2
	edge2Bucket := base.GetTestBucket(t)
	edge2 := rest.NewRestTester(t,
		&rest.RestTesterConfig{
			CustomTestBucket: edge2Bucket,
		})
	defer edge2.Close()
	ctx2 := edge2.Context()

	// Create a new replicator using the same ID, which should NOT use the checkpoint set by the first edge.
	stats, err = base.SyncGatewayStats.NewDBStats(t.Name()+"edge2", false, false, false, nil, nil)
	require.NoError(t, err)
	dbstats, err = stats.DBReplicatorStats(t.Name())
	require.NoError(t, err)
	arConfig.ReplicationStatsMap = dbstats
	arConfig.ActiveDB = &db.Database{
		DatabaseContext: edge2.GetDatabase(),
	}
	arConfig.SetCheckpointPrefix(t, "cluster2:")
	edge2Replicator := db.NewActiveReplicator(ctx2, &arConfig)
	assert.NoError(t, edge2Replicator.Start(ctx2))

	changesResults, err = edge2.WaitForChanges(numRT1DocsInitial, "/{{.keyspace}}/_changes?since=0", "", true)
	require.NoError(t, err)

	edge2PullCheckpointer := edge2Replicator.Pull.GetSingleCollection(t).Checkpointer
	edge2PullCheckpointer.CheckpointNow()

	// make sure that edge 2 didn't use a checkpoint
	// CBG-2767 skip assertions for GetCheckpoint stats
	if edge2.GetDatabase().OnlyDefaultCollection() {

		assert.Equal(t, int64(0), edge2PullCheckpointer.Stats().GetCheckpointHitCount)
		assert.Equal(t, int64(1), edge2PullCheckpointer.Stats().GetCheckpointMissCount)
	}
	assert.Equal(t, int64(1), edge2PullCheckpointer.Stats().SetCheckpointCount)

	assert.NoError(t, edge2Replicator.Stop())

	resp := rt1.SendAdminRequest(http.MethodPut, fmt.Sprintf("/{{.keyspace}}/%s%d", docIDPrefix, numRT1DocsInitial), `{"source":"rt1","channels":["alice"]}`)
	rest.RequireStatus(t, resp, http.StatusCreated)
	require.NoError(t, rt1.WaitForPendingChanges())

	// run a replicator on edge1 again to make sure that edge2 didn't blow away its checkpoint
	stats, err = base.SyncGatewayStats.NewDBStats(t.Name()+"edge1", false, false, false, nil, nil)
	require.NoError(t, err)
	dbstats, err = stats.DBReplicatorStats(t.Name())
	require.NoError(t, err)
	arConfig.ReplicationStatsMap = dbstats
	arConfig.ActiveDB = &db.Database{
		DatabaseContext: edge1.GetDatabase(),
	}
	arConfig.SetCheckpointPrefix(t, "cluster1:")

	edge1Replicator2 := db.NewActiveReplicator(ctx1, &arConfig)
	require.NoError(t, edge1Replicator2.Start(ctx1))

	changesResults, err = edge1.WaitForChanges(1, fmt.Sprintf("/{{.keyspace}}/_changes?since=%v", edge1LastSeq), "", true)
	require.NoErrorf(t, err, "changesResults: %v", changesResults)
	changesResults.RequireDocIDs(t, []string{fmt.Sprintf("%s%d", docIDPrefix, numRT1DocsInitial)})

	edge1Checkpointer2 := edge1Replicator2.Pull.GetSingleCollection(t).Checkpointer
	edge1Checkpointer2.CheckpointNow()
	// CBG-2767 skip assertions for GetCheckpoint stats
	if edge1.GetDatabase().OnlyDefaultCollection() {

		assert.Equal(t, int64(1), edge1Checkpointer2.Stats().GetCheckpointHitCount)
		assert.Equal(t, int64(0), edge1Checkpointer2.Stats().GetCheckpointMissCount)
	}
	assert.Equal(t, int64(1), edge1Checkpointer2.Stats().SetCheckpointCount)

	require.NoError(t, edge1Replicator2.Stop())
}

// TestActiveReplicatorPushOneshot:
//   - Starts 2 RestTesters, one active, and one passive.
//   - Creates a document on rt1 which can be pushed by the replicator.
//   - Publishes the REST API on a httptest server for the passive node (so the active can connect to it)
//   - Uses an ActiveReplicator configured for push to start pushing changes to rt2.
func TestActiveReplicatorPushOneshot(t *testing.T) {

	base.RequireNumTestBuckets(t, 2)

	base.SetUpTestLogging(t, base.LevelDebug, base.KeyHTTP, base.KeySync, base.KeyChanges, base.KeyCRUD, base.KeyBucket)

	// Passive
	rt2 := rest.NewRestTester(t, nil)
	defer rt2.Close()

	username := "alice"
	rt2.CreateUser(username, []string{username})

	// Active
	rt1 := rest.NewRestTester(t, nil)
	defer rt1.Close()
	ctx1 := rt1.Context()

	docID := t.Name() + "rt1doc1"
	resp := rt1.SendAdminRequest(http.MethodPut, "/{{.keyspace}}/"+docID, `{"source":"rt1","channels":["alice"]}`)
	rest.RequireStatus(t, resp, http.StatusCreated)
	revID := rest.RespRevID(t, resp)

	localDoc, err := rt1.GetDatabase().GetSingleDatabaseCollection().GetDocument(base.TestCtx(t), docID, db.DocUnmarshalAll)
	assert.NoError(t, err)

	// Make rt2 listen on an actual HTTP port, so it can receive the blipsync request from rt1.
	srv := httptest.NewServer(rt2.TestPublicHandler())
	defer srv.Close()

	passiveDBURL, err := url.Parse(srv.URL + "/db")
	require.NoError(t, err)

	// Add basic auth creds to target db URL
	passiveDBURL.User = url.UserPassword(username, rest.RestTesterDefaultUserPassword)

	stats, err := base.SyncGatewayStats.NewDBStats(t.Name(), false, false, false, nil, nil)
	require.NoError(t, err)
	dbstats, err := stats.DBReplicatorStats(t.Name())
	require.NoError(t, err)

	ar := db.NewActiveReplicator(ctx1, &db.ActiveReplicatorConfig{
		ID:          t.Name(),
		Direction:   db.ActiveReplicatorTypePush,
		RemoteDBURL: passiveDBURL,
		ActiveDB: &db.Database{
			DatabaseContext: rt1.GetDatabase(),
		},
		ChangesBatchSize:    200,
		ReplicationStatsMap: dbstats,
		CollectionsEnabled:  !rt1.GetDatabase().OnlyDefaultCollection(),
	})
	defer func() { assert.NoError(t, ar.Stop()) }()

	assert.Equal(t, "", ar.GetStatus().LastSeqPush)

	// Start the replicator (implicit connect)
	assert.NoError(t, ar.Start(ctx1))

	// wait for the replication to stop
	replicationStopped := false
	for i := 0; i < 100; i++ {
		status := ar.GetStatus()
		if status.Status == db.ReplicationStateStopped {
			replicationStopped = true
			break
		}
		time.Sleep(50 * time.Millisecond)
	}
	assert.True(t, replicationStopped, "One-shot replication status should go to stopped on completion")

	doc, err := rt2.GetDatabase().GetSingleDatabaseCollection().GetDocument(base.TestCtx(t), docID, db.DocUnmarshalAll)
	assert.NoError(t, err)

	assert.Equal(t, revID, doc.SyncData.CurrentRev)

	body, err := doc.GetDeepMutableBody()
	require.NoError(t, err)
	assert.Equal(t, "rt1", body["source"])

	assert.Equal(t, strconv.FormatUint(localDoc.Sequence, 10), ar.GetStatus().LastSeqPush)
}

// TestActiveReplicatorPullTombstone:
//   - Starts 2 RestTesters, one active, and one passive.
//   - Creates a document on rt2 which can be pulled by the replicator running in rt1.
//   - Publishes the REST API on a httptest server for the passive node (so the active can connect to it)
//   - Uses an ActiveReplicator configured for pull to start pulling changes from rt2.
//   - Deletes the document in rt2, and waits for the tombstone to get to rt1.
func TestActiveReplicatorPullTombstone(t *testing.T) {

	base.RequireNumTestBuckets(t, 2)

	base.SetUpTestLogging(t, base.LevelDebug, base.KeyAll)

	// Passive
	rt2 := rest.NewRestTester(t,
		&rest.RestTesterConfig{
			SyncFn: channels.DocChannelsSyncFunction,
		})
	defer rt2.Close()

	username := "alice"
	rt2.CreateUser(username, []string{username})

	docID := t.Name() + "rt2doc1"
	resp := rt2.SendAdminRequest(http.MethodPut, "/{{.keyspace}}/"+docID, `{"source":"rt2","channels":["alice"]}`)
	rest.RequireStatus(t, resp, http.StatusCreated)
	revID := rest.RespRevID(t, resp)

	// Make rt2 listen on an actual HTTP port, so it can receive the blipsync request from rt1.
	srv := httptest.NewServer(rt2.TestPublicHandler())
	defer srv.Close()

	passiveDBURL, err := url.Parse(srv.URL + "/db")
	require.NoError(t, err)

	// Add basic auth creds to target db URL
	passiveDBURL.User = url.UserPassword(username, rest.RestTesterDefaultUserPassword)

	// Active

	rt1 := rest.NewRestTester(t,
		&rest.RestTesterConfig{
			SyncFn: channels.DocChannelsSyncFunction,
		})
	defer rt1.Close()
	ctx1 := rt1.Context()

	stats, err := base.SyncGatewayStats.NewDBStats(t.Name(), false, false, false, nil, nil)
	require.NoError(t, err)
	dbstats, err := stats.DBReplicatorStats(t.Name())
	require.NoError(t, err)

	ar := db.NewActiveReplicator(ctx1, &db.ActiveReplicatorConfig{
		ID:          t.Name(),
		Direction:   db.ActiveReplicatorTypePull,
		RemoteDBURL: passiveDBURL,
		ActiveDB: &db.Database{
			DatabaseContext: rt1.GetDatabase(),
		},
		ChangesBatchSize:    200,
		Continuous:          true,
		ReplicationStatsMap: dbstats,
		CollectionsEnabled:  !rt1.GetDatabase().OnlyDefaultCollection(),
	})
	defer func() { assert.NoError(t, ar.Stop()) }()

	// Start the replicator (implicit connect)
	assert.NoError(t, ar.Start(ctx1))

	// wait for the document originally written to rt2 to arrive at rt1
	changesResults, err := rt1.WaitForChanges(1, "/{{.keyspace}}/_changes?since=0", "", true)
	require.NoError(t, err)
	require.Len(t, changesResults.Results, 1)
	assert.Equal(t, docID, changesResults.Results[0].ID)

	doc, err := rt1.GetDatabase().GetSingleDatabaseCollection().GetDocument(base.TestCtx(t), docID, db.DocUnmarshalAll)
	assert.NoError(t, err)

	assert.Equal(t, revID, doc.SyncData.CurrentRev)

	body, err := doc.GetDeepMutableBody()
	require.NoError(t, err)
	assert.Equal(t, "rt2", body["source"])

	// Tombstone the doc in rt2
	resp = rt2.SendAdminRequest(http.MethodDelete, "/{{.keyspace}}/"+docID+"?rev="+revID, ``)
	rest.RequireStatus(t, resp, http.StatusOK)
	revID = rest.RespRevID(t, resp)

	// wait for the tombstone written to rt2 to arrive at rt1
	changesResults, err = rt1.WaitForChanges(1, "/{{.keyspace}}/_changes?since="+strconv.FormatUint(doc.Sequence, 10), "", true)
	require.NoError(t, err)
	require.Len(t, changesResults.Results, 1)
	assert.Equal(t, docID, changesResults.Results[0].ID)

	doc, err = rt1.GetDatabase().GetSingleDatabaseCollection().GetDocument(base.TestCtx(t), docID, db.DocUnmarshalAll)
	assert.NoError(t, err)

	assert.True(t, doc.IsDeleted())
	assert.Equal(t, revID, doc.SyncData.CurrentRev)
}

// TestActiveReplicatorPullPurgeOnRemoval:
//   - Starts 2 RestTesters, one active, and one passive.
//   - Creates a document on rt2 which can be pulled by the replicator running in rt1.
//   - Publishes the REST API on a httptest server for the passive node (so the active can connect to it)
//   - Uses an ActiveReplicator configured for pull to start pulling changes from rt2.
//   - Drops the document out of the channel so the replicator in rt1 pulls a _removed revision.
func TestActiveReplicatorPullPurgeOnRemoval(t *testing.T) {

	base.LongRunningTest(t)

	base.RequireNumTestBuckets(t, 2)

	base.SetUpTestLogging(t, base.LevelInfo, base.KeyHTTP, base.KeySync, base.KeyReplicate)

	// Passive
	rt2 := rest.NewRestTester(t,
		&rest.RestTesterConfig{
			SyncFn: channels.DocChannelsSyncFunction,
		})
	defer rt2.Close()

	username := "alice"
	rt2.CreateUser(username, []string{username})

	docID := t.Name() + "rt2doc1"
	resp := rt2.SendAdminRequest(http.MethodPut, "/{{.keyspace}}/"+docID, `{"source":"rt2","channels":["alice"]}`)
	rest.RequireStatus(t, resp, http.StatusCreated)
	revID := rest.RespRevID(t, resp)

	// Make rt2 listen on an actual HTTP port, so it can receive the blipsync request from rt1.
	srv := httptest.NewServer(rt2.TestPublicHandler())
	defer srv.Close()

	passiveDBURL, err := url.Parse(srv.URL + "/db")
	require.NoError(t, err)

	// Add basic auth creds to target db URL
	passiveDBURL.User = url.UserPassword(username, rest.RestTesterDefaultUserPassword)

	// Active
	rt1 := rest.NewRestTester(t, nil)
	defer rt1.Close()
	ctx1 := rt1.Context()

	stats, err := base.SyncGatewayStats.NewDBStats(t.Name(), false, false, false, nil, nil)
	require.NoError(t, err)
	dbstats, err := stats.DBReplicatorStats(t.Name())
	require.NoError(t, err)

	ar := db.NewActiveReplicator(ctx1, &db.ActiveReplicatorConfig{
		ID:          t.Name(),
		Direction:   db.ActiveReplicatorTypePull,
		RemoteDBURL: passiveDBURL,
		ActiveDB: &db.Database{
			DatabaseContext: rt1.GetDatabase(),
		},
		ChangesBatchSize:    200,
		Continuous:          true,
		PurgeOnRemoval:      true,
		ReplicationStatsMap: dbstats,
		CollectionsEnabled:  !rt1.GetDatabase().OnlyDefaultCollection(),
	})
	defer func() { assert.NoError(t, ar.Stop()) }()

	// Start the replicator (implicit connect)
	assert.NoError(t, ar.Start(ctx1))

	// wait for the document originally written to rt2 to arrive at rt1
	changesResults, err := rt1.WaitForChanges(1, "/{{.keyspace}}/_changes?since=0", "", true)
	require.NoError(t, err)
	require.Len(t, changesResults.Results, 1)
	assert.Equal(t, docID, changesResults.Results[0].ID)

	doc, err := rt1.GetDatabase().GetSingleDatabaseCollection().GetDocument(base.TestCtx(t), docID, db.DocUnmarshalAll)
	assert.NoError(t, err)

	assert.Equal(t, revID, doc.SyncData.CurrentRev)

	body, err := doc.GetDeepMutableBody()
	require.NoError(t, err)
	assert.Equal(t, "rt2", body["source"])

	resp = rt2.SendAdminRequest(http.MethodPut, "/{{.keyspace}}/"+docID+"?rev="+revID, `{"source":"rt2","channels":["bob"]}`)
	rest.RequireStatus(t, resp, http.StatusCreated)

	// wait for the channel removal written to rt2 to arrive at rt1 - we can't monitor _changes, because we've purged, not removed. But we can monitor the associated stat.
	base.WaitForStat(func() int64 {
		stats := ar.GetStatus()
		return stats.DocsPurged
	}, 1)

	doc, err = rt1.GetDatabase().GetSingleDatabaseCollection().GetDocument(base.TestCtx(t), docID, db.DocUnmarshalAll)
	assert.Error(t, err)
	assert.True(t, base.IsDocNotFoundError(err), "Error returned wasn't a DocNotFound error")
	assert.Nil(t, doc)
}

// TestActiveReplicatorPullConflict:
//   - Starts 2 RestTesters, one active, and one passive.
//   - Create the same document id with different content on rt1 and rt2
//   - Publishes the REST API on a httptest server for the passive node (so the active can connect to it)
//   - Uses an ActiveReplicator configured for pull to start pulling changes from rt2.
func TestActiveReplicatorPullConflict(t *testing.T) {
	base.LongRunningTest(t)

	// scenarios
	conflictResolutionTests := []struct {
		name                    string
		localRevisionBody       rest.Body
		localRevID              string
		remoteRevisionBody      rest.Body
		remoteRevID             string
		conflictResolver        string
		expectedLocalBody       rest.Body
		expectedLocalRevID      string
		expectedTombstonedRevID string
		expectedResolutionType  db.ConflictResolutionType
		skipActiveLeafAssertion bool
		skipBodyAssertion       bool
	}{
		{
			name:                   "remoteWins",
			localRevisionBody:      rest.Body{"source": "local"},
			localRevID:             "1-a",
			remoteRevisionBody:     rest.Body{"source": "remote"},
			remoteRevID:            "1-b",
			conflictResolver:       `function(conflict) {return conflict.RemoteDocument;}`,
			expectedLocalBody:      rest.Body{"source": "remote"},
			expectedLocalRevID:     "1-b",
			expectedResolutionType: db.ConflictResolutionRemote,
		},
		{
			name:               "merge",
			localRevisionBody:  rest.Body{"source": "local"},
			localRevID:         "1-a",
			remoteRevisionBody: rest.Body{"source": "remote"},
			remoteRevID:        "1-b",
			conflictResolver: `function(conflict) {
					var mergedDoc = new Object();
					mergedDoc.source = "merged";
					return mergedDoc;
				}`,
			expectedLocalBody:      rest.Body{"source": "merged"},
			expectedLocalRevID:     document.CreateRevIDWithBytes(2, "1-b", []byte(`{"source":"merged"}`)), // rev for merged body, with parent 1-b
			expectedResolutionType: db.ConflictResolutionMerge,
		},
		{
			name:                   "localWins",
			localRevisionBody:      rest.Body{"source": "local"},
			localRevID:             "1-a",
			remoteRevisionBody:     rest.Body{"source": "remote"},
			remoteRevID:            "1-b",
			conflictResolver:       `function(conflict) {return conflict.LocalDocument;}`,
			expectedLocalBody:      rest.Body{"source": "local"},
			expectedLocalRevID:     document.CreateRevIDWithBytes(2, "1-b", []byte(`{"source":"local"}`)), // rev for local body, transposed under parent 1-b
			expectedResolutionType: db.ConflictResolutionLocal,
		},
		{
			name:                    "twoTombstonesRemoteWin",
			localRevisionBody:       rest.Body{"_deleted": true, "source": "local"},
			localRevID:              "1-a",
			remoteRevisionBody:      rest.Body{"_deleted": true, "source": "remote"},
			remoteRevID:             "1-b",
			conflictResolver:        `function(conflict){}`,
			expectedLocalBody:       rest.Body{"source": "remote"},
			expectedLocalRevID:      "1-b",
			skipActiveLeafAssertion: true,
			skipBodyAssertion:       base.TestUseXattrs(),
		},
		{
			name:                    "twoTombstonesLocalWin",
			localRevisionBody:       rest.Body{"_deleted": true, "source": "local"},
			localRevID:              "1-b",
			remoteRevisionBody:      rest.Body{"_deleted": true, "source": "remote"},
			remoteRevID:             "1-a",
			conflictResolver:        `function(conflict){}`,
			expectedLocalBody:       rest.Body{"source": "local"},
			expectedLocalRevID:      "1-b",
			skipActiveLeafAssertion: true,
			skipBodyAssertion:       base.TestUseXattrs(),
		},
	}

	for _, test := range conflictResolutionTests {
		t.Run(test.name, func(t *testing.T) {
			base.RequireNumTestBuckets(t, 2)
			base.SetUpTestLogging(t, base.LevelInfo, base.KeyHTTP, base.KeySync, base.KeyChanges, base.KeyCRUD)

			// Passive
			rt2 := rest.NewRestTester(t, nil)
			defer rt2.Close()
			username := "alice"
			rt2.CreateUser(username, []string{"*"})

			// Create revision on rt2 (remote)
			docID := test.name
			resp, err := rt2.PutDocumentWithRevID(docID, test.remoteRevID, "", test.remoteRevisionBody)
			assert.NoError(t, err)
			rest.RequireStatus(t, resp, http.StatusCreated)
			rt2revID := rest.RespRevID(t, resp)
			assert.Equal(t, test.remoteRevID, rt2revID)

			// Make rt2 listen on an actual HTTP port, so it can receive the blipsync request from rt1.
			srv := httptest.NewServer(rt2.TestPublicHandler())
			defer srv.Close()

			passiveDBURL, err := url.Parse(srv.URL + "/db")
			require.NoError(t, err)

			// Add basic auth creds to target db URL
			passiveDBURL.User = url.UserPassword(username, rest.RestTesterDefaultUserPassword)

			// Active
			rt1 := rest.NewRestTester(t, nil)
			defer rt1.Close()
			ctx1 := rt1.Context()

			// Create revision on rt1 (local)
			resp, err = rt1.PutDocumentWithRevID(docID, test.localRevID, "", test.localRevisionBody)
			assert.NoError(t, err)
			rest.RequireStatus(t, resp, http.StatusCreated)
			rt1revID := rest.RespRevID(t, resp)
			assert.Equal(t, test.localRevID, rt1revID)

			customConflictResolver, err := db.NewCustomConflictResolver(test.conflictResolver, rt1.GetDatabase().Options.JavascriptTimeout)
			require.NoError(t, err)
			stats, err := base.SyncGatewayStats.NewDBStats(t.Name(), false, false, false, nil, nil)
			require.NoError(t, err)
			replicationStats, err := stats.DBReplicatorStats(t.Name())
			require.NoError(t, err)

			ar := db.NewActiveReplicator(ctx1, &db.ActiveReplicatorConfig{
				ID:          t.Name(),
				Direction:   db.ActiveReplicatorTypePull,
				RemoteDBURL: passiveDBURL,
				ActiveDB: &db.Database{
					DatabaseContext: rt1.GetDatabase(),
				},
				ChangesBatchSize:     200,
				ConflictResolverFunc: customConflictResolver,
				Continuous:           true,
				ReplicationStatsMap:  replicationStats,
				CollectionsEnabled:   !rt1.GetDatabase().OnlyDefaultCollection(),
			})
			defer func() { assert.NoError(t, ar.Stop()) }()

			// Start the replicator (implicit connect)
			assert.NoError(t, ar.Start(ctx1))

			rest.WaitAndRequireCondition(t, func() bool { return ar.GetStatus().DocsRead == 1 }, "Expecting DocsRead == 1")
			switch test.expectedResolutionType {
			case db.ConflictResolutionLocal:
				assert.Equal(t, 1, int(replicationStats.ConflictResolvedLocalCount.Value()))
				assert.Equal(t, 0, int(replicationStats.ConflictResolvedMergedCount.Value()))
				assert.Equal(t, 0, int(replicationStats.ConflictResolvedRemoteCount.Value()))
			case db.ConflictResolutionMerge:
				assert.Equal(t, 0, int(replicationStats.ConflictResolvedLocalCount.Value()))
				assert.Equal(t, 1, int(replicationStats.ConflictResolvedMergedCount.Value()))
				assert.Equal(t, 0, int(replicationStats.ConflictResolvedRemoteCount.Value()))
			case db.ConflictResolutionRemote:
				assert.Equal(t, 0, int(replicationStats.ConflictResolvedLocalCount.Value()))
				assert.Equal(t, 0, int(replicationStats.ConflictResolvedMergedCount.Value()))
				assert.Equal(t, 1, int(replicationStats.ConflictResolvedRemoteCount.Value()))
			default:
				assert.Equal(t, 0, int(replicationStats.ConflictResolvedLocalCount.Value()))
				assert.Equal(t, 0, int(replicationStats.ConflictResolvedMergedCount.Value()))
				assert.Equal(t, 0, int(replicationStats.ConflictResolvedRemoteCount.Value()))
			}
			// wait for the document originally written to rt2 to arrive at rt1.  Should end up as winner under default conflict resolution

			changesResults, err := rt1.WaitForChanges(1, "/{{.keyspace}}/_changes?since=0", "", true)
			require.NoError(t, err)
			require.Len(t, changesResults.Results, 1)
			assert.Equal(t, docID, changesResults.Results[0].ID)
			assert.Equal(t, test.expectedLocalRevID, changesResults.Results[0].Changes[0]["rev"])
			log.Printf("Changes response is %+v", changesResults)

			doc, err := rt1.GetDatabase().GetSingleDatabaseCollection().GetDocument(base.TestCtx(t), docID, db.DocUnmarshalAll)
			require.NoError(t, err)
			assert.Equal(t, test.expectedLocalRevID, doc.SyncData.CurrentRev)

			// This is skipped for tombstone tests running with xattr as xattr tombstones don't have a body to assert
			// against
			if !test.skipBodyAssertion {
				assert.Equal(t, test.expectedLocalBody, doc.Body())
			}

			log.Printf("Doc %s is %+v", docID, doc)
			for revID, revInfo := range doc.SyncData.History {
				log.Printf("doc revision [%s]: %+v", revID, revInfo)
			}

			if !test.skipActiveLeafAssertion {
				// Validate only one active leaf node remains after conflict resolution, and that all parents
				// of leaves have empty bodies
				activeCount := 0
				for _, revID := range doc.SyncData.History.GetLeaves() {
					revInfo, ok := doc.SyncData.History[revID]
					require.True(t, ok)
					if !revInfo.Deleted {
						activeCount++
					}
					if revInfo.Parent != "" {
						parentRevInfo, ok := doc.SyncData.History[revInfo.Parent]
						require.True(t, ok)
						assert.True(t, parentRevInfo.Body == nil)
					}
				}
				assert.Equal(t, 1, activeCount)
			}
		})
	}
}

// TestActiveReplicatorPushAndPullConflict:
//   - Starts 2 RestTesters, one active, and one passive.
//   - Create the same document id with different content on rt1 and rt2
//   - Publishes the REST API on a httptest server for the passive node (so the active can connect to it)
//   - Uses an ActiveReplicator configured for pushAndPull from rt2.
//   - verifies expected conflict resolution, and that expected result is replicated to both peers
func TestActiveReplicatorPushAndPullConflict(t *testing.T) {

	base.LongRunningTest(t)

	// scenarios
	conflictResolutionTests := []struct {
		name                    string
		localRevisionBody       []byte
		localRevID              string
		remoteRevisionBody      []byte
		remoteRevID             string
		commonAncestorRevID     string
		conflictResolver        string
		expectedBody            []byte
		expectedRevID           string
		expectedTombstonedRevID string
	}{
		{
			name:               "remoteWins",
			localRevisionBody:  []byte(`{"source": "local"}`),
			localRevID:         "1-a",
			remoteRevisionBody: []byte(`{"source": "remote"}`),
			remoteRevID:        "1-b",
			conflictResolver:   `function(conflict) {return conflict.RemoteDocument;}`,
			expectedBody:       []byte(`{"source": "remote"}`),
			expectedRevID:      "1-b",
		},
		{
			name:               "merge",
			localRevisionBody:  []byte(`{"source": "local"}`),
			localRevID:         "1-a",
			remoteRevisionBody: []byte(`{"source": "remote"}`),
			remoteRevID:        "1-b",
			conflictResolver: `function(conflict) {
							var mergedDoc = new Object();
							mergedDoc.source = "merged";
							return mergedDoc;
						}`,
			expectedBody:  []byte(`{"source": "merged"}`),
			expectedRevID: document.CreateRevIDWithBytes(2, "1-b", []byte(`{"source":"merged"}`)), // rev for merged body, with parent 1-b
		},
		{
			name:               "localWins",
			localRevisionBody:  []byte(`{"source": "local"}`),
			localRevID:         "1-a",
			remoteRevisionBody: []byte(`{"source": "remote"}`),
			remoteRevID:        "1-b",
			conflictResolver:   `function(conflict) {return conflict.LocalDocument;}`,
			expectedBody:       []byte(`{"source": "local"}`),
			expectedRevID:      document.CreateRevIDWithBytes(2, "1-b", []byte(`{"source":"local"}`)), // rev for local body, transposed under parent 1-b
		},
		{
			name:                "localWinsRemoteTombstone",
			localRevisionBody:   []byte(`{"source": "local"}`),
			localRevID:          "2-a",
			remoteRevisionBody:  []byte(`{"_deleted": true}`),
			remoteRevID:         "2-b",
			commonAncestorRevID: "1-a",
			conflictResolver:    `function(conflict) {return conflict.LocalDocument;}`,
			expectedBody:        []byte(`{"source": "local"}`),
			expectedRevID:       document.CreateRevIDWithBytes(3, "2-b", []byte(`{"source":"local"}`)), // rev for local body, transposed under parent 2-b
		},
	}

	for _, test := range conflictResolutionTests {
		t.Run(test.name, func(t *testing.T) {
			base.RequireNumTestBuckets(t, 2)
			base.SetUpTestLogging(t, base.LevelInfo, base.KeyHTTP, base.KeySync, base.KeyChanges, base.KeyCRUD)

			// Passive
			rt2 := rest.NewRestTester(t, nil)
			defer rt2.Close()
			username := "alice"
			rt2.CreateUser(username, []string{"*"})

			var localRevisionBody rest.Body
			assert.NoError(t, json.Unmarshal(test.localRevisionBody, &localRevisionBody))

			var remoteRevisionBody rest.Body
			assert.NoError(t, json.Unmarshal(test.remoteRevisionBody, &remoteRevisionBody))

			var expectedLocalBody rest.Body
			assert.NoError(t, json.Unmarshal(test.expectedBody, &expectedLocalBody))

			// Create revision on rt2 (remote)
			docID := test.name

			if test.commonAncestorRevID != "" {
				resp, err := rt2.PutDocumentWithRevID(docID, test.commonAncestorRevID, "", remoteRevisionBody)
				assert.NoError(t, err)
				rest.RequireStatus(t, resp, http.StatusCreated)
				rt2revID := rest.RespRevID(t, resp)
				assert.Equal(t, test.commonAncestorRevID, rt2revID)
			}

			resp, err := rt2.PutDocumentWithRevID(docID, test.remoteRevID, test.commonAncestorRevID, remoteRevisionBody)
			assert.NoError(t, err)
			rest.RequireStatus(t, resp, http.StatusCreated)
			rt2revID := rest.RespRevID(t, resp)
			assert.Equal(t, test.remoteRevID, rt2revID)

			remoteDoc, err := rt2.GetDatabase().GetSingleDatabaseCollection().GetDocument(base.TestCtx(t), docID, db.DocUnmarshalSync)
			require.NoError(t, err)

			// Make rt2 listen on an actual HTTP port, so it can receive the blipsync request from rt1.
			srv := httptest.NewServer(rt2.TestPublicHandler())
			defer srv.Close()

			passiveDBURL, err := url.Parse(srv.URL + "/db")
			require.NoError(t, err)

			// Add basic auth creds to target db URL
			passiveDBURL.User = url.UserPassword(username, rest.RestTesterDefaultUserPassword)

			// Active
			rt1 := rest.NewRestTester(t, nil)
			defer rt1.Close()
			ctx1 := rt1.Context()

			// Create revision on rt1 (local)
			if test.commonAncestorRevID != "" {
				resp, err = rt1.PutDocumentWithRevID(docID, test.commonAncestorRevID, "", localRevisionBody)
				assert.NoError(t, err)
				rest.RequireStatus(t, resp, http.StatusCreated)
				rt1revID := rest.RespRevID(t, resp)
				assert.Equal(t, test.commonAncestorRevID, rt1revID)
			}

			resp, err = rt1.PutDocumentWithRevID(docID, test.localRevID, test.commonAncestorRevID, localRevisionBody)
			assert.NoError(t, err)
			rest.RequireStatus(t, resp, http.StatusCreated)
			rt1revID := rest.RespRevID(t, resp)
			assert.Equal(t, test.localRevID, rt1revID)

			localDoc, err := rt1.GetDatabase().GetSingleDatabaseCollection().GetDocument(base.TestCtx(t), docID, db.DocUnmarshalSync)
			require.NoError(t, err)

			customConflictResolver, err := db.NewCustomConflictResolver(test.conflictResolver, rt1.GetDatabase().Options.JavascriptTimeout)
			require.NoError(t, err)

			stats, err := base.SyncGatewayStats.NewDBStats(t.Name(), false, false, false, nil, nil)
			require.NoError(t, err)
			dbstats, err := stats.DBReplicatorStats(t.Name())
			require.NoError(t, err)

			ar := db.NewActiveReplicator(ctx1, &db.ActiveReplicatorConfig{
				ID:          t.Name(),
				Direction:   db.ActiveReplicatorTypePushAndPull,
				RemoteDBURL: passiveDBURL,
				ActiveDB: &db.Database{
					DatabaseContext: rt1.GetDatabase(),
				},
				ChangesBatchSize:     200,
				ConflictResolverFunc: customConflictResolver,
				Continuous:           true,
				ReplicationStatsMap:  dbstats,
				CollectionsEnabled:   !rt1.GetDatabase().OnlyDefaultCollection(),
			})
			defer func() { assert.NoError(t, ar.Stop()) }()

			// Start the replicator (implicit connect)
			assert.NoError(t, ar.Start(ctx1))
			// wait for the document originally written to rt2 to arrive at rt1.  Should end up as winner under default conflict resolution
			base.WaitForStat(func() int64 {
				return ar.GetStatus().DocsWritten
			}, 1)
			log.Printf("========================Replication should be done, checking with changes")

			// Validate results on the local (rt1)
			changesResults, err := rt1.WaitForChanges(1, fmt.Sprintf("/{{.keyspace}}/_changes?since=%d", localDoc.Sequence), "", true)
			require.NoError(t, err)
			require.Len(t, changesResults.Results, 1)
			assert.Equal(t, docID, changesResults.Results[0].ID)
			assert.Equal(t, test.expectedRevID, changesResults.Results[0].Changes[0]["rev"])
			log.Printf("Changes response is %+v", changesResults)

			rawDocResponse := rt1.SendAdminRequest(http.MethodGet, "/{{.keyspace}}/_raw/"+docID, "")
			log.Printf("Raw response: %s", rawDocResponse.Body.Bytes())

			docResponse := rt1.SendAdminRequest(http.MethodGet, "/{{.keyspace}}/"+docID, "")
			log.Printf("Non-raw response: %s", docResponse.Body.Bytes())

			doc, err := rt1.GetDatabase().GetSingleDatabaseCollection().GetDocument(base.TestCtx(t), docID, db.DocUnmarshalAll)
			require.NoError(t, err)
			assert.Equal(t, test.expectedRevID, doc.SyncData.CurrentRev)
			assert.Equal(t, expectedLocalBody, doc.Body())
			log.Printf("Doc %s is %+v", docID, doc)
			log.Printf("Doc %s attachments are %+v", docID, doc.Attachments)
			for revID, revInfo := range doc.SyncData.History {
				log.Printf("doc revision [%s]: %+v", revID, revInfo)
			}

			// Validate only one active leaf node remains after conflict resolution, and that all parents
			// of leaves have empty bodies
			activeCount := 0
			for _, revID := range doc.SyncData.History.GetLeaves() {
				revInfo, ok := doc.SyncData.History[revID]
				require.True(t, ok)
				if !revInfo.Deleted {
					activeCount++
				}
				if revInfo.Parent != "" {
					parentRevInfo, ok := doc.SyncData.History[revInfo.Parent]
					require.True(t, ok)
					assert.True(t, parentRevInfo.Body == nil)
				}
			}
			assert.Equal(t, 1, activeCount)

			// Validate results on the remote (rt2)
			rt2Since := remoteDoc.Sequence
			if test.expectedRevID == test.remoteRevID {
				// no changes should have been pushed back up to rt2, because this rev won.
				rt2Since = 0
			}
			changesResults, err = rt2.WaitForChanges(1, fmt.Sprintf("/{{.keyspace}}/_changes?since=%d", rt2Since), "", true)
			require.NoError(t, err)
			require.Len(t, changesResults.Results, 1)
			assert.Equal(t, docID, changesResults.Results[0].ID)
			assert.Equal(t, test.expectedRevID, changesResults.Results[0].Changes[0]["rev"])
			log.Printf("Changes response is %+v", changesResults)

			doc, err = rt2.GetDatabase().GetSingleDatabaseCollection().GetDocument(base.TestCtx(t), docID, db.DocUnmarshalAll)
			require.NoError(t, err)
			assert.Equal(t, test.expectedRevID, doc.SyncData.CurrentRev)
			assert.Equal(t, expectedLocalBody, doc.Body())
			log.Printf("Remote Doc %s is %+v", docID, doc)
			log.Printf("Remote Doc %s attachments are %+v", docID, doc.Attachments)
			for revID, revInfo := range doc.SyncData.History {
				log.Printf("doc revision [%s]: %+v", revID, revInfo)
			}

			// Validate only one active leaf node remains after conflict resolution, and that all parents
			// of leaves have empty bodies
			activeCount = 0
			for _, revID := range doc.SyncData.History.GetLeaves() {
				revInfo, ok := doc.SyncData.History[revID]
				require.True(t, ok)
				if !revInfo.Deleted {
					activeCount++
				}
				if revInfo.Parent != "" {
					parentRevInfo, ok := doc.SyncData.History[revInfo.Parent]
					require.True(t, ok)
					assert.True(t, parentRevInfo.Body == nil)
				}
			}
			assert.Equal(t, 1, activeCount)
		})
	}
}

// TestActiveReplicatorPushBasicWithInsecureSkipVerify:
//   - Starts 2 RestTesters, one active (with InsecureSkipVerify), and one passive
//   - Creates a document on rt1 which can be pushed by the replicator to rt2.
//   - rt2 served using a self-signed TLS cert (via httptest)
//   - Uses an ActiveReplicator configured for push to start pushing changes to rt2.
func TestActiveReplicatorPushBasicWithInsecureSkipVerifyEnabled(t *testing.T) {
	base.RequireNumTestBuckets(t, 2)
	base.SetUpTestLogging(t, base.LevelDebug, base.KeyHTTP, base.KeySync, base.KeyChanges, base.KeyCRUD, base.KeyBucket)

	// Passive
	rt2 := rest.NewRestTester(t, nil)
	defer rt2.Close()
	username := "alice"
	rt2.CreateUser(username, []string{username})

	// Active
	rt1 := rest.NewRestTester(t, nil)
	defer rt1.Close()
	ctx1 := rt1.Context()

	docID := t.Name() + "rt1doc1"
	resp := rt1.SendAdminRequest(http.MethodPut, "/{{.keyspace}}/"+docID, `{"source":"rt1","channels":["alice"]}`)
	rest.RequireStatus(t, resp, http.StatusCreated)
	revID := rest.RespRevID(t, resp)

	// Make rt2 listen on an actual HTTP port, so it can receive the blipsync request from rt1.
	srv := httptest.NewTLSServer(rt2.TestPublicHandler())
	defer srv.Close()

	passiveDBURL, err := url.Parse(srv.URL + "/db")
	require.NoError(t, err)

	// Add basic auth creds to target db URL
	passiveDBURL.User = url.UserPassword(username, rest.RestTesterDefaultUserPassword)
	stats, err := base.SyncGatewayStats.NewDBStats(t.Name(), false, false, false, nil, nil)
	require.NoError(t, err)
	dbstats, err := stats.DBReplicatorStats(t.Name())
	require.NoError(t, err)

	ar := db.NewActiveReplicator(ctx1, &db.ActiveReplicatorConfig{
		ID:          t.Name(),
		Direction:   db.ActiveReplicatorTypePush,
		RemoteDBURL: passiveDBURL,
		ActiveDB: &db.Database{
			DatabaseContext: rt1.GetDatabase(),
		},
		ChangesBatchSize:    200,
		InsecureSkipVerify:  true,
		ReplicationStatsMap: dbstats,
		CollectionsEnabled:  !rt1.GetDatabase().OnlyDefaultCollection(),
	})
	require.NoError(t, err)
	defer func() { assert.NoError(t, ar.Stop()) }()

	// Start the replicator (implicit connect)
	require.NoError(t, ar.Start(ctx1))

	// wait for the document originally written to rt1 to arrive at rt2
	changesResults, err := rt2.WaitForChanges(1, "/{{.keyspace}}/_changes?since=0", "", true)
	require.NoError(t, err)
	require.Len(t, changesResults.Results, 1)
	assert.Equal(t, docID, changesResults.Results[0].ID)

	doc, err := rt1.GetDatabase().GetSingleDatabaseCollection().GetDocument(base.TestCtx(t), docID, db.DocUnmarshalAll)
	assert.NoError(t, err)

	assert.Equal(t, revID, doc.SyncData.CurrentRev)

	body, err := doc.GetDeepMutableBody()
	require.NoError(t, err)
	assert.Equal(t, "rt1", body["source"])
}

// TestActiveReplicatorPushBasicWithInsecureSkipVerifyDisabled:
//   - Starts 2 RestTesters, one active, and one passive
//   - Creates a document on rt1 which can be pushed by the replicator to rt2.
//   - rt2 served using a self-signed TLS cert (via httptest)
//   - Uses an ActiveReplicator configured for push to start pushing changes to rt2.
func TestActiveReplicatorPushBasicWithInsecureSkipVerifyDisabled(t *testing.T) {
	base.RequireNumTestBuckets(t, 2)
	base.SetUpTestLogging(t, base.LevelDebug, base.KeyHTTP, base.KeySync, base.KeyChanges, base.KeyCRUD, base.KeyBucket)

	// Passive
	rt2 := rest.NewRestTester(t, nil)
	defer rt2.Close()

	username := "alice"
	rt2.CreateUser(username, []string{username})

	// Active
	rt1 := rest.NewRestTester(t, nil)
	defer rt1.Close()
	ctx1 := rt1.Context()

	docID := t.Name() + "rt1doc1"
	resp := rt1.SendAdminRequest(http.MethodPut, "/{{.keyspace}}/"+docID, `{"source":"rt1","channels":["alice"]}`)
	rest.RequireStatus(t, resp, http.StatusCreated)

	// Make rt2 listen on an actual HTTP port, so it can receive the blipsync request from rt1.
	srv := httptest.NewTLSServer(rt2.TestPublicHandler())
	defer srv.Close()

	passiveDBURL, err := url.Parse(srv.URL + "/db")
	require.NoError(t, err)

	// Add basic auth creds to target db URL
	passiveDBURL.User = url.UserPassword(username, rest.RestTesterDefaultUserPassword)
	stats, err := base.SyncGatewayStats.NewDBStats(t.Name(), false, false, false, nil, nil)
	require.NoError(t, err)
	dbstats, err := stats.DBReplicatorStats(t.Name())
	require.NoError(t, err)

	ar := db.NewActiveReplicator(ctx1, &db.ActiveReplicatorConfig{
		ID:          t.Name(),
		Direction:   db.ActiveReplicatorTypePush,
		RemoteDBURL: passiveDBURL,
		ActiveDB: &db.Database{
			DatabaseContext: rt1.GetDatabase(),
		},
		ChangesBatchSize:    200,
		InsecureSkipVerify:  false,
		ReplicationStatsMap: dbstats,
		CollectionsEnabled:  !rt1.GetDatabase().OnlyDefaultCollection(),
	})
	require.NoError(t, err)
	defer func() { assert.NoError(t, ar.Stop()) }()

	// Start the replicator (implicit connect)
	assert.Error(t, ar.Start(ctx1), "Error certificate signed by unknown authority")
}

// TestActiveReplicatorRecoverFromLocalFlush:
//   - Starts 2 RestTesters, one active, and one passive.
//   - Creates a document on rt2 which is pulled to rt1.
//   - Checkpoints once finished.
//   - Recreates rt1 with a new bucket (to simulate a flush).
//   - Starts the replication again, and ensures that documents are re-replicated to it.
func TestActiveReplicatorRecoverFromLocalFlush(t *testing.T) {

	base.RequireNumTestBuckets(t, 3)

	base.SetUpTestLogging(t, base.LevelInfo, base.KeyReplicate, base.KeyHTTP, base.KeyHTTPResp, base.KeySync, base.KeySyncMsg)

	// Passive
	rt2 := rest.NewRestTesterDefaultCollection(t, // CBG-2379 test requires default collection
		&rest.RestTesterConfig{
			SyncFn: channels.DocChannelsSyncFunction,
		})
	defer rt2.Close()

	username := "alice"
	rt2.CreateUser(username, []string{username})

	// Create doc on rt2
	docID := t.Name() + "rt2doc"
	resp := rt2.SendAdminRequest(http.MethodPut, "/{{.keyspace}}/"+docID, `{"source":"rt2","channels":["alice"]}`)
	rest.RequireStatus(t, resp, http.StatusCreated)

	assert.NoError(t, rt2.WaitForPendingChanges())

	// Make rt2 listen on an actual HTTP port, so it can receive the blipsync request from rt1
	srv := httptest.NewServer(rt2.TestPublicHandler())
	defer srv.Close()

	// Build passiveDBURL with basic auth creds
	passiveDBURL, err := url.Parse(srv.URL + "/db")
	require.NoError(t, err)
	passiveDBURL.User = url.UserPassword(username, rest.RestTesterDefaultUserPassword)

	// Active
	rt1 := rest.NewRestTesterDefaultCollection(t, nil) // CBG-2379 test requires default collection
	ctx1 := rt1.Context()
	stats, err := base.SyncGatewayStats.NewDBStats(t.Name(), false, false, false, nil, nil)
	require.NoError(t, err)
	dbstats, err := stats.DBReplicatorStats(t.Name())
	require.NoError(t, err)

	arConfig := db.ActiveReplicatorConfig{
		ID:          t.Name(),
		Direction:   db.ActiveReplicatorTypePull,
		RemoteDBURL: passiveDBURL,
		ActiveDB: &db.Database{
			DatabaseContext: rt1.GetDatabase(),
		},
		Continuous:          true,
		ReplicationStatsMap: dbstats,
		CollectionsEnabled:  !rt1.GetDatabase().OnlyDefaultCollection(),
	}

	// Create the first active replicator to pull from seq:0
	ar := db.NewActiveReplicator(ctx1, &arConfig)
	require.NoError(t, err)

	startNumChangesRequestedFromZeroTotal := rt2.GetDatabase().DbStats.CBLReplicationPull().NumPullReplSinceZero.Value()
	startNumRevsSentTotal := rt2.GetDatabase().DbStats.CBLReplicationPull().RevSendCount.Value()

	assert.NoError(t, ar.Start(ctx1))

	// wait for document originally written to rt2 to arrive at rt1
	changesResults, err := rt1.WaitForChanges(1, "/{{.keyspace}}/_changes?since=0", "", true)
	require.NoError(t, err)
	require.Len(t, changesResults.Results, 1)
	assert.Equal(t, docID, changesResults.Results[0].ID)

	doc, err := rt1.GetDatabase().GetSingleDatabaseCollection().GetDocument(base.TestCtx(t), docID, db.DocUnmarshalAll)
	assert.NoError(t, err)

	body, err := doc.GetDeepMutableBody()
	require.NoError(t, err)
	assert.Equal(t, "rt2", body["source"])

	// one _changes from seq:0 with initial number of docs sent
	numChangesRequestedFromZeroTotal := rt2.GetDatabase().DbStats.CBLReplicationPull().NumPullReplSinceZero.Value()
	assert.Equal(t, startNumChangesRequestedFromZeroTotal+1, numChangesRequestedFromZeroTotal)

	pullCheckpointer := ar.Pull.GetSingleCollection(t).Checkpointer

	// rev assertions
	numRevsSentTotal := rt2.GetDatabase().DbStats.CBLReplicationPull().RevSendCount.Value()
	assert.Equal(t, startNumRevsSentTotal+1, numRevsSentTotal)
	assert.Equal(t, int64(1), pullCheckpointer.Stats().ProcessedSequenceCount)
	assert.Equal(t, int64(1), pullCheckpointer.Stats().ExpectedSequenceCount)

	// checkpoint assertions
	// CBG-2767 skip assertions for GetCheckpoint stats
	if rt2.GetDatabase().OnlyDefaultCollection() {
		assert.Equal(t, int64(0), pullCheckpointer.Stats().GetCheckpointHitCount)
		assert.Equal(t, int64(1), pullCheckpointer.Stats().GetCheckpointMissCount)
	}
	// Since we bumped the checkpointer interval, we're only setting checkpoints on replicator close.
	assert.Equal(t, int64(0), pullCheckpointer.Stats().SetCheckpointCount)
	pullCheckpointer.CheckpointNow()
	assert.Equal(t, int64(1), pullCheckpointer.Stats().SetCheckpointCount)
	assert.NoError(t, ar.Stop())

	// close rt1, and release the underlying bucket back to the pool.
	rt1.Close()

	// recreate rt1 with a new bucket
	rt1 = rest.NewRestTesterDefaultCollection(t, nil) // CBG-2379 test requires default collection
	defer rt1.Close()
	ctx1 = rt1.Context()

	// Create a new replicator using the same config, which should use the checkpoint set from the first.
	// Have to re-set ActiveDB because we recreated it with the new rt1.
	arConfig.ActiveDB = &db.Database{
		DatabaseContext: rt1.GetDatabase(),
	}
	ar = db.NewActiveReplicator(ctx1, &arConfig)
	require.NoError(t, err)

	assert.NoError(t, ar.Start(ctx1))

	// new replicator - new checkpointer
	pullCheckpointer = ar.Pull.GetSingleCollection(t).Checkpointer

	// we pulled the remote checkpoint, but the local checkpoint wasn't there to match it.
	// CBG-2767 skip assertions for GetCheckpoint stats
	if rt1.GetDatabase().OnlyDefaultCollection() {
		assert.Equal(t, int64(0), pullCheckpointer.Stats().GetCheckpointHitCount)
	}
	// wait for document originally written to rt2 to arrive at rt1
	changesResults, err = rt1.WaitForChanges(1, "/{{.keyspace}}/_changes?since=0", "", true)
	require.NoError(t, err)
	require.Len(t, changesResults.Results, 1)
	assert.Equal(t, docID, changesResults.Results[0].ID)

	doc, err = rt1.GetSingleTestDatabaseCollectionWithUser().GetDocument(base.TestCtx(t), docID, db.DocUnmarshalAll)
	require.NoError(t, err)

	body, err = doc.GetDeepMutableBody()
	require.NoError(t, err)
	assert.Equal(t, "rt2", body["source"])

	// one _changes from seq:0 with initial number of docs sent
	endNumChangesRequestedFromZeroTotal := rt2.GetDatabase().DbStats.CBLReplicationPull().NumPullReplSinceZero.Value()
	assert.Equal(t, numChangesRequestedFromZeroTotal+1, endNumChangesRequestedFromZeroTotal)

	// make sure rt2 thinks it has sent all of the revs via a 2.x replicator
	numRevsSentTotal = rt2.GetDatabase().DbStats.CBLReplicationPull().RevSendCount.Value()
	assert.Equal(t, startNumRevsSentTotal+2, numRevsSentTotal)
	assert.Equal(t, int64(1), pullCheckpointer.Stats().ProcessedSequenceCount)
	assert.Equal(t, int64(1), pullCheckpointer.Stats().ExpectedSequenceCount)

	// assert the second active replicator stats
	assert.Equal(t, int64(1), pullCheckpointer.Stats().GetCheckpointMissCount)
	assert.Equal(t, int64(0), pullCheckpointer.Stats().SetCheckpointCount)
	pullCheckpointer.CheckpointNow()
	assert.Equal(t, int64(1), pullCheckpointer.Stats().SetCheckpointCount)

	assert.NoError(t, ar.Stop())
}

// TestActiveReplicatorRecoverFromRemoteFlush:
//   - Starts 2 RestTesters, one active, and one passive.
//   - Creates a document on rt1 which is pushed to rt2.
//   - Checkpoints once finished.
//   - Recreates rt2 with a new bucket (to simulate a flush).
//   - Starts the replication again, and ensures that post-flush, documents are re-replicated to it.
func TestActiveReplicatorRecoverFromRemoteFlush(t *testing.T) {

	base.RequireNumTestBuckets(t, 3)

	base.SetUpTestLogging(t, base.LevelInfo, base.KeyReplicate, base.KeyHTTP, base.KeyHTTPResp, base.KeySync, base.KeySyncMsg)

	// Passive
	rt2 := rest.NewRestTester(t, nil)

	username := "alice"
	rt2.CreateUser(username, []string{username})

	// Make rt2 listen on an actual HTTP port, so it can receive the blipsync request from rt1
	srv := httptest.NewServer(rt2.TestPublicHandler())
	defer srv.Close()

	// Build passiveDBURL with basic auth creds
	passiveDBURL, err := url.Parse(srv.URL + "/db")
	require.NoError(t, err)
	passiveDBURL.User = url.UserPassword(username, rest.RestTesterDefaultUserPassword)

	// Active
	rt1 := rest.NewRestTester(t,
		&rest.RestTesterConfig{
			SyncFn: channels.DocChannelsSyncFunction,
		})
	defer rt1.Close()
	ctx1 := rt1.Context()

	// Create doc on rt1
	docID := t.Name() + "rt1doc"
	resp := rt1.SendAdminRequest(http.MethodPut, "/{{.keyspace}}/"+docID, `{"source":"rt1","channels":["alice"]}`)
	rest.RequireStatus(t, resp, http.StatusCreated)

	assert.NoError(t, rt1.WaitForPendingChanges())

	arConfig := db.ActiveReplicatorConfig{
		ID:          t.Name(),
		Direction:   db.ActiveReplicatorTypePush,
		RemoteDBURL: passiveDBURL,
		ActiveDB: &db.Database{
			DatabaseContext: rt1.GetDatabase(),
		},
		Continuous:         true,
		CollectionsEnabled: !rt1.GetDatabase().OnlyDefaultCollection(),
	}

	// Create the first active replicator to pull from seq:0
	stats, err := base.SyncGatewayStats.NewDBStats(t.Name()+"1", false, false, false, nil, nil)
	require.NoError(t, err)
	dbstats, err := stats.DBReplicatorStats(t.Name())
	require.NoError(t, err)
	arConfig.ReplicationStatsMap = dbstats
	ar := db.NewActiveReplicator(ctx1, &arConfig)
	require.NoError(t, err)

	startNumChangesRequestedFromZeroTotal := rt1.GetDatabase().DbStats.CBLReplicationPull().NumPullReplSinceZero.Value()
	// startNumRevsSentTotal := ar.Pull.GetStats().SendRevCount.Value()
	startNumRevsSentTotal := ar.Push.GetStats().SendRevCount.Value()

	assert.NoError(t, ar.Start(ctx1))

	pushCheckpointer := ar.Push.GetSingleCollection(t).Checkpointer

	// wait for document originally written to rt1 to arrive at rt2
	changesResults, err := rt2.WaitForChanges(1, "/{{.keyspace}}/_changes?since=0", "", true)
	require.NoError(t, err)
	require.Len(t, changesResults.Results, 1)
	assert.Equal(t, docID, changesResults.Results[0].ID)

	doc, err := rt2.GetDatabase().GetSingleDatabaseCollection().GetDocument(base.TestCtx(t), docID, db.DocUnmarshalAll)
	assert.NoError(t, err)

	body, err := doc.GetDeepMutableBody()
	require.NoError(t, err)
	assert.Equal(t, "rt1", body["source"])

	// one _changes from seq:0 with initial number of docs sent
	numChangesRequestedFromZeroTotal := rt1.GetDatabase().DbStats.CBLReplicationPull().NumPullReplSinceZero.Value()
	assert.Equal(t, startNumChangesRequestedFromZeroTotal+1, numChangesRequestedFromZeroTotal)

	// rev assertions
	_, ok := base.WaitForStat(func() int64 {
		return ar.Push.GetStats().SendRevCount.Value()
	}, startNumRevsSentTotal+1)
	assert.True(t, ok)
	assert.Equal(t, int64(1), pushCheckpointer.Stats().ProcessedSequenceCount)
	assert.Equal(t, int64(1), pushCheckpointer.Stats().ExpectedSequenceCount)

	// checkpoint assertions
	// CBG-2767 skip assertions for GetCheckpoint stats
	if rt1.GetDatabase().OnlyDefaultCollection() {

		assert.Equal(t, int64(0), pushCheckpointer.Stats().GetCheckpointHitCount)
		assert.Equal(t, int64(1), pushCheckpointer.Stats().GetCheckpointMissCount)
	}
	// Since we bumped the checkpointer interval, we're only setting checkpoints on replicator close.
	assert.Equal(t, int64(0), pushCheckpointer.Stats().SetCheckpointCount)
	pushCheckpointer.CheckpointNow()
	assert.Equal(t, int64(1), pushCheckpointer.Stats().SetCheckpointCount)

	assert.NoError(t, ar.Stop())

	// close rt2, and release the underlying bucket back to the pool.
	rt2.Close()

	// recreate rt2 with a new bucket, http server and update target URL in the replicator
	rt2 = rest.NewRestTester(t, nil)
	defer rt2.Close()

	rt2.CreateUser(username, []string{username})

	srv.Config.Handler = rt2.TestPublicHandler()

	passiveDBURL, err = url.Parse(srv.URL + "/db")
	require.NoError(t, err)
	passiveDBURL.User = url.UserPassword(username, rest.RestTesterDefaultUserPassword)
	arConfig.RemoteDBURL = passiveDBURL
	stats, err = base.SyncGatewayStats.NewDBStats(t.Name()+"2", false, false, false, nil, nil)
	require.NoError(t, err)
	dbstats, err = stats.DBReplicatorStats(t.Name())
	require.NoError(t, err)
	arConfig.ReplicationStatsMap = dbstats

	ar = db.NewActiveReplicator(ctx1, &arConfig)
	require.NoError(t, err)

	assert.NoError(t, ar.Start(ctx1))

	pushCheckpointer = ar.Push.GetSingleCollection(t).Checkpointer

	// we pulled the remote checkpoint, but the local checkpoint wasn't there to match it.
	assert.Equal(t, int64(0), pushCheckpointer.Stats().GetCheckpointHitCount)

	// wait for document originally written to rt1 to arrive at rt2
	changesResults, err = rt2.WaitForChanges(1, "/{{.keyspace}}/_changes?since=0", "", true)
	require.NoError(t, err)
	require.Len(t, changesResults.Results, 1)
	assert.Equal(t, docID, changesResults.Results[0].ID)

	doc, err = rt2.GetDatabase().GetSingleDatabaseCollection().GetDocument(base.TestCtx(t), docID, db.DocUnmarshalAll)
	require.NoError(t, err)

	body, err = doc.GetDeepMutableBody()
	require.NoError(t, err)
	assert.Equal(t, "rt1", body["source"])

	// one _changes from seq:0 with initial number of docs sent
	endNumChangesRequestedFromZeroTotal := rt1.GetDatabase().DbStats.CBLReplicationPull().NumPullReplSinceZero.Value()
	assert.Equal(t, numChangesRequestedFromZeroTotal+1, endNumChangesRequestedFromZeroTotal)

	// make sure the replicator has resent the rev
	_, ok = base.WaitForStat(func() int64 {
		return ar.Push.GetStats().SendRevCount.Value()
	}, startNumRevsSentTotal+1)
	assert.True(t, ok)
	assert.Equal(t, int64(1), pushCheckpointer.Stats().ProcessedSequenceCount)
	assert.Equal(t, int64(1), pushCheckpointer.Stats().ExpectedSequenceCount)

	// assert the second active replicator stats
	// CBG-2767 skip assertions for GetCheckpoint stats
	if rt1.GetDatabase().OnlyDefaultCollection() {

		assert.Equal(t, int64(1), pushCheckpointer.Stats().GetCheckpointMissCount)
	}
	assert.Equal(t, int64(0), pushCheckpointer.Stats().SetCheckpointCount)
	pushCheckpointer.CheckpointNow()
	assert.Equal(t, int64(1), pushCheckpointer.Stats().SetCheckpointCount)

	assert.NoError(t, ar.Stop())
}

// TestActiveReplicatorRecoverFromRemoteRollback:
//   - Starts 2 RestTesters, one active, and one passive.
//   - Creates a document on rt1 which is pushed to rt2.
//   - Checkpoints.
//   - Creates another document on rt1 which is again pushed to rt2.
//   - Manually rolls back the bucket to the first document.
//   - Starts the replication again, and ensures that documents are re-replicated to it.
func TestActiveReplicatorRecoverFromRemoteRollback(t *testing.T) {

	base.RequireNumTestBuckets(t, 2)

	base.SetUpTestLogging(t, base.LevelDebug, base.KeyBucket, base.KeyReplicate, base.KeyHTTP, base.KeyHTTPResp, base.KeySync, base.KeySyncMsg)

	// Passive
	rt2 := rest.NewRestTester(t, nil)
	defer rt2.Close()

	username := "alice"
	rt2.CreateUser(username, []string{username})

	ctx2 := rt2.Context()

	// Make rt2 listen on an actual HTTP port, so it can receive the blipsync request from rt1
	srv := httptest.NewServer(rt2.TestPublicHandler())
	defer srv.Close()

	// Build passiveDBURL with basic auth creds
	passiveDBURL, err := url.Parse(srv.URL + "/db")
	require.NoError(t, err)
	passiveDBURL.User = url.UserPassword(username, rest.RestTesterDefaultUserPassword)

	// Active
	rt1 := rest.NewRestTester(t,
		&rest.RestTesterConfig{
			SyncFn: channels.DocChannelsSyncFunction,
		})
	defer rt1.Close()
	ctx1 := rt1.Context()

	// Create doc1 on rt1
	docID := t.Name() + "rt1doc"
	resp := rt1.SendAdminRequest(http.MethodPut, "/{{.keyspace}}/"+docID, `{"source":"rt1","channels":["alice"]}`)
	rest.RequireStatus(t, resp, http.StatusCreated)

	assert.NoError(t, rt1.WaitForPendingChanges())
	stats, err := base.SyncGatewayStats.NewDBStats(t.Name(), false, false, false, nil, nil)
	require.NoError(t, err)
	dbstats, err := stats.DBReplicatorStats(t.Name())
	require.NoError(t, err)

	arConfig := db.ActiveReplicatorConfig{
		ID:          t.Name(),
		Direction:   db.ActiveReplicatorTypePush,
		RemoteDBURL: passiveDBURL,
		ActiveDB: &db.Database{
			DatabaseContext: rt1.GetDatabase(),
		},
		Continuous:          true,
		ReplicationStatsMap: dbstats,
		CollectionsEnabled:  !rt1.GetDatabase().OnlyDefaultCollection(),
	}

	// Create the first active replicator to pull from seq:0
	ar := db.NewActiveReplicator(ctx1, &arConfig)
	require.NoError(t, err)

	assert.NoError(t, ar.Start(ctx1))

	pushCheckpointer := ar.Push.GetSingleCollection(t).Checkpointer

	base.WaitForStat(func() int64 {
		return ar.Push.GetStats().SendRevCount.Value()
	}, 1)

	// wait for document originally written to rt1 to arrive at rt2
	changesResults, err := rt2.WaitForChanges(1, "/{{.keyspace}}/_changes?since=0", "", true)
	require.NoError(t, err)
	require.Len(t, changesResults.Results, 1)
	assert.Equal(t, docID, changesResults.Results[0].ID)
	lastSeq := changesResults.Last_Seq.(string)

	doc, err := rt1.GetDatabase().GetSingleDatabaseCollection().GetDocument(base.TestCtx(t), docID, db.DocUnmarshalAll)
	assert.NoError(t, err)

	body, err := doc.GetDeepMutableBody()
	require.NoError(t, err)
	assert.Equal(t, "rt1", body["source"])

	// Since we bumped the checkpointer interval, we're only setting checkpoints on replicator close.
	assert.Equal(t, int64(0), pushCheckpointer.Stats().SetCheckpointCount)
	pushCheckpointer.CheckpointNow()
	assert.Equal(t, int64(1), pushCheckpointer.Stats().SetCheckpointCount)

	cID := ar.Push.CheckpointID
	checkpointDocID := base.SyncDocPrefix + "local:checkpoint/" + cID

	var firstCheckpoint interface{}
	_, err = rt2.GetSingleDataStore().Get(checkpointDocID, &firstCheckpoint)
	require.NoError(t, err)

	// Create doc2 on rt1
	resp = rt1.SendAdminRequest(http.MethodPut, "/{{.keyspace}}/"+docID+"2", `{"source":"rt1","channels":["alice"]}`)
	rest.RequireStatus(t, resp, http.StatusCreated)

	assert.NoError(t, rt1.WaitForPendingChanges())

	base.WaitForStat(func() int64 {
		return ar.Push.GetStats().SendRevCount.Value()
	}, 2)

	// wait for new document to arrive at rt2
	changesResults, err = rt2.WaitForChanges(1, "/{{.keyspace}}/_changes?since="+lastSeq, "", true)
	require.NoError(t, err)
	require.Len(t, changesResults.Results, 1)
	assert.Equal(t, docID+"2", changesResults.Results[0].ID)

	doc, err = rt2.GetDatabase().GetSingleDatabaseCollection().GetDocument(ctx2, docID, db.DocUnmarshalAll)
	require.NoError(t, err)

	body, err = doc.GetDeepMutableBody()
	require.NoError(t, err)
	assert.Equal(t, "rt1", body["source"])

	assert.Equal(t, int64(1), pushCheckpointer.Stats().SetCheckpointCount)
	pushCheckpointer.CheckpointNow()
	assert.Equal(t, int64(2), pushCheckpointer.Stats().SetCheckpointCount)

	assert.NoError(t, ar.Stop())

	// roll back checkpoint value to first one and remove the associated doc
	err = rt2.GetSingleDataStore().Set(checkpointDocID, 0, nil, firstCheckpoint)
	assert.NoError(t, err)

	rt2collection := rt2.GetSingleTestDatabaseCollectionWithUser()
	err = rt2collection.Purge(ctx2, docID+"2")
	assert.NoError(t, err)

	require.NoError(t, rt2collection.FlushChannelCache(ctx2))
	rt2collection.FlushRevisionCacheForTest()

	assert.NoError(t, ar.Start(ctx1))

	pushCheckpointer = ar.Push.GetSingleCollection(t).Checkpointer

	// wait for new document to arrive at rt2 again
	changesResults, err = rt2.WaitForChanges(1, "/{{.keyspace}}/_changes?since="+lastSeq, "", true)
	require.NoError(t, err)
	require.Len(t, changesResults.Results, 1)
	assert.Equal(t, docID+"2", changesResults.Results[0].ID)

	doc, err = rt2collection.GetDocument(ctx2, docID, db.DocUnmarshalAll)
	require.NoError(t, err)

	body, err = doc.GetDeepMutableBody()
	require.NoError(t, err)
	assert.Equal(t, "rt1", body["source"])

	assert.Equal(t, int64(0), pushCheckpointer.Stats().SetCheckpointCount)
	pushCheckpointer.CheckpointNow()
	assert.Equal(t, int64(1), pushCheckpointer.Stats().SetCheckpointCount)
	assert.NoError(t, ar.Stop())
}

// TestActiveReplicatorRecoverFromMismatchedRev:
//   - Starts 2 RestTesters, one active, and one passive.
//   - Creates a document on rt1 which is pushed to rt2.
//   - Modifies the checkpoint rev ID in the target bucket.
//   - Checkpoints again to ensure it is retried on error.
func TestActiveReplicatorRecoverFromMismatchedRev(t *testing.T) {
	base.RequireNumTestBuckets(t, 2)

	base.SetUpTestLogging(t, base.LevelDebug, base.KeyBucket, base.KeyReplicate, base.KeyHTTP, base.KeyHTTPResp, base.KeySync, base.KeySyncMsg)

	// Passive
	rt2 := rest.NewRestTesterDefaultCollection(t, nil) // CBG-2775 doesn't work yet with default collection
	defer rt2.Close()

	username := "alice"
	rt2.CreateUser(username, []string{username})

	// Make rt2 listen on an actual HTTP port, so it can receive the blipsync request from rt1
	srv := httptest.NewServer(rt2.TestPublicHandler())
	defer srv.Close()

	// Build passiveDBURL with basic auth creds
	passiveDBURL, err := url.Parse(srv.URL + "/db")
	require.NoError(t, err)
	passiveDBURL.User = url.UserPassword(username, rest.RestTesterDefaultUserPassword)

	// Active
	rt1 := rest.NewRestTesterDefaultCollection(t, nil) // CBG-2775 doesn't work yet with default collection
	defer rt1.Close()
	ctx1 := rt1.Context()
	stats, err := base.SyncGatewayStats.NewDBStats(t.Name(), false, false, false, nil, nil)
	require.NoError(t, err)
	dbstats, err := stats.DBReplicatorStats(t.Name())
	require.NoError(t, err)

	arConfig := db.ActiveReplicatorConfig{
		ID:          t.Name(),
		Direction:   db.ActiveReplicatorTypePushAndPull,
		RemoteDBURL: passiveDBURL,
		ActiveDB: &db.Database{
			DatabaseContext: rt1.GetDatabase(),
		},
		Continuous:          true,
		ReplicationStatsMap: dbstats,
		CollectionsEnabled:  !rt1.GetDatabase().OnlyDefaultCollection(),
	}

	// Create the first active replicator to pull from seq:0
	ar := db.NewActiveReplicator(ctx1, &arConfig)
	require.NoError(t, err)

	assert.NoError(t, ar.Start(ctx1))

	defer func() {
		assert.NoError(t, ar.Stop())
	}()

	pushCheckpointID := ar.Push.CheckpointID
	pushCheckpointDocID := base.SyncDocPrefix + "local:checkpoint/" + pushCheckpointID
	err = rt2.GetSingleDataStore().Set(pushCheckpointDocID, 0, nil, map[string]interface{}{"last_sequence": "0", "_rev": "abc"})
	require.NoError(t, err)

	pullCheckpointID := ar.Pull.CheckpointID
	require.NoError(t, err)
	pullCheckpointDocID := base.SyncDocPrefix + "local:checkpoint/" + pullCheckpointID
	err = rt1.GetSingleDataStore().Set(pullCheckpointDocID, 0, nil, map[string]interface{}{"last_sequence": "0", "_rev": "abc"})
	require.NoError(t, err)

	// Create doc1 on rt1
	docID := t.Name() + "rt1doc"
	resp := rt1.SendAdminRequest(http.MethodPut, "/{{.keyspace}}/"+docID, `{"source":"rt1","channels":["alice"]}`)
	rest.RequireStatus(t, resp, http.StatusCreated)
	assert.NoError(t, rt1.WaitForPendingChanges())

	// wait for document originally written to rt1 to arrive at rt2
	changesResults, err := rt2.WaitForChanges(1, "/{{.keyspace}}/_changes?since=0", "", true)
	require.NoError(t, err)
	require.Len(t, changesResults.Results, 1)
	assert.Equal(t, docID, changesResults.Results[0].ID)

	// Create doc2 on rt2
	docID = t.Name() + "rt2doc"
	resp = rt2.SendAdminRequest(http.MethodPut, "/{{.keyspace}}/"+docID, `{"source":"rt2","channels":["alice"]}`)
	rest.RequireStatus(t, resp, http.StatusCreated)
	assert.NoError(t, rt2.WaitForPendingChanges())

	// wait for document originally written to rt2 to arrive at rt1
	changesResults, err = rt1.WaitForChanges(1, "/{{.keyspace}}/_changes?since=1", "", true)
	require.NoError(t, err)
	require.Len(t, changesResults.Results, 1)
	assert.Equal(t, docID, changesResults.Results[0].ID)

	pushCheckpointer := ar.Push.GetSingleCollection(t).Checkpointer
	assert.Equal(t, int64(0), pushCheckpointer.Stats().SetCheckpointCount)
	pushCheckpointer.CheckpointNow()
	assert.Equal(t, int64(1), pushCheckpointer.Stats().SetCheckpointCount)

	pullCheckpointer := ar.Pull.GetSingleCollection(t).Checkpointer
	assert.Equal(t, int64(0), pullCheckpointer.Stats().SetCheckpointCount)
	pullCheckpointer.CheckpointNow()
	assert.Equal(t, int64(1), pullCheckpointer.Stats().SetCheckpointCount)

}

// TestActiveReplicatorIgnoreNoConflicts ensures the IgnoreNoConflicts flag allows Hydrogen<-->Hydrogen replication with no_conflicts set.
func TestActiveReplicatorIgnoreNoConflicts(t *testing.T) {

	base.RequireNumTestBuckets(t, 2)

	base.SetUpTestLogging(t, base.LevelDebug, base.KeyHTTP, base.KeySync, base.KeyChanges, base.KeyCRUD, base.KeyBucket)

	// Passive
	rt2 := rest.NewRestTester(t,
		&rest.RestTesterConfig{
			DatabaseConfig: &rest.DatabaseConfig{DbConfig: rest.DbConfig{
				AllowConflicts: base.BoolPtr(false),
			}},
			SyncFn: channels.DocChannelsSyncFunction,
		})
	defer rt2.Close()

	username := "alice"
	rt2.CreateUser(username, []string{username})

	// Active
	rt1 := rest.NewRestTester(t,
		&rest.RestTesterConfig{
			DatabaseConfig: &rest.DatabaseConfig{DbConfig: rest.DbConfig{
				AllowConflicts: base.BoolPtr(false),
			}},
			SyncFn: channels.DocChannelsSyncFunction,
		})
	defer rt1.Close()
	ctx1 := rt1.Context()

	rt1docID := t.Name() + "rt1doc1"
	resp := rt1.SendAdminRequest(http.MethodPut, "/{{.keyspace}}/"+rt1docID, `{"source":"rt1","channels":["alice"]}`)
	rest.RequireStatus(t, resp, http.StatusCreated)
	rt1revID := rest.RespRevID(t, resp)

	// Make rt2 listen on an actual HTTP port, so it can receive the blipsync request from rt1.
	srv := httptest.NewServer(rt2.TestPublicHandler())
	defer srv.Close()

	passiveDBURL, err := url.Parse(srv.URL + "/db")
	require.NoError(t, err)

	// Add basic auth creds to target db URL
	passiveDBURL.User = url.UserPassword(username, rest.RestTesterDefaultUserPassword)
	stats, err := base.SyncGatewayStats.NewDBStats(t.Name(), false, false, false, nil, nil)
	require.NoError(t, err)
	dbstats, err := stats.DBReplicatorStats(t.Name())
	require.NoError(t, err)

	ar := db.NewActiveReplicator(ctx1, &db.ActiveReplicatorConfig{
		ID:          t.Name(),
		Direction:   db.ActiveReplicatorTypePushAndPull,
		RemoteDBURL: passiveDBURL,
		ActiveDB: &db.Database{
			DatabaseContext: rt1.GetDatabase(),
		},
		Continuous:          true,
		ChangesBatchSize:    200,
		ReplicationStatsMap: dbstats,
		CollectionsEnabled:  !rt1.GetDatabase().OnlyDefaultCollection(),
	})
	defer func() { assert.NoError(t, ar.Stop()) }()

	assert.Equal(t, "", ar.GetStatus().LastSeqPush)

	// Start the replicator (implicit connect)
	assert.NoError(t, ar.Start(ctx1))

	// wait for the document originally written to rt1 to arrive at rt2
	changesResults, err := rt2.WaitForChanges(1, "/{{.keyspace}}/_changes?since=0", "", true)
	require.NoError(t, err)
	require.Len(t, changesResults.Results, 1)
	assert.Equal(t, rt1docID, changesResults.Results[0].ID)

	doc, err := rt2.GetDatabase().GetSingleDatabaseCollection().GetDocument(base.TestCtx(t), rt1docID, db.DocUnmarshalAll)
	assert.NoError(t, err)

	assert.Equal(t, rt1revID, doc.SyncData.CurrentRev)

	body, err := doc.GetDeepMutableBody()
	require.NoError(t, err)
	assert.Equal(t, "rt1", body["source"])

	// write a doc on rt2 ...
	rt2docID := t.Name() + "rt2doc1"
	resp = rt2.SendAdminRequest(http.MethodPut, "/{{.keyspace}}/"+rt2docID, `{"source":"rt2","channels":["alice"]}`)
	rest.RequireStatus(t, resp, http.StatusCreated)
	rt2revID := rest.RespRevID(t, resp)

	// ... and wait to arrive at rt1
	changesResults, err = rt1.WaitForChanges(2, "/{{.keyspace}}/_changes?since=0", "", true)
	require.NoError(t, err)
	require.Len(t, changesResults.Results, 2)
	assert.Equal(t, rt1docID, changesResults.Results[0].ID)
	assert.Equal(t, rt2docID, changesResults.Results[1].ID)

	doc, err = rt1.GetDatabase().GetSingleDatabaseCollection().GetDocument(base.TestCtx(t), rt2docID, db.DocUnmarshalAll)
	assert.NoError(t, err)

	assert.Equal(t, rt2revID, doc.SyncData.CurrentRev)

	body, err = doc.GetDeepMutableBody()
	require.NoError(t, err)
	assert.Equal(t, "rt2", body["source"])
}

// TestActiveReplicatorPullFromCheckpointModifiedHash:
//   - Starts 2 RestTesters, one active, and one passive.
//   - Creates enough documents on rt2 which can be pulled by a replicator running in rt1 to start setting checkpoints.
//   - Insert the second batch of docs into rt2.
//   - Starts the pull replication again with a config change, validate checkpoint is reset
func TestActiveReplicatorPullModifiedHash(t *testing.T) {

	base.RequireNumTestBuckets(t, 2)

	base.SetUpTestLogging(t, base.LevelInfo, base.KeyReplicate, base.KeyHTTP, base.KeyHTTPResp, base.KeySync, base.KeySyncMsg)

	const (
		changesBatchSize         = 10
		numDocsPerChannelInitial = 13 // 2 batches of changes
		numDocsPerChannelTotal   = 24 // 2 more batches
		numChannels              = 2  // two channels
	)

	// Passive
	// CBG-2759 needs channel filtering to use non-default collection
	rt2 := rest.NewRestTesterDefaultCollection(t,
		&rest.RestTesterConfig{
			SyncFn: channels.DocChannelsSyncFunction,
		})
	defer rt2.Close()

	username := "alice"
	rt2.CreateUser(username, []string{"chan1", "chan2"})

	// Create first batch of docs, creating numRT2DocsInitial in each channel
	docIDPrefix := t.Name() + "rt2doc"
	for i := 0; i < numDocsPerChannelInitial; i++ {
		rt2.PutDoc(fmt.Sprintf("%s_%s_%d", docIDPrefix, "chan1", i), `{"source":"rt2","channels":["chan1"]}`)
		rt2.PutDoc(fmt.Sprintf("%s_%s_%d", docIDPrefix, "chan2", i), `{"source":"rt2","channels":["chan2"]}`)
	}

	// Make rt2 listen on an actual HTTP port, so it can receive the blipsync request from rt1
	srv := httptest.NewServer(rt2.TestPublicHandler())
	defer srv.Close()

	// Build passiveDBURL with basic auth creds
	passiveDBURL, err := url.Parse(srv.URL + "/db")
	require.NoError(t, err)
	passiveDBURL.User = url.UserPassword(username, rest.RestTesterDefaultUserPassword)

	// Active
	// CBG-2759 needs channel filtering to use non-default collection
	rt1 := rest.NewRestTesterDefaultCollection(t, nil)
	defer rt1.Close()
	ctx1 := rt1.Context()
	stats, err := base.SyncGatewayStats.NewDBStats(t.Name(), false, false, false, nil, nil)
	require.NoError(t, err)
	dbstats, err := stats.DBReplicatorStats(t.Name())
	require.NoError(t, err)

	arConfig := db.ActiveReplicatorConfig{
		ID:          t.Name(),
		Direction:   db.ActiveReplicatorTypePull,
		RemoteDBURL: passiveDBURL,
		ActiveDB: &db.Database{
			DatabaseContext: rt1.GetDatabase(),
		},
		Continuous:          true,
		ChangesBatchSize:    changesBatchSize,
		Filter:              base.ByChannelFilter,
		FilterChannels:      []string{"chan1"},
		ReplicationStatsMap: dbstats,
		CollectionsEnabled:  !rt1.GetDatabase().OnlyDefaultCollection(),
	}

	// Create the first active replicator to pull chan1 from seq:0
	ar := db.NewActiveReplicator(ctx1, &arConfig)

	startNumChangesRequestedFromZeroTotal := rt2.GetDatabase().DbStats.CBLReplicationPull().NumPullReplSinceZero.Value()
	startNumRevsSentTotal := rt2.GetDatabase().DbStats.CBLReplicationPull().RevSendCount.Value()

	assert.NoError(t, ar.Start(ctx1))

	// wait for all of the documents originally written to rt2 to arrive at rt1
	changesResults, err := rt1.WaitForChanges(numDocsPerChannelInitial, "/{{.keyspace}}/_changes?since=0", "", true)
	require.NoError(t, err)
	require.Len(t, changesResults.Results, numDocsPerChannelInitial)
	docIDsSeen := make(map[string]bool, numDocsPerChannelInitial)
	for _, result := range changesResults.Results {
		docIDsSeen[result.ID] = true
	}
	for i := 0; i < numDocsPerChannelInitial; i++ {
		docID := fmt.Sprintf("%s_%s_%d", docIDPrefix, "chan1", i)
		assert.True(t, docIDsSeen[docID])
		doc := rt1.GetDoc(docID)
		assert.Equal(t, "rt2", doc["source"])
	}

	// one _changes from seq:0 with initial number of docs sent
	numChangesRequestedFromZeroTotal := rt2.GetDatabase().DbStats.CBLReplicationPull().NumPullReplSinceZero.Value()
	assert.Equal(t, startNumChangesRequestedFromZeroTotal+1, numChangesRequestedFromZeroTotal)

	pullCheckpointer := ar.Pull.GetSingleCollection(t).Checkpointer

	// rev assertions
	numRevsSentTotal := rt2.GetDatabase().DbStats.CBLReplicationPull().RevSendCount.Value()
	assert.Equal(t, startNumRevsSentTotal+int64(numDocsPerChannelInitial), numRevsSentTotal)
	assert.Equal(t, int64(numDocsPerChannelInitial), pullCheckpointer.Stats().ProcessedSequenceCount)
	assert.Equal(t, int64(numDocsPerChannelInitial), pullCheckpointer.Stats().ExpectedSequenceCount)

	// checkpoint assertions
	// CBG-2767 skip assertions for GetCheckpoint stats
	if rt1.GetDatabase().OnlyDefaultCollection() {

		assert.Equal(t, int64(0), pullCheckpointer.Stats().GetCheckpointHitCount)
		assert.Equal(t, int64(1), pullCheckpointer.Stats().GetCheckpointMissCount)
	}
	// Since we bumped the checkpointer interval, we're only setting checkpoints on replicator close.
	assert.Equal(t, int64(0), pullCheckpointer.Stats().SetCheckpointCount)
	pullCheckpointer.CheckpointNow()
	assert.Equal(t, int64(1), pullCheckpointer.Stats().SetCheckpointCount)

	assert.NoError(t, ar.Stop())

	// Second batch of docs, both channels
	for i := numDocsPerChannelInitial; i < numDocsPerChannelTotal; i++ {
		rt2.PutDoc(fmt.Sprintf("%s_%s_%d", docIDPrefix, "chan1", i), `{"source":"rt2","channels":["chan1"]}`)
		rt2.PutDoc(fmt.Sprintf("%s_%s_%d", docIDPrefix, "chan2", i), `{"source":"rt2","channels":["chan2"]}`)
	}

	// Create a new replicator using the same replicationID but different channel filter, which should reset the checkpoint
	arConfig.FilterChannels = []string{"chan2"}
	ar = db.NewActiveReplicator(ctx1, &arConfig)
	defer func() { assert.NoError(t, ar.Stop()) }()
	assert.NoError(t, ar.Start(ctx1))

	// new replicator - new checkpointer
	pullCheckpointer = ar.Pull.GetSingleCollection(t).Checkpointer

	// wait for all of the documents originally written to rt2 to arrive at rt1
	expectedChan1Docs := numDocsPerChannelInitial
	expectedChan2Docs := numDocsPerChannelTotal
	expectedTotalDocs := expectedChan1Docs + expectedChan2Docs
	changesResults, err = rt1.WaitForChanges(expectedTotalDocs, "/{{.keyspace}}/_changes?since=0", "", true)
	require.NoError(t, err)
	require.Len(t, changesResults.Results, expectedTotalDocs)

	docIDsSeen = make(map[string]bool, expectedTotalDocs)
	for _, result := range changesResults.Results {
		docIDsSeen[result.ID] = true
	}

	for i := 0; i < numDocsPerChannelTotal; i++ {
		docID := fmt.Sprintf("%s_%s_%d", docIDPrefix, "chan2", i)
		assert.True(t, docIDsSeen[docID])

		doc, err := rt1.GetDatabase().GetSingleDatabaseCollection().GetDocument(base.TestCtx(t), docID, db.DocUnmarshalAll)
		assert.NoError(t, err)

		body, err := doc.GetDeepMutableBody()
		require.NoError(t, err)
		assert.Equal(t, "rt2", body["source"])
	}

	// Should have two replications since zero
	endNumChangesRequestedFromZeroTotal := rt2.GetDatabase().DbStats.CBLReplicationPull().NumPullReplSinceZero.Value()
	assert.Equal(t, startNumChangesRequestedFromZeroTotal+2, endNumChangesRequestedFromZeroTotal)

	// make sure rt2 thinks it has sent all of the revs via a 2.x replicator
	numRevsSentTotal = rt2.GetDatabase().DbStats.CBLReplicationPull().RevSendCount.Value()
	assert.Equal(t, startNumRevsSentTotal+int64(expectedTotalDocs), numRevsSentTotal)
	assert.Equal(t, int64(expectedChan2Docs), pullCheckpointer.Stats().ProcessedSequenceCount)
	assert.Equal(t, int64(expectedChan2Docs), pullCheckpointer.Stats().ExpectedSequenceCount)

	// assert the second active replicator stats
	assert.Equal(t, int64(0), pullCheckpointer.Stats().GetCheckpointHitCount)
	assert.Equal(t, int64(1), pullCheckpointer.Stats().GetCheckpointMissCount)
	assert.Equal(t, int64(0), pullCheckpointer.Stats().SetCheckpointCount)
	pullCheckpointer.CheckpointNow()
	assert.Equal(t, int64(1), pullCheckpointer.Stats().SetCheckpointCount)
}

// TestActiveReplicatorReconnectOnStart ensures ActiveReplicators retry their initial connection for cases like:
// - Incorrect credentials
// - Unroutable remote address
// Will test both indefinite retry, and a timeout.
func TestActiveReplicatorReconnectOnStart(t *testing.T) {
	base.LongRunningTest(t)

	base.RequireNumTestBuckets(t, 2)

	if testing.Short() {
		t.Skipf("Test skipped in short mode")
	}

	tests := []struct {
		name                             string
		usernameOverride                 string
		remoteURLHostOverride            string
		expectedErrorContains            string
		expectedErrorIsConnectionRefused bool
	}{
		{
			name:                  "wrong user",
			usernameOverride:      "bob",
			expectedErrorContains: "unexpected status code 401 from target database",
		},
		{
			name:                             "invalid port", // fails faster than unroutable address (connection refused vs. connect timeout)
			remoteURLHostOverride:            "127.0.0.1:1234",
			expectedErrorIsConnectionRefused: true,
		},
	}
	for _, test := range tests {
		t.Run(test.name, func(t *testing.T) {

			var abortTimeout = time.Millisecond * 500
			if runtime.GOOS == "windows" {
				// A longer timeout is required on Windows as connection refused errors take approx 2 seconds vs. instantaneous on Linux.
				abortTimeout = time.Second * 5
			}
			// test cases with and without a timeout. Ensure replicator retry loop is stopped in both cases.
			timeoutVals := []time.Duration{
				0,
				abortTimeout,
			}

			for _, timeoutVal := range timeoutVals {
				t.Run(test.name+" with timeout "+timeoutVal.String(), func(t *testing.T) {

					base.SetUpTestLogging(t, base.LevelDebug, base.KeyAll)

					// Passive
					rt2 := rest.NewRestTester(t, nil)
					defer rt2.Close()
					username := "alice"
					rt2.CreateUser(username, []string{username})

					// Make rt2 listen on an actual HTTP port, so it can receive the blipsync request from rt1
					srv := httptest.NewServer(rt2.TestPublicHandler())
					defer srv.Close()

					// Build remoteDBURL with basic auth creds
					remoteDBURL, err := url.Parse(srv.URL + "/db")
					require.NoError(t, err)

					// Add basic auth creds to target db URL
					if test.usernameOverride != "" {
						username = test.usernameOverride
					}
					remoteDBURL.User = url.UserPassword(username, rest.RestTesterDefaultUserPassword)

					if test.remoteURLHostOverride != "" {
						remoteDBURL.Host = test.remoteURLHostOverride
					}

					// Active
					rt1 := rest.NewRestTester(t, nil)
					defer rt1.Close()
					ctx1 := rt1.Context()

					sgwStats, err := base.SyncGatewayStats.NewDBStats(t.Name(), false, false, false, nil, nil)
					require.NoError(t, err)
					dbstats, err := sgwStats.DBReplicatorStats(t.Name())
					require.NoError(t, err)

					id, err := base.GenerateRandomID()
					require.NoError(t, err)
					arConfig := db.ActiveReplicatorConfig{
						ID:          id,
						Direction:   db.ActiveReplicatorTypePush,
						RemoteDBURL: remoteDBURL,
						ActiveDB: &db.Database{
							DatabaseContext: rt1.GetDatabase(),
						},
						Continuous: true,
						// aggressive reconnect intervals for testing purposes
						InitialReconnectInterval: time.Millisecond,
						MaxReconnectInterval:     time.Millisecond * 50,
						TotalReconnectTimeout:    timeoutVal,
						ReplicationStatsMap:      dbstats,
						CollectionsEnabled:       !rt1.GetDatabase().OnlyDefaultCollection(),
					}

					// Create the first active replicator to pull from seq:0
					ar := db.NewActiveReplicator(ctx1, &arConfig)
					require.NoError(t, err)

					assert.Equal(t, int64(0), ar.Push.GetStats().NumConnectAttempts.Value())

					err = ar.Start(ctx1)
					assert.Error(t, err, "expecting ar.Start() to return error, but it didn't")

					if test.expectedErrorIsConnectionRefused {
						assert.True(t, base.IsConnectionRefusedError(err))
					}

					if test.expectedErrorContains != "" {
						assert.True(t, strings.Contains(err.Error(), test.expectedErrorContains))
					}

					// wait for an arbitrary number of reconnect attempts
					rest.WaitAndRequireCondition(t, func() bool {
						return ar.Push.GetStats().NumConnectAttempts.Value() > 2
					}, "Expecting NumConnectAttempts > 2")

					if timeoutVal > 0 {
						time.Sleep(timeoutVal + time.Millisecond*250)
						// wait for the retry loop to hit the TotalReconnectTimeout and give up retrying
						rest.WaitAndRequireCondition(t, func() bool {
							return ar.Push.GetStats().NumReconnectsAborted.Value() > 0
						}, "Expecting NumReconnectsAborted > 0")
					}

					assert.NoError(t, ar.Stop())
				})
			}
		})
	}
}

// TestActiveReplicatorReconnectOnStartEventualSuccess ensures an active replicator with invalid creds retries,
// but succeeds once the user is created on the remote.
func TestActiveReplicatorReconnectOnStartEventualSuccess(t *testing.T) {

	base.RequireNumTestBuckets(t, 2)

	base.SetUpTestLogging(t, base.LevelInfo, base.KeyReplicate, base.KeyHTTP, base.KeyHTTPResp)

	// Passive
	rt2 := rest.NewRestTester(t, nil)
	defer rt2.Close()

	// Make rt2 listen on an actual HTTP port, so it can receive the blipsync request from rt1
	srv := httptest.NewServer(rt2.TestPublicHandler())
	defer srv.Close()

	// Build remoteDBURL with basic auth creds
	remoteDBURL, err := url.Parse(srv.URL + "/db")
	require.NoError(t, err)

	// Add basic auth creds to target db URL
	remoteDBURL.User = url.UserPassword("alice", "pass")

	// Active
	rt1 := rest.NewRestTester(t, nil)
	defer rt1.Close()
	ctx1 := rt1.Context()

	id, err := base.GenerateRandomID()
	require.NoError(t, err)
	stats, err := base.SyncGatewayStats.NewDBStats(t.Name(), false, false, false, nil, nil)
	require.NoError(t, err)
	dbstats, err := stats.DBReplicatorStats(t.Name())
	require.NoError(t, err)

	arConfig := db.ActiveReplicatorConfig{
		ID:          id,
		Direction:   db.ActiveReplicatorTypePushAndPull,
		RemoteDBURL: remoteDBURL,
		ActiveDB: &db.Database{
			DatabaseContext: rt1.GetDatabase(),
		},
		Continuous: true,
		// aggressive reconnect intervals for testing purposes
		InitialReconnectInterval: time.Millisecond,
		MaxReconnectInterval:     time.Millisecond * 50,
		ReplicationStatsMap:      dbstats,
		CollectionsEnabled:       !rt1.GetDatabase().OnlyDefaultCollection(),
	}

	// Create the first active replicator to pull from seq:0
	ar := db.NewActiveReplicator(ctx1, &arConfig)
	require.NoError(t, err)

	assert.Equal(t, int64(0), ar.Push.GetStats().NumConnectAttempts.Value())

	// expected error
	msg401 := "unexpected status code 401 from target database"

	err = ar.Start(ctx1)
	defer func() { assert.NoError(t, ar.Stop()) }() // prevents panic if waiting for ar state running fails
	assert.Error(t, err)
	assert.True(t, strings.Contains(err.Error(), msg401))

	// wait for an arbitrary number of reconnect attempts
	rest.WaitAndRequireCondition(t, func() bool {
		return ar.Push.GetStats().NumConnectAttempts.Value() > 3
	}, "Expecting NumConnectAttempts > 3")

	resp := rt2.SendAdminRequest(http.MethodPut, "/db/_user/alice", `{"password":"pass"}`)
	rest.RequireStatus(t, resp, http.StatusCreated)

	rest.WaitAndRequireCondition(t, func() bool {
		state, errMsg := ar.State()
		if strings.TrimSpace(errMsg) != "" && !strings.Contains(errMsg, msg401) {
			log.Println("unexpected replicator error:", errMsg)
		}
		return state == db.ReplicationStateRunning
	}, "Expecting replication state to be running")
}

// TestActiveReplicatorReconnectSendActions ensures ActiveReplicator reconnect retry loops exit when the replicator is stopped
func TestActiveReplicatorReconnectSendActions(t *testing.T) {

	base.RequireNumTestBuckets(t, 2)

	base.SetUpTestLogging(t, base.LevelInfo, base.KeyReplicate, base.KeyHTTP, base.KeyHTTPResp)

	// Passive
	rt2 := rest.NewRestTester(t, nil)
	defer rt2.Close()

	username := "alice"
	rt2.CreateUser(username, []string{"*"})

	// Make rt2 listen on an actual HTTP port, so it can receive the blipsync request from rt1
	srv := httptest.NewServer(rt2.TestPublicHandler())
	defer srv.Close()

	// Build remoteDBURL with basic auth creds
	remoteDBURL, err := url.Parse(srv.URL + "/db")
	require.NoError(t, err)

	// Add incorrect basic auth creds to target db URL
	remoteDBURL.User = url.UserPassword("bob", "pass")

	// Active
	rt1 := rest.NewRestTester(t, nil)
	defer rt1.Close()
	ctx1 := rt1.Context()
	stats, err := base.SyncGatewayStats.NewDBStats(t.Name(), false, false, false, nil, nil)
	require.NoError(t, err)
	dbstats, err := stats.DBReplicatorStats(t.Name())
	require.NoError(t, err)

	id, err := base.GenerateRandomID()
	require.NoError(t, err)
	arConfig := db.ActiveReplicatorConfig{
		ID:          id,
		Direction:   db.ActiveReplicatorTypePull,
		RemoteDBURL: remoteDBURL,
		ActiveDB: &db.Database{
			DatabaseContext: rt1.GetDatabase(),
		},
		Continuous: true,
		// aggressive reconnect intervals for testing purposes
		InitialReconnectInterval: time.Millisecond,
		MaxReconnectInterval:     time.Millisecond * 50,
		TotalReconnectTimeout:    time.Second * 5,
		ReplicationStatsMap:      dbstats,
		CollectionsEnabled:       !rt1.GetDatabase().OnlyDefaultCollection(),
	}

	// Create the first active replicator to pull from seq:0
	ar := db.NewActiveReplicator(ctx1, &arConfig)
	require.NoError(t, err)

	assert.Equal(t, int64(0), ar.Pull.GetStats().NumConnectAttempts.Value())

	err = ar.Start(ctx1)
	assert.Error(t, err)
	assert.True(t, strings.Contains(err.Error(), "unexpected status code 401 from target database"))

	// wait for an arbitrary number of reconnect attempts
	err = rt1.WaitForCondition(func() bool {
		return ar.Pull.GetStats().NumConnectAttempts.Value() > 3
	})
	assert.NoError(t, err, "Expecting NumConnectAttempts > 3")

	assert.NoError(t, ar.Stop())
	err = rt1.WaitForCondition(func() bool {
		return ar.GetStatus().Status == db.ReplicationStateStopped
	})
	require.NoError(t, err)

	// wait for a bit to see if the reconnect loop has stopped
	reconnectAttempts := ar.Pull.GetStats().NumConnectAttempts.Value()
	time.Sleep(time.Millisecond * 250)
	assert.Equal(t, reconnectAttempts, ar.Pull.GetStats().NumConnectAttempts.Value())

	assert.NoError(t, ar.Reset())

	err = ar.Start(ctx1)
	assert.Error(t, err)
	assert.True(t, strings.Contains(err.Error(), "unexpected status code 401 from target database"))

	// wait for another set of reconnect attempts
	err = rt1.WaitForCondition(func() bool {
		return ar.Pull.GetStats().NumConnectAttempts.Value() > 3
	})
	assert.NoError(t, err, "Expecting NumConnectAttempts > 3")

	require.NoError(t, ar.Stop())
}

// TestActiveReplicatorPullConflictReadWriteIntlProps:
//   - Starts 2 RestTesters, one active, and one passive.
//   - Create the same document id with different content on rt1 and rt2
//   - Publishes the REST API on a httptest server for the passive node (so the active can connect to it)
//   - Uses an ActiveReplicator configured for pull to start pulling changes from rt2.
func TestActiveReplicatorPullConflictReadWriteIntlProps(t *testing.T) {

	base.LongRunningTest(t)

	createRevID := func(generation int, parentRevID string, body rest.Body) string {
		rev, err := document.CreateRevID(generation, parentRevID, db.Body(body))
		require.NoError(t, err, "Error creating revision")
		return rev
	}
	docExpiry := time.Now().Local().Add(time.Hour * time.Duration(4)).Format(time.RFC3339)

	// scenarios
	conflictResolutionTests := []struct {
		name                string
		commonAncestorRevID string
		localRevisionBody   rest.Body
		localRevID          string
		remoteRevisionBody  rest.Body
		remoteRevID         string
		conflictResolver    string
		expectedLocalBody   rest.Body
		expectedLocalRevID  string
	}{
		{
			name: "mergeReadWriteIntlProps",
			localRevisionBody: rest.Body{
				"source": "local",
			},
			localRevID: "1-a",
			remoteRevisionBody: rest.Body{
				"source": "remote",
			},
			remoteRevID: "1-b",
			conflictResolver: `function(conflict) {
				var mergedDoc = new Object();
				mergedDoc.source = "merged";
				mergedDoc.remoteDocId = conflict.RemoteDocument._id;
				mergedDoc.remoteRevId = conflict.RemoteDocument._rev;
				mergedDoc.localDocId = conflict.LocalDocument._id;
				mergedDoc.localRevId = conflict.LocalDocument._rev;
				mergedDoc._id = "foo";
				mergedDoc._rev = "2-c";
				mergedDoc._exp = 100;
				return mergedDoc;
			}`,
			expectedLocalBody: rest.Body{
				db.BodyId:     "foo",
				db.BodyRev:    "2-c",
				db.BodyExpiry: json.Number("100"),
				"localDocId":  "mergeReadWriteIntlProps",
				"localRevId":  "1-a",
				"remoteDocId": "mergeReadWriteIntlProps",
				"remoteRevId": "1-b",
				"source":      "merged",
			},
			expectedLocalRevID: createRevID(2, "1-b", rest.Body{
				db.BodyId:     "foo",
				db.BodyRev:    "2-c",
				db.BodyExpiry: json.Number("100"),
				"localDocId":  "mergeReadWriteIntlProps",
				"localRevId":  "1-a",
				"remoteDocId": "mergeReadWriteIntlProps",
				"remoteRevId": "1-b",
				"source":      "merged",
			}),
		},
		{
			name: "mergeReadWriteAttachments",
			localRevisionBody: map[string]interface{}{
				db.BodyAttachments: map[string]interface{}{
					"A": map[string]interface{}{
						"data": "QQo=",
					}},
				"source": "local",
			},
			localRevID: "1-a",
			remoteRevisionBody: map[string]interface{}{
				db.BodyAttachments: map[string]interface{}{
					"B": map[string]interface{}{
						"data": "Qgo=",
					}},
				"source": "remote",
			},
			remoteRevID: "1-b",
			conflictResolver: `function(conflict) {
				var mergedDoc = new Object();
				mergedDoc.source = "merged";
				var mergedAttachments = new Object();

				dst = conflict.RemoteDocument._attachments;
				for (var key in dst) {
					mergedAttachments[key] = dst[key];
				}
				src = conflict.LocalDocument._attachments;
				for (var key in src) {
					mergedAttachments[key] = src[key];
				}
				mergedDoc._attachments = mergedAttachments;
				return mergedDoc;
			}`,
			expectedLocalBody: map[string]interface{}{
				"source": "merged",
			},
			expectedLocalRevID: createRevID(2, "1-b", rest.Body{
				"source": "merged",
			}),
		},
		{
			name: "mergeReadIntlPropsLocalExpiry",
			localRevisionBody: rest.Body{
				"source":      "local",
				db.BodyExpiry: docExpiry,
			},
			localRevID:         "1-a",
			remoteRevisionBody: rest.Body{"source": "remote"},
			remoteRevID:        "1-b",
			conflictResolver: `function(conflict) {
				var mergedDoc = new Object();
				mergedDoc.source = "merged";
				mergedDoc.localDocExp = conflict.LocalDocument._exp;
				return mergedDoc;
			}`,
			expectedLocalBody: rest.Body{
				"localDocExp": docExpiry,
				"source":      "merged",
			},
			expectedLocalRevID: createRevID(2, "1-b", rest.Body{
				"localDocExp": docExpiry,
				"source":      "merged",
			}),
		},
		{
			name: "mergeWriteIntlPropsExpiry",
			localRevisionBody: rest.Body{
				"source":      "local",
				db.BodyExpiry: docExpiry,
			},
			localRevID: "1-a",
			remoteRevisionBody: rest.Body{
				"source": "remote",
			},
			remoteRevID: "1-b",
			conflictResolver: fmt.Sprintf(`function(conflict) {
				var mergedDoc = new Object();
				mergedDoc.source = "merged";
				mergedDoc._exp = %q;
				return mergedDoc;
			}`, docExpiry),
			expectedLocalBody: rest.Body{
				db.BodyExpiry: docExpiry,
				"source":      "merged",
			},
			expectedLocalRevID: createRevID(2, "1-b", rest.Body{
				db.BodyExpiry: docExpiry,
				"source":      "merged",
			}),
		},
		{
			name: "mergeReadIntlPropsDeletedWithLocalTombstone",
			localRevisionBody: rest.Body{
				"source":       "local",
				db.BodyDeleted: true,
			},
			commonAncestorRevID: "1-a",
			localRevID:          "2-a",
			remoteRevisionBody: rest.Body{
				"source": "remote",
			},
			remoteRevID: "2-b",
			conflictResolver: `function(conflict) {
				var mergedDoc = new Object();
				mergedDoc.source = "merged";
				mergedDoc.localDeleted = conflict.LocalDocument._deleted;
				return mergedDoc;
			}`,
			expectedLocalBody: rest.Body{
				"localDeleted": true,
				"source":       "merged",
			},
			expectedLocalRevID: createRevID(3, "2-b", rest.Body{
				"localDeleted": true,
				"source":       "merged",
			}),
		},
	}

	for _, test := range conflictResolutionTests {
		t.Run(test.name, func(t *testing.T) {
			base.RequireNumTestBuckets(t, 2)
			base.SetUpTestLogging(t, base.LevelDebug, base.KeyAll)

			// Passive
			rt2 := rest.NewRestTester(t, nil)
			defer rt2.Close()

			username := "alice"
			rt2.CreateUser(username, []string{"*"})

			// Create revision on rt2 (remote)
			docID := test.name
			if test.commonAncestorRevID != "" {
				_, err := rt2.PutDocumentWithRevID(docID, test.commonAncestorRevID, "", test.remoteRevisionBody)
				assert.NoError(t, err)
			}
			resp, err := rt2.PutDocumentWithRevID(docID, test.remoteRevID, test.commonAncestorRevID, test.remoteRevisionBody)
			assert.NoError(t, err)
			rest.RequireStatus(t, resp, http.StatusCreated)
			rt2revID := rest.RespRevID(t, resp)
			assert.Equal(t, test.remoteRevID, rt2revID)

			// Make rt2 listen on an actual HTTP port, so it can receive the blipsync request from rt1.
			srv := httptest.NewServer(rt2.TestPublicHandler())
			defer srv.Close()

			passiveDBURL, err := url.Parse(srv.URL + "/db")
			require.NoError(t, err)

			// Add basic auth creds to target db URL
			passiveDBURL.User = url.UserPassword(username, rest.RestTesterDefaultUserPassword)

			// Active
			rt1 := rest.NewRestTester(t, nil)
			defer rt1.Close()
			ctx1 := rt1.Context()

			// Create revision on rt1 (local)
			if test.commonAncestorRevID != "" {
				_, err := rt1.PutDocumentWithRevID(docID, test.commonAncestorRevID, "", test.remoteRevisionBody)
				assert.NoError(t, err)
			}
			resp, err = rt1.PutDocumentWithRevID(docID, test.localRevID, test.commonAncestorRevID, test.localRevisionBody)
			assert.NoError(t, err)
			rest.RequireStatus(t, resp, http.StatusCreated)
			rt1revID := rest.RespRevID(t, resp)
			assert.Equal(t, test.localRevID, rt1revID)

			customConflictResolver, err := db.NewCustomConflictResolver(test.conflictResolver, rt1.GetDatabase().Options.JavascriptTimeout)
			require.NoError(t, err)
			dbstats, err := base.SyncGatewayStats.NewDBStats(t.Name(), false, false, false, nil, nil)
			require.NoError(t, err)
			replicationStats, err := dbstats.DBReplicatorStats(t.Name())
			require.NoError(t, err)

			ar := db.NewActiveReplicator(ctx1, &db.ActiveReplicatorConfig{
				ID:          t.Name(),
				Direction:   db.ActiveReplicatorTypePull,
				RemoteDBURL: passiveDBURL,
				ActiveDB: &db.Database{
					DatabaseContext: rt1.GetDatabase(),
				},
				ChangesBatchSize:     200,
				ConflictResolverFunc: customConflictResolver,
				Continuous:           true,
				ReplicationStatsMap:  replicationStats,
				CollectionsEnabled:   !rt1.GetDatabase().OnlyDefaultCollection(),
			})
			defer func() { assert.NoError(t, ar.Stop()) }()

			// Start the replicator (implicit connect)
			assert.NoError(t, ar.Start(ctx1))
			rest.WaitAndRequireCondition(t, func() bool { return ar.GetStatus().DocsRead == 1 })
			assert.Equal(t, 1, int(replicationStats.ConflictResolvedMergedCount.Value()))

			// Wait for the document originally written to rt2 to arrive at rt1.
			// Should end up as winner under default conflict resolution.
			changesResults, err := rt1.WaitForChanges(1, "/{{.keyspace}}/_changes?&since=0", "", true)
			require.NoError(t, err)
			require.Len(t, changesResults.Results, 1)
			assert.Equal(t, docID, changesResults.Results[0].ID)
			assert.Equal(t, test.expectedLocalRevID, changesResults.Results[0].Changes[0]["rev"])
			log.Printf("Changes response is %+v", changesResults)

			doc, err := rt1.GetDatabase().GetSingleDatabaseCollection().GetDocument(base.TestCtx(t), docID, db.DocUnmarshalAll)
			require.NoError(t, err)
			assert.Equal(t, test.expectedLocalRevID, doc.SyncData.CurrentRev)
			log.Printf("doc.Body(): %v", doc.Body())
			assert.Equal(t, test.expectedLocalBody, doc.Body())
			log.Printf("Doc %s is %+v", docID, doc)
			for revID, revInfo := range doc.SyncData.History {
				log.Printf("doc revision [%s]: %+v", revID, revInfo)
			}

			// Validate only one active leaf node remains after conflict resolution, and that all parents
			// of leaves have empty bodies
			activeCount := 0
			for _, revID := range doc.SyncData.History.GetLeaves() {
				revInfo, ok := doc.SyncData.History[revID]
				require.True(t, ok)
				if !revInfo.Deleted {
					activeCount++
				}
				if revInfo.Parent != "" {
					parentRevInfo, ok := doc.SyncData.History[revInfo.Parent]
					require.True(t, ok)
					assert.True(t, parentRevInfo.Body == nil)
				}
			}
			assert.Equal(t, 1, activeCount)
		})
	}
}
func TestSGR2TombstoneConflictHandling(t *testing.T) {
	base.LongRunningTest(t)
	base.RequireNumTestBuckets(t, 2)

	tombstoneTests := []struct {
		name               string
		longestBranchLocal bool
		resurrectLocal     bool
		sdkResurrect       bool
	}{

		{
			name:               "RemoteLongResurrectLocal",
			longestBranchLocal: false,
			resurrectLocal:     true,
			sdkResurrect:       false,
		},
		{
			name:               "LocalLongResurrectLocal",
			longestBranchLocal: true,
			resurrectLocal:     true,
			sdkResurrect:       false,
		},
		{
			name:               "RemoteLongResurrectRemote",
			longestBranchLocal: false,
			resurrectLocal:     false,
			sdkResurrect:       false,
		},
		{
			name:               "LocalLongResurrectRemote",
			longestBranchLocal: true,
			resurrectLocal:     false,
			sdkResurrect:       false,
		},

		{
			name:               "RemoteLongSDKResurrectLocal",
			longestBranchLocal: false,
			resurrectLocal:     true,
			sdkResurrect:       true,
		},
		{
			name:               "RemoteLongSDKResurrectRemote",
			longestBranchLocal: false,
			resurrectLocal:     false,
			sdkResurrect:       true,
		},
		{
			name:               "LocalLongSDKResurrectLocal",
			longestBranchLocal: true,
			resurrectLocal:     true,
			sdkResurrect:       true,
		},
		{
			name:               "LocalLongSDKResurrectRemote",
			longestBranchLocal: true,
			resurrectLocal:     false,
			sdkResurrect:       true,
		},
	}

	// requireTombstone validates tombstoned revision.
	requireTombstone := func(t *testing.T, dataStore base.DataStore, docID string) {
<<<<<<< HEAD
		var rawBody rest.Body
		// TODO: Could move to GetSingleDataStore when RestTester database is being initialised with a named collection instead of just default
=======
		var rawBody db.Body
>>>>>>> b77a13c0
		_, err := dataStore.Get(docID, &rawBody)
		if base.TestUseXattrs() {
			require.True(t, base.IsDocNotFoundError(err))
			require.Len(t, rawBody, 0)
		} else {
			require.NoError(t, err)
			require.Len(t, rawBody, 1)
			rawSyncData, ok := rawBody[base.SyncPropertyName].(map[string]interface{})
			require.True(t, ok)
			val, ok := rawSyncData["flags"].(float64)
			require.True(t, ok)
			require.NotEqual(t, 0, int(val)&channels.Deleted)
		}
	}

	compareDocRev := func(docRev, cmpRev string) (shouldRetry bool, err error, value interface{}) {
		docGen, docHash := db.ParseRevID(docRev)
		cmpGen, cmpHash := db.ParseRevID(cmpRev)
		if docGen == cmpGen {
			if docHash != cmpHash {
				return false, fmt.Errorf("rev generations match but hashes are different: %v, %v", docRev, cmpRev), nil
			}
			return false, nil, docRev
		}
		return true, nil, nil
	}

	maxAttempts := 200
	attemptSleepMs := 100

	for _, test := range tombstoneTests {

		t.Run(test.name, func(t *testing.T) {
			if test.sdkResurrect && !base.TestUseXattrs() {
				t.Skip("SDK resurrect test cases require xattrs to be enabled")
			}

			makeDoc := func(rt *rest.RestTester, docid string, rev string, value string) string {
				var body rest.Body
				resp := rt.SendAdminRequest("PUT", "/{{.keyspace}}/"+docid+"?rev="+rev, value)
				rest.RequireStatus(t, resp, http.StatusCreated)
				err := json.Unmarshal(resp.BodyBytes(), &body)
				assert.NoError(t, err)
				return body["rev"].(string)
			}

			remotePassiveRT := rest.NewRestTester(t, nil)
			defer remotePassiveRT.Close()

			srv := httptest.NewServer(remotePassiveRT.TestAdminHandler())
			defer srv.Close()

			// Active
			localActiveRT := rest.NewRestTester(t,
				&rest.RestTesterConfig{
					SgReplicateEnabled: true,
				})
			defer localActiveRT.Close()

			replConf := `
			{
				"replication_id": "replication",
				"remote": "` + srv.URL + `/db",
				"direction": "pushAndPull",
				"continuous": true,
				"collections_enabled": ` + strconv.FormatBool(!localActiveRT.GetDatabase().OnlyDefaultCollection()) + `
			}`

			// Send up replication
			resp := localActiveRT.SendAdminRequest("PUT", "/{{.db}}/_replication/replication", replConf)
			rest.RequireStatus(t, resp, http.StatusCreated)

			// Create a doc with 3-revs
			resp = localActiveRT.SendAdminRequest("POST", "/{{.keyspace}}/_bulk_docs", `{"docs":[{"_id": "docid2", "_rev": "1-abc"}, {"_id": "docid2", "_rev": "2-abc", "_revisions": {"start": 2, "ids": ["abc", "abc"]}}, {"_id": "docid2", "_rev": "3-abc", "val":"test", "_revisions": {"start": 3, "ids": ["abc", "abc", "abc"]}}], "new_edits":false}`)
			rest.RequireStatus(t, resp, http.StatusCreated)

			// Wait for the replication to be started
			localActiveRT.WaitForReplicationStatus("replication", db.ReplicationStateRunning)

			// Wait for document to arrive on the doc is was put on
			err := localActiveRT.WaitForConditionShouldRetry(func() (shouldRetry bool, err error, value interface{}) {
				doc, _ := localActiveRT.GetSingleTestDatabaseCollection().GetDocument(base.TestCtx(t), "docid2", db.DocUnmarshalSync)
				if doc != nil {
					return compareDocRev(doc.SyncData.CurrentRev, "3-abc")
				}
				return true, nil, nil
			}, maxAttempts, attemptSleepMs)
			assert.NoError(t, err)

			// Wait for document to be replicated
			err = remotePassiveRT.WaitForConditionShouldRetry(func() (shouldRetry bool, err error, value interface{}) {
				doc, _ := remotePassiveRT.GetSingleTestDatabaseCollection().GetDocument(base.TestCtx(t), "docid2", db.DocUnmarshalSync)
				if doc != nil {
					return compareDocRev(doc.SyncData.CurrentRev, "3-abc")
				}
				return true, nil, nil
			}, maxAttempts, attemptSleepMs)
			assert.NoError(t, err)

			// Stop the replication
			_ = localActiveRT.SendAdminRequest("PUT", "/{{.db}}/_replicationStatus/replication?action=stop", "")
			localActiveRT.WaitForReplicationStatus("replication", db.ReplicationStateStopped)

			// Delete on the short branch and make another doc on the longer branch before deleting it
			if test.longestBranchLocal {
				// Delete doc on remote
				resp = remotePassiveRT.SendAdminRequest("PUT", "/{{.keyspace}}/docid2?rev=3-abc", `{"_deleted": true}`)
				rest.RequireStatus(t, resp, http.StatusCreated)

				// Validate document revision created to prevent race conditions
				err = remotePassiveRT.WaitForConditionShouldRetry(func() (shouldRetry bool, err error, value interface{}) {
					doc, docErr := remotePassiveRT.GetSingleTestDatabaseCollection().GetDocument(base.TestCtx(t), "docid2", db.DocUnmarshalSync)
					if assert.NoError(t, docErr) {
						if shouldRetry, err, value = compareDocRev(doc.SyncData.CurrentRev, "4-cc0337d9d38c8e5fc930ae3deda62bf8"); value != nil {
							requireTombstone(t, remotePassiveRT.GetSingleDataStore(), "docid2")
						}
						return
					}
					return true, nil, nil
				}, maxAttempts, attemptSleepMs)
				assert.NoError(t, err)

				// Create another rev and then delete doc on local - ie tree is longer
				revid := makeDoc(localActiveRT, "docid2", "3-abc", `{"foo":"bar"}`)
				localActiveRT.DeleteDoc("docid2", revid)

				// Validate local is CBS tombstone, expect not found error
				// Expect KeyNotFound error retrieving local tombstone pre-replication
				requireTombstone(t, localActiveRT.GetSingleDataStore(), "docid2")

			} else {
				// Delete doc on localActiveRT (active / local)
				resp = localActiveRT.SendAdminRequest("PUT", "/{{.keyspace}}/docid2?rev=3-abc", `{"_deleted": true}`)
				rest.RequireStatus(t, resp, http.StatusCreated)

				// Validate document revision created to prevent race conditions
				err = localActiveRT.WaitForConditionShouldRetry(func() (shouldRetry bool, err error, value interface{}) {
					doc, docErr := localActiveRT.GetSingleTestDatabaseCollection().GetDocument(base.TestCtx(t), "docid2", db.DocUnmarshalSync)
					if assert.NoError(t, docErr) {
						if shouldRetry, err, value = compareDocRev(doc.SyncData.CurrentRev, "4-cc0337d9d38c8e5fc930ae3deda62bf8"); value != nil {
							requireTombstone(t, localActiveRT.GetSingleDataStore(), "docid2")
						}
						return
					}
					return true, nil, nil
				}, maxAttempts, attemptSleepMs)
				assert.NoError(t, err)

				// Create another rev and then delete doc on remotePassiveRT (passive) - ie, tree is longer
				revid := makeDoc(remotePassiveRT, "docid2", "3-abc", `{"foo":"bar"}`)
				remotePassiveRT.DeleteDoc("docid2", revid)

				// Validate local is CBS tombstone, expect not found error
				// Expect KeyNotFound error retrieving remote tombstone pre-replication
				requireTombstone(t, remotePassiveRT.GetSingleDataStore(), "docid2")
			}

			// Start up repl again
			_ = localActiveRT.SendAdminRequest("PUT", "/{{.db}}/_replicationStatus/replication?action=start", "")
			localActiveRT.WaitForReplicationStatus("replication", db.ReplicationStateRunning)

			// Wait for the recently longest branch to show up on both sides
			err = localActiveRT.WaitForConditionShouldRetry(func() (shouldRetry bool, err error, value interface{}) {
				doc, docErr := localActiveRT.GetSingleTestDatabaseCollection().GetDocument(base.TestCtx(t), "docid2", db.DocUnmarshalSync)
				if assert.NoError(t, docErr) {
					if shouldRetry, err, value = compareDocRev(doc.SyncData.CurrentRev, "5-4a5f5a35196c37c117737afd5be1fc9b"); value != nil {
						// Validate local is CBS tombstone, expect not found error
						// Expect KeyNotFound error retrieving local tombstone post-replication
						requireTombstone(t, localActiveRT.GetSingleDataStore(), "docid2")
					}
					return
				}
				return true, nil, nil
			}, maxAttempts, attemptSleepMs)
			assert.NoError(t, err)

			err = remotePassiveRT.WaitForConditionShouldRetry(func() (shouldRetry bool, err error, value interface{}) {
				doc, docErr := remotePassiveRT.GetSingleTestDatabaseCollection().GetDocument(base.TestCtx(t), "docid2", db.DocUnmarshalSync)
				if assert.NoError(t, docErr) {
					if shouldRetry, err, value = compareDocRev(doc.SyncData.CurrentRev, "5-4a5f5a35196c37c117737afd5be1fc9b"); value != nil {
						// Validate remote is CBS tombstone
						// Expect KeyNotFound error retrieving remote tombstone post-replication
						requireTombstone(t, remotePassiveRT.GetSingleDataStore(), "docid2")
					}
					return
				}
				return true, nil, nil
			}, maxAttempts, attemptSleepMs)
			assert.NoError(t, err)

			// Stop the replication
			_ = localActiveRT.SendAdminRequest("PUT", "/{{.db}}/_replicationStatus/replication?action=stop", "")
			localActiveRT.WaitForReplicationStatus("replication", db.ReplicationStateStopped)

			// Resurrect Doc
			updatedBody := make(map[string]interface{})
			updatedBody["resurrection"] = true
			if test.resurrectLocal {
				if test.sdkResurrect {
					// resurrect doc via SDK on local
					err = localActiveRT.GetSingleDataStore().Set("docid2", 0, nil, updatedBody)
					assert.NoError(t, err, "Unable to resurrect doc docid2")
					// force on-demand import
					_, getErr := localActiveRT.GetSingleTestDatabaseCollection().GetDocument(base.TestCtx(t), "docid2", db.DocUnmarshalSync)
					assert.NoError(t, getErr, "Unable to retrieve resurrected doc docid2")
				} else {
					resp = localActiveRT.SendAdminRequest("PUT", "/{{.keyspace}}/docid2", `{"resurrection": true}`)
					rest.RequireStatus(t, resp, http.StatusCreated)
				}
			} else {
				if test.sdkResurrect {
					// resurrect doc via SDK on remote
					err = remotePassiveRT.GetSingleDataStore().Set("docid2", 0, nil, updatedBody)
					assert.NoError(t, err, "Unable to resurrect doc docid2")
					// force on-demand import
					_, getErr := remotePassiveRT.GetSingleTestDatabaseCollection().GetDocument(base.TestCtx(t), "docid2", db.DocUnmarshalSync)
					assert.NoError(t, getErr, "Unable to retrieve resurrected doc docid2")
				} else {
					resp = remotePassiveRT.SendAdminRequest("PUT", "/{{.keyspace}}/docid2", `{"resurrection": true}`)
					rest.RequireStatus(t, resp, http.StatusCreated)
				}
			}

			// For SG resurrect, rev history is preserved, expect rev 6-...
			expectedRevID := "6-bf187e11c1f8913769dca26e56621036"
			if test.sdkResurrect {
				// For SDK resurrect, rev history is not preserved, expect rev 1-...
				expectedRevID = "1-e5d43a9cdc4a2d4e258800dfc37e9d77"
			}

			// Wait for doc to show up on side that the resurrection was done
			if test.resurrectLocal {
				err = localActiveRT.WaitForRev("docid2", expectedRevID)
			} else {
				err = remotePassiveRT.WaitForRev("docid2", expectedRevID)
			}
			require.NoError(t, err)

			// Start the replication
			_ = localActiveRT.SendAdminRequest("PUT", "/{{.db}}/_replicationStatus/replication?action=start", "")
			localActiveRT.WaitForReplicationStatus("replication", db.ReplicationStateRunning)

			// Wait for doc to replicate from side resurrection was done on to the other side
			if test.resurrectLocal {
				err = remotePassiveRT.WaitForRev("docid2", expectedRevID)
			} else {
				err = localActiveRT.WaitForRev("docid2", expectedRevID)
			}
			assert.NoError(t, err)
		})
	}
}

// This test ensures that the local tombstone revision wins over non-tombstone revision
// whilst applying default conflict resolution policy through pushAndPull replication.
func TestDefaultConflictResolverWithTombstoneLocal(t *testing.T) {

	base.LongRunningTest(t)
	base.RequireNumTestBuckets(t, 2)
	if !base.TestUseXattrs() {
		t.Skip("This test only works with XATTRS enabled")
	}
	base.SetUpTestLogging(t, base.LevelDebug, base.KeyAll)

	defaultConflictResolverWithTombstoneTests := []struct {
		name             string   // A unique name to identify the unit test.
		remoteBodyValues []string // Controls the remote revision generation.
		expectedRevID    string   // Expected document revision ID.
	}{
		{
			// Revision tie with local digest is lower than the remote digest.
			// local generation = remote generation:
			//	- e.g. local is 3-a(T), remote is 3-b
			name:             "revGenTieLocalDigestLower",
			remoteBodyValues: []string{"baz", "EADGBE"},
			expectedRevID:    "4-c6fe7cde8f7187705f9e048322a9c350",
		},
		{
			// Revision tie with local digest is higher than the remote digest.
			// local generation = remote generation:
			//	- e.g. local is 3-c(T), remote is 3-b
			name:             "revGenTieLocalDigestHigher",
			remoteBodyValues: []string{"baz", "qux"},
			expectedRevID:    "4-a210e8a790415d7e842e78e1d051cb3d",
		},
		{
			// Local revision generation is lower than remote revision generation.
			// local generation < remote generation:
			//  - e.g. local is 3-a(T), remote is 4-b
			name:             "revGenLocalLower",
			remoteBodyValues: []string{"baz", "qux", "grunt"},
			expectedRevID:    "5-fe3ac95144be01e9b455bfa163687f0e",
		},
		{
			// Local revision generation is higher than remote revision generation.
			// local generation > remote generation:
			//	- e.g. local is 3-a(T), remote is 2-b
			name:             "revGenLocalHigher",
			remoteBodyValues: []string{"baz"},
			expectedRevID:    "4-232b1f34f6b9341c54435eaf5447d85d",
		},
	}

	for _, test := range defaultConflictResolverWithTombstoneTests {
		t.Run(test.name, func(tt *testing.T) {
			// Passive
			rt2 := rest.NewRestTester(t, &rest.RestTesterConfig{
				SyncFn: channels.DocChannelsSyncFunction,
			})

			defer rt2.Close()

			username := "alice"
			rt2.CreateUser(username, []string{username})

			// Make rt2 listen on an actual HTTP port, so it can receive the blipsync request from rt1
			srv := httptest.NewServer(rt2.TestPublicHandler())
			defer srv.Close()

			// Build passiveDBURL with basic auth creds
			passiveDBURL, err := url.Parse(srv.URL + "/db")
			require.NoError(t, err)
			passiveDBURL.User = url.UserPassword(username, rest.RestTesterDefaultUserPassword)

			// Active
			rt1 := rest.NewRestTester(t, nil)
			defer rt1.Close()
			ctx1 := rt1.Context()

			defaultConflictResolver, err := db.NewCustomConflictResolver(
				`function(conflict) { return defaultPolicy(conflict); }`, rt1.GetDatabase().Options.JavascriptTimeout)
			require.NoError(t, err, "Error creating custom conflict resolver")
			sgwStats, err := base.SyncGatewayStats.NewDBStats(t.Name(), false, false, false, nil, nil)
			require.NoError(t, err)
			dbstats, err := sgwStats.DBReplicatorStats(t.Name())
			require.NoError(t, err)

			config := db.ActiveReplicatorConfig{
				ID:          t.Name(),
				Direction:   db.ActiveReplicatorTypePushAndPull,
				RemoteDBURL: passiveDBURL,
				ActiveDB: &db.Database{
					DatabaseContext: rt1.GetDatabase(),
				},
				Continuous:           true,
				ConflictResolverFunc: defaultConflictResolver,
				ReplicationStatsMap:  dbstats,
				CollectionsEnabled:   !rt1.GetDatabase().OnlyDefaultCollection(),
			}

			// Create the first revision of the document on rt1.
			docID := t.Name() + "foo"
			rt1RevIDCreated := createOrUpdateDoc(t, rt1, docID, "", "foo")

			// Create active replicator and start replication.
			ar := db.NewActiveReplicator(ctx1, &config)
			require.NoError(t, ar.Start(ctx1), "Error starting replication")
			defer func() { require.NoError(t, ar.Stop(), "Error stopping replication") }()

			// Wait for the original document revision written to rt1 to arrive at rt2.
			rt2RevIDCreated := rt1RevIDCreated
			require.NoError(t, rt2.WaitForCondition(func() bool {
				doc, _ := rt2.GetDatabase().GetSingleDatabaseCollection().GetDocument(base.TestCtx(t), docID, db.DocUnmarshalAll)
				return doc != nil && len(doc.Body()) > 0
			}))
			requireRevID(t, rt2, docID, rt2RevIDCreated)

			// Stop replication.
			require.NoError(t, ar.Stop(), "Error stopping replication")

			// Update the document on rt1 to build a revision history.
			rt1RevIDUpdated := createOrUpdateDoc(t, rt1, docID, rt1RevIDCreated, "bar")

			// Tombstone the document on rt1 to mark the tip of the revision history for deletion.
			resp := rt1.SendAdminRequest(http.MethodDelete, "/{{.keyspace}}/"+docID+"?rev="+rt1RevIDUpdated, ``)
			rest.RequireStatus(t, resp, http.StatusOK)

			// Ensure that the tombstone revision is written to rt1 bucket with an empty body.
			waitForTombstone(t, rt1, docID)

			// Update the document on rt2 with the specified body values.
			rt2RevID := rt2RevIDCreated
			for _, bodyValue := range test.remoteBodyValues {
				rt2RevID = createOrUpdateDoc(t, rt2, docID, rt2RevID, bodyValue)
			}

			// Start replication.
			require.NoError(t, ar.Start(ctx1), "Error starting replication")

			// Wait for default conflict resolution policy to be applied through replication and
			// the winning revision to be written to both rt1 and rt2 buckets. Check whether the
			// winning revision is a tombstone; tombstone revision wins over non-tombstone revision.
			waitForTombstone(t, rt2, docID)
			waitForTombstone(t, rt1, docID)

			requireRevID(t, rt2, docID, test.expectedRevID)
			requireRevID(t, rt1, docID, test.expectedRevID)

			// Ensure that the document body of the winning tombstone revision written to both
			// rt1 and rt2 is empty, i.e., An attempt to read the document body of a tombstone
			// revision via SDK should return a "key not found" error.
			requireErrorKeyNotFound(t, rt2, docID)
			requireErrorKeyNotFound(t, rt1, docID)
		})
	}
}

// This test ensures that the remote tombstone revision wins over non-tombstone revision
// whilst applying default conflict resolution policy through pushAndPull replication.
func TestDefaultConflictResolverWithTombstoneRemote(t *testing.T) {

	base.LongRunningTest(t)
	base.RequireNumTestBuckets(t, 2)
	if !base.TestUseXattrs() {
		t.Skip("This test only works with XATTRS enabled")
	}
	base.SetUpTestLogging(t, base.LevelInfo, base.KeyAll)

	defaultConflictResolverWithTombstoneTests := []struct {
		name            string   // A unique name to identify the unit test.
		localBodyValues []string // Controls the local revision generation.
		expectedRevID   string   // Expected document revision ID.
	}{
		{
			// Revision tie with remote digest is lower than the local digest.
			// local generation = remote generation:
			//	- e.g. local is 3-b, remote is 3-a(T)
			name:            "revGenTieRemoteDigestLower",
			localBodyValues: []string{"baz", "EADGBE"},
			expectedRevID:   "4-0748692c1535b62f59b2c276cc2a8bda",
		},
		{
			// Revision tie with remote digest is higher than the local digest.
			// local generation = remote generation:
			//	- e.g. local is 3-b, remote is 3-c(T)
			name:            "revGenTieRemoteDigestHigher",
			localBodyValues: []string{"baz", "qux"},
			expectedRevID:   "4-5afdb61ba968c9eaa7599e727c4c1b53",
		},
		{
			// Local revision generation is higher than remote revision generation.
			// local generation > remote generation:
			//  - e.g. local is 4-b, remote is 3-a(T)
			name:            "revGenRemoteLower",
			localBodyValues: []string{"baz", "qux", "grunt"},
			expectedRevID:   "5-962dc965fd8e7fd2bc3ffbcab85d53ba",
		},
		{
			// Local revision generation is lower than remote revision generation.
			// local generation < remote generation:
			//	- e.g. local is 2-b, remote is 3-a(T)
			name:            "revGenRemoteHigher",
			localBodyValues: []string{"grunt"},
			expectedRevID:   "3-cd4c29d9c84fc8b2a51c50e1234252c9",
		},
	}

	for _, test := range defaultConflictResolverWithTombstoneTests {
		t.Run(test.name, func(t *testing.T) {
			// Passive
			rt2 := rest.NewRestTester(t,
				&rest.RestTesterConfig{
					SyncFn: channels.DocChannelsSyncFunction,
				})
			defer rt2.Close()

			username := "alice"
			rt2.CreateUser(username, []string{username})

			// Make rt2 listen on an actual HTTP port, so it can receive the blipsync request from rt1
			srv := httptest.NewServer(rt2.TestPublicHandler())
			defer srv.Close()

			// Build passiveDBURL with basic auth creds
			passiveDBURL, err := url.Parse(srv.URL + "/db")
			require.NoError(t, err)
			passiveDBURL.User = url.UserPassword(username, rest.RestTesterDefaultUserPassword)

			// Active
			rt1 := rest.NewRestTester(t, nil)
			defer rt1.Close()
			ctx1 := rt1.Context()

			defaultConflictResolver, err := db.NewCustomConflictResolver(
				`function(conflict) { return defaultPolicy(conflict); }`, rt1.GetDatabase().Options.JavascriptTimeout)
			require.NoError(t, err, "Error creating custom conflict resolver")
			sgwStats, err := base.SyncGatewayStats.NewDBStats(t.Name(), false, false, false, nil, nil)
			require.NoError(t, err)
			dbstats, err := sgwStats.DBReplicatorStats(t.Name())
			require.NoError(t, err)

			config := db.ActiveReplicatorConfig{
				ID:          t.Name(),
				Direction:   db.ActiveReplicatorTypePushAndPull,
				RemoteDBURL: passiveDBURL,
				ActiveDB: &db.Database{
					DatabaseContext: rt1.GetDatabase(),
				},
				Continuous:           true,
				ConflictResolverFunc: defaultConflictResolver,
				ReplicationStatsMap:  dbstats,
				CollectionsEnabled:   !rt1.GetDatabase().OnlyDefaultCollection(),
			}

			// Create the first revision of the document on rt2.
			docID := test.name + "foo"
			rt2RevIDCreated := createOrUpdateDoc(t, rt2, docID, "", "foo")

			// Create active replicator and start replication.
			ar := db.NewActiveReplicator(ctx1, &config)
			require.NoError(t, ar.Start(ctx1), "Error starting replication")
			defer func() { require.NoError(t, ar.Stop(), "Error stopping replication") }()

			// Wait for the original document revision written to rt2 to arrive at rt1.
			rt1RevIDCreated := rt2RevIDCreated
			require.NoError(t, rt1.WaitForCondition(func() bool {
				doc, _ := rt1.GetDatabase().GetSingleDatabaseCollection().GetDocument(base.TestCtx(t), docID, db.DocUnmarshalAll)
				return doc != nil && len(doc.Body()) > 0
			}))
			requireRevID(t, rt1, docID, rt1RevIDCreated)

			// Stop replication.
			require.NoError(t, ar.Stop(), "Error stopping replication")

			// Update the document on rt2 to build a revision history.
			rt2RevIDUpdated := createOrUpdateDoc(t, rt2, docID, rt2RevIDCreated, "bar")

			// Tombstone the document on rt2 to mark the tip of the revision history for deletion.
			resp := rt2.SendAdminRequest(http.MethodDelete, "/{{.keyspace}}/"+docID+"?rev="+rt2RevIDUpdated, ``)
			rest.RequireStatus(t, resp, http.StatusOK)
			rt2RevID := rest.RespRevID(t, resp)
			log.Printf("rt2RevID: %s", rt2RevID)

			// Ensure that the tombstone revision is written to rt2 bucket with an empty body.
			waitForTombstone(t, rt2, docID)

			// Update the document on rt1 with the specified body values.
			rt1RevID := rt1RevIDCreated
			for _, bodyValue := range test.localBodyValues {
				rt1RevID = createOrUpdateDoc(t, rt1, docID, rt1RevID, bodyValue)
			}

			// Start replication.
			require.NoError(t, ar.Start(ctx1), "Error starting replication")

			// Wait for default conflict resolution policy to be applied through replication and
			// the winning revision to be written to both rt1 and rt2 buckets. Check whether the
			// winning revision is a tombstone; tombstone revision wins over non-tombstone revision.
			waitForTombstone(t, rt1, docID)
			waitForTombstone(t, rt2, docID)

			requireRevID(t, rt1, docID, test.expectedRevID)
			// Wait for conflict resolved doc (tombstone) to be pulled to passive bucket
			// Then require it is the expected rev
			require.NoError(t, rt2.WaitForCondition(func() bool {
				doc, _ := rt2.GetDatabase().GetSingleDatabaseCollection().GetDocument(base.TestCtx(t), docID, db.DocUnmarshalAll)
				return doc != nil && doc.SyncData.CurrentRev == test.expectedRevID
			}))

			// Ensure that the document body of the winning tombstone revision written to both
			// rt1 and rt2 is empty, i.e., An attempt to read the document body of a tombstone
			// revision via SDK should return a "key not found" error.
			requireErrorKeyNotFound(t, rt2, docID)
			requireErrorKeyNotFound(t, rt1, docID)
		})
	}
}

// TestLocalWinsConflictResolution:
//   - Starts 2 RestTesters, one active, and one passive.
//   - Validates document metadata (deleted, attachments) are preserved during LocalWins conflict
//     resolution, when local rev is rewritten as child of remote
func TestLocalWinsConflictResolution(t *testing.T) {

	if !base.IsEnterpriseEdition() {
		t.Skipf("test is EE only (non-default conflict resolver)")
	}

	type revisionState struct {
		generation       int
		propertyValue    string // test creates documents with body like {"prop": propertyValue}
		deleted          bool
		attachmentRevPos int
	}

	newRevisionState := func(generation int, propertyValue string, deleted bool, attachmentRevPos int) revisionState {
		return revisionState{
			generation:       generation,
			deleted:          deleted,
			attachmentRevPos: attachmentRevPos,
			propertyValue:    propertyValue,
		}
	}

	// makeRevBody creates a revision body with a value "prop" equal to property value, with an attachment
	// if attachmentRevPos is specified.
	makeRevBody := func(propertyValue string, attachmentRevPos, generation int) string {
		// No attachment if revpos==0 or is greater than current generation
		if attachmentRevPos == 0 || generation < attachmentRevPos {
			return fmt.Sprintf(`{"prop": %q}`, propertyValue)
		}

		// Create as new attachment if revpos matches generation
		if attachmentRevPos == generation {
			return fmt.Sprintf(`{"prop": %q, "_attachments": {"hello.txt": {"data":"aGVsbG8gd29ybGQ="}}}`, propertyValue)
		}

		// Otherwise include attachment as digest/stub/revpos
		return fmt.Sprintf(`{"prop": %q, "_attachments": {"hello.txt": {"stub":true,"revpos":%d,"digest":"sha1-Kq5sNclPz7QV2+lfQIuc6R7oRu0="}}}`, propertyValue, attachmentRevPos)
	}

	conflictResolutionTests := []struct {
		name           string
		initialState   revisionState // Initial revision state on both nodes before conflict is introduced
		localMutation  revisionState // Revision state post-mutation on local node
		remoteMutation revisionState // Revision state post-mutation on remote node
		expectedResult revisionState // Expected revision state after conflict resolution and replication
	}{
		{
			// simpleMutation mutates remote and local
			name:           "simpleMutation",
			initialState:   newRevisionState(3, "a", false, 0),
			localMutation:  newRevisionState(4, "b", false, 0),
			remoteMutation: newRevisionState(4, "c", false, 0),
			expectedResult: newRevisionState(5, "b", false, 0),
		},
		{
			// simpleMutation mutates local and tombstones remote, validates _deleted is applied
			name:           "mutateLocal_tombstoneRemote",
			initialState:   newRevisionState(3, "a", false, 0),
			localMutation:  newRevisionState(4, "b", false, 0),
			remoteMutation: newRevisionState(4, "c", true, 0),
			expectedResult: newRevisionState(5, "b", false, 0),
		},
		{
			// simpleMutation includes an attachment prior to conflict, validates it's preserved
			name:           "localAttachment",
			initialState:   newRevisionState(3, "a", false, 2),
			localMutation:  newRevisionState(4, "b", false, 0),
			remoteMutation: newRevisionState(4, "c", false, 0),
			expectedResult: newRevisionState(5, "b", false, 3), // revpos==3 here because the revision isn't replicated until rev 3
		},
		{
			// localAttachmentPostConflict adds a local attachment on a conflicting branch
			name:           "localAttachmentPostConflict",
			initialState:   newRevisionState(3, "a", false, 0),
			localMutation:  newRevisionState(6, "b", false, 5),
			remoteMutation: newRevisionState(6, "c", false, 0),
			expectedResult: newRevisionState(7, "b", false, 7),
		},
		{
			// remoteAttachmentPostConflict adds a remote attachment on a conflicting branch
			name:           "remoteAttachmentPostConflict",
			initialState:   newRevisionState(3, "a", false, 0),
			localMutation:  newRevisionState(6, "b", false, 0),
			remoteMutation: newRevisionState(6, "c", false, 5),
			expectedResult: newRevisionState(7, "b", false, 0),
		},
		{
			// remoteAttachmentPostConflict adds the same attachment to local and remote conflicting branches
			name:           "conflictingDocMatchingAttachmentPostConflict",
			initialState:   newRevisionState(3, "a", false, 0),
			localMutation:  newRevisionState(6, "b", false, 4),
			remoteMutation: newRevisionState(6, "c", false, 5),
			expectedResult: newRevisionState(7, "b", false, 5),
		},
	}

	for _, test := range conflictResolutionTests {
		t.Run(test.name, func(t *testing.T) {
			base.RequireNumTestBuckets(t, 2)
			base.SetUpTestLogging(t, base.LevelTrace, base.KeyAll)

			activeRT, remoteRT, remoteURLString, teardown := rest.SetupSGRPeers(t, true)
			defer teardown()

			// Create initial revision(s) on local
			docID := test.name

			var parentRevID, newRevID string
			for gen := 1; gen <= test.initialState.generation; gen++ {
				newRevID = fmt.Sprintf("%d-initial", gen)
				resp := activeRT.PutNewEditsFalse(docID, newRevID, parentRevID,
					makeRevBody(test.initialState.propertyValue, test.initialState.attachmentRevPos, gen))
				log.Printf("-- Added initial revision: %s", resp.Rev)
				parentRevID = newRevID
			}

			// Create replication, wait for initial revision to be replicated
			replicationID := test.name
			activeRT.CreateReplication(replicationID, remoteURLString, db.ActiveReplicatorTypePushAndPull, nil, true, db.ConflictResolverLocalWins)
			activeRT.WaitForReplicationStatus(replicationID, db.ReplicationStateRunning)

			assert.NoError(t, remoteRT.WaitForRev(docID, newRevID))

			// Stop the replication
			response := activeRT.SendAdminRequest("PUT", "/{{.db}}/_replicationStatus/"+replicationID+"?action=stop", "")
			rest.RequireStatus(t, response, http.StatusOK)
			activeRT.WaitForReplicationStatus(replicationID, db.ReplicationStateStopped)

			rawResponse := activeRT.SendAdminRequest("GET", "/{{.keyspace}}/_raw/"+docID, "")
			log.Printf("-- local raw pre-update: %s", rawResponse.Body.Bytes())
			rawResponse = remoteRT.SendAdminRequest("GET", "/{{.keyspace}}/_raw/"+docID, "")
			log.Printf("-- remote raw pre-update: %s", rawResponse.Body.Bytes())

			// Update local and remote revisions
			localParentRevID := newRevID
			var newLocalRevID string
			for localGen := test.initialState.generation + 1; localGen <= test.localMutation.generation; localGen++ {
				// If deleted=true, tombstone on the last mutation
				if test.localMutation.deleted == true && localGen == test.localMutation.generation {
					activeRT.TombstoneDoc(docID, localParentRevID)
					continue
				}

				newLocalRevID = fmt.Sprintf("%d-local", localGen)
				// Local rev pos is greater of initial state revpos and localMutation rev pos
				localRevPos := test.initialState.attachmentRevPos
				if test.localMutation.attachmentRevPos > 0 {
					localRevPos = test.localMutation.attachmentRevPos
				}
				resp := activeRT.PutNewEditsFalse(docID, newLocalRevID, localParentRevID, makeRevBody(test.localMutation.propertyValue, localRevPos, localGen))
				log.Printf("-- Added local revision: %s", resp.Rev)
				localParentRevID = newLocalRevID
			}

			remoteParentRevID := newRevID
			var newRemoteRevID string
			for remoteGen := test.initialState.generation + 1; remoteGen <= test.remoteMutation.generation; remoteGen++ {
				// If deleted=true, tombstone on the last mutation
				if test.remoteMutation.deleted == true && remoteGen == test.remoteMutation.generation {
					remoteRT.TombstoneDoc(docID, remoteParentRevID)
					continue
				}
				newRemoteRevID = fmt.Sprintf("%d-remote", remoteGen)

				// Local rev pos is greater of initial state revpos and remoteMutation rev pos
				remoteRevPos := test.initialState.attachmentRevPos
				if test.remoteMutation.attachmentRevPos > 0 {
					remoteRevPos = test.remoteMutation.attachmentRevPos
				}
				resp := remoteRT.PutNewEditsFalse(docID, newRemoteRevID, remoteParentRevID, makeRevBody(test.remoteMutation.propertyValue, remoteRevPos, remoteGen))
				log.Printf("-- Added remote revision: %s", resp.Rev)
				remoteParentRevID = newRemoteRevID
			}

			rawResponse = activeRT.SendAdminRequest("GET", "/{{.keyspace}}/_raw/"+docID, "")
			log.Printf("-- local raw pre-replication: %s", rawResponse.Body.Bytes())
			rawResponse = remoteRT.SendAdminRequest("GET", "/{{.keyspace}}/_raw/"+docID, "")
			log.Printf("-- remote raw pre-replication: %s", rawResponse.Body.Bytes())

			// Restart the replication
			response = activeRT.SendAdminRequest("PUT", "/{{.db}}/_replicationStatus/"+replicationID+"?action=start", "")
			rest.RequireStatus(t, response, http.StatusOK)

			// Wait for expected property value on remote to determine replication complete
			waitErr := remoteRT.WaitForCondition(func() bool {
				var remoteDoc rest.Body
				rawResponse := remoteRT.SendAdminRequest("GET", "/{{.keyspace}}/"+docID, "")
				require.NoError(t, base.JSONUnmarshal(rawResponse.Body.Bytes(), &remoteDoc))
				prop, ok := remoteDoc["prop"].(string)
				log.Printf("-- Waiting for property: %v, got property: %v", test.expectedResult.propertyValue, prop)
				return ok && prop == test.expectedResult.propertyValue
			})
			require.NoError(t, waitErr)

			localDoc := activeRT.GetDoc(docID)
			localRevID := localDoc.ExtractRev()
			remoteDoc := remoteRT.GetDoc(docID)
			remoteRevID := remoteDoc.ExtractRev()

			assert.Equal(t, localRevID, remoteRevID) // local and remote rev IDs must match
			localGeneration, _ := db.ParseRevID(localRevID)
			assert.Equal(t, test.expectedResult.generation, localGeneration)               // validate expected generation
			assert.Equal(t, test.expectedResult.propertyValue, remoteDoc["prop"].(string)) // validate expected body
			assert.Equal(t, test.expectedResult.propertyValue, localDoc["prop"].(string))  // validate expected body

			remoteRevpos := getTestRevpos(t, remoteDoc, "hello.txt")
			assert.Equal(t, test.expectedResult.attachmentRevPos, remoteRevpos) // validate expected revpos

			rawResponse = activeRT.SendAdminRequest("GET", "/{{.keyspace}}/_raw/"+docID, "")
			log.Printf("-- local raw post-replication: %s", rawResponse.Body.Bytes())

			rawResponse = remoteRT.SendAdminRequest("GET", "/{{.keyspace}}/_raw/"+docID, "")
			log.Printf("-- remote raw post-replication: %s", rawResponse.Body.Bytes())
		})
	}
}

// This test can be used for testing replication to a pre-hydrogen SGR target. The test itself simply has a passive and
// active node and attempts to replicate and expects the replicator to enter an error state. The intention is that the
// passive side emulates a pre-hydrogen target by having ignoreNoConflicts set to false. In order to use this test this
// flag should be hardcoded during development. This can be set inside the sendChangesOptions struct under the _connect
// method in active_replicator_push.go
func TestSendChangesToNoConflictPreHydrogenTarget(t *testing.T) {
	t.Skip("Test is only for development purposes")

	base.RequireNumTestBuckets(t, 2)

	errorCountBefore := base.SyncGatewayStats.GlobalStats.ResourceUtilizationStats().ErrorCount.Value()

	// Passive
	rt2 := rest.NewRestTester(t,
		&rest.RestTesterConfig{
			DatabaseConfig: &rest.DatabaseConfig{DbConfig: rest.DbConfig{
				AllowConflicts: base.BoolPtr(false),
			}},
		})
	defer rt2.Close()

	rt1 := rest.NewRestTester(t, nil)
	defer rt1.Close()
	ctx1 := rt1.Context()

	// Make rt2 listen on an actual HTTP port, so it can receive the blipsync request from rt1.
	srv := httptest.NewTLSServer(rt2.TestAdminHandler())
	defer srv.Close()

	passiveDBURL, err := url.Parse(srv.URL + "/db")
	require.NoError(t, err)
	sgwStats, err := base.SyncGatewayStats.NewDBStats(t.Name(), false, false, false, nil, nil)
	require.NoError(t, err)
	dbstats, err := sgwStats.DBReplicatorStats(t.Name())
	require.NoError(t, err)

	ar := db.NewActiveReplicator(ctx1, &db.ActiveReplicatorConfig{
		ID:          "test",
		Direction:   db.ActiveReplicatorTypePush,
		RemoteDBURL: passiveDBURL,
		ActiveDB: &db.Database{
			DatabaseContext: rt1.GetDatabase(),
		},
		Continuous:          true,
		InsecureSkipVerify:  true,
		ReplicationStatsMap: dbstats,
		CollectionsEnabled:  !rt1.GetDatabase().OnlyDefaultCollection(),
	})

	defer func() {
		require.NoError(t, ar.Stop())
	}()
	require.NoError(t, ar.Start(ctx1))

	assert.Equal(t, errorCountBefore, base.SyncGatewayStats.GlobalStats.ResourceUtilizationStats().ErrorCount.Value())

	response := rt1.SendAdminRequest("PUT", "/{{.keyspace}}/doc1", "{}")
	rest.RequireStatus(t, response, http.StatusCreated)

	err = rt2.WaitForCondition(func() bool {
		return base.SyncGatewayStats.GlobalStats.ResourceUtilizationStats().ErrorCount.Value() == errorCountBefore+1
	})
	assert.NoError(t, err)

	assert.Equal(t, db.ReplicationStateStopped, ar.GetStatus().Status)
	assert.Equal(t, db.PreHydrogenTargetAllowConflictsError.Error(), ar.GetStatus().ErrorMessage)
}
func TestReplicatorConflictAttachment(t *testing.T) {
	base.RequireNumTestBuckets(t, 2)

	if !base.IsEnterpriseEdition() {
		t.Skipf("requires enterprise edition")
	}

	testCases := []struct {
		name                      string
		conflictResolution        db.ConflictResolverType
		expectedFinalRev          string
		expectedRevPos            int
		expectedAttachmentContent string
	}{
		{
			name:                      "local",
			conflictResolution:        db.ConflictResolverLocalWins,
			expectedFinalRev:          "6-3545745ab68aec5b00e745f9e0e3277c",
			expectedRevPos:            6,
			expectedAttachmentContent: "hello world",
		},
		{
			name:                      "remote",
			conflictResolution:        db.ConflictResolverRemoteWins,
			expectedFinalRev:          "5-remote",
			expectedRevPos:            4,
			expectedAttachmentContent: "goodbye cruel world",
		},
	}

	for _, test := range testCases {
		t.Run(test.name, func(t *testing.T) {
			activeRT, remoteRT, remoteURLString, teardown := rest.SetupSGRPeers(t, true)
			defer teardown()

			docID := test.name

			var parentRevID, newRevID string
			for gen := 1; gen <= 3; gen++ {
				newRevID = fmt.Sprintf("%d-initial", gen)
				resp := activeRT.PutNewEditsFalse(docID, newRevID, parentRevID, "{}")
				parentRevID = newRevID
				assert.True(t, resp.Ok)
			}

			replicationID := "replication"
			activeRT.CreateReplication(replicationID, remoteURLString, db.ActiveReplicatorTypePushAndPull, nil, true, test.conflictResolution)
			activeRT.WaitForReplicationStatus(replicationID, db.ReplicationStateRunning)

			assert.NoError(t, remoteRT.WaitForRev(docID, newRevID))

			response := activeRT.SendAdminRequest("PUT", "/{{.db}}/_replicationStatus/"+replicationID+"?action=stop", "")
			rest.RequireStatus(t, response, http.StatusOK)
			activeRT.WaitForReplicationStatus(replicationID, db.ReplicationStateStopped)

			nextGen := 4

			localGen := nextGen
			localParentRevID := newRevID
			newLocalRevID := fmt.Sprintf("%d-local", localGen)
			resp := activeRT.PutNewEditsFalse(docID, newLocalRevID, localParentRevID, `{"_attachments": {"attach": {"data":"aGVsbG8gd29ybGQ="}}}`)
			assert.True(t, resp.Ok)
			localParentRevID = newLocalRevID

			localGen++
			newLocalRevID = fmt.Sprintf("%d-local", localGen)
			resp = activeRT.PutNewEditsFalse(docID, newLocalRevID, localParentRevID, fmt.Sprintf(`{"_attachments": {"attach": {"stub": true, "revpos": %d, "digest":"sha1-Kq5sNclPz7QV2+lfQIuc6R7oRu0="}}}`, localGen-1))
			assert.True(t, resp.Ok)

			remoteGen := nextGen
			remoteParentRevID := newRevID
			newRemoteRevID := fmt.Sprintf("%d-remote", remoteGen)
			resp = remoteRT.PutNewEditsFalse(docID, newRemoteRevID, remoteParentRevID, `{"_attachments": {"attach": {"data":"Z29vZGJ5ZSBjcnVlbCB3b3JsZA=="}}}`)
			assert.True(t, resp.Ok)
			remoteParentRevID = newRemoteRevID

			remoteGen++
			newRemoteRevID = fmt.Sprintf("%d-remote", remoteGen)
			resp = remoteRT.PutNewEditsFalse(docID, newRemoteRevID, remoteParentRevID, fmt.Sprintf(`{"_attachments": {"attach": {"stub": true, "revpos": %d, "digest":"sha1-gwwPApfQR9bzBKpqoEYwFmKp98A="}}}`, remoteGen-1))

			response = activeRT.SendAdminRequest("PUT", "/{{.db}}/_replicationStatus/"+replicationID+"?action=start", "")
			rest.RequireStatus(t, response, http.StatusOK)

			waitErr := activeRT.WaitForRev(docID, test.expectedFinalRev)
			assert.NoError(t, waitErr)
			waitErr = remoteRT.WaitForRev(docID, test.expectedFinalRev)
			require.NoError(t, waitErr)

			localDoc := activeRT.GetDoc(docID)
			localRevID := localDoc.ExtractRev()

			remoteDoc := remoteRT.GetDoc(docID)
			remoteRevID := remoteDoc.ExtractRev()

			assert.Equal(t, localRevID, remoteRevID)
			remoteRevpos := getTestRevpos(t, remoteDoc, "attach")
			assert.Equal(t, test.expectedRevPos, remoteRevpos)

			response = activeRT.SendAdminRequest("GET", "/{{.keyspace}}/"+docID+"/attach", "")
			assert.Equal(t, test.expectedAttachmentContent, string(response.BodyBytes()))
		})
	}
}
func TestConflictResolveMergeWithMutatedRev(t *testing.T) {
	base.SetUpTestLogging(t, base.LevelDebug, base.KeyAll)

	base.RequireNumTestBuckets(t, 2)

	// Passive
	rt2 := rest.NewRestTester(t, nil)
	defer rt2.Close()

	// Active
	rt1 := rest.NewRestTester(t, nil)
	defer rt1.Close()
	ctx1 := rt1.Context()

	srv := httptest.NewServer(rt2.TestAdminHandler())
	defer srv.Close()

	passiveDBURL, err := url.Parse(srv.URL + "/db")
	require.NoError(t, err)

	customConflictResolver, err := db.NewCustomConflictResolver(`function(conflict){
			var mutatedLocal = conflict.LocalDocument;
			mutatedLocal.source = "merged";
			mutatedLocal["_deleted"] = true;
			mutatedLocal["_rev"] = "";
			return mutatedLocal;
		}`, rt1.GetDatabase().Options.JavascriptTimeout)
	require.NoError(t, err)

	sgwStats, err := base.SyncGatewayStats.NewDBStats(t.Name(), false, false, false, nil, nil)
	require.NoError(t, err)
	dbstats, err := sgwStats.DBReplicatorStats(t.Name())
	require.NoError(t, err)

	ar := db.NewActiveReplicator(ctx1, &db.ActiveReplicatorConfig{
		ID:          t.Name(),
		Direction:   db.ActiveReplicatorTypePull,
		RemoteDBURL: passiveDBURL,
		ActiveDB: &db.Database{
			DatabaseContext: rt1.GetDatabase(),
		},
		Continuous:             false,
		ReplicationStatsMap:    dbstats,
		ConflictResolutionType: db.ConflictResolverCustom,
		ConflictResolverFunc:   customConflictResolver,
		CollectionsEnabled:     !rt1.GetDatabase().OnlyDefaultCollection(),
	})

	resp := rt2.SendAdminRequest("PUT", "/{{.keyspace}}/doc", "{}")
	rest.RequireStatus(t, resp, http.StatusCreated)
	require.NoError(t, rt2.WaitForPendingChanges())

	resp = rt1.SendAdminRequest("PUT", "/{{.keyspace}}/doc", `{"some_val": "val"}`)
	rest.RequireStatus(t, resp, http.StatusCreated)
	require.NoError(t, rt1.WaitForPendingChanges())

	require.NoError(t, ar.Start(ctx1))

	val, found := base.WaitForStat(func() int64 {
		dbRepStats, err := base.SyncGatewayStats.DbStats[t.Name()].DBReplicatorStats(ar.ID)
		require.NoError(t, err)
		return dbRepStats.PulledCount.Value()
	}, 1)
	assert.True(t, found)
	assert.Equal(t, int64(1), val)

	rt1.WaitForReplicationStatus(t.Name(), db.ReplicationStateStopped)
}

// CBG-1427 - ISGR should not try sending a delta when deltaSrc is a tombstone
func TestReplicatorDoNotSendDeltaWhenSrcIsTombstone(t *testing.T) {
	if !base.IsEnterpriseEdition() {
		t.Skipf("Requires EE for delta sync")
	}

	base.RequireNumTestBuckets(t, 2)

	defer db.SuspendSequenceBatching()()
	base.SetUpTestLogging(t, base.LevelDebug, base.KeyAll)

	// Passive //
	passiveBucket := base.GetTestBucket(t)
	passiveRT := rest.NewRestTester(t,
		&rest.RestTesterConfig{
			CustomTestBucket: passiveBucket,
			DatabaseConfig: &rest.DatabaseConfig{
				DbConfig: rest.DbConfig{
					DeltaSync: &rest.DeltaSyncConfig{
						Enabled: base.BoolPtr(true),
					},
				},
			},
		})
	defer passiveRT.Close()

	// Make passive RT listen on an actual HTTP port, so it can receive the blipsync request from the active replicator.
	srv := httptest.NewServer(passiveRT.TestAdminHandler())
	defer srv.Close()

	// Active //
	activeBucket := base.GetTestBucket(t)
	activeRT := rest.NewRestTester(t,
		&rest.RestTesterConfig{
			CustomTestBucket: activeBucket,
			DatabaseConfig: &rest.DatabaseConfig{
				DbConfig: rest.DbConfig{
					DeltaSync: &rest.DeltaSyncConfig{
						Enabled: base.BoolPtr(true),
					},
				},
			},
		})
	defer activeRT.Close()
	activeCtx := activeRT.Context()

	// Create a document //
	resp := activeRT.SendAdminRequest(http.MethodPut, "/{{.keyspace}}/test", `{"field1":"f1_1","field2":"f2_1"}`)
	rest.RequireStatus(t, resp, http.StatusCreated)
	revID := rest.RespRevID(t, resp)
	err := activeRT.WaitForRev("test", revID)
	require.NoError(t, err)

	// Set-up replicator //
	passiveDBURL, err := url.Parse(srv.URL + "/db")
	require.NoError(t, err)
	sgwStats, err := base.SyncGatewayStats.NewDBStats(t.Name(), true, false, false, nil, nil)
	require.NoError(t, err)
	dbstats, err := sgwStats.DBReplicatorStats(t.Name())
	require.NoError(t, err)

	ar := db.NewActiveReplicator(activeCtx, &db.ActiveReplicatorConfig{
		ID:          t.Name(),
		Direction:   db.ActiveReplicatorTypePush,
		RemoteDBURL: passiveDBURL,
		ActiveDB: &db.Database{
			DatabaseContext: activeRT.GetDatabase(),
		},
		Continuous:          true,
		ChangesBatchSize:    1,
		DeltasEnabled:       true,
		ReplicationStatsMap: dbstats,
		CollectionsEnabled:  !activeRT.GetDatabase().OnlyDefaultCollection(),
	})
	assert.Equal(t, "", ar.GetStatus().LastSeqPush)
	assert.NoError(t, ar.Start(activeCtx))

	// Wait for active to replicate to passive
	err = passiveRT.WaitForRev("test", revID)
	require.NoError(t, err)

	// Delete active document
	resp = activeRT.SendAdminRequest(http.MethodDelete, "/{{.keyspace}}/test?rev="+revID, "")
	rest.RequireStatus(t, resp, http.StatusOK)
	revID = rest.RespRevID(t, resp)

	// Replicate tombstone to passive
	err = passiveRT.WaitForCondition(func() bool {
		rawResponse := passiveRT.SendAdminRequest("GET", "/{{.keyspace}}/test?rev="+revID, "")
		return rawResponse.Code == 404
	})
	require.NoError(t, err)

	// Resurrect tombstoned document
	resp = activeRT.SendAdminRequest(http.MethodPut, "/{{.keyspace}}/test?rev="+revID, `{"field2":"f2_2"}`)
	rest.RequireStatus(t, resp, http.StatusCreated)
	revID = rest.RespRevID(t, resp)

	// Replicate resurrection to passive
	err = passiveRT.WaitForRev("test", revID)
	assert.NoError(t, err) // If error, problem not fixed

	// Shutdown replicator to close out
	require.NoError(t, ar.Stop())
	activeRT.WaitForReplicationStatus(ar.ID, db.ReplicationStateStopped)
}

// CBG-1672 - Return 422 status for unprocessable deltas instead of 404 to use non-delta retry handling
// Should log "422 Unable to unmarshal mutable body for doc test deltaSrc=1-dbc7919edc9ec2576d527880186f8e8a"
// then fall back to full body replication
func TestUnprocessableDeltas(t *testing.T) {
	if !base.IsEnterpriseEdition() {
		t.Skipf("Requires EE for some delta sync")
	}

	base.RequireNumTestBuckets(t, 2)

	defer db.SuspendSequenceBatching()()
	base.SetUpTestLogging(t, base.LevelInfo, base.KeyAll)

	// Passive //
	passiveBucket := base.GetTestBucket(t)
	passiveRT := rest.NewRestTester(t,
		&rest.RestTesterConfig{
			CustomTestBucket: passiveBucket,
			DatabaseConfig: &rest.DatabaseConfig{
				DbConfig: rest.DbConfig{
					DeltaSync: &rest.DeltaSyncConfig{
						Enabled: base.BoolPtr(true),
					},
				},
			},
		})
	defer passiveRT.Close()

	// Make passive RT listen on an actual HTTP port, so it can receive the blipsync request from the active replicator.
	srv := httptest.NewServer(passiveRT.TestAdminHandler())
	defer srv.Close()

	// Active //
	activeBucket := base.GetTestBucket(t)
	activeRT := rest.NewRestTester(t,
		&rest.RestTesterConfig{
			CustomTestBucket: activeBucket,
			DatabaseConfig: &rest.DatabaseConfig{
				DbConfig: rest.DbConfig{
					DeltaSync: &rest.DeltaSyncConfig{
						Enabled: base.BoolPtr(true),
					},
				},
			},
		})
	defer activeRT.Close()
	activeCtx := activeRT.Context()

	// Create a document //
	resp := activeRT.SendAdminRequest(http.MethodPut, "/{{.keyspace}}/test", `{"field1":"f1_1","field2":"f2_1"}`)
	rest.RequireStatus(t, resp, http.StatusCreated)
	revID := rest.RespRevID(t, resp)
	err := activeRT.WaitForRev("test", revID)
	require.NoError(t, err)

	// Set-up replicator //
	passiveDBURL, err := url.Parse(srv.URL + "/db")
	require.NoError(t, err)
	sgwStats, err := base.SyncGatewayStats.NewDBStats(t.Name(), true, false, false, nil, nil)
	require.NoError(t, err)
	dbstats, err := sgwStats.DBReplicatorStats(t.Name())
	require.NoError(t, err)

	ar := db.NewActiveReplicator(activeCtx, &db.ActiveReplicatorConfig{
		ID:          t.Name(),
		Direction:   db.ActiveReplicatorTypePush,
		RemoteDBURL: passiveDBURL,
		ActiveDB: &db.Database{
			DatabaseContext: activeRT.GetDatabase(),
		},
		Continuous:          true,
		ChangesBatchSize:    200,
		DeltasEnabled:       true,
		ReplicationStatsMap: dbstats,
		CollectionsEnabled:  !activeRT.GetDatabase().OnlyDefaultCollection(),
	})
	assert.Equal(t, "", ar.GetStatus().LastSeqPush)

	assert.NoError(t, ar.Start(activeCtx))

	err = passiveRT.WaitForRev("test", revID)
	require.NoError(t, err)

	assert.NoError(t, ar.Stop())

	// Make 2nd revision
	resp = activeRT.SendAdminRequest(http.MethodPut, "/{{.keyspace}}/test?rev="+revID, `{"field1":"f1_2","field2":"f2_2"}`)
	rest.RequireStatus(t, resp, http.StatusCreated)
	revID = rest.RespRevID(t, resp)
	err = activeRT.WaitForPendingChanges()
	require.NoError(t, err)

	rev, err := passiveRT.GetDatabase().GetSingleDatabaseCollection().GetRevisionCacheForTest().GetActive(base.TestCtx(t), "test", true)
	require.NoError(t, err)
	// Making body invalid to trigger log "Unable to unmarshal mutable body for doc" in handleRev
	// Which should give a HTTP 422
	rev.BodyBytes = []byte("{invalid}")
	passiveRT.GetDatabase().GetSingleDatabaseCollection().GetRevisionCacheForTest().Upsert(base.TestCtx(t), rev)

	assert.NoError(t, ar.Start(activeCtx))
	// Check if it replicated
	err = passiveRT.WaitForRev("test", revID)
	assert.NoError(t, err)

	assert.NoError(t, ar.Stop())
}

// CBG-1428 - check for regression of ISGR not ignoring _removed:true bodies when purgeOnRemoval is disabled
func TestReplicatorIgnoreRemovalBodies(t *testing.T) {

	base.RequireNumTestBuckets(t, 2)

	// Copies the behaviour of TestGetRemovedAsUser but with replication and no user
	defer db.SuspendSequenceBatching()()
	base.SetUpTestLogging(t, base.LevelInfo, base.KeyAll)

	// Passive //
	passiveBucket := base.GetTestBucket(t)
	passiveRT := rest.NewRestTester(t,
		&rest.RestTesterConfig{
			CustomTestBucket: passiveBucket,
		})
	defer passiveRT.Close()

	// Make passive RT listen on an actual HTTP port, so it can receive the blipsync request from the active replicator
	srv := httptest.NewServer(passiveRT.TestAdminHandler())
	defer srv.Close()

	// Active //
	activeBucket := base.GetTestBucket(t)
	activeRT := rest.NewRestTester(t,
		&rest.RestTesterConfig{
			CustomTestBucket: activeBucket,
		})
	defer activeRT.Close()
	activeCtx := activeRT.Context()

	// Create the docs //
	// Doc rev 1
	resp := activeRT.SendAdminRequest(http.MethodPut, "/{{.keyspace}}/"+t.Name(), `{"key":"12","channels": ["rev1chan"]}`)
	rest.RequireStatus(t, resp, http.StatusCreated)
	rev1ID := rest.RespRevID(t, resp)
	err := activeRT.WaitForRev(t.Name(), rev1ID)
	require.NoError(t, err)

	// doc rev 2
	resp = activeRT.SendAdminRequest(http.MethodPut, fmt.Sprintf("/{{.keyspace}}/%s?rev=%s", t.Name(), rev1ID), `{"key":"12","channels":["rev2+3chan"]}`)
	rest.RequireStatus(t, resp, http.StatusCreated)
	rev2ID := rest.RespRevID(t, resp)
	err = activeRT.WaitForRev(t.Name(), rev2ID)
	require.NoError(t, err)

	// Doc rev 3
	resp = activeRT.SendAdminRequest(http.MethodPut, fmt.Sprintf("/{{.keyspace}}/%s?rev=%s", t.Name(), rev2ID), `{"key":"3","channels":["rev2+3chan"]}`)
	rest.RequireStatus(t, resp, http.StatusCreated)
	rev3ID := rest.RespRevID(t, resp)
	err = activeRT.WaitForRev(t.Name(), rev3ID)
	require.NoError(t, err)

	activeRT.GetDatabase().GetSingleDatabaseCollection().FlushRevisionCacheForTest()
	err = activeRT.GetSingleDataStore().Delete(fmt.Sprintf("_sync:rev:%s:%d:%s", t.Name(), len(rev2ID), rev2ID))
	require.NoError(t, err)
	// Set-up replicator //
	passiveDBURL, err := url.Parse(srv.URL + "/db")
	require.NoError(t, err)

	sgwStats, err := base.SyncGatewayStats.NewDBStats(t.Name(), false, false, false, nil, nil)
	require.NoError(t, err)
	dbstats, err := sgwStats.DBReplicatorStats(t.Name())
	require.NoError(t, err)

	ar := db.NewActiveReplicator(activeCtx, &db.ActiveReplicatorConfig{
		ID:          t.Name(),
		Direction:   db.ActiveReplicatorTypePush,
		RemoteDBURL: passiveDBURL,
		ActiveDB: &db.Database{
			DatabaseContext: activeRT.GetDatabase(),
		},
		Continuous:          false,
		ChangesBatchSize:    200,
		ReplicationStatsMap: dbstats,
		PurgeOnRemoval:      false,
		Filter:              base.ByChannelFilter,
		FilterChannels:      []string{"rev1chan"},
		CollectionsEnabled:  !activeRT.GetDatabase().OnlyDefaultCollection(),
	})
	docWriteFailuresBefore := ar.GetStatus().DocWriteFailures

	assert.NoError(t, ar.Start(activeCtx))
	activeRT.WaitForReplicationStatus(ar.ID, db.ReplicationStateStopped)

	assert.Equal(t, docWriteFailuresBefore, ar.GetStatus().DocWriteFailures, "ISGR should ignore _remove:true bodies when purgeOnRemoval is disabled. CBG-1428 regression.")
}

// CBG-1995: Test the support for using an underscore prefix in the top-level body of a document
// Tests replication and Rest API
func TestUnderscorePrefixSupport(t *testing.T) {
	base.RequireNumTestBuckets(t, 2)

	// Passive //
	passiveRT := rest.NewRestTester(t, nil)
	defer passiveRT.Close()

	// Make passive RT listen on an actual HTTP port, so it can receive the blipsync request from the active replicator
	srv := httptest.NewServer(passiveRT.TestAdminHandler())
	defer srv.Close()

	// Active //
	activeRT := rest.NewRestTester(t, nil)
	defer activeRT.Close()
	activeCtx := activeRT.Context()

	// Create the document
	docID := t.Name()
	rawDoc := `{"_foo": true, "_exp": 120, "true": false, "_attachments": {"bar": {"data": "Zm9vYmFy"}}}`
	_ = activeRT.PutDoc(docID, rawDoc)

	// Set-up replicator
	passiveDBURL, err := url.Parse(srv.URL + "/db")
	require.NoError(t, err)
	sgwStats, err := base.SyncGatewayStats.NewDBStats(t.Name(), false, false, false, nil, nil)
	require.NoError(t, err)
	dbstats, err := sgwStats.DBReplicatorStats(t.Name())
	require.NoError(t, err)

	ar := db.NewActiveReplicator(activeCtx, &db.ActiveReplicatorConfig{
		ID:          t.Name(),
		Direction:   db.ActiveReplicatorTypePush,
		RemoteDBURL: passiveDBURL,
		ActiveDB: &db.Database{
			DatabaseContext: activeRT.GetDatabase(),
		},
		Continuous:          true,
		ChangesBatchSize:    200,
		ReplicationStatsMap: dbstats,
		PurgeOnRemoval:      false,
		CollectionsEnabled:  !activeRT.GetDatabase().OnlyDefaultCollection(),
	})
	defer func() { require.NoError(t, ar.Stop()) }()

	require.NoError(t, ar.Start(activeCtx))
	activeRT.WaitForReplicationStatus(ar.ID, db.ReplicationStateRunning)

	// Confirm document is replicated
	changesResults, err := passiveRT.WaitForChanges(1, "/{{.keyspace}}/_changes?since=0", "", true)
	assert.NoError(t, err)
	assert.Len(t, changesResults.Results, 1)

	err = passiveRT.WaitForPendingChanges()
	require.NoError(t, err)

	require.NoError(t, ar.Stop())

	// Assert document was replicated successfully
	doc := passiveRT.GetDoc(docID)
	assert.EqualValues(t, true, doc["_foo"])  // Confirm user defined value got created
	assert.EqualValues(t, nil, doc["_exp"])   // Confirm expiry was consumed
	assert.EqualValues(t, false, doc["true"]) // Sanity check normal keys
	// Confirm attachment was created successfully
	resp := passiveRT.SendAdminRequest("GET", "/{{.keyspace}}/"+t.Name()+"/bar", "")
	rest.RequireStatus(t, resp, 200)

	// Edit existing document
	rev := doc["_rev"]
	require.NotNil(t, rev)
	rawDoc = fmt.Sprintf(`{"_rev": "%s","_foo": false, "test": true}`, rev)
	_ = activeRT.PutDoc(docID, rawDoc)

	// Replicate modified document
	require.NoError(t, ar.Start(activeCtx))
	activeRT.WaitForReplicationStatus(ar.ID, db.ReplicationStateRunning)

	changesResults, err = passiveRT.WaitForChanges(1, fmt.Sprintf("/{{.keyspace}}/_changes?since=%v", changesResults.Last_Seq), "", true)
	assert.NoError(t, err)
	assert.Len(t, changesResults.Results, 1)

	err = passiveRT.WaitForPendingChanges()
	require.NoError(t, err)

	// Verify document replicated successfully
	doc = passiveRT.GetDoc(docID)
	assert.NotEqualValues(t, doc["_rev"], rev) // Confirm rev got replaced with new rev
	assert.EqualValues(t, false, doc["_foo"])  // Confirm user defined value got created
	assert.EqualValues(t, true, doc["test"])
	// Confirm attachment was removed successfully in latest revision
	resp = passiveRT.SendAdminRequest("GET", "/{{.keyspace}}/"+docID+"/bar", "")
	rest.RequireStatus(t, resp, 404)

	// Add disallowed _removed tag in document
	rawDoc = fmt.Sprintf(`{"_rev": "%s","_removed": false}`, doc["_rev"])
	resp = activeRT.SendAdminRequest("PUT", "/{{.keyspace}}/"+docID, rawDoc)
	rest.RequireStatus(t, resp, 404)

	// Add disallowed _purged tag in document
	rawDoc = fmt.Sprintf(`{"_rev": "%s","_purged": true}`, doc["_rev"])
	resp = activeRT.SendAdminRequest("PUT", "/{{.keyspace}}/"+docID, rawDoc)
	rest.RequireStatus(t, resp, 400)
}

// TestActiveReplicatorBlipsync uses an ActiveReplicator with another RestTester instance to connect and cleanly disconnect.
func TestActiveReplicatorBlipsync(t *testing.T) {
	base.SetUpTestLogging(t, base.LevelInfo, base.KeyHTTP, base.KeyHTTPResp)

	passiveDBName := "passivedb"
	username := "alice"
	rt := rest.NewRestTester(t, &rest.RestTesterConfig{
		DatabaseConfig: &rest.DatabaseConfig{DbConfig: rest.DbConfig{
			Name: passiveDBName,
			Users: map[string]*auth.PrincipalConfig{
				username: {Password: base.StringPtr(rest.RestTesterDefaultUserPassword)},
			},
		}},
	})
	defer rt.Close()
	ctx := rt.Context()

	// Make rt listen on an actual HTTP port, so it can receive the blipsync request.
	srv := httptest.NewServer(rt.TestPublicHandler())
	defer srv.Close()

	passiveDBURL, err := url.Parse(srv.URL + "/" + passiveDBName)
	require.NoError(t, err)

	// Add basic auth creds to target db URL
	passiveDBURL.User = url.UserPassword(username, rest.RestTesterDefaultUserPassword)
	stats, err := base.SyncGatewayStats.NewDBStats("test", false, false, false, nil, nil)
	require.NoError(t, err)
	dbstats, err := stats.DBReplicatorStats(t.Name())
	require.NoError(t, err)

	ar := db.NewActiveReplicator(ctx, &db.ActiveReplicatorConfig{
		ID:                  t.Name(),
		Direction:           db.ActiveReplicatorTypePushAndPull,
		ActiveDB:            &db.Database{DatabaseContext: rt.GetDatabase()},
		RemoteDBURL:         passiveDBURL,
		Continuous:          true,
		ReplicationStatsMap: dbstats,
		CollectionsEnabled:  !rt.GetDatabase().OnlyDefaultCollection(),
	})

	startNumReplicationsTotal := rt.GetDatabase().DbStats.Database().NumReplicationsTotal.Value()
	startNumReplicationsActive := rt.GetDatabase().DbStats.Database().NumReplicationsActive.Value()

	// Start the replicator (implicit connect)
	assert.NoError(t, ar.Start(ctx))

	// Check total stat
	numReplicationsTotal := rt.GetDatabase().DbStats.Database().NumReplicationsTotal.Value()
	assert.Equal(t, startNumReplicationsTotal+2, numReplicationsTotal)

	// Check active stat
	assert.Equal(t, startNumReplicationsActive+2, rt.GetDatabase().DbStats.Database().NumReplicationsActive.Value())

	// Close the replicator (implicit disconnect)
	assert.NoError(t, ar.Stop())

	// Wait for active stat to drop to original value
	numReplicationsActive, ok := base.WaitForStat(func() int64 {
		return rt.GetDatabase().DbStats.Database().NumReplicationsActive.Value()
	}, startNumReplicationsActive)
	assert.True(t, ok)
	assert.Equal(t, startNumReplicationsActive, numReplicationsActive)

	// Verify total stat has not been decremented
	numReplicationsTotal = rt.GetDatabase().DbStats.Database().NumReplicationsTotal.Value()
	assert.Equal(t, startNumReplicationsTotal+2, numReplicationsTotal)
}

func TestBlipSyncNonUpgradableConnection(t *testing.T) {
	base.SetUpTestLogging(t, base.LevelInfo, base.KeyHTTP, base.KeyHTTPResp)
	rt := rest.NewRestTester(t, &rest.RestTesterConfig{
		DatabaseConfig: &rest.DatabaseConfig{DbConfig: rest.DbConfig{
			Users: map[string]*auth.PrincipalConfig{
				"alice": {Password: base.StringPtr("pass")},
			},
		}},
	})
	defer rt.Close()

	// Make rt listen on an actual HTTP port, so it can receive the blipsync request.
	server := httptest.NewServer(rt.TestPublicHandler())
	defer server.Close()
	dbURL, err := url.Parse(server.URL + "/db/_blipsync")
	require.NoError(t, err)

	// Add basic auth credentials to target db URL
	dbURL.User = url.UserPassword("alice", "pass")
	request, err := http.NewRequest(http.MethodGet, dbURL.String(), nil)
	require.NoError(t, err, "Error creating new request")

	response, err := http.DefaultClient.Do(request)
	require.NoError(t, err, "Error sending request")
	defer func() {
		assert.NoError(t, response.Body.Close())
	}()
	require.Equal(t, http.StatusUpgradeRequired, response.StatusCode)
}

// Test that the username and password fields in the replicator still work and get redacted appropriately.
// This should log a deprecation notice.
func TestReplicatorDeprecatedCredentials(t *testing.T) {
	base.RequireNumTestBuckets(t, 2)

	passiveRT := rest.NewRestTester(t,
		&rest.RestTesterConfig{DatabaseConfig: &rest.DatabaseConfig{
			DbConfig: rest.DbConfig{
				Users: map[string]*auth.PrincipalConfig{
					"alice": {
						Password: base.StringPtr("pass"),
					},
				},
			},
		},
		})
	defer passiveRT.Close()

	adminSrv := httptest.NewServer(passiveRT.TestPublicHandler())
	defer adminSrv.Close()

	activeRT := rest.NewRestTester(t, nil) //  CBG-2319: replicator currently requires default collection
	defer activeRT.Close()
	activeCtx := activeRT.Context()

	err := activeRT.GetDatabase().SGReplicateMgr.StartReplications(activeCtx)
	require.NoError(t, err)

	rev := activeRT.CreateDoc(t, "test")

	replConfig := `
{
	"replication_id": "` + t.Name() + `",
	"remote": "` + adminSrv.URL + `/db",
	"direction": "push",
	"continuous": true,
	"username": "alice",
	"password": "pass",
	"collections_enabled": ` + strconv.FormatBool(!activeRT.GetDatabase().OnlyDefaultCollection()) + `
}
`
	resp := activeRT.SendAdminRequest("POST", "/{{.db}}/_replication/", replConfig)
	rest.RequireStatus(t, resp, 201)

	activeRT.WaitForReplicationStatus(t.Name(), db.ReplicationStateRunning)

	err = passiveRT.WaitForRev("test", rev)
	require.NoError(t, err)

	resp = activeRT.SendAdminRequest("GET", "/{{.db}}/_replication/"+t.Name(), "")
	rest.RequireStatus(t, resp, 200)

	var config db.ReplicationConfig
	err = json.Unmarshal(resp.BodyBytes(), &config)
	require.NoError(t, err)
	assert.Equal(t, "alice", config.Username)
	assert.Equal(t, base.RedactedStr, config.Password)
	assert.Equal(t, "", config.RemoteUsername)
	assert.Equal(t, "", config.RemotePassword)

	_, err = activeRT.GetDatabase().SGReplicateMgr.PutReplicationStatus(t.Name(), "stop")
	require.NoError(t, err)
	activeRT.WaitForReplicationStatus(t.Name(), db.ReplicationStateStopped)
	err = activeRT.GetDatabase().SGReplicateMgr.DeleteReplication(t.Name())
	require.NoError(t, err)
}

// CBG-1581: Ensure activeReplicatorCommon does final checkpoint on stop/disconnect
func TestReplicatorCheckpointOnStop(t *testing.T) {
	base.RequireNumTestBuckets(t, 2)

	passiveRT := rest.NewRestTester(t, nil)
	defer passiveRT.Close()

	adminSrv := httptest.NewServer(passiveRT.TestAdminHandler())
	defer adminSrv.Close()

	activeRT := rest.NewRestTester(t, nil)
	defer activeRT.Close()
	activeCtx := activeRT.Context()

	// Disable checkpointing at an interval
	activeRT.GetDatabase().SGReplicateMgr.CheckpointInterval = 0
	err := activeRT.GetDatabase().SGReplicateMgr.StartReplications(activeCtx)
	require.NoError(t, err)

	rev, doc, err := activeRT.GetSingleTestDatabaseCollectionWithUser().Put(activeCtx, "test", db.Body{})
	require.NoError(t, err)
	seq := strconv.FormatUint(doc.Sequence, 10)

	replConfig := `
{
	"replication_id": "` + t.Name() + `",
	"remote": "` + adminSrv.URL + `/db",
	"direction": "push",
	"continuous": true,
	"collections_enabled": ` + strconv.FormatBool(!activeRT.GetDatabase().OnlyDefaultCollection()) + `
}
`
	resp := activeRT.SendAdminRequest("POST", "/{{.db}}/_replication/", replConfig)
	rest.RequireStatus(t, resp, 201)

	activeRT.WaitForReplicationStatus(t.Name(), db.ReplicationStateRunning)

	err = passiveRT.WaitForRev("test", rev)
	require.NoError(t, err)

	_, err = activeRT.GetDatabase().SGReplicateMgr.PutReplicationStatus(t.Name(), "stop")
	require.NoError(t, err)
	activeRT.WaitForReplicationStatus(t.Name(), db.ReplicationStateStopped)

	// Check checkpoint document was wrote to bucket with correct status
	// _sync:local:checkpoint/sgr2cp:push:TestReplicatorCheckpointOnStop
	expectedCheckpointName := base.SyncDocPrefix + "local:checkpoint/" + db.PushCheckpointID(t.Name())
	lastSeq, err := activeRT.WaitForCheckpointLastSequence(expectedCheckpointName)
	require.NoError(t, err)
	assert.Equal(t, seq, lastSeq)

	err = activeRT.GetDatabase().SGReplicateMgr.DeleteReplication(t.Name())
	require.NoError(t, err)
}

// Tests replications to make sure they are namespaced by group ID
func TestGroupIDReplications(t *testing.T) {
	if base.UnitTestUrlIsWalrus() || !base.TestUseXattrs() {
		t.Skip("This test only works against Couchbase Server with xattrs enabled")
	}
	base.RequireNumTestBuckets(t, 2)

	base.SetUpTestLogging(t, base.LevelInfo, base.KeyAll)

	// Create test buckets to replicate between
	activeBucket := base.GetTestBucket(t)
	defer activeBucket.Close()

	// Set up passive bucket RT
	rt := rest.NewRestTester(t, nil)
	defer rt.Close()

	// Make rt listen on an actual HTTP port, so it can receive replications
	srv := httptest.NewServer(rt.TestAdminHandler())
	defer srv.Close()
	passiveDBURL, err := url.Parse(srv.URL + "/db")
	require.NoError(t, err)

	// Start SG nodes for default group, group A and group B
	groupIDs := []string{"", "GroupA", "GroupB"}
	adminHosts := make([]string, 0, len(groupIDs))
	serverContexts := make([]*rest.ServerContext, 0, len(groupIDs))
	for i, group := range groupIDs {
		serverErr := make(chan error)

		config := rest.BootstrapStartupConfigForTest(t)
		portOffset := i * 10
		adminInterface := fmt.Sprintf("127.0.0.1:%d", 4985+rest.BootstrapTestPortOffset+portOffset)
		adminHosts = append(adminHosts, "http://"+adminInterface)
		config.API.PublicInterface = fmt.Sprintf("127.0.0.1:%d", 4984+rest.BootstrapTestPortOffset+portOffset)
		config.API.AdminInterface = adminInterface
		config.API.MetricsInterface = fmt.Sprintf("127.0.0.1:%d", 4986+rest.BootstrapTestPortOffset+portOffset)
		uniqueUUID, err := uuid.NewRandom()
		require.NoError(t, err)
		config.Bootstrap.ConfigGroupID = group + uniqueUUID.String()

		ctx := base.TestCtx(t)
		sc, err := rest.SetupServerContext(ctx, &config, true)
		require.NoError(t, err)
		serverContexts = append(serverContexts, sc)
		ctx = sc.SetContextLogID(ctx, config.Bootstrap.ConfigGroupID)
		defer func() {
			sc.Close(ctx)
			require.NoError(t, <-serverErr)
		}()
		go func() {
			serverErr <- rest.StartServer(ctx, &config, sc)
		}()
		require.NoError(t, sc.WaitForRESTAPIs())

		dbConfig := rest.DbConfig{
			AutoImport: true,
			BucketConfig: rest.BucketConfig{
				Bucket: base.StringPtr(activeBucket.GetName()),
			},
		}
		if rt.GetDatabase().OnlyDefaultCollection() {
			dbConfig.Sync = base.StringPtr(channels.DocChannelsSyncFunction)
		} else {
			dbConfig.Scopes = rest.GetCollectionsConfigWithSyncFn(rt.TB, rt.TestBucket, base.StringPtr(channels.DocChannelsSyncFunction), 1)
		}
		dbcJSON, err := base.JSONMarshal(dbConfig)
		require.NoError(t, err)

		resp := rest.BootstrapAdminRequestCustomHost(t, http.MethodPut, adminHosts[i], "/db/", string(dbcJSON))
		resp.RequireStatus(http.StatusCreated)
	}

	// Start replicators
	for i, group := range groupIDs {
		channelFilter := []string{"chan" + group}
		replicationConfig := db.ReplicationConfig{
			ID:                     "repl",
			Remote:                 passiveDBURL.String(),
			Direction:              db.ActiveReplicatorTypePush,
			Filter:                 base.ByChannelFilter,
			QueryParams:            map[string]interface{}{"channels": channelFilter},
			Continuous:             true,
			InitialState:           db.ReplicationStateRunning,
			ConflictResolutionType: db.ConflictResolverDefault,
			CollectionsEnabled:     !rt.GetDatabase().OnlyDefaultCollection(),
		}
		resp := rest.BootstrapAdminRequestCustomHost(t, http.MethodPost, adminHosts[i], "/db/_replication/", rest.MarshalConfig(t, replicationConfig))
		resp.RequireStatus(http.StatusCreated)
	}

	dataStore := activeBucket.DefaultDataStore()
	keyspace := "/db/"
	if !rt.GetDatabase().OnlyDefaultCollection() {
		dataStore, err = activeBucket.GetNamedDataStore(0)
		require.NoError(t, err)
		dsName, ok := base.AsDataStoreName(dataStore)
		require.True(t, ok)
		keyspace = fmt.Sprintf("/db.%s.%s/", dsName.ScopeName(), dsName.CollectionName())
	}
	for groupNum, group := range groupIDs {
		channel := "chan" + group
		key := "doc" + group
		body := fmt.Sprintf(`{"channels":["%s"]}`, channel)
		added, err := dataStore.Add(key, 0, []byte(body))
		require.NoError(t, err)
		require.True(t, added)

		// Force on-demand import and cache
		for _, host := range adminHosts {
			resp := rest.BootstrapAdminRequestCustomHost(t, http.MethodGet, host, keyspace+key, "")
			resp.RequireStatus(http.StatusOK)
		}

		for scNum, sc := range serverContexts {
			var expectedPushed int64
			// If replicated doc to db already (including this loop iteration) then expect 1
			if scNum <= groupNum {
				expectedPushed = 1
			}

			ctx := sc.SetContextLogID(base.TestCtx(t), sc.Config.Bootstrap.ConfigGroupID)
			dbContext, err := sc.GetDatabase(ctx, "db")
			require.NoError(t, err)
			dbstats, err := dbContext.DbStats.DBReplicatorStats("repl")
			require.NoError(t, err)
			actualPushed, _ := base.WaitForStat(dbstats.NumDocPushed.Value, expectedPushed)
			assert.Equal(t, expectedPushed, actualPushed)
		}
	}
}

// Reproduces panic seen in CBG-1053
func TestAdhocReplicationStatus(t *testing.T) {
	base.SetUpTestLogging(t, base.LevelDebug, base.KeyAll, base.KeyReplicate)
	// CBG-2770 does not work with non default collections
	rt := rest.NewRestTesterDefaultCollection(t, &rest.RestTesterConfig{SgReplicateEnabled: true})
	defer rt.Close()

	srv := httptest.NewServer(rt.TestAdminHandler())
	defer srv.Close()

	replConf := `
	{
	  "replication_id": "pushandpull-with-target-oneshot-adhoc",
	  "remote": "` + srv.URL + `/db",
	  "direction": "pushAndPull",
	  "adhoc": true,
	  "collections_enabled": ` + strconv.FormatBool(!rt.GetDatabase().OnlyDefaultCollection()) + `
	}`

	resp := rt.SendAdminRequest("PUT", "/{{.db}}/_replication/pushandpull-with-target-oneshot-adhoc", replConf)
	rest.RequireStatus(t, resp, http.StatusCreated)

	// With the error hitting the replicationStatus endpoint will either return running, if not completed, and once
	// completed panics. With the fix after running it'll return a 404 as replication no longer exists.
	stateError := rt.WaitForCondition(func() bool {
		resp = rt.SendAdminRequest("GET", "/{{.db}}/_replicationStatus/pushandpull-with-target-oneshot-adhoc", "")
		return resp.Code == http.StatusNotFound
	})
	assert.NoError(t, stateError)
}

// CBG-1046: Add ability to specify user for active peer in sg-replicate2
func TestSpecifyUserDocsToReplicate(t *testing.T) {
	base.LongRunningTest(t)

	base.RequireNumTestBuckets(t, 2)
	base.SetUpTestLogging(t, base.LevelInfo, base.KeyAll)

	testCases := []struct {
		direction string
	}{
		{
			direction: "push",
		},
		{
			direction: "pull",
		},
	}
	for _, test := range testCases {
		t.Run(test.direction, func(t *testing.T) {
			replName := test.direction
			syncFunc := `
function (doc) {
	if (doc.owner) {
		requireUser(doc.owner);
	}
	channel(doc.channels);
	requireAccess(doc.channels);
}`
			rtConfig := &rest.RestTesterConfig{
				SyncFn: syncFunc,
			}
			// Set up buckets, rest testers, and set up servers
			passiveRT := rest.NewRestTesterDefaultCollection(t, rtConfig) //  CBG-2772: replicator currently requires default collection

			defer passiveRT.Close()

			publicSrv := httptest.NewServer(passiveRT.TestPublicHandler())
			defer publicSrv.Close()

			adminSrv := httptest.NewServer(passiveRT.TestAdminHandler())
			defer adminSrv.Close()

			activeRT := rest.NewRestTesterDefaultCollection(t, rtConfig) //  CBG-2772: replicator currently requires default collection
			defer activeRT.Close()

			for _, rt := range []*rest.RestTester{passiveRT, activeRT} {
				rt.CreateUser("alice", []string{"chanAlpha", "chanBeta", "chanCharlie", "chanHotel", "chanIndia"})
				rt.CreateUser("bob", []string{"chanDelta", "chanEcho"})

			}
			// Change RT depending on direction
			var senderRT *rest.RestTester   // RT that has the initial docs that get replicated to the other bucket
			var receiverRT *rest.RestTester // RT that gets the docs replicated to it
			if test.direction == "push" {
				senderRT = activeRT
				receiverRT = passiveRT
			} else if test.direction == "pull" {
				senderRT = passiveRT
				receiverRT = activeRT
			}

			// Create docs to replicate
			bulkDocsBody := `
{
  "docs": [
	{"channels":["chanAlpha"], "access":"alice"},
	{"channels":["chanBeta","chanFoxtrot"], "access":"alice"},
	{"channels":["chanCharlie","chanEcho"], "access":"alice,bob"},
	{"channels":["chanDelta"], "access":"bob"},
	{"channels":["chanGolf"], "access":""},
	{"channels":["!"], "access":"alice,bob"},
	{"channels":["!"], "access":"bob", "owner":"bob"},
	{"channels":["!"], "access":"alice", "owner":"alice"},
	{"channels":["chanHotel"], "access":"", "owner":"mike"},
	{"channels":["chanIndia"], "access":"alice", "owner":"alice"}
  ]
}
`
			resp := senderRT.SendAdminRequest("POST", "/{{.keyspace}}/_bulk_docs", bulkDocsBody)
			rest.RequireStatus(t, resp, http.StatusCreated)

			err := senderRT.WaitForPendingChanges()
			require.NoError(t, err)

			// Replicate just alices docs
			replConf := `
				{
					"replication_id": "` + replName + `",
					"remote": "` + publicSrv.URL + `/db",
					"direction": "` + test.direction + `",
					"continuous": true,
					"batch": 200,
					"run_as": "alice",
					"remote_username": "alice",
					"remote_password": "letmein",
					"collections_enabled": ` + strconv.FormatBool(!activeRT.GetDatabase().OnlyDefaultCollection()) + `
				}`

			resp = activeRT.SendAdminRequest("PUT", "/{{.db}}/_replication/"+replName, replConf)
			rest.RequireStatus(t, resp, http.StatusCreated)

			activeCtx := activeRT.Context()
			err = activeRT.GetDatabase().SGReplicateMgr.StartReplications(activeCtx)
			require.NoError(t, err)
			activeRT.WaitForReplicationStatus(replName, db.ReplicationStateRunning)

			value, _ := base.WaitForStat(receiverRT.GetDatabase().DbStats.Database().NumDocWrites.Value, 6)
			assert.EqualValues(t, 6, value)

			changesResults, err := receiverRT.WaitForChanges(6, "/{{.keyspace}}/_changes?since=0&include_docs=true", "", true)
			assert.NoError(t, err)
			assert.Len(t, changesResults.Results, 6)
			// Check the docs are alices docs
			for _, result := range changesResults.Results {
				body, err := result.Doc.MarshalJSON()
				require.NoError(t, err)
				assert.Contains(t, string(body), "alice")
			}

			// Stop and remove replicator (to stop checkpointing after teardown causing panic)
			_, err = activeRT.GetDatabase().SGReplicateMgr.PutReplicationStatus(replName, "stop")
			require.NoError(t, err)
			activeRT.WaitForReplicationStatus(replName, db.ReplicationStateStopped)
			err = activeRT.GetDatabase().SGReplicateMgr.DeleteReplication(replName)
			require.NoError(t, err)

			// Replicate all docs
			// Run as admin should default to true
			replConf = `
					{
						"replication_id": "` + replName + `",
						"remote": "` + adminSrv.URL + `/db",
						"direction": "` + test.direction + `",
						"continuous": true,
						"batch": 200,
						"collections_enabled": ` + strconv.FormatBool(!activeRT.GetDatabase().OnlyDefaultCollection()) + `
					}`

			resp = activeRT.SendAdminRequest("PUT", "/{{.db}}/_replication/"+replName, replConf)
			rest.RequireStatus(t, resp, http.StatusCreated)
			activeRT.WaitForReplicationStatus(replName, db.ReplicationStateRunning)

			value, _ = base.WaitForStat(receiverRT.GetDatabase().DbStats.Database().NumDocWrites.Value, 10)
			assert.EqualValues(t, 10, value)

			// Stop and remove replicator
			_, err = activeRT.GetDatabase().SGReplicateMgr.PutReplicationStatus(replName, "stop")
			require.NoError(t, err)
			activeRT.WaitForReplicationStatus(replName, db.ReplicationStateStopped)
			err = activeRT.GetDatabase().SGReplicateMgr.DeleteReplication(replName)
			require.NoError(t, err)
		})
	}
}
func TestBasicGetReplicator2(t *testing.T) {
	rt := rest.NewRestTester(t, nil)
	defer rt.Close()

	var body rest.Body

	// Put document as usual
	response := rt.SendAdminRequest("PUT", "/{{.keyspace}}/doc1", `{"foo": "bar"}`)
	rest.RequireStatus(t, response, http.StatusCreated)
	err := base.JSONUnmarshal(response.Body.Bytes(), &body)
	assert.NoError(t, err)
	assert.True(t, body["ok"].(bool))
	revID := body["rev"].(string)

	// Get a document with rev using replicator2
	response = rt.SendAdminRequest("GET", "/{{.keyspace}}/doc1?replicator2=true&rev="+revID, ``)
	if base.IsEnterpriseEdition() {
		rest.RequireStatus(t, response, http.StatusOK)
		err = base.JSONUnmarshal(response.Body.Bytes(), &body)
		assert.NoError(t, err)
		assert.Equal(t, "bar", body["foo"])
	} else {
		rest.RequireStatus(t, response, http.StatusNotImplemented)
	}

	// Get a document without specifying rev using replicator2
	response = rt.SendAdminRequest("GET", "/{{.keyspace}}/doc1?replicator2=true", ``)
	if base.IsEnterpriseEdition() {
		rest.RequireStatus(t, response, http.StatusOK)
		err = base.JSONUnmarshal(response.Body.Bytes(), &body)
		assert.NoError(t, err)
		assert.Equal(t, "bar", body["foo"])
	} else {
		rest.RequireStatus(t, response, http.StatusNotImplemented)
	}
}
func TestBasicPutReplicator2(t *testing.T) {
	rt := rest.NewRestTester(t, nil)
	defer rt.Close()

	var (
		body  rest.Body
		revID string
		err   error
	)

	response := rt.SendAdminRequest("PUT", "/{{.keyspace}}/doc1?replicator2=true", `{}`)
	if base.IsEnterpriseEdition() {
		rest.RequireStatus(t, response, http.StatusCreated)
		err = base.JSONUnmarshal(response.Body.Bytes(), &body)
		assert.NoError(t, err)
		assert.True(t, body["ok"].(bool))
		revID = body["rev"].(string)
		assert.Equal(t, 1, int(rt.GetDatabase().DbStats.Database().NumDocWrites.Value()))
	} else {
		rest.RequireStatus(t, response, http.StatusNotImplemented)
	}

	// Put basic doc with replicator2 flag and ensure it saves correctly
	response = rt.SendAdminRequest("PUT", "/{{.keyspace}}/doc1?replicator2=true&rev="+revID, `{"foo": "bar"}`)
	if base.IsEnterpriseEdition() {
		rest.RequireStatus(t, response, http.StatusCreated)
		err = base.JSONUnmarshal(response.Body.Bytes(), &body)
		assert.NoError(t, err)
		assert.True(t, body["ok"].(bool))
		assert.Equal(t, 2, int(rt.GetDatabase().DbStats.Database().NumDocWrites.Value()))
	} else {
		rest.RequireStatus(t, response, http.StatusNotImplemented)
	}

	response = rt.SendAdminRequest("GET", "/{{.keyspace}}/doc1", ``)
	if base.IsEnterpriseEdition() {
		rest.RequireStatus(t, response, http.StatusOK)
		err = base.JSONUnmarshal(response.Body.Bytes(), &body)
		assert.NoError(t, err)
		assert.Equal(t, "bar", body["foo"])
		assert.Equal(t, 1, int(rt.GetDatabase().DbStats.Database().NumDocReadsRest.Value()))
	} else {
		rest.RequireStatus(t, response, http.StatusNotFound)
	}
}

func TestDeletedPutReplicator2(t *testing.T) {
	rt := rest.NewRestTester(t, nil)
	defer rt.Close()

	var body rest.Body

	response := rt.SendAdminRequest("PUT", "/{{.keyspace}}/doc1", "{}")
	rest.RequireStatus(t, response, http.StatusCreated)
	err := base.JSONUnmarshal(response.Body.Bytes(), &body)
	assert.NoError(t, err)
	assert.True(t, body["ok"].(bool))
	revID := body["rev"].(string)
	assert.Equal(t, int64(1), rt.GetDatabase().DbStats.Database().NumDocWrites.Value())

	response = rt.SendAdminRequest("PUT", "/{{.keyspace}}/doc1?replicator2=true&rev="+revID+"&deleted=true", "{}")
	if base.IsEnterpriseEdition() {
		rest.RequireStatus(t, response, http.StatusCreated)
		err = base.JSONUnmarshal(response.Body.Bytes(), &body)
		assert.NoError(t, err)
		assert.True(t, body["ok"].(bool))
		revID = body["rev"].(string)
		assert.Equal(t, 2, int(rt.GetDatabase().DbStats.Database().NumDocWrites.Value()))

		response = rt.SendAdminRequest("GET", "/{{.keyspace}}/doc1", ``)
		rest.RequireStatus(t, response, http.StatusNotFound)
		assert.Equal(t, 0, int(rt.GetDatabase().DbStats.Database().NumDocReadsRest.Value()))
	} else {
		rest.RequireStatus(t, response, http.StatusNotImplemented)
	}

	response = rt.SendAdminRequest("PUT", "/{{.keyspace}}/doc1?replicator2=true&rev="+revID+"&deleted=false", `{}`)
	if base.IsEnterpriseEdition() {
		rest.RequireStatus(t, response, http.StatusCreated)
		err = base.JSONUnmarshal(response.Body.Bytes(), &body)
		assert.NoError(t, err)
		assert.True(t, body["ok"].(bool))
		assert.Equal(t, 3, int(rt.GetDatabase().DbStats.Database().NumDocWrites.Value()))

		response = rt.SendAdminRequest("GET", "/{{.keyspace}}/doc1", ``)
		rest.RequireStatus(t, response, http.StatusOK)
		assert.Equal(t, 1, int(rt.GetDatabase().DbStats.Database().NumDocReadsRest.Value()))
	} else {
		rest.RequireStatus(t, response, http.StatusNotImplemented)
	}
}<|MERGE_RESOLUTION|>--- conflicted
+++ resolved
@@ -5858,12 +5858,7 @@
 
 	// requireTombstone validates tombstoned revision.
 	requireTombstone := func(t *testing.T, dataStore base.DataStore, docID string) {
-<<<<<<< HEAD
 		var rawBody rest.Body
-		// TODO: Could move to GetSingleDataStore when RestTester database is being initialised with a named collection instead of just default
-=======
-		var rawBody db.Body
->>>>>>> b77a13c0
 		_, err := dataStore.Get(docID, &rawBody)
 		if base.TestUseXattrs() {
 			require.True(t, base.IsDocNotFoundError(err))
