--- conflicted
+++ resolved
@@ -119,11 +119,8 @@
 // Utility that returns a rough estimate of the original size of the JSON a value was parsed from.
 func EstimateSizeOfJSON(args any) int {
 	switch arg := args.(type) {
-<<<<<<< HEAD
-=======
 	case nil:
 		return 4
->>>>>>> 160f87d7
 	case bool:
 		return 4
 	case int64:
@@ -131,11 +128,7 @@
 	case float64:
 		return 8
 	case json.Number:
-<<<<<<< HEAD
-		return len(arg) + 2
-=======
 		return len(arg)
->>>>>>> 160f87d7
 	case string:
 		return len(arg) + 2
 	case []any:
@@ -145,11 +138,7 @@
 		}
 		return size
 	case map[string]any:
-<<<<<<< HEAD
-		size := 0
-=======
 		size := 2
->>>>>>> 160f87d7
 		for key, item := range arg {
 			size += len(key) + EstimateSizeOfJSON(item) + 4
 		}
