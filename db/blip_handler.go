--- conflicted
+++ resolved
@@ -141,28 +141,14 @@
 	return func(bh *blipHandler, bm *blip.Message) error {
 		collectionIndexStr, ok := bm.Properties[BlipCollection]
 		if !ok {
-<<<<<<< HEAD
 			if !bh.db.hasDefaultCollection() {
 				return base.HTTPErrorf(http.StatusBadRequest, "Method requires passing a collection property and a prior GetCollections message")
 			}
-			bh.collection = bh.db.GetSingleDatabaseCollectionWithUser()
-=======
 			// temp use private method
 			bh.collection = &DatabaseCollectionWithUser{
 				DatabaseCollection: bh.db.singleCollection,
 				user:               bh.db.user,
 			}
-			/*
-				if !bh.db.hasDefaultCollection() {
-					return base.HTTPErrorf(http.StatusBadRequest, "Method requires passing a collection property and a prior GetCollections message")
-				}
-				var err error
-				bh.collection, err = bh.db.GetDefaultDatabaseCollectionWithUser()
-				if err != nil {
-					return base.HTTPErrorf(http.StatusBadRequest, "%s", err)
-				}
-			*/
->>>>>>> 012421f8
 			return next(bh, bm)
 		}
 		if len(bh.collectionMapping) == 0 {
