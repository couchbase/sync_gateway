--- conflicted
+++ resolved
@@ -158,12 +158,8 @@
 	rev2b_body := unmarshalBody(t, `{"_attachments": {"hello.txt": {"data":"aGVsbG8gd29ybGQ="}}}`)
 	rev2b_body["key1"] = prop_1000_bytes
 	rev2b_body["version"] = "2b"
-<<<<<<< HEAD
-	doc, newRev, err = collection.PutExistingRevWithBody(ctx, "doc1", rev2b_body, []string{"2-b", "1-a"}, false)
-	require.NoError(t, err)
-=======
 	doc, newRev, err = collection.PutExistingRevWithBody(ctx, "doc1", rev2b_body, []string{"2-b", "1-a"}, false, ExistingVersionWithUpdateToHLV)
->>>>>>> 8acc6c28
+	require.NoError(t, err)
 	rev2b_body[BodyId] = doc.ID
 	rev2b_body[BodyRev] = newRev
 
@@ -189,127 +185,6 @@
 	assert.Len(t, revTree.HasAttachments, 1)
 }
 
-<<<<<<< HEAD
-=======
-func TestHasAttachmentsFlagForLegacyAttachments(t *testing.T) {
-	base.SetUpTestLogging(t, base.LevelDebug, base.KeyAll)
-	db, ctx := setupTestDB(t)
-	defer db.Close(ctx)
-	collection, ctx := GetSingleDatabaseCollectionWithUser(ctx, t, db)
-
-	base.TestExternalRevStorage = true
-	prop_1000_bytes := base.CreateProperty(1000)
-
-	rawDocWithAttachmentAndSyncMeta := func() []byte {
-		return []byte(`{
-   "_sync": {
-      "rev": "2-a",
-      "sequence": 2,
-      "recent_sequences": [
-         2
-      ],
-      "history": {
-         "revs": [
-            "1-a",
-            "2-a"
-         ],
-         "parents": [
-            -1,
-             0
-         ],
-         "channels": [
-            null
-         ]
-      },
-      "cas": "",
-      "attachments": {
-         "hi.txt": {
-            "revpos": 2,
-            "content_type": "text/plain",
-            "length": 2,
-            "stub": true,
-            "digest": "sha1-witfkXg0JglCjW9RssWvTAveakI="
-         }
-      },
-      "time_saved": "2021-09-01T17:33:03.054227821Z"
-   },
-  "key": "value"
-}`)
-	}
-
-	createDocWithLegacyAttachment := func(docID string, rawDoc []byte, attKey string, attBody []byte) {
-		// Write attachment directly to the bucket.
-		_, err := collection.dataStore.Add(attKey, 0, attBody)
-		require.NoError(t, err)
-
-		body := Body{}
-		err = body.Unmarshal(rawDoc)
-		require.NoError(t, err, "Error unmarshalling body")
-
-		// Write raw document to the bucket.
-		_, err = collection.dataStore.Add(docID, 0, rawDoc)
-		require.NoError(t, err)
-
-		// Get the existing bucket doc
-		_, existingBucketDoc, err := collection.GetDocWithXattrs(ctx, docID, DocUnmarshalAll)
-		require.NoError(t, err)
-
-		// Migrate document metadata from document body to system xattr.
-		_, _, err = collection.migrateMetadata(ctx, docID, existingBucketDoc, nil)
-		require.NoError(t, err)
-	}
-
-	// Create rev 1-a
-	log.Printf("Create rev 1-a")
-	body := Body{"key1": "value1", "version": "1a"}
-	_, _, err := collection.PutExistingRevWithBody(ctx, "doc1", body, []string{"1-a"}, false, ExistingVersionWithUpdateToHLV)
-	assert.NoError(t, err, "add 1-a")
-
-	// Create rev 2-a with legacy attachment.
-	// 1-a
-	//  |
-	// 2-a
-	docID := "doc1"
-	attBody := []byte(`hi`)
-	digest := Sha1DigestKey(attBody)
-	attKey := MakeAttachmentKey(AttVersion1, docID, digest)
-	rawDoc := rawDocWithAttachmentAndSyncMeta()
-	createDocWithLegacyAttachment(docID, rawDoc, attKey, attBody)
-
-	// Retrieve the document:
-	log.Printf("Retrieve doc 2-a...")
-	gotbody, err := collection.Get1xBody(ctx, "doc1")
-	assert.NoError(t, err, "Couldn't get document")
-	assert.Equal(t, Body{"_id": "doc1", "_rev": "1-a", "key1": "value1", "version": "1a"}, gotbody)
-
-	// Create rev 2-b
-	//    1-a
-	//   /  \
-	// 2-a  2-b
-	log.Printf("Create rev 2-b with a large body")
-	// rev2b_body := unmarshalBody(`{"_attachments": {"hello.txt": {"data":"aGVsbG8gd29ybGQ="}}}`)
-	rev2b_body := Body{}
-	rev2b_body["key1"] = prop_1000_bytes
-	rev2b_body["version"] = "2b"
-	doc, newRev, err := collection.PutExistingRevWithBody(ctx, "doc1", rev2b_body, []string{"2-b", "1-a"}, false, ExistingVersionWithUpdateToHLV)
-	rev2b_body[BodyId] = doc.ID
-	rev2b_body[BodyRev] = newRev
-	assert.NoError(t, err, "add 2-b")
-
-	// Retrieve the document:
-	log.Printf("Retrieve doc, verify rev 2-b")
-	gotbody, err = collection.Get1xBody(ctx, "doc1")
-	assert.NoError(t, err, "Couldn't get document")
-	assert.Equal(t, rev2b_body, gotbody)
-
-	// Retrieve the raw document, and verify 2-a isn't stored inline
-	log.Printf("Retrieve doc, verify rev 2-a not inline")
-	revTree, err := getRevTreeList(ctx, collection.dataStore, "doc1", db.UseXattrs())
-	assert.NoError(t, err, "Couldn't get revtree for raw document")
-	assert.Len(t, revTree.HasAttachments, 0)
-}
-
->>>>>>> 8acc6c28
 // TestRevisionStorageConflictAndTombstones
 // Tests permutations of inline and external storage of conflicts and tombstones
 func TestRevisionStorageConflictAndTombstones(t *testing.T) {
@@ -541,12 +416,8 @@
 	rev2b_body := Body{}
 	rev2b_body["key1"] = prop_1000_bytes
 	rev2b_body["version"] = "2b"
-<<<<<<< HEAD
-	doc, newRev, err = collection.PutExistingRevWithBody(ctx, "doc1", rev2b_body, []string{"2-b", "1-a"}, false)
-	require.NoError(t, err)
-=======
 	doc, newRev, err = collection.PutExistingRevWithBody(ctx, "doc1", rev2b_body, []string{"2-b", "1-a"}, false, ExistingVersionWithUpdateToHLV)
->>>>>>> 8acc6c28
+	require.NoError(t, err)
 	rev2b_body[BodyId] = doc.ID
 	rev2b_body[BodyRev] = newRev
 
@@ -877,12 +748,8 @@
 	// 3-a
 	log.Printf("Create rev 2-b")
 	rev2b_body := Body{"key1": "value2", "v": "2b"}
-<<<<<<< HEAD
-	doc, newRev, err = collection.PutExistingRevWithBody(ctx, "doc1", rev2b_body, []string{"2-b", "1-a"}, false)
-	require.NoError(t, err)
-=======
 	doc, newRev, err = collection.PutExistingRevWithBody(ctx, "doc1", rev2b_body, []string{"2-b", "1-a"}, false, ExistingVersionWithUpdateToHLV)
->>>>>>> 8acc6c28
+	require.NoError(t, err)
 	rev2b_body[BodyId] = doc.ID
 	rev2b_body[BodyRev] = newRev
 
@@ -1783,7 +1650,6 @@
 	}, time.Second*10, time.Millisecond*100)
 }
 
-<<<<<<< HEAD
 func TestDocUpdateCorruptSequence(t *testing.T) {
 	if !base.TestUseXattrs() {
 		t.Skip("This test only works with XATTRS enabled")
@@ -1846,7 +1712,8 @@
 	require.NoError(t, err)
 
 	require.Equal(t, startWarnCount, base.SyncGatewayStats.GlobalStats.ResourceUtilization.WarnCount.Value())
-=======
+}
+
 // TestPutExistingCurrentVersion:
 //   - Put a document in a db
 //   - Assert on the update to HLV after that PUT
@@ -2223,5 +2090,4 @@
 			}
 		})
 	}
->>>>>>> 8acc6c28
 }