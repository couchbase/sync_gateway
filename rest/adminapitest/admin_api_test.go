--- conflicted
+++ resolved
@@ -759,16 +759,7 @@
 		rt.CreateTestDoc(fmt.Sprintf("doc%d", i))
 	}
 
-<<<<<<< HEAD
 	rt.TakeDbOffline()
-=======
-	// take db offline to run resync against it
-	response := rt.SendAdminRequest("POST", "/db/_offline", "")
-	rest.RequireStatus(t, response, http.StatusOK)
-
-	// wait for db to be offline
-	rt.WaitForDBState(db.RunStateString[db.DBOffline])
->>>>>>> 3368f84a
 
 	// start a resync run
 	response := rt.SendAdminRequest("POST", "/db/_resync?action=start", "")
