--- conflicted
+++ resolved
@@ -446,16 +446,11 @@
 			}
 			collectionNameMap := make(map[string]struct{}, len(scope.Collections))
 			for collName, collOpts := range scope.Collections {
-<<<<<<< HEAD
+				ctx := base.CollectionCtx(ctx, collName)
 				dataStore, err := bucket.NamedDataStore(base.ScopeAndCollectionName{Scope: scopeName, Collection: collName})
 				if err != nil {
 					return nil, err
 				}
-
-=======
-				ctx := base.CollectionCtx(ctx, collName)
-				dataStore := bucket.NamedDataStore(base.ScopeAndCollectionName{Scope: scopeName, Collection: collName})
->>>>>>> 012421f8
 				dbCollection, err := newDatabaseCollection(ctx, dbContext, dataStore)
 				if err != nil {
 					return nil, err
