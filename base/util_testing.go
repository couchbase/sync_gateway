/*
Copyright 2017-Present Couchbase, Inc.

Use of this software is governed by the Business Source License included in
the file licenses/BSL-Couchbase.txt.  As of the Change Date specified in that
file, in accordance with the Business Source License, use of this software will
be governed by the Apache License, Version 2.0, included in the file
licenses/APL2.txt.
*/

package base

import (
	"bytes"
	"context"
	"crypto/x509"
	"errors"
	"fmt"
	"io/ioutil"
	"log"
	"math/rand"
	"os"
	"runtime"
	"runtime/pprof"
	"strconv"
	"strings"
	"sync"
	"testing"
	"time"

	"github.com/couchbase/gocb/v2"
	sgbucket "github.com/couchbase/sg-bucket"
	"github.com/stretchr/testify/assert"
	"github.com/stretchr/testify/require"
)

// Code that is test-related that needs to be accessible from non-base packages, and therefore can't live in
// util_test.go, which is only accessible from the base package.

var TestExternalRevStorage = false
var numOpenBucketsByName map[string]int32
var mutexNumOpenBucketsByName sync.Mutex

func init() {

	// Prevent https://issues.couchbase.com/browse/MB-24237
	rand.Seed(time.Now().UTC().UnixNano())

	numOpenBucketsByName = map[string]int32{}

}

type TestBucket struct {
	Bucket
	BucketSpec BucketSpec
	closeFn    func()
}

func (tb TestBucket) Close() {
	tb.closeFn()
}

func (tb *TestBucket) GetUnderlyingBucket() Bucket {
	return tb.Bucket
}

// LeakyBucketClone wraps the underlying bucket on the TestBucket with a LeakyBucket and returns a new TestBucket handle.
func (tb *TestBucket) LeakyBucketClone(c LeakyBucketConfig) *TestBucket {
	return &TestBucket{
		Bucket:     NewLeakyBucket(tb.Bucket, c),
		BucketSpec: tb.BucketSpec,
		closeFn:    tb.Close,
	}
}

// NoCloseClone returns a leaky bucket with a no-op close function for the given bucket.
func NoCloseClone(b Bucket) *LeakyBucket {
	return NewLeakyBucket(b, LeakyBucketConfig{IgnoreClose: true})
}

// NoCloseClone returns a new test bucket referencing the same underlying bucket and bucketspec, but
// with an IgnoreClose leaky bucket, and a no-op close function.  Used when multiple references to the same bucket are needed.
func (tb *TestBucket) NoCloseClone() *TestBucket {
	return &TestBucket{
		Bucket:     NoCloseClone(tb.Bucket),
		BucketSpec: tb.BucketSpec,
		closeFn:    func() {},
	}
}

func GetTestBucket(t testing.TB) *TestBucket {
	bucket, spec, closeFn := GTestBucketPool.GetTestBucketAndSpec(t)
	return &TestBucket{
		Bucket:     bucket,
		BucketSpec: spec,
		closeFn:    closeFn,
	}
}

// Gets a Walrus bucket which will be persisted to a temporary directory
// Returns both the test bucket which is persisted and a function which can be used to remove the created temporary
// directory once the test has finished with it.
func GetPersistentWalrusBucket(t testing.TB) (*TestBucket, func()) {
	tempDir, err := ioutil.TempDir("", "walrustemp")
	require.NoError(t, err)

	walrusFile := fmt.Sprintf("walrus:%s", tempDir)
	bucket, spec, closeFn := GTestBucketPool.GetWalrusTestBucket(t, walrusFile)

	// Return this separate to closeFn as we want to avoid this being removed on database close (/_offline handling)
	removeFileFunc := func() {
		err := os.RemoveAll(tempDir)
		require.NoError(t, err)
	}

	return &TestBucket{
		Bucket:     bucket,
		BucketSpec: spec,
		closeFn:    closeFn,
	}, removeFileFunc
}

func GetTestBucketForDriver(t testing.TB, driver CouchbaseDriver) *TestBucket {

	bucket, spec, closeFn := GTestBucketPool.GetTestBucketAndSpec(t)

	// If walrus, use bucket as-is
	if !TestUseCouchbaseServer() {
		return &TestBucket{
			Bucket:     bucket,
			BucketSpec: spec,
			closeFn:    closeFn,
		}
	}

	// If the spec being used by the test bucket pool matches the requested, use that
	if spec.CouchbaseDriver == driver {
		closeAll := func() {
			closeFn()
		}
		return &TestBucket{
			Bucket:     bucket,
			BucketSpec: spec,
			closeFn:    closeAll,
		}
	}

	// Otherwise, open a bucket for the requested driver based on the connection
	// information from the pool bucket
	spec.CouchbaseDriver = driver
	if spec.Server == kTestCouchbaseServerURL {
		spec.Server = "couchbase://localhost"
	}
	if !strings.HasPrefix(spec.Server, "couchbase") {
		closeFn()
		t.Fatalf("Server must use couchbase scheme for gocb testing")
	}

	store, err := GetBucket(spec)
	if err != nil {
		t.Fatalf("Unable to get store for driver %s: %v", driver, err)
	}

	closeAll := func() {
		store.Close()
		closeFn()
	}

	return &TestBucket{
		Bucket:     store,
		BucketSpec: spec,
		closeFn:    closeAll,
	}
}

// Should Sync Gateway use XATTRS functionality when running unit tests?
func TestUseXattrs() bool {
	useXattrs, isSet := os.LookupEnv(TestEnvSyncGatewayUseXattrs)
	if !isSet {
		return !UnitTestUrlIsWalrus()
	}

	val, err := strconv.ParseBool(useXattrs)
	if err != nil {
		panic(fmt.Sprintf("unable to parse %q value %q: %v", TestEnvSyncGatewayUseXattrs, useXattrs, err))
	}

	return val
}

// Should Sync Gateway skip TLS verification. Default: DefaultTestTLSSkipVerify
func TestTLSSkipVerify() bool {
	tlsSkipVerify, isSet := os.LookupEnv(TestEnvTLSSkipVerify)
	if !isSet {
		return DefaultTestTLSSkipVerify
	}

	val, err := strconv.ParseBool(tlsSkipVerify)
	if err != nil {
		panic(fmt.Sprintf("unable to parse %q value %q: %v", TestEnvTLSSkipVerify, tlsSkipVerify, err))
	}

	return val
}

func TestUseCouchbaseServerDockerName() (bool, string) {
	testX509CouchbaseServerDockerName, isSet := os.LookupEnv(TestEnvCouchbaseServerDockerName)
	if !isSet {
		return false, ""
	}
	return true, testX509CouchbaseServerDockerName
}

func TestX509LocalServer() (bool, string) {
	testX509LocalServer, isSet := os.LookupEnv(TestEnvX509Local)
	if !isSet {
		return false, ""
	}

	val, err := strconv.ParseBool(testX509LocalServer)
	if err != nil {
		panic(fmt.Sprintf("unable to parse %q value %q: %v", TestEnvX509Local, testX509LocalServer, err))
	}

	username, isSet := os.LookupEnv(TestEnvX509LocalUser)
	if !isSet {
		panic(fmt.Sprintf("TestEnvX509LocalUser must be set when TestEnvX509Local=true"))
	}

	return val, username
}

// Should tests try to drop GSI indexes before flushing buckets?
// See SG #3422
func TestsShouldDropIndexes() bool {

	// First check if the SG_TEST_USE_XATTRS env variable is set
	dropIndexes := os.Getenv(TestEnvSyncGatewayDropIndexes)

	if strings.ToLower(dropIndexes) == strings.ToLower(TestEnvSyncGatewayTrue) {
		return true
	}

	// Otherwise fallback to hardcoded default
	return DefaultDropIndexes

}

// TestsDisableGSI returns true if tests should be forced to avoid any GSI-specific code.
func TestsDisableGSI() bool {
	// Disable GSI when running with Walrus
	if !TestUseCouchbaseServer() && UnitTestUrlIsWalrus() {
		return true
	}

	// Default to disabling GSI, but allow with SG_TEST_USE_GSI=true
	useGSI := false
	if envUseGSI := os.Getenv(TestEnvSyncGatewayDisableGSI); envUseGSI != "" {
		useGSI, _ = strconv.ParseBool(envUseGSI)
	}

	return !useGSI
}

// Check the whether tests are being run with SG_TEST_BACKING_STORE=Couchbase
func TestUseCouchbaseServer() bool {
	backingStore := os.Getenv(TestEnvSyncGatewayBackingStore)
	return strings.ToLower(backingStore) == strings.ToLower(TestEnvBackingStoreCouchbase)
}

type TestAuthenticator struct {
	Username   string
	Password   string
	BucketName string
}

func (t TestAuthenticator) GetCredentials() (username, password, bucketname string) {
	return t.Username, t.Password, t.BucketName
}

// DropAllIndexes removes all indexes defined on the bucket or collection
func DropAllIndexes(ctx context.Context, n1QLStore N1QLStore) error {

	// Retrieve all indexes on the bucket/collection
	indexes, err := n1QLStore.getIndexes()
	if err != nil {
		return err
	}

	wg := sync.WaitGroup{}
	wg.Add(len(indexes))

	asyncErrors := make(chan error, len(indexes))
	defer close(asyncErrors)

	for _, index := range indexes {

		go func(indexToDrop string) {

			defer wg.Done()

			InfofCtx(ctx, KeySGTest, "Dropping index %s on bucket %s...", indexToDrop, n1QLStore.GetName())
			dropErr := n1QLStore.DropIndex(indexToDrop)
			if dropErr != nil {
				asyncErrors <- dropErr
				ErrorfCtx(ctx, "...failed to drop index %s on bucket %s: %s", indexToDrop, n1QLStore.GetName(), dropErr)
				return
			}
			InfofCtx(ctx, KeySGTest, "...successfully dropped index %s on bucket %s", indexToDrop, n1QLStore.GetName())
		}(index)

	}

	// Wait until all goroutines finish
	wg.Wait()

	// Check if any errors were put into the asyncErrors channel.  If any, just return the first one
	select {
	case asyncError := <-asyncErrors:
		return asyncError
	default:
	}

	return nil
}

// Generates a string of size int
const alphaNumeric = "0123456789abcdefghijklmnopqrstuvwxyz"

func CreateProperty(size int) (result string) {
	resultBytes := make([]byte, size)
	for i := 0; i < size; i++ {
		resultBytes[i] = alphaNumeric[i%len(alphaNumeric)]
	}
	return string(resultBytes)
}

// SetUpGlobalTestMemoryWatermark will periodically write an in-use memory watermark,
// and will cause the tests to fail on teardown if the watermark has exceeded the threshold.
func SetUpGlobalTestMemoryWatermark(m *testing.M, memWatermarkThresholdMB uint64) (teardownFn func()) {
	sampleFrequency := time.Second * 5
	if freq := os.Getenv("SG_TEST_PROFILE_FREQUENCY"); freq != "" {
		var err error
		sampleFrequency, err = time.ParseDuration(freq)
		if err != nil {
			log.Fatalf("TEST: profile frequency %q was not a valid duration: %v", freq, err)
		} else if sampleFrequency == 0 {
			// disabled
			return func() {}
		}
	}

	var inuseHighWaterMarkMB float64

	ctx, ctxCancel := context.WithCancel(context.Background())
	wg := sync.WaitGroup{}
	wg.Add(1)

	go func(ctx context.Context) {
		defer wg.Done()

		sampleFn := func() {
			var ms runtime.MemStats
			runtime.ReadMemStats(&ms)
			heapInuseMB := float64(ms.HeapInuse) / float64(1024*1024)
			stackInuseMB := float64(ms.StackInuse) / float64(1024*1024)
			totalInuseMB := heapInuseMB + stackInuseMB
			// log.Printf("TEST: Memory usage recorded heap: %.2f MB stack: %.2f MB", heapInuseMB, stackInuseMB)
			if totalInuseMB > inuseHighWaterMarkMB {
				log.Printf("TEST: Memory high water mark increased to %.2f MB (heap: %.2f MB stack: %.2f MB)", totalInuseMB, heapInuseMB, stackInuseMB)
				inuseHighWaterMarkMB = totalInuseMB
			}
		}

		t := time.NewTicker(sampleFrequency)
		defer t.Stop()

		for {
			select {
			case <-ctx.Done():
				sampleFn() // one last reading just before we exit
				return
			case <-t.C:
				sampleFn()
			}
		}
	}(ctx)

	return func() {
		ctxCancel()
		wg.Wait()

		if inuseHighWaterMarkMB > float64(memWatermarkThresholdMB) {
			// Exit during teardown to fail the suite if they exceeded the threshold
			log.Fatalf("FATAL - TEST: Memory high water mark %.2f MB exceeded threshold (%d MB)", inuseHighWaterMarkMB, memWatermarkThresholdMB)
		} else {
			log.Printf("TEST: Memory high water mark %.2f MB", inuseHighWaterMarkMB)
		}
	}
}

// SetUpGlobalTestProfiling will cause a packages tests to periodically write a profiles to the package's directory.
func SetUpGlobalTestProfiling(m *testing.M) (teardownFn func()) {
	freq := os.Getenv("SG_TEST_PROFILE_FREQUENCY")
	if freq == "" {
		return func() {}
	}

	d, err := time.ParseDuration(freq)
	if err != nil {
		log.Fatalf("TEST: profile frequency %q was not a valid duration: %v", freq, err)
	} else if d == 0 {
		// disabled
		return func() {}
	}

	profiles := []string{
		"goroutine",
		// "threadcreate",
		"heap",
		// "allocs",
		// "block",
		// "mutex",
	}

	log.Printf("TEST: profiling for %v with frequency: %v", profiles, freq)

	ctx, ctxCancel := context.WithCancel(context.Background())
	wg := sync.WaitGroup{}
	wg.Add(1)

	go func(ctx context.Context) {
		defer wg.Done()

		sampleFn := func() {
			timestamp := time.Now().Unix()
			for _, profile := range profiles {
				filename := fmt.Sprintf("test-pprof-%s-%d.pb.gz", profile, timestamp)
				f, err := os.Create(filename)
				if err != nil {
					log.Fatalf("TEST: couldn't open pprof %s file: %v", profile, err)
				}
				err = pprof.Lookup(profile).WriteTo(f, 0)
				if err != nil {
					log.Fatalf("TEST: couldn't write pprof %s file: %v", profile, err)
				}
				err = f.Close()
				if err != nil {
					log.Fatalf("TEST: couldn't close pprof %s file: %v", profile, err)
				}
				log.Printf("TEST: %s profile written to: %v", profile, filename)
			}
		}

		t := time.NewTicker(d)
		defer t.Stop()

		for {
			select {
			case <-ctx.Done():
				sampleFn() // one last reading just before we exit
				return
			case <-t.C:
				sampleFn()
			}
		}
	}(ctx)

	return func() {
		ctxCancel()
		wg.Wait()
	}
}

var GlobalTestLoggingSet = AtomicBool{}

// SetUpGlobalTestLogging sets a global log level at runtime by using the SG_TEST_LOG_LEVEL environment variable.
// This global level overrides any tests that specify their own test log level with SetUpTestLogging.
func SetUpGlobalTestLogging(m *testing.M) (teardownFn func()) {
	if logLevel := os.Getenv(TestEnvGlobalLogLevel); logLevel != "" {
		var l LogLevel
		err := l.UnmarshalText([]byte(logLevel))
		if err != nil {
			FatalfCtx(context.TODO(), "TEST: Invalid log level used for %q: %s", TestEnvGlobalLogLevel, err)
		}
		caller := GetCallersName(1, false)
		InfofCtx(context.Background(), KeyAll, "%s: Setup logging: level: %v - keys: %v", caller, logLevel, KeyAll)
		teardown := setTestLogging(l, caller, KeyAll)
		GlobalTestLoggingSet.Set(true)
		return func() {
			teardown()
			GlobalTestLoggingSet.Set(false)
		}
	}
	// noop
	return func() { GlobalTestLoggingSet.Set(false) }
}

// SetUpTestLogging will set the given log level and log keys, and revert the changes at the end of the current test.
//
// This function will panic if called multiple times in the same test.
func SetUpTestLogging(tb testing.TB, logLevel LogLevel, logKeys ...LogKey) {
	caller := GetCallersName(1, false)
	InfofCtx(context.Background(), KeyAll, "%s: Setup logging: level: %v - keys: %v", caller, logLevel, logKeys)
	cleanup := setTestLogging(logLevel, caller, logKeys...)
	tb.Cleanup(cleanup)
}

// DisableTestLogging is an alias for SetUpTestLogging(LevelNone, KeyNone)
// This function will panic if called multiple times in the same test.
func DisableTestLogging(tb testing.TB) {
	caller := ""
	cleanup := setTestLogging(LevelNone, caller, KeyNone)
	tb.Cleanup(cleanup)
}

// SetUpBenchmarkLogging will set the given log level and key, and do log processing for that configuration,
// but discards the output, instead of writing it to console.
func SetUpBenchmarkLogging(tb testing.TB, logLevel LogLevel, logKeys ...LogKey) {
	teardownFnOrig := setTestLogging(logLevel, "", logKeys...)

	// discard all logging output for benchmarking (but still execute logging as normal)
	consoleLogger.logger.SetOutput(ioutil.Discard)
	tb.Cleanup(func() {
		// revert back to original output
		if consoleLogger != nil && consoleLogger.output != nil {
			consoleLogger.logger.SetOutput(consoleLogger.output)
		} else {
			consoleLogger.logger.SetOutput(os.Stderr)
		}
		teardownFnOrig()
	})
}

func setTestLogging(logLevel LogLevel, caller string, logKeys ...LogKey) (teardownFn func()) {
	if GlobalTestLoggingSet.IsTrue() {
		// noop, test log level is already set globally
		return func() {
			if caller != "" {
				InfofCtx(context.Background(), KeyAll, "%v: Reset logging", caller)
			}
		}
	}

	initialLogLevel := LevelInfo
	initialLogKey := logKeyMask(KeyHTTP)

	// Check that a previous invocation has not forgotten to call teardownFn
	if *consoleLogger.LogLevel != initialLogLevel ||
		*consoleLogger.LogKeyMask != *initialLogKey {
		panic("Logging is in an unexpected state! Did a previous test forget to call the teardownFn of SetUpTestLogging?")
	}

	consoleLogger.LogLevel.Set(logLevel)
	consoleLogger.LogKeyMask.Set(logKeyMask(logKeys...))

	return func() {
		// Return logging to a default state
		consoleLogger.LogLevel.Set(initialLogLevel)
		consoleLogger.LogKeyMask.Set(initialLogKey)
		if caller != "" {
			InfofCtx(context.Background(), KeyAll, "%v: Reset logging", caller)
		}
	}
}

// Make a deep copy from src into dst.
// Copied from https://github.com/getlantern/deepcopy, commit 7f45deb8130a0acc553242eb0e009e3f6f3d9ce3 (Apache 2 licensed)
func DeepCopyInefficient(dst interface{}, src interface{}) error {
	if dst == nil {
		return fmt.Errorf("dst cannot be nil")
	}
	if src == nil {
		return fmt.Errorf("src cannot be nil")
	}
	b, err := JSONMarshal(src)
	if err != nil {
		return fmt.Errorf("Unable to marshal src: %s", err)
	}
	d := JSONDecoder(bytes.NewBuffer(b))
	d.UseNumber()
	err = d.Decode(dst)
	if err != nil {
		return fmt.Errorf("Unable to unmarshal into dst: %s", err)
	}
	return nil
}

// testRetryUntilTrue performs a short sleep-based retry loop until the timeout is reached or the
// criteria in RetryUntilTrueFunc is met. Intended to
// avoid arbitrarily long sleeps in tests that don't have any alternative to polling.
// Default sleep time is 50ms, timeout is 10s.  Can be customized with testRetryUntilTrueCustom
type RetryUntilTrueFunc func() bool

func testRetryUntilTrue(t *testing.T, retryFunc RetryUntilTrueFunc) {
	testRetryUntilTrueCustom(t, retryFunc, 100, 10000)
}

func testRetryUntilTrueCustom(t *testing.T, retryFunc RetryUntilTrueFunc, waitTimeMs int, timeoutMs int) {
	timeElapsedMs := 0
	for timeElapsedMs < timeoutMs {
		if retryFunc() {
			return
		}
		time.Sleep(time.Duration(waitTimeMs) * time.Millisecond)
		timeElapsedMs += waitTimeMs
	}
	assert.Fail(t, fmt.Sprintf("Retry until function didn't succeed within timeout (%d ms)", timeoutMs))
}

func FileExists(filename string) bool {
	info, err := os.Stat(filename)
	if err != nil {
		return false
	}
	return !info.IsDir()
}

func DirExists(filename string) bool {
	info, err := os.Stat(filename)
	if err != nil {
		return false
	}
	return info.IsDir()
}

// WaitForStat will retry for up to 20 seconds until the result of getStatFunc is equal to the expected value.
func WaitForStat(getStatFunc func() int64, expected int64) (int64, bool) {
	workerFunc := func() (shouldRetry bool, err error, val interface{}) {
		val = getStatFunc()
		return val != expected, nil, val
	}
	// wait for up to 20 seconds for the stat to meet the expected value
	err, val := RetryLoop("waitForStat retry loop", workerFunc, CreateSleeperFunc(200, 100))
	valInt64, ok := val.(int64)

	return valInt64, err == nil && ok
}

// RequireWaitForStat will retry for up to 20 seconds until the result of getStatFunc is equal to the expected value.
func RequireWaitForStat(t testing.TB, getStatFunc func() int64, expected int64) {
	val, ok := WaitForStat(getStatFunc, expected)
	require.True(t, ok)
	require.Equal(t, expected, val)
}

type dataStore struct {
	name   string
	driver CouchbaseDriver
}

// ForAllDataStores is used to run a test against multiple data stores (gocb bucket, gocb collection)
func ForAllDataStores(t *testing.T, testCallback func(*testing.T, sgbucket.DataStore)) {
	dataStores := make([]dataStore, 0)

<<<<<<< HEAD
	if TestUseCouchbaseServer() {
		dataStores = append(dataStores, dataStore{
			name:   "gocb.v2",
			driver: GoCBv2,
		})
	}
=======
	dataStores = append(dataStores, dataStore{
		name:   "gocb.v2",
		driver: GoCBv2,
	})
>>>>>>> 27f0194e

	for _, dataStore := range dataStores {
		t.Run(dataStore.name, func(t *testing.T) {
			bucket := GetTestBucketForDriver(t, dataStore.driver)
			defer bucket.Close()
			testCallback(t, bucket)
		})
	}
}

// CB Server compat version for the integration test server
var testClusterCompatVersion int
var getTestClusterCompatVersionOnce sync.Once

var minCompatVersionForCollections = encodeClusterVersion(7, 0)

// TestRequiresCollections will skip the current test if the Couchbase Server version it is running against does not
// support collections.
func TestRequiresCollections(t *testing.T) {
	if UnitTestUrlIsWalrus() {
		t.Skip("Walrus does not support scopes and collections")
	}

	c, ok := GTestBucketPool.cluster.(*tbpClusterV2)
	if !ok {
		t.Skipf("GTestBucketPool cluster is %T, can't support collections", GTestBucketPool.cluster)
	}

	getTestClusterCompatVersionOnce.Do(func() {
		testClusterCompatVersion = c.getMinClusterCompatVersion()
	})

	if testClusterCompatVersion < minCompatVersionForCollections {
		t.Skip("Collections not supported")
	}
	if TestsDisableGSI() {
		t.Skip("Collections requires GSI")
	}
}

func waitUntilScopeAndCollectionExists(collection *gocb.Collection) error {
	err, _ := RetryLoop("wait for scope and collection to exist", func() (shouldRetry bool, err error, value interface{}) {
		_, err = collection.Exists("waitUntilScopeAndCollectionExists", nil)
		if err != nil {
			WarnfCtx(context.TODO(), "Error checking if collection exists: %v", err)
			return true, err, nil
		}
		return false, nil, nil
	}, CreateMaxDoublingSleeperFunc(30, 10, 1000))
	return err
}

// CreateBucketScopesAndCollections will create the given scopes and collections within the given BucketSpec.
func CreateBucketScopesAndCollections(ctx context.Context, bucketSpec BucketSpec, scopes map[string][]string) error {
	atLeastOneScope := false
	for _, collections := range scopes {
		for range collections {
			atLeastOneScope = true
			break
		}
		break
	}
	if !atLeastOneScope {
		// nothing to do here
		return nil
	}

	un, pw, _ := bucketSpec.Auth.GetCredentials()
	var rootCAs *x509.CertPool
	if tlsConfig := bucketSpec.TLSConfig(); tlsConfig != nil {
		rootCAs = tlsConfig.RootCAs
	}
	cluster, err := gocb.Connect(bucketSpec.Server, gocb.ClusterOptions{
		Username: un,
		Password: pw,
		SecurityConfig: gocb.SecurityConfig{
			TLSSkipVerify: bucketSpec.TLSSkipVerify,
			TLSRootCAs:    rootCAs,
		},
	})
	if err != nil {
		return fmt.Errorf("failed to connect to cluster: %w", err)
	}
	defer func() { _ = cluster.Close(nil) }()

	cm := cluster.Bucket(bucketSpec.BucketName).Collections()

	for scopeName, collections := range scopes {
		if err := cm.CreateScope(scopeName, nil); err != nil && !errors.Is(err, gocb.ErrScopeExists) {
			return fmt.Errorf("failed to create scope %s: %w", scopeName, err)
		}
		DebugfCtx(ctx, KeySGTest, "Created scope %s", scopeName)
		for _, collectionName := range collections {
			if err := cm.CreateCollection(
				gocb.CollectionSpec{
					Name:      collectionName,
					ScopeName: scopeName,
				}, nil); err != nil {
				return fmt.Errorf("failed to create collection %s in scope %s: %w", collectionName, scopeName, err)
			}
			DebugfCtx(ctx, KeySGTest, "Created collection %s.%s", scopeName, collectionName)
			if err := waitUntilScopeAndCollectionExists(cluster.Bucket(bucketSpec.BucketName).Scope(scopeName).Collection(collectionName)); err != nil {
				return err
			}
			DebugfCtx(ctx, KeySGTest, "Collection now exists %s.%s", scopeName, collectionName)
		}
	}

	return nil
}

// RequireAllAssertions ensures that all assertion results were true/ok, and fails the test if any were not.
// Usage:
//     RequireAllAssertions(t,
//         assert.True(t, condition1),
//         assert.True(t, condition2),
//     )
func RequireAllAssertions(t *testing.T, assertionResults ...bool) {
	var failed bool
	for _, ok := range assertionResults {
		if !ok {
			failed = true
			break
		}
	}
	require.Falsef(t, failed, "One or more assertions failed: %v", assertionResults)
}<|MERGE_RESOLUTION|>--- conflicted
+++ resolved
@@ -653,19 +653,10 @@
 func ForAllDataStores(t *testing.T, testCallback func(*testing.T, sgbucket.DataStore)) {
 	dataStores := make([]dataStore, 0)
 
-<<<<<<< HEAD
-	if TestUseCouchbaseServer() {
-		dataStores = append(dataStores, dataStore{
-			name:   "gocb.v2",
-			driver: GoCBv2,
-		})
-	}
-=======
 	dataStores = append(dataStores, dataStore{
 		name:   "gocb.v2",
 		driver: GoCBv2,
 	})
->>>>>>> 27f0194e
 
 	for _, dataStore := range dataStores {
 		t.Run(dataStore.name, func(t *testing.T) {
