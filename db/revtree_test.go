//  Copyright (c) 2012 Couchbase, Inc.
//  Licensed under the Apache License, Version 2.0 (the "License"); you may not use this file
//  except in compliance with the License. You may obtain a copy of the License at
//    http://www.apache.org/licenses/LICENSE-2.0
//  Unless required by applicable law or agreed to in writing, software distributed under the
//  License is distributed on an "AS IS" BASIS, WITHOUT WARRANTIES OR CONDITIONS OF ANY KIND,
//  either express or implied. See the License for the specific language governing permissions
//  and limitations under the License.

package db

import (
	"encoding/json"
	"fmt"
	"runtime"
	"sort"
	"strings"
	"testing"
	"time"

	"errors"
	"log"

	"github.com/couchbase/sync_gateway/base"
	"github.com/couchbaselabs/go.assert"
<<<<<<< HEAD
	"log"
	"io/ioutil"
=======
>>>>>>> a9501a3a
)

// 1-one -- 2-two -- 3-three
var testmap = RevTree{"3-three": {ID: "3-three", Parent: "2-two", Body: []byte("{}")},
	"2-two": {ID: "2-two", Parent: "1-one", Channels: base.SetOf("ABC", "CBS")},
	"1-one": {ID: "1-one", Channels: base.SetOf("ABC")}}

//               / 3-three
// 1-one -- 2-two
//               \ 3-drei
var branchymap = RevTree{"3-three": {ID: "3-three", Parent: "2-two"},
	"2-two":  {ID: "2-two", Parent: "1-one"},
	"1-one":  {ID: "1-one"},
	"3-drei": {ID: "3-drei", Parent: "2-two"}}

var multiroot = RevTree{"3-a": {ID: "3-a", Parent: "2-a"},
	"2-a": {ID: "2-a", Parent: "1-a"},
	"1-a": {ID: "1-a"},
	"7-b": {ID: "7-b", Parent: "6-b"},
	"6-b": {ID: "6-b"},
}

type BranchSpec struct {
	NumRevs                 int
	LastRevisionIsTombstone bool
	Digest                  string
}

//            / 3-a -- 4-a -- 5-a ...... etc (winning branch)
// 1-a -- 2-a
//            \ 3-b -- 4-b ... etc (losing branch)
//
// NOTE: the 1-a -- 2-a unconflicted branch can be longer, depending on value of unconflictedBranchNumRevs
func getTwoBranchTestRevtree1(unconflictedBranchNumRevs, winningBranchNumRevs, losingBranchNumRevs int, tombstoneLosingBranch bool) RevTree {

	branchSpecs := []BranchSpec{
		{
			NumRevs:                 losingBranchNumRevs,
			Digest:                  "b",
			LastRevisionIsTombstone: tombstoneLosingBranch,
		},
	}

	return getMultiBranchTestRevtree1(unconflictedBranchNumRevs, winningBranchNumRevs, branchSpecs)

}

//            / 3-a -- 4-a -- 5-a ...... etc (winning branch)
// 1-a -- 2-a
//            \ 3-b -- 4-b ... etc (losing branch #1)
//            \ 3-c -- 4-c ... etc (losing branch #2)
//            \ 3-d -- 4-d ... etc (losing branch #n)
//
// NOTE: the 1-a -- 2-a unconflicted branch can be longer, depending on value of unconflictedBranchNumRevs
func getMultiBranchTestRevtree1(unconflictedBranchNumRevs, winningBranchNumRevs int, losingBranches []BranchSpec) RevTree {

	if unconflictedBranchNumRevs < 1 {
		panic(fmt.Sprintf("Must have at least 1 unconflictedBranchNumRevs"))
	}

	winningBranchDigest := "winning"

	const testJSON = `{
		   "revs":[
			  "1-winning"
		   ],
		   "parents":[
			  -1
		   ],
		   "channels":[
			  null
		   ]
		}`

	revTree := RevTree{}
	if err := json.Unmarshal([]byte(testJSON), &revTree); err != nil {
		panic(fmt.Sprintf("Error: %v", err))
	}

	if unconflictedBranchNumRevs > 1 {
		// Add revs to unconflicted branch
		addRevs(
			revTree,
			"1-winning",
			unconflictedBranchNumRevs-1,
			winningBranchDigest,
		)
	}

	if winningBranchNumRevs > 0 {

		// Figure out which generation the conflicting branches will start at
		generation := unconflictedBranchNumRevs

		// Figure out the starting revision id on winning and losing branches
		winningBranchStartRev := fmt.Sprintf("%d-%s", generation, winningBranchDigest)

		// Add revs to winning branch
		addRevs(
			revTree,
			winningBranchStartRev,
			winningBranchNumRevs,
			winningBranchDigest,
		)

	}

	for _, losingBranchSpec := range losingBranches {

		if losingBranchSpec.NumRevs > 0 {

			// Figure out which generation the conflicting branches will start at
			generation := unconflictedBranchNumRevs

			losingBranchStartRev := fmt.Sprintf("%d-%s", generation, winningBranchDigest) // Start on last revision of the non-conflicting branch

			// Add revs to losing branch
			addRevs(
				revTree,
				losingBranchStartRev,
				losingBranchSpec.NumRevs, // Subtract 1 since we already added initial
				losingBranchSpec.Digest,
			)

			generation += losingBranchSpec.NumRevs

			if losingBranchSpec.LastRevisionIsTombstone {

				newRevId := fmt.Sprintf("%v-%v", generation+1, losingBranchSpec.Digest)
				parentRevId := fmt.Sprintf("%v-%v", generation, losingBranchSpec.Digest)

				revInfo := RevInfo{
					ID:      newRevId,
					Parent:  parentRevId,
					Deleted: true,
				}
				revTree.addRevision("testdoc", revInfo)

			}

		}

	}

	return revTree

}

func testUnmarshal(t *testing.T, jsonString string) RevTree {
	gotmap := RevTree{}
	assertNoError(t, json.Unmarshal([]byte(jsonString), &gotmap), "Couldn't parse RevTree from JSON")
	assert.DeepEquals(t, gotmap, testmap)
	return gotmap
}

// Make sure that the getMultiBranchTestRevtree1() helper works as expected
// (added in reaction to bug where it created broken trees/forests)
func TestGetMultiBranchTestRevtree(t *testing.T) {

	branchSpecs := []BranchSpec{
		{
			NumRevs:                 60,
			Digest:                  "left",
			LastRevisionIsTombstone: false,
		},
		{
			NumRevs:                 25,
			Digest:                  "right",
			LastRevisionIsTombstone: true,
		},
	}
	revTree := getMultiBranchTestRevtree1(50, 100, branchSpecs)
	leaves := revTree.GetLeaves()
	sort.Strings(leaves)
	assert.DeepEquals(t, leaves, []string{"110-left", "150-winning", "76-right"})

}

func TestRevTreeUnmarshalOldFormat(t *testing.T) {
	const testJSON = `{"revs": ["3-three", "2-two", "1-one"], "parents": [1, 2, -1], "bodies": ["{}", "", ""], "channels": [null, ["ABC", "CBS"], ["ABC"]]}`
	gotmap := testUnmarshal(t, testJSON)
	fmt.Printf("Unmarshaled to %v\n", gotmap)
}

func TestRevTreeUnmarshal(t *testing.T) {
	const testJSON = `{"revs": ["3-three", "2-two", "1-one"], "parents": [1, 2, -1], "bodymap": {"0":"{}"}, "channels": [null, ["ABC", "CBS"], ["ABC"]]}`
	gotmap := testUnmarshal(t, testJSON)
	fmt.Printf("Unmarshaled to %v\n", gotmap)
}

func TestRevTreeUnmarshalRevChannelCountMismatch(t *testing.T) {
	const testJSON = `{"revs": ["3-three", "2-two", "1-one"], "parents": [1, 2, -1], "bodymap": {"0":"{}"}, "channels": [null, ["ABC", "CBS"]]}`
	gotmap := RevTree{}
	err := json.Unmarshal([]byte(testJSON), &gotmap)
	assert.DeepEquals(t, err, errors.New("revtreelist data is invalid, revs/parents/channels counts are inconsistent"))
}

func TestRevTreeMarshal(t *testing.T) {
	bytes, err := json.Marshal(testmap)
	assertNoError(t, err, "Couldn't write RevTree to JSON")
	fmt.Printf("Marshaled RevTree as %s\n", string(bytes))
	testUnmarshal(t, string(bytes))
}

func TestRevTreeAccess(t *testing.T) {
	assertTrue(t, testmap.contains("3-three"), "contains 3 failed")
	assertTrue(t, testmap.contains("1-one"), "contains 1 failed")
	assertFalse(t, testmap.contains("foo"), "contains false positive")
}

func TestRevTreeParentAccess(t *testing.T) {
	parent := testmap.getParent("3-three")
	assert.Equals(t, parent, "2-two")
	parent = testmap.getParent("1-one")
	assert.Equals(t, parent, "")
}

func TestRevTreeGetHistory(t *testing.T) {
	history, err := testmap.getHistory("3-three")
	assert.True(t, err == nil)
	assert.DeepEquals(t, history, []string{"3-three", "2-two", "1-one"})
}

func TestRevTreeGetLeaves(t *testing.T) {
	leaves := testmap.GetLeaves()
	assert.DeepEquals(t, leaves, []string{"3-three"})
	leaves = branchymap.GetLeaves()
	sort.Strings(leaves)
	assert.DeepEquals(t, leaves, []string{"3-drei", "3-three"})
}

func TestRevTreeForEachLeaf(t *testing.T) {
	var leaves []string
	branchymap.forEachLeaf(func(rev *RevInfo) {
		leaves = append(leaves, rev.ID)
	})
	sort.Strings(leaves)
	assert.DeepEquals(t, leaves, []string{"3-drei", "3-three"})
}

func TestRevTreeAddRevision(t *testing.T) {
	tempmap := testmap.copy()
	assert.DeepEquals(t, tempmap, testmap)

	tempmap.addRevision("testdoc", RevInfo{ID: "4-four", Parent: "3-three"})
	assert.Equals(t, tempmap.getParent("4-four"), "3-three")
}

func TestRevTreeAddRevisionWithEmptyID(t *testing.T) {
	tempmap := testmap.copy()
	assert.DeepEquals(t, tempmap, testmap)

	err := tempmap.addRevision("testdoc", RevInfo{Parent: "3-three"})
	assert.DeepEquals(t, err, errors.New(fmt.Sprintf("doc: %v, RevTree addRevision, empty revid is illegal", "testdoc")))
}

func TestRevTreeAddDuplicateRevID(t *testing.T) {
	tempmap := testmap.copy()
	assert.DeepEquals(t, tempmap, testmap)

	err := tempmap.addRevision("testdoc", RevInfo{ID: "2-two", Parent: "1-one"})
	assert.DeepEquals(t, err, errors.New(fmt.Sprintf("doc: %v, RevTree addRevision, already contains rev %q", "testdoc", "2-two")))
}

func TestRevTreeAddRevisionWithMissingParent(t *testing.T) {
	tempmap := testmap.copy()
	assert.DeepEquals(t, tempmap, testmap)

	err := tempmap.addRevision("testdoc", RevInfo{ID: "5-five", Parent: "4-four"})
	assert.DeepEquals(t, err, errors.New(fmt.Sprintf("doc: %v, RevTree addRevision, parent id %q is missing", "testdoc", "4-four")))
}

func TestRevTreeCompareRevIDs(t *testing.T) {
	assert.Equals(t, compareRevIDs("1-aaa", "1-aaa"), 0)
	assert.Equals(t, compareRevIDs("1-aaa", "5-aaa"), -1)
	assert.Equals(t, compareRevIDs("10-aaa", "5-aaa"), 1)
	assert.Equals(t, compareRevIDs("1-bbb", "1-aaa"), 1)
	assert.Equals(t, compareRevIDs("5-bbb", "1-zzz"), 1)
}

func TestRevTreeIsLeaf(t *testing.T) {
	assertTrue(t, branchymap.isLeaf("3-three"), "isLeaf failed on 3-three")
	assertTrue(t, branchymap.isLeaf("3-drei"), "isLeaf failed on 3-drei")
	assertFalse(t, branchymap.isLeaf("2-two"), "isLeaf failed on 2-two")
	assertFalse(t, branchymap.isLeaf("bogus"), "isLeaf failed on 'bogus")
	assertFalse(t, branchymap.isLeaf(""), "isLeaf failed on ''")
}

func TestRevTreeWinningRev(t *testing.T) {
	tempmap := branchymap.copy()
	winner, branched, conflict := tempmap.winningRevision()
	assert.Equals(t, winner, "3-three")
	assert.True(t, branched)
	assert.True(t, conflict)
	tempmap.addRevision("testdoc", RevInfo{ID: "4-four", Parent: "3-three"})
	winner, branched, conflict = tempmap.winningRevision()
	assert.Equals(t, winner, "4-four")
	assert.True(t, branched)
	assert.True(t, conflict)
	tempmap.addRevision("testdoc", RevInfo{ID: "5-five", Parent: "4-four", Deleted: true})
	winner, branched, conflict = tempmap.winningRevision()
	assert.Equals(t, winner, "3-drei")
	assert.True(t, branched)
	assert.False(t, conflict)
}

func TestPruneRevisions(t *testing.T) {

	tempmap := testmap.copy()
	tempmap.computeDepthsAndFindLeaves()
	assert.Equals(t, tempmap["3-three"].depth, uint32(1))
	assert.Equals(t, tempmap["2-two"].depth, uint32(2))
	assert.Equals(t, tempmap["1-one"].depth, uint32(3))

	tempmap = branchymap.copy()
	tempmap.computeDepthsAndFindLeaves()
	assert.Equals(t, tempmap["3-three"].depth, uint32(1))
	assert.Equals(t, tempmap["3-drei"].depth, uint32(1))
	assert.Equals(t, tempmap["2-two"].depth, uint32(2))
	assert.Equals(t, tempmap["1-one"].depth, uint32(3))

	tempmap["4-vier"] = &RevInfo{ID: "4-vier", Parent: "3-drei"}
	tempmap.computeDepthsAndFindLeaves()
	assert.Equals(t, tempmap["4-vier"].depth, uint32(1))
	assert.Equals(t, tempmap["3-drei"].depth, uint32(2))
	assert.Equals(t, tempmap["3-three"].depth, uint32(1))
	assert.Equals(t, tempmap["2-two"].depth, uint32(2))
	assert.Equals(t, tempmap["1-one"].depth, uint32(3))

	// Prune:
	pruned, _ := tempmap.pruneRevisions(1000, "")
	assert.Equals(t, pruned, 0)
	pruned, _ = tempmap.pruneRevisions(3, "")
	assert.Equals(t, pruned, 0)
	pruned, _ = tempmap.pruneRevisions(2, "")
	assert.Equals(t, pruned, 1)
	assert.Equals(t, len(tempmap), 4)
	assert.Equals(t, tempmap["1-one"], (*RevInfo)(nil))
	assert.Equals(t, tempmap["2-two"].Parent, "")

	// Make sure leaves are never pruned:
	pruned, _ = tempmap.pruneRevisions(1, "")
	assert.Equals(t, pruned, 2)
	assert.Equals(t, len(tempmap), 2)
	assert.True(t, tempmap["3-three"] != nil)
	assert.Equals(t, tempmap["3-three"].Parent, "")
	assert.True(t, tempmap["4-vier"] != nil)
	assert.Equals(t, tempmap["4-vier"].Parent, "")

}

func TestPruneRevsSingleBranch(t *testing.T) {

	numRevs := 100

	revTree := getMultiBranchTestRevtree1(numRevs, 0, []BranchSpec{})

	maxDepth := uint32(20)
	expectedNumPruned := numRevs - int(maxDepth)

	numPruned, _ := revTree.pruneRevisions(maxDepth, "")
	assert.Equals(t, numPruned, expectedNumPruned)

}

func TestPruneRevsOneWinningOneNonwinningBranch(t *testing.T) {

	branchSpecs := []BranchSpec{
		{
			NumRevs:                 1,
			Digest:                  "non-winning unresolved",
			LastRevisionIsTombstone: false,
		},
	}

	unconflictedBranchNumRevs := 2
	winningBranchNumRevs := 4

	revTree := getMultiBranchTestRevtree1(unconflictedBranchNumRevs, winningBranchNumRevs, branchSpecs)

	maxDepth := uint32(2)

	revTree.pruneRevisions(maxDepth, "")

	assert.Equals(t, revTree.LongestBranch(), int(maxDepth))

}

func TestPruneRevsOneWinningOneOldTombstonedBranch(t *testing.T) {

	branchSpecs := []BranchSpec{
		{
			NumRevs:                 1,
			Digest:                  "non-winning tombstoned",
			LastRevisionIsTombstone: true,
		},
	}

	unconflictedBranchNumRevs := 1
	winningBranchNumRevs := 5

	revTree := getMultiBranchTestRevtree1(unconflictedBranchNumRevs, winningBranchNumRevs, branchSpecs)

	maxDepth := uint32(2)

	revTree.pruneRevisions(maxDepth, "")

	assert.True(t, revTree.LongestBranch() == int(maxDepth))

	// we shouldn't have any tombstoned branches, since the tombstoned branch was so old
	// it should have been pruned away
	assert.Equals(t, revTree.FindLongestTombstonedBranch(), 0)

}

func TestPruneRevsOneWinningOneOldAndOneRecentTombstonedBranch(t *testing.T) {

	branchSpecs := []BranchSpec{
		{
			NumRevs:                 1,
			Digest:                  "non-winning low-gen tombstoned",
			LastRevisionIsTombstone: true,
		},
		{
			NumRevs:                 4,
			Digest:                  "non-winning high-gen tombstoned",
			LastRevisionIsTombstone: true,
		},
	}

	unconflictedBranchNumRevs := 1
	winningBranchNumRevs := 5

	revTree := getMultiBranchTestRevtree1(unconflictedBranchNumRevs, winningBranchNumRevs, branchSpecs)

	maxDepth := uint32(2)

	revTree.pruneRevisions(maxDepth, "")

	assert.True(t, revTree.LongestBranch() == int(maxDepth))

	// the "non-winning high-gen tombstoned" branch should still be around, but pruned to maxDepth
	tombstonedLeaves := revTree.GetTombstonedLeaves()
	assert.Equals(t, len(tombstonedLeaves), 1)
	tombstonedLeaf := tombstonedLeaves[0]

	tombstonedBranch, err := revTree.getHistory(tombstonedLeaf)
	assert.True(t, err == nil)
	assert.Equals(t, len(tombstonedBranch), int(maxDepth))

	// The generation of the longest deleted branch is 97:
	// 1 unconflictedBranchNumRevs
	// +
	// 4 revs in branchspec
	// +
	// 1 extra rev in branchspec since LastRevisionIsTombstone (that variable name is misleading)
	expectedGenLongestTSd := 6
	assert.Equals(t, revTree.FindLongestTombstonedBranch(), expectedGenLongestTSd)

}

func TestGenerationShortestNonTombstonedBranch(t *testing.T) {

	branchSpecs := []BranchSpec{
		{
			NumRevs:                 4,
			Digest:                  "non-winning unresolved",
			LastRevisionIsTombstone: false,
		},
		{
			NumRevs:                 2,
			Digest:                  "non-winning tombstoned",
			LastRevisionIsTombstone: true,
		},
	}

	revTree := getMultiBranchTestRevtree1(3, 7, branchSpecs)

	generationShortestNonTombstonedBranch, _ := revTree.FindShortestNonTombstonedBranch()

	// The "non-winning unresolved" branch has 7 revisions due to:
	// 3 unconflictedBranchNumRevs
	// +
	// 4 from it's BranchSpec
	// Since the "non-winning tombstoned" is a deleted branch, it will be ignored by GenerationShortestNonTombstonedBranch()
	// Also, the winning branch has more revisions (10 total), and so will be ignored too
	expectedGenerationShortestNonTombstonedBranch := 7

	assert.Equals(t, generationShortestNonTombstonedBranch, expectedGenerationShortestNonTombstonedBranch)

}

func TestGenerationLongestTombstonedBranch(t *testing.T) {

	branchSpecs := []BranchSpec{
		{
			NumRevs:                 4,
			Digest:                  "non-winning unresolved",
			LastRevisionIsTombstone: false,
		},
		{
			NumRevs:                 2,
			Digest:                  "non-winning tombstoned #1",
			LastRevisionIsTombstone: true,
		},
		{
			NumRevs:                 100,
			Digest:                  "non-winning tombstoned #2",
			LastRevisionIsTombstone: true,
		},
	}

	revTree := getMultiBranchTestRevtree1(3, 7, branchSpecs)
	generationLongestTombstonedBranch := revTree.FindLongestTombstonedBranch()

	// The generation of the longest deleted branch is:
	// 3 unconflictedBranchNumRevs
	// +
	// 100 revs in branchspec
	// +
	// 1 extra rev in branchspec since LastRevisionIsTombstone (that variable name is misleading)
	expectedGenerationLongestTombstonedBranch := 3 + 100 + 1

	assert.Equals(t, generationLongestTombstonedBranch, expectedGenerationLongestTombstonedBranch)

}

// Tests for updated pruning algorithm, post https://github.com/couchbase/sync_gateway/issues/2651
func TestPruneRevisionsPostIssue2651ThreeBranches(t *testing.T) {

	// Try large rev tree with multiple branches
	branchSpecs := []BranchSpec{
		{
			NumRevs:                 60,
			Digest:                  "non-winning unresolved",
			LastRevisionIsTombstone: false,
		},
		{
			NumRevs:                 25,
			Digest:                  "non-winning tombstoned",
			LastRevisionIsTombstone: true,
		},
	}
	revTree := getMultiBranchTestRevtree1(50, 100, branchSpecs)

	maxDepth := uint32(50)
	numPruned, _ := revTree.pruneRevisions(maxDepth, "")
	fmt.Printf("numPruned: %v", numPruned)
	fmt.Printf("LongestBranch: %v", revTree.LongestBranch())

	assert.True(t, uint32(revTree.LongestBranch()) == maxDepth)

}

func TestPruneRevsSingleTombstonedBranch(t *testing.T) {

	numRevsTotal := 100
	numRevsDeletedBranch := 99
	branchSpecs := []BranchSpec{
		{
			NumRevs:                 numRevsDeletedBranch,
			Digest:                  "single-tombstoned-branch",
			LastRevisionIsTombstone: true,
		},
	}

	revTree := getMultiBranchTestRevtree1(1, 0, branchSpecs)

	log.Printf("RevTreeAfter before: %v", revTree.RenderGraphvizDot())

	maxDepth := uint32(20)
	expectedNumPruned := numRevsTotal - int(maxDepth)

	expectedNumPruned += 1 // To account for the tombstone revision in the branchspec, which is spearate from NumRevs

	numPruned, _ := revTree.pruneRevisions(maxDepth, "")

	log.Printf("RevTreeAfter pruning: %v", revTree.RenderGraphvizDot())

	assert.Equals(t, numPruned, expectedNumPruned)

}

func TestLongestBranch1(t *testing.T) {

	branchSpecs := []BranchSpec{
		{
			NumRevs:                 60,
			Digest:                  "non-winning unresolved",
			LastRevisionIsTombstone: false,
		},
		{
			NumRevs:                 25,
			Digest:                  "non-winning tombstoned",
			LastRevisionIsTombstone: true,
		},
	}
	revTree := getMultiBranchTestRevtree1(50, 100, branchSpecs)

	assert.True(t, revTree.LongestBranch() == 150)

}

func TestLongestBranch2(t *testing.T) {

	assert.True(t, multiroot.LongestBranch() == 3)

}


// Create a disconnected rev tree
// Add lots of revisions to winning branch
// Prune rev tree
// Make sure the winning branch is pruned as expected
func TestPruneDisconnectedRevTreeWithLongWinningBranch(t *testing.T) {

	dumpRevTreeDotFiles := false

	branchSpecs := []BranchSpec{
		{
			NumRevs:                 10,
			Digest:                  "non-winning",
			LastRevisionIsTombstone: false,
		},
	}
	revTree := getMultiBranchTestRevtree1(1, 15, branchSpecs)

	if (dumpRevTreeDotFiles) {
		ioutil.WriteFile("/tmp/TestPruneDisconnectedRevTreeWithLongWinningBranch_initial.dot", []byte(revTree.RenderGraphvizDot()), 0666)
	}

	maxDepth := uint32(7)

	revTree.pruneRevisions(maxDepth, "")

	if (dumpRevTreeDotFiles) {
		ioutil.WriteFile("/tmp/TestPruneDisconnectedRevTreeWithLongWinningBranch_pruned1.dot", []byte(revTree.RenderGraphvizDot()), 0666)
	}

	winningBranchStartRev := fmt.Sprintf("%d-%s", 16, "winning")

	// Add revs to winning branch
	addRevs(
		revTree,
		winningBranchStartRev,
		10,
		"winning",
	)

	if (dumpRevTreeDotFiles) {
		ioutil.WriteFile("/tmp/TestPruneDisconnectedRevTreeWithLongWinningBranch_add_winning_revs.dot", []byte(revTree.RenderGraphvizDot()), 0666)
	}

	revTree.pruneRevisions(maxDepth, "")

	if (dumpRevTreeDotFiles) {
		ioutil.WriteFile("/tmp/TestPruneDisconnectedRevTreeWithLongWinningBranch_pruned_final.dot", []byte(revTree.RenderGraphvizDot()), 0666)
	}

	// Make sure the winning branch is pruned down to maxDepth, even with the disconnected rev tree
	assert.True(t, revTree.LongestBranch() == 7)

}


func TestParseRevisions(t *testing.T) {
	type testCase struct {
		json string
		ids  []string
	}
	cases := []testCase{
		{`{"_revisions": {"start": 5, "ids": ["huey", "dewey", "louie"]}}`,
			[]string{"5-huey", "4-dewey", "3-louie"}},
		{`{"_revisions": {"start": 3, "ids": ["huey"]}}`,
			[]string{"3-huey"}},
		{`{"_rev": "3-huey"}`,
			[]string{"3-huey"}},
		{`{"_revisions": {"start": 2, "ids": ["huey", "dewey", "louie"]}}`, nil},
		{`{"_revisions": {"ids": ["huey", "dewey", "louie"]}}`, nil},
		{`{"_revisions": {"ids": "bogus"}}`, nil},
		{`{"_revisions": {"start": 2}}`, nil},
		{`{"_revisions": {"start": "", "ids": ["huey", "dewey", "louie"]}}`, nil},
		{`{"_revisions": 3.14159}`, nil},
		{`{"_rev": 3.14159}`, nil},
		{`{"_rev": "x-14159"}`, nil},
		{`{"_Xrevisions": {"start": "", "ids": ["huey", "dewey", "louie"]}}`, nil},
	}
	for _, c := range cases {
		var body Body
		assertNoError(t, json.Unmarshal([]byte(c.json), &body), "base JSON in test case")
		ids := ParseRevisions(body)
		assert.DeepEquals(t, ids, c.ids)
	}
}

func TestEncodeRevisions(t *testing.T) {
	encoded := encodeRevisions([]string{"5-huey", "4-dewey", "3-louie"})
	assert.DeepEquals(t, encoded, Body{"start": 5, "ids": []string{"huey", "dewey", "louie"}})
}

func TestTrimEncodedRevisionsToAncestor(t *testing.T) {

	encoded := encodeRevisions([]string{"5-huey", "4-dewey", "3-louie", "2-screwy"})

	result, trimmedRevs := trimEncodedRevisionsToAncestor(encoded, []string{"3-walter", "17-gretchen", "1-fooey"}, 1000)
	assert.True(t, result)
	assert.DeepEquals(t, trimmedRevs, Body{"start": 5, "ids": []string{"huey", "dewey", "louie", "screwy"}})

	result, trimmedRevs = trimEncodedRevisionsToAncestor(trimmedRevs, []string{"3-walter", "3-louie", "1-fooey"}, 2)
	assert.True(t, result)
	assert.DeepEquals(t, trimmedRevs, Body{"start": 5, "ids": []string{"huey", "dewey", "louie"}})

	result, trimmedRevs = trimEncodedRevisionsToAncestor(trimmedRevs, []string{"3-walter", "3-louie", "1-fooey"}, 3)
	assert.True(t, result)
	assert.DeepEquals(t, trimmedRevs, Body{"start": 5, "ids": []string{"huey", "dewey", "louie"}})

	result, trimmedRevs = trimEncodedRevisionsToAncestor(trimmedRevs, []string{"3-walter", "3-louie", "5-huey"}, 3)
	assert.True(t, result)
	assert.DeepEquals(t, trimmedRevs, Body{"start": 5, "ids": []string{"huey"}})

	// Check maxLength with no ancestors:
	encoded = encodeRevisions([]string{"5-huey", "4-dewey", "3-louie", "2-screwy"})

	result, trimmedRevs = trimEncodedRevisionsToAncestor(encoded, nil, 6)
	assert.True(t, result)
	assert.DeepEquals(t, trimmedRevs, Body{"start": 5, "ids": []string{"huey", "dewey", "louie", "screwy"}})

	result, trimmedRevs = trimEncodedRevisionsToAncestor(trimmedRevs, nil, 2)
	assert.True(t, result)
	assert.DeepEquals(t, trimmedRevs, Body{"start": 5, "ids": []string{"huey", "dewey"}})
}

// Regression test for https://github.com/couchbase/sync_gateway/issues/2847
func TestRevsHistoryInfiniteLoop(t *testing.T) {

	docId := "testdocProblematicRevTree"

	rawDoc, err := unmarshalDocument(docId, []byte(testdocProblematicRevTree))
	if err != nil {
		t.Fatalf("Error unmarshalling doc: %v", err)
	}

	revId := "275-6458b32429e335f981fc12b73765833d"
	_, err = getHistoryWithTimeout(
		rawDoc,
		revId,
		time.Second*1,
	)

	// This should return an error, since the history has cycles
	assert.True(t, err != nil)

	// The error should *not* be a timeout error
	assert.False(t, strings.Contains(err.Error(), "Timeout"))

}

// TODO: add test for two tombstone branches getting pruned at once

// Repro case for https://github.com/couchbase/sync_gateway/issues/2847
func TestRevisionPruningLoop(t *testing.T) {

	revsLimit := uint32(5)
	revBody := []byte(`{"foo":"bar"}`)
	nonTombstone := false
	tombstone := true

	// create rev tree with a root entry
	revTree := RevTree{}
	err := addAndGet(revTree, "1-foo", "", nonTombstone)
	assertNoError(t, err, "Error adding revision 1-foo to tree")

	// Add several entries (2-foo to 5-foo)
	for generation := 2; generation <= 5; generation++ {
		revID := fmt.Sprintf("%d-foo", generation)
		parentRevID := fmt.Sprintf("%d-foo", generation-1)
		err := addAndGet(revTree, revID, parentRevID, nonTombstone)
		assertNoError(t, err, fmt.Sprintf("Error adding revision 1-foo to tree", revID))
	}

	// Add tombstone children of 3-foo and 4-foo

	err = addAndGet(revTree, "4-bar", "3-foo", nonTombstone)
	err = addAndGet(revTree, "5-bar", "4-bar", tombstone)
	assertNoError(t, err, "Error adding tombstone 4-bar to tree")

	/*
		// Add a second branch as a child of 2-foo.
		err = addAndGet(revTree, "3-bar", "2-foo", nonTombstone)
		assertNoError(t, err, "Error adding revision 3-bar to tree")

		// Tombstone the second branch
		err = addAndGet(revTree, "4-bar", "3-bar", tombstone)
		assertNoError(t, err, "Error adding tombstone 4-bar to tree")
	*/

	// Add a another tombstoned branch as a child of 5-foo.  This will ensure that 2-foo doesn't get pruned
	// until the first tombstone branch is deleted.
	/*
		err = addAndGet(revTree, "6-bar2", "5-foo", tombstone)
		assertNoError(t, err, "Error adding tombstone 6-bar2 to tree")
	*/

	log.Printf("Tree before adding to main branch: [[%s]]", revTree.RenderGraphvizDot())

	// Keep adding to the main branch without pruning.  Simulates old pruning algorithm,
	// which maintained rev history due to tombstone branch
	for generation := 6; generation <= 15; generation++ {
		revID := fmt.Sprintf("%d-foo", generation)
		parentRevID := fmt.Sprintf("%d-foo", generation-1)
		_, err := addPruneAndGet(revTree, revID, parentRevID, revBody, revsLimit, nonTombstone)
		assertNoError(t, err, fmt.Sprintf("Error adding revision %s to tree", revID))

		keepAliveRevID := fmt.Sprintf("%d-keep", generation)
		_, err = addPruneAndGet(revTree, keepAliveRevID, parentRevID, revBody, revsLimit, tombstone)
		assertNoError(t, err, fmt.Sprintf("Error adding revision %s to tree", revID))

		// The act of marshalling the rev tree and then unmarshalling back into a revtree data structure
		// causes the issue.
		log.Printf("Tree pre-marshal: [[%s]]", revTree.RenderGraphvizDot())
		treeBytes, marshalErr := revTree.MarshalJSON()
		assertNoError(t, marshalErr, fmt.Sprintf("Error marshalling tree: %v", marshalErr))
		revTree = RevTree{}
		unmarshalErr := revTree.UnmarshalJSON(treeBytes)
		assertNoError(t, unmarshalErr, fmt.Sprintf("Error unmarshalling tree: %v", unmarshalErr))
	}

}

func addAndGet(revTree RevTree, revID string, parentRevID string, isTombstone bool) error {

	revBody := []byte(`{"foo":"bar"}`)
	revTree.addRevision("foobar", RevInfo{
		ID:      revID,
		Parent:  parentRevID,
		Body:    revBody,
		Deleted: isTombstone,
	})
	history, err := revTree.getHistory(revID)
	log.Printf("addAndGet.  Tree length: %d.  History for new rev: %v", len(revTree), history)
	return err

}

func addPruneAndGet(revTree RevTree, revID string, parentRevID string, revBody []byte, revsLimit uint32, tombstone bool) (numPruned int, err error) {
	revTree.addRevision("doc", RevInfo{
		ID:      revID,
		Parent:  parentRevID,
		Body:    revBody,
		Deleted: tombstone,
	})
	numPruned, _ = revTree.pruneRevisions(revsLimit, revID)

	// Get history for new rev (checks for loops)
	history, err := revTree.getHistory(revID)
	log.Printf("addPruneAndGet.  Tree length: %d.  Num pruned: %d.  History for new rev: %v", len(revTree), numPruned, history)
	return numPruned, err

}

func getHistoryWithTimeout(rawDoc *document, revId string, timeout time.Duration) (history []string, err error) {

	historyChannel := make(chan []string)
	errChannel := make(chan error)

	go func() {
		history, err := rawDoc.History.getHistory(revId)
		if err != nil {
			errChannel <- err
		} else {
			historyChannel <- history
		}
	}()

	select {
	case history := <-historyChannel:
		return history, nil
	case err := <-errChannel:
		return nil, err
	case _ = <-time.After(timeout):
		return nil, fmt.Errorf("Timeout waiting for history")
	}

}

//////// BENCHMARK:

func BenchmarkRevTreePruning(b *testing.B) {

	// Try large rev tree with multiple branches
	branchSpecs := []BranchSpec{
		{
			NumRevs:                 60,
			Digest:                  "non-winning unresolved",
			LastRevisionIsTombstone: false,
		},
		{
			NumRevs:                 25,
			Digest:                  "non-winning tombstoned",
			LastRevisionIsTombstone: true,
		},
	}

	b.ResetTimer()

	for i := 0; i < b.N; i++ {

		b.StopTimer()
		revTree := getMultiBranchTestRevtree1(50, 100, branchSpecs)
		b.StartTimer()

		revTree.pruneRevisions(50, "")
	}

}

//////// HELPERS:

func assertFailed(t testing.TB, message string) {
	_, file, line, ok := runtime.Caller(2) // assertFailed + assertNoError + public function.
	if ok {
		// Truncate file name at last file name separator.
		if index := strings.LastIndex(file, "/"); index >= 0 {
			file = file[index+1:]
		} else if index = strings.LastIndex(file, "\\"); index >= 0 {
			file = file[index+1:]
		}
	} else {
		file = "???"
		line = 1
	}
	t.Fatalf("%s:%d: %s", file, line, message)
}

func assertNoError(t testing.TB, err error, message string) {
	if err != nil {
		assertFailed(t, fmt.Sprintf("%s: %v", message, err))
	}
}

func assertTrue(t *testing.T, success bool, message string) {
	if !success {
		assertFailed(t, message)
	}
}

func assertFalse(t *testing.T, failure bool, message string) {
	if failure {
		assertFailed(t, message)
	}
}

func addRevs(revTree RevTree, startingParentRevId string, numRevs int, revDigest string) {

	docSizeBytes := 1024 * 5
	body := createBodyContentAsMapWithSize(docSizeBytes)
	bodyBytes, err := json.Marshal(body)
	if err != nil {
		panic(fmt.Sprintf("Error: %v", err))
	}

	channels := base.SetOf("ABC", "CBS")

	generation, _ := ParseRevID(startingParentRevId)

	for i := 0; i < numRevs; i++ {

		newRevId := fmt.Sprintf("%v-%v", generation+1, revDigest)
		parentRevId := ""
		if i == 0 {
			parentRevId = startingParentRevId
		} else {
			parentRevId = fmt.Sprintf("%v-%v", generation, revDigest)
		}

		revInfo := RevInfo{
			ID:       newRevId,
			Parent:   parentRevId,
			Body:     bodyBytes,
			Deleted:  false,
			Channels: channels,
		}
		revTree.addRevision("testdoc", revInfo)

		generation += 1

	}

}

func (tree RevTree) GetTombstonedLeaves() []string {
	onlyTombstonedLeavesFilter := func(revId string) bool {
		revInfo := tree[revId]
		return revInfo.Deleted
	}
	return tree.GetLeavesFiltered(onlyTombstonedLeavesFilter)

}

// Find the length of the longest branch
func (tree RevTree) LongestBranch() int {

	longestBranch := 0

	leafProcessor := func(leaf *RevInfo) {

		lengthOfBranch := 0

		// Walk up the tree until we find a root, and append each node
		node := leaf
		for {

			// Increment length of branch
			lengthOfBranch += 1

			// Reached a root, we're done -- if this branch is longer than the
			// current longest branch, record branch length as longestBranch
			if node.IsRoot() {
				if lengthOfBranch > longestBranch {
					longestBranch = lengthOfBranch
				}
				break
			}

			// Walk up the branch to the parent node
			node = tree[node.Parent]

		}
	}

	tree.forEachLeaf(leafProcessor)

	return longestBranch

}

// Create body content as map of 100 byte entries.  Rounds up to the nearest 100 bytes
func createBodyContentAsMapWithSize(docSizeBytes int) map[string]string {

	numEntries := int(docSizeBytes/100) + 1
	body := make(map[string]string, numEntries)
	for i := 0; i < numEntries; i++ {
		key := fmt.Sprintf("field_%d", i)
		body[key] = "aaaaaaaaaaaaaaaaaaaaaaaaaaaaaaaaaaaaaaaaaaaaaaaaaaaaaaaaaaaaaaaaaaaaaaaaaaaaaaaaaaaaaaaaaaaaaaaaaaaa"
	}
	return body
}<|MERGE_RESOLUTION|>--- conflicted
+++ resolved
@@ -11,23 +11,19 @@
 
 import (
 	"encoding/json"
+  "errors"
 	"fmt"
+  "log"
+	"io/ioutil"
 	"runtime"
 	"sort"
 	"strings"
 	"testing"
 	"time"
 
-	"errors"
-	"log"
-
 	"github.com/couchbase/sync_gateway/base"
 	"github.com/couchbaselabs/go.assert"
-<<<<<<< HEAD
-	"log"
-	"io/ioutil"
-=======
->>>>>>> a9501a3a
+
 )
 
 // 1-one -- 2-two -- 3-three
