/*
Copyright 2018-Present Couchbase, Inc.

Use of this software is governed by the Business Source License included in
the file licenses/BSL-Couchbase.txt.  As of the Change Date specified in that
file, in accordance with the Business Source License, use of this software will
be governed by the Apache License, Version 2.0, included in the file
licenses/APL2.txt.
*/

package rest

import (
	"bytes"
	"context"
	"encoding/base64"
	"fmt"
	"iter"
	"net/http"
	"slices"
	"strconv"
	"strings"
	"sync"
	"testing"
	"time"

	"github.com/couchbase/go-blip"
	"github.com/couchbase/sync_gateway/base"
	"github.com/couchbase/sync_gateway/db"
	"github.com/google/uuid"
	"github.com/stretchr/testify/assert"
	"github.com/stretchr/testify/require"
)

type BlipTesterClientOpts struct {
	ClientDeltas                  bool // Support deltas on the client side
	Username                      string
	Channels                      []string
	SendRevocations               bool
	SupportedBLIPProtocols        []string
	SkipCollectionsInitialization bool

	// a deltaSrc rev ID for which to reject a delta
	rejectDeltasForSrcRev string

	// changesEntryCallback is a callback function invoked for each changes entry being received (pull)
	changesEntryCallback func(docID, revID string)

	// optional Origin header
	origin *string

	// sendReplacementRevs opts into the replacement rev behaviour in the event that we do not find the requested one.
	sendReplacementRevs bool

	revsLimit *int // defaults to 20

}

// defaultBlipTesterClientRevsLimit is the number of revisions sent as history when the client replicates - older revisions are not sent, and may not be stored.
const defaultBlipTesterClientRevsLimit = 20

// BlipTesterClient is a fully fledged client to emulate CBL behaviour on both push and pull replications through methods on this type.
type BlipTesterClient struct {
	BlipTesterClientOpts

	id              uint32 // unique ID for the client
	rt              *RestTester
	pullReplication *BlipTesterReplicator // SG -> CBL replications
	pushReplication *BlipTesterReplicator // CBL -> SG replications

	collectionClients        []*BlipTesterCollectionClient
	nonCollectionAwareClient *BlipTesterCollectionClient
}

// getClientDocForSeq returns the clientDoc for the given sequence number, if it exists.
func (c *BlipTesterCollectionClient) getClientDocForSeq(seq clientSeq) (*clientDoc, bool) {
	c.seqLock.RLock()
	defer c.seqLock.RUnlock()
	doc, ok := c._seqStore[seq]
	return doc, ok
}

// OneShotDocsSince is an iterator that yields client sequence and document pairs that are newer than the given since value.
func (c *BlipTesterCollectionClient) OneShotDocsSince(ctx context.Context, since clientSeq) iter.Seq2[clientSeq, *clientDoc] {
	return func(yield func(clientSeq, *clientDoc) bool) {
		c.seqLock.Lock()
		seqLast := c._seqLast
		for c._seqLast <= since {
			if ctx.Err() != nil {
				c.seqLock.Unlock()
				return
			}
			// block until new seq
			base.DebugfCtx(ctx, base.KeySGTest, "OneShotDocsSince: since=%d, _seqLast=%d - waiting for new sequence", since, c._seqLast)
			c._seqCond.Wait()
			// Check to see if we were woken because of Close()
			if ctx.Err() != nil {
				c.seqLock.Unlock()
				return
			}
			seqLast = c._seqLast
			base.DebugfCtx(ctx, base.KeySGTest, "OneShotDocsSince: since=%d, _seqLast=%d - woke up", since, c._seqLast)
		}
		c.seqLock.Unlock()
		base.DebugfCtx(ctx, base.KeySGTest, "OneShotDocsSince: since=%d, _seqLast=%d - iterating", since, seqLast)
		for seq := since; seq <= seqLast; seq++ {
			doc, ok := c.getClientDocForSeq(seq)
			// filter non-latest entries in cases where we haven't pruned _seqStore
			if !ok {
				continue
			}
			// make sure that seq is latestseq
			require.Equal(c.TB(), doc.latestSeq(), seq, "this should've been pruned out!")
			if !yield(seq, doc) {
				base.DebugfCtx(ctx, base.KeySGTest, "OneShotDocsSince: since=%d, _seqLast=%d - stopping iteration", since, seqLast)
				return
			}
		}
		base.DebugfCtx(ctx, base.KeySGTest, "OneShotDocsSince: since=%d, _seqLast=%d - done", since, seqLast)
	}
}

// docsSince returns a channel which will yield client documents that are newer than the given since value.
// The channel will be closed when the iteration is finished. In the case of a continuous iteration, the channel will remain open until the context is cancelled.
func (c *BlipTesterCollectionClient) docsSince(ctx context.Context, since clientSeq, continuous bool) chan *clientDoc {
	ch := make(chan *clientDoc)
	c.goroutineWg.Add(1)
	go func() {
		defer c.goroutineWg.Done()
		sinceVal := since
		defer close(ch)
		for {
			if ctx.Err() != nil {
				return
			}
			base.DebugfCtx(ctx, base.KeySGTest, "OneShotDocsSince: sinceVal=%d", sinceVal)
			for _, doc := range c.OneShotDocsSince(ctx, sinceVal) {
				select {
				case <-ctx.Done():
					return
				case ch <- doc:
					base.DebugfCtx(ctx, base.KeySGTest, "sent doc %q to changes feed", doc.id)
					sinceVal = doc.latestSeq()
				}
			}
			if !continuous {
				base.DebugfCtx(ctx, base.KeySGTest, "opts.Continuous=false, breaking changes loop")
				break
			}
		}
	}()
	return ch
}

type clientSeq uint64

// clientDocRev represents a revision of a document stored on this client, including any metadata associated with this specific revision.
type clientDocRev struct {
	clientSeq clientSeq
	version   DocVersion
	body      []byte
	isDelete  bool
	message   *blip.Message // rev or norev message associated with this revision when replicated
}

// clientDoc represents a document stored on the client - it may also contain older versions of the document.
type clientDoc struct {
	id                   string                     // doc ID
	lock                 sync.RWMutex               // protects all of the below properties
	_latestSeq           clientSeq                  // Latest sequence number we have for the doc - the active rev
	_latestServerVersion DocVersion                 // Latest version we know the server had (via push or a pull)
	_revisionsBySeq      map[clientSeq]clientDocRev // Full history of doc from client POV
	_seqsByVersions      map[DocVersion]clientSeq   // Lookup from version into revisionsBySeq
}

// docRevSeqsNewestToOldest returns a list of sequences associated with this document, ordered newest to oldest.
// Can be used for lookups in clientDoc.revisionsBySeq
func (cd *clientDoc) docRevSeqsNewestToOldest() []clientSeq {
	cd.lock.RLock()
	defer cd.lock.RUnlock()
	return cd._docRevSeqsNewestToOldest()
}

func (cd *clientDoc) _docRevSeqsNewestToOldest() []clientSeq {
	seqs := make([]clientSeq, 0, len(cd._revisionsBySeq))
	for _, rev := range cd._revisionsBySeq {
		seqs = append(seqs, rev.clientSeq)
	}
	slices.Sort(seqs)    // oldest to newest
	slices.Reverse(seqs) // newest to oldest
	return seqs
}

// latestRev returns the latest revision of the document.
func (cd *clientDoc) latestRev() (*clientDocRev, error) {
	cd.lock.RLock()
	defer cd.lock.RUnlock()
	rev, ok := cd._revisionsBySeq[cd._latestSeq]
	if !ok {
		return nil, fmt.Errorf("latestSeq %d not found in revisionsBySeq", cd._latestSeq)
	}
	return &rev, nil
}

// addNewRev adds a new revision to the document.
func (cd *clientDoc) addNewRev(rev clientDocRev) {
	cd.lock.Lock()
	defer cd.lock.Unlock()
	cd._latestSeq = rev.clientSeq
	cd._revisionsBySeq[rev.clientSeq] = rev
	cd._seqsByVersions[rev.version] = rev.clientSeq
}

// latestSeq returns the latest sequence number for a document known to the client.
func (cd *clientDoc) latestSeq() clientSeq {
	cd.lock.RLock()
	defer cd.lock.RUnlock()
	return cd._latestSeq
}

// revisionBySeq returns the revision associated with the given sequence number.
func (cd *clientDoc) revisionBySeq(seq clientSeq) (*clientDocRev, error) {
	cd.lock.RLock()
	defer cd.lock.RUnlock()
	rev, ok := cd._revisionsBySeq[seq]
	if !ok {
		return nil, fmt.Errorf("seq %d not found in revisionsBySeq", seq)
	}
	return &rev, nil
}

// setLatestServerVersion sets the latest server version for the document.
func (cd *clientDoc) setLatestServerVersion(version DocVersion) {
	cd.lock.Lock()
	defer cd.lock.Unlock()
	cd._latestServerVersion = version
}

// getRev returns the revision associated with the given version.
func (cd *clientDoc) getRev(version DocVersion) (*clientDocRev, error) {
	cd.lock.RLock()
	defer cd.lock.RUnlock()
	seq, ok := cd._seqsByVersions[version]
	if !ok {
		return nil, fmt.Errorf("version %v not found in seqsByVersions", version)
	}
	rev, ok := cd._revisionsBySeq[seq]
	if !ok {
		return nil, fmt.Errorf("seq %d not found in revisionsBySeq", seq)
	}
	return &rev, nil
}

// pruneVersion removes the given version from the document.
func (cd *clientDoc) pruneVersion(t testing.TB, version DocVersion) {
	cd.lock.Lock()
	defer cd.lock.Unlock()
	seq, ok := cd._seqsByVersions[version]
	require.Less(t, seq, cd._latestSeq, "seq %d is the latest seq for doc %q, can not prune latest version", seq, cd.id)
	require.True(t, ok, "version %v not found in seqsByVersions", version)
	delete(cd._seqsByVersions, version)
	delete(cd._revisionsBySeq, seq)
}

type BlipTesterCollectionClient struct {
	parent *BlipTesterClient

	ctx         context.Context
	ctxCancel   context.CancelFunc
	goroutineWg sync.WaitGroup

	collection    string
	collectionIdx int

	// seqLock protects all _seq... fields below
	seqLock *sync.RWMutex
	// _lastSeq is the client's latest assigned sequence number
	_seqLast clientSeq
	// _seqStore is a sparse map of (client) sequences and the corresponding document
	// entries are removed from this map when the sequence no longer represents an active document revision
	// the older revisions for a particular document can still be accessed via clientDoc.revisionsBySeq if required
	_seqStore map[clientSeq]*clientDoc
	// _seqFromDocID used to lookup entry in _seqStore by docID - not a pointer into other map for simplicity
	_seqFromDocID map[string]clientSeq
	// _seqCond is used to signal when a new sequence has been added to wake up idle "changes" loops
	_seqCond *sync.Cond

	attachmentsLock sync.RWMutex      // lock for _attachments map
	_attachments    map[string][]byte // Client's local store of _attachments - Map of digest to bytes
}

// getClientDoc returns the clientDoc for the given docID, if it exists.
func (btcc *BlipTesterCollectionClient) getClientDoc(docID string) (*clientDoc, bool) {
	btcc.seqLock.RLock()
	defer btcc.seqLock.RUnlock()
	return btcc._getClientDoc(docID)
}

func (btcc *BlipTesterCollectionClient) _getClientDoc(docID string) (*clientDoc, bool) {
	seq, ok := btcc._seqFromDocID[docID]
	if !ok {
		return nil, false
	}
	clientDoc, ok := btcc._seqStore[seq]
	require.True(btcc.TB(), ok, "docID %q found in _seqFromDocID but seq %d not in _seqStore %v", docID, seq, btcc._seqStore)
	return clientDoc, ok
}

// BlipTestClientRunner is for running the blip tester client and its associated methods in test framework
type BlipTestClientRunner struct {
	clients                         map[uint32]*BlipTesterClient // map of created BlipTesterClient's
	t                               *testing.T
	initialisedInsideRunnerCode     bool // flag to check that the BlipTesterClient is being initialised in the correct area (inside the Run() method)
	SkipVersionVectorInitialization bool // used to skip the version vector subtest
}

// BlipTesterReplicator is a BlipTester which stores a map of messages keyed by Serial Number
type BlipTesterReplicator struct {
	bt *BlipTester
	id string // Generated UUID on creation

	messagesLock sync.RWMutex                         // lock for messages map
	messages     map[blip.MessageNumber]*blip.Message // Map of blip messages keyed by message number

	replicationStats *db.BlipSyncStats // Stats of replications
}

// NewBlipTesterClientRunner creates a BlipTestClientRunner type
func NewBlipTesterClientRunner(t *testing.T) *BlipTestClientRunner {
	return &BlipTestClientRunner{
		t:       t,
		clients: make(map[uint32]*BlipTesterClient),
	}
}

func (btr *BlipTesterReplicator) Close() {
	btr.bt.Close()
	btr.messagesLock.Lock()
	btr.messages = make(map[blip.MessageNumber]*blip.Message, 0)
	btr.messagesLock.Unlock()
}

func (btr *BlipTesterReplicator) initHandlers(btc *BlipTesterClient) {
	revsLimit := base.IntDefault(btc.revsLimit, defaultBlipTesterClientRevsLimit)

	if btr.replicationStats == nil {
		btr.replicationStats = db.NewBlipSyncStats()
	}

	ctx := base.DatabaseLogCtx(base.TestCtx(btr.bt.restTester.TB()), btr.bt.restTester.GetDatabase().Name, nil)
	btr.bt.blipContext.HandlerForProfile[db.MessageProveAttachment] = func(msg *blip.Message) {
		btr.storeMessage(msg)

		nonce, err := msg.Body()
		require.NoError(btr.TB(), err)

		require.NotEmpty(btr.TB(), nonce, "no nonce sent with proveAttachment")

		digest, ok := msg.Properties[db.ProveAttachmentDigest]
		require.True(btr.TB(), ok, "no digest sent with proveAttachment")

		btcr := btc.getCollectionClientFromMessage(msg)

		attData := btcr.getAttachment(digest)

		proof := db.ProveAttachment(ctx, attData, nonce)

		resp := msg.Response()
		resp.SetBody([]byte(proof))
		btr.replicationStats.ProveAttachment.Add(1)
	}

	btr.bt.blipContext.HandlerForProfile[db.MessageChanges] = func(msg *blip.Message) {
		btr.storeMessage(msg)

		btcr := btc.getCollectionClientFromMessage(msg)

		// Exit early when there's nothing to do
		if msg.NoReply() {
			return
		}

		body, err := msg.Body()
		require.NoError(btr.TB(), err)

		knownRevs := []interface{}{}

		if string(body) != "null" {
			var changesReqs [][]interface{}
			err = base.JSONUnmarshal(body, &changesReqs)
			require.NoError(btr.TB(), err)

			knownRevs = make([]interface{}, len(changesReqs))
			// changesReqs == [[sequence, docID, revID, {deleted}, {size (bytes)}], ...]
		outer:
			for i, changesReq := range changesReqs {
				docID := changesReq[1].(string)
				revID := changesReq[2].(string)

				if btc.changesEntryCallback != nil {
					btc.changesEntryCallback(docID, revID)
				}

				deletedInt := 0
				if len(changesReq) > 3 {
					castedDeleted, ok := changesReq[3].(float64)
					if ok {
						deletedInt = int(castedDeleted)
					}
				}

				// Build up a list of revisions known to the client for each change
				// The first element of each revision list must be the parent revision of the change
				if doc, haveDoc := btcr.getClientDoc(docID); haveDoc {
					docSeqs := doc.docRevSeqsNewestToOldest()
					revList := make([]string, 0, revsLimit)

					for _, seq := range docSeqs {
						if deletedInt&2 == 2 {
							continue
						}

						rev, err := doc.revisionBySeq(seq)
						require.NoError(btr.TB(), err)

						if revID == rev.version.RevID {
							knownRevs[i] = nil // Send back null to signal we don't need this change
							continue outer
						}

						if len(revList) < revsLimit {
							revList = append(revList, rev.version.RevID)
						} else {
							break
						}
					}

					knownRevs[i] = revList
				} else {
					knownRevs[i] = []interface{}{} // sending empty array means we've not seen the doc before, but still want it
				}

			}
		}

		response := msg.Response()
		if btc.ClientDeltas {
			// Enable deltas from the client side
			response.Properties["deltas"] = "true"
		}

		b, err := base.JSONMarshal(knownRevs)
		require.NoError(btr.TB(), err)

		response.SetBody(b)
	}

	btr.bt.blipContext.HandlerForProfile[db.MessageProposeChanges] = func(msg *blip.Message) {
		btc.pullReplication.storeMessage(msg)
	}

	btr.bt.blipContext.HandlerForProfile[db.MessageRev] = func(msg *blip.Message) {
		btc.pullReplication.storeMessage(msg)

		btcr := btc.getCollectionClientFromMessage(msg)

		docID := msg.Properties[db.RevMessageID]
		revID := msg.Properties[db.RevMessageRev]
		deltaSrc := msg.Properties[db.RevMessageDeltaSrc]
		replacedRev := msg.Properties[db.RevMessageReplacedRev]

		body, err := msg.Body()
		require.NoError(btr.TB(), err)

		if msg.Properties[db.RevMessageDeleted] == "1" {
			btcr.seqLock.Lock()
			defer btcr.seqLock.Unlock()
			btcr._seqLast++
			newClientSeq := btcr._seqLast
			newVersion := DocVersion{RevID: revID}

			docRev := clientDocRev{
				clientSeq: newClientSeq,
				version:   newVersion,
				body:      body,
				isDelete:  true,
				message:   msg,
			}

			doc, ok := btcr._getClientDoc(docID)
			if !ok {
				doc = &clientDoc{
					id:         docID,
					_latestSeq: newClientSeq,
					_revisionsBySeq: map[clientSeq]clientDocRev{
						newClientSeq: docRev,
					},
					_seqsByVersions: map[DocVersion]clientSeq{
						newVersion: newClientSeq,
					},
				}
			} else {
				// remove existing entry and replace with new seq
				delete(btcr._seqStore, doc.latestSeq())
				doc.addNewRev(docRev)
			}
			btcr._seqStore[newClientSeq] = doc
			btcr._seqFromDocID[docID] = newClientSeq

			if replacedRev != "" {
				// store the new sequence for a replaced rev for tests waiting for this specific rev
				doc.lock.Lock()
				doc._seqsByVersions[DocVersion{RevID: replacedRev}] = newClientSeq
				doc.lock.Unlock()
			}
			doc.setLatestServerVersion(newVersion)

			if !msg.NoReply() {
				response := msg.Response()
				response.SetBody([]byte(`[]`))
			}
			return
		}

		// bodyJSON is unmarshalled into when required (e.g. Delta patching, or attachment processing)
		// Before being marshalled back into bytes for storage in the test client
		var bodyJSON db.Body

		// If deltas are enabled, and we see a deltaSrc property, we'll need to patch it before storing
		if btc.ClientDeltas && deltaSrc != "" {
			if btc.rejectDeltasForSrcRev == deltaSrc {
				require.False(btr.TB(), msg.NoReply(), "expected delta rev message to be sent without noreply flag: %+v", msg)
				response := msg.Response()
				response.SetError("HTTP", http.StatusUnprocessableEntity, "test code intentionally rejected delta")
			}

			// unmarshal body to extract deltaSrc
			var delta db.Body
			err := delta.Unmarshal(body)
			require.NoError(btc.TB(), err)

			var old db.Body
			doc, ok := btcr.getClientDoc(docID)
			require.True(btc.TB(), ok, "docID %q not found in _seqFromDocID", docID)
			oldRev, err := doc.getRev(DocVersion{RevID: deltaSrc})
			require.NoError(btc.TB(), err)
			err = old.Unmarshal(oldRev.body)
			require.NoError(btc.TB(), err)

			var oldMap = map[string]interface{}(old)
			err = base.Patch(&oldMap, delta)
			require.NoError(btc.TB(), err)

			bodyJSON = oldMap
		}

		// Fetch any missing attachments (if required) during this rev processing
		if bytes.Contains(body, []byte(db.BodyAttachments)) {

			// We'll need to unmarshal the body in order to do attachment processing
			if bodyJSON == nil {
				err := bodyJSON.Unmarshal(body)
				require.NoError(btr.TB(), err)
			}

			if atts, ok := bodyJSON[db.BodyAttachments]; ok {
				attsMap, ok := atts.(map[string]interface{})
				require.True(btr.TB(), ok, "atts in doc wasn't map[string]interface{}")

				var missingDigests []string
				var knownDigests []string
				btcr.attachmentsLock.RLock()
				for _, attachment := range attsMap {
					attMap, ok := attachment.(map[string]interface{})
					require.True(btr.TB(), ok, "att in doc wasn't map[string]interface{}")
					digest := attMap["digest"].(string)

					if _, found := btcr._attachments[digest]; !found {
						missingDigests = append(missingDigests, digest)
					} else {
						if btr.bt.activeSubprotocol == db.CBMobileReplicationV2 {
							// only v2 clients care about proveAttachments
							knownDigests = append(knownDigests, digest)
						}
					}
				}
				btcr.attachmentsLock.RUnlock()

				for _, digest := range knownDigests {
					attData := btcr.getAttachment(digest)
					nonce, proof, err := db.GenerateProofOfAttachment(ctx, attData)
					require.NoError(btr.TB(), err)

					// if we already have this attachment, _we_ should ask the peer whether _they_ have the attachment
					outrq := blip.NewRequest()
					outrq.SetProfile(db.MessageProveAttachment)
					outrq.Properties[db.ProveAttachmentDigest] = digest
					outrq.SetBody(nonce)

					btcr.sendPullMsg(outrq)

					resp := outrq.Response()
					btc.pullReplication.storeMessage(resp)
					respBody, err := resp.Body()
					require.NoError(btr.TB(), err)

					if resp.Type() == blip.ErrorType {
						// forward error from proveAttachment response into rev response
						if !msg.NoReply() {
							response := msg.Response()
							errorCode, _ := strconv.Atoi(resp.Properties["Error-Code"])
							response.SetError(resp.Properties["Error-Code"], errorCode, string(respBody))
						}
						return
					}

					if string(respBody) != proof {
						// forward error from proveAttachment response into rev response
						if !msg.NoReply() {
							response := msg.Response()
							response.SetError(resp.Properties["Error-Code"], http.StatusForbidden, fmt.Sprintf("Incorrect proof for attachment %s", digest))
						}
						return
					}
				}

				for _, digest := range missingDigests {
					outrq := blip.NewRequest()
					outrq.SetProfile(db.MessageGetAttachment)
					outrq.Properties[db.GetAttachmentDigest] = digest
					if btr.bt.activeSubprotocol >= db.CBMobileReplicationV3 {
						outrq.Properties[db.GetAttachmentID] = docID
					}

					btcr.sendPullMsg(outrq)

					resp := outrq.Response()
					btc.pullReplication.storeMessage(resp)
					respBody, err := resp.Body()
					require.NoError(btr.TB(), err)

					if resp.Type() == blip.ErrorType {
						// forward error from getAttachment response into rev response
						if !msg.NoReply() {
							response := msg.Response()
							errorCode, _ := strconv.Atoi(resp.Properties["Error-Code"])
							response.SetError(resp.Properties["Error-Code"], errorCode, string(respBody))
							return
						}
					}

					btcr.attachmentsLock.Lock()
					btcr._attachments[digest] = respBody
					btcr.attachmentsLock.Unlock()
				}
			}

		}

		if bodyJSON != nil {
			body, err = base.JSONMarshal(bodyJSON)
			require.NoError(btr.TB(), err)
		}

		// TODO: Duplicated code from the deleted case above - factor into shared function?
		btcr.seqLock.Lock()
		defer btcr.seqLock.Unlock()
		btcr._seqLast++
		newClientSeq := btcr._seqLast
		newVersion := DocVersion{RevID: revID}

		docRev := clientDocRev{
			clientSeq: newClientSeq,
			version:   newVersion,
			body:      body,
			message:   msg,
		}

		doc, ok := btcr._getClientDoc(docID)
		if !ok {
			doc = &clientDoc{
				id:         docID,
				_latestSeq: newClientSeq,
				_revisionsBySeq: map[clientSeq]clientDocRev{
					newClientSeq: docRev,
				},
				_seqsByVersions: map[DocVersion]clientSeq{
					newVersion: newClientSeq,
				},
			}
		} else {
			// remove existing entry and replace with new seq
			delete(btcr._seqStore, doc.latestSeq())
			doc.addNewRev(docRev)
		}
		btcr._seqStore[newClientSeq] = doc
		btcr._seqFromDocID[docID] = newClientSeq

		if replacedRev != "" {
			// store the new sequence for a replaced rev for tests waiting for this specific rev
			doc.lock.Lock()
			doc._seqsByVersions[DocVersion{RevID: replacedRev}] = newClientSeq
			doc.lock.Unlock()
		}
		doc.setLatestServerVersion(newVersion)

		if !msg.NoReply() {
			response := msg.Response()
			response.SetBody([]byte(`[]`))
		}
	}

	btr.bt.blipContext.HandlerForProfile[db.MessageGetAttachment] = func(msg *blip.Message) {
		btr.storeMessage(msg)

		digest, ok := msg.Properties[db.GetAttachmentDigest]
		require.True(btr.TB(), ok, "couldn't find digest in getAttachment message properties")

		btcr := btc.getCollectionClientFromMessage(msg)

		attachment := btcr.getAttachment(digest)

		response := msg.Response()
		response.SetBody(attachment)
		btr.replicationStats.GetAttachment.Add(1)
	}

	btr.bt.blipContext.HandlerForProfile[db.MessageNoRev] = func(msg *blip.Message) {
		btr.storeMessage(msg)

		btcr := btc.getCollectionClientFromMessage(msg)

		docID := msg.Properties[db.NorevMessageId]
		revID := msg.Properties[db.NorevMessageRev]

		btcr.seqLock.Lock()
		defer btcr.seqLock.Unlock()
		btcr._seqLast++
		newSeq := btcr._seqLast
		doc, ok := btcr._getClientDoc(docID)
		if !ok {
			doc = &clientDoc{
				id:              docID,
				_latestSeq:      newSeq,
				_revisionsBySeq: make(map[clientSeq]clientDocRev, 1),
				_seqsByVersions: make(map[DocVersion]clientSeq, 1),
			}
		}
		doc.addNewRev(clientDocRev{
			clientSeq: newSeq,
			version:   DocVersion{RevID: revID},
			body:      nil,
			isDelete:  false,
			message:   msg,
		})
		btcr._seqStore[newSeq] = doc
		btcr._seqFromDocID[docID] = newSeq
	}

	btr.bt.blipContext.DefaultHandler = func(msg *blip.Message) {
		btr.storeMessage(msg)
		base.PanicfCtx(ctx, "Unknown profile: %s caught by client DefaultHandler - msg: %#v", msg.Profile(), msg)
	}
}

// TB returns testing.TB for the current test
func (btr *BlipTesterReplicator) TB() testing.TB {
	return btr.bt.restTester.TB()
}

// TB returns testing.TB for the current test
func (btc *BlipTesterCollectionClient) TB() testing.TB {
	return btc.parent.rt.TB()
}

// saveAttachment takes base64 encoded data and stores the attachment on the client.
func (btc *BlipTesterCollectionClient) saveAttachment(base64data string) (dataLength int, digest string) {
	btc.attachmentsLock.Lock()
	defer btc.attachmentsLock.Unlock()

	ctx := base.DatabaseLogCtx(base.TestCtx(btc.parent.rt.TB()), btc.parent.rt.GetDatabase().Name, nil)

	data, err := base64.StdEncoding.DecodeString(base64data)
	require.NoError(btc.TB(), err)

	digest = db.Sha1DigestKey(data)
	if _, found := btc._attachments[digest]; found {
		base.InfofCtx(ctx, base.KeySync, "attachment with digest %s already exists", digest)
	} else {
		btc._attachments[digest] = data
	}

	return len(data), digest
}

func (btc *BlipTesterCollectionClient) getAttachment(digest string) (attachment []byte) {
	btc.attachmentsLock.RLock()
	defer btc.attachmentsLock.RUnlock()

	attachment, found := btc._attachments[digest]
	require.True(btc.TB(), found, "attachment with digest %s not found", digest)

	return attachment
}

func (btc *BlipTesterCollectionClient) updateLastReplicatedRev(docID string, version DocVersion) {
	btc.seqLock.Lock()
	defer btc.seqLock.Unlock()
	doc, ok := btc._getClientDoc(docID)
	require.True(btc.TB(), ok, "docID %q not found in _seqFromDocID", docID)
	doc.setLatestServerVersion(version)
}

func (btc *BlipTesterCollectionClient) getLastReplicatedRev(docID string) (version DocVersion, ok bool) {
	btc.seqLock.Lock()
	defer btc.seqLock.Unlock()
	doc, ok := btc._getClientDoc(docID)
	require.True(btc.TB(), ok, "docID %q not found in _seqFromDocID", docID)
	doc.lock.RLock()
	latestServerVersion := doc._latestServerVersion
	doc.lock.RUnlock()
	return latestServerVersion, latestServerVersion.RevID != ""
}

func newBlipTesterReplication(tb testing.TB, id string, btc *BlipTesterClient, skipCollectionsInitialization bool) *BlipTesterReplicator {
	bt, err := NewBlipTesterFromSpecWithRT(tb, &BlipTesterSpec{
		connectingPassword:            RestTesterDefaultUserPassword,
		connectingUsername:            btc.Username,
		connectingUserChannelGrants:   btc.Channels,
		blipProtocols:                 btc.SupportedBLIPProtocols,
		skipCollectionsInitialization: skipCollectionsInitialization,
		origin:                        btc.origin,
	}, btc.rt)
	require.NoError(tb, err)

	r := &BlipTesterReplicator{
		id:       id,
		bt:       bt,
		messages: make(map[blip.MessageNumber]*blip.Message),
	}

	r.initHandlers(btc)

	return r
}

// getCollectionsForBLIP returns collections configured by a single database instance on a restTester. If only default collection exists, it will skip returning it to test "legacy" blip mode.
func getCollectionsForBLIP(_ testing.TB, rt *RestTester) []string {
	db := rt.GetDatabase()
	var collections []string
	for _, collection := range db.CollectionByID {
		if base.IsDefaultCollection(collection.ScopeName, collection.Name) {
			continue
		}
		collections = append(collections,
			strings.Join([]string{collection.ScopeName, collection.Name}, base.ScopeCollectionSeparator))
	}
	slices.Sort(collections)
	return collections
}

func (btcRunner *BlipTestClientRunner) NewBlipTesterClientOptsWithRT(rt *RestTester, opts *BlipTesterClientOpts) (client *BlipTesterClient) {
	require.True(btcRunner.TB(), btcRunner.initialisedInsideRunnerCode, "must call BlipTestClientRunner.NewBlipTesterClientRunner from inside BlipTestClientRunner.Run() method")
	if opts == nil {
		opts = &BlipTesterClientOpts{}
	}
	id, err := uuid.NewRandom()
	require.NoError(btcRunner.TB(), err)

	client = &BlipTesterClient{
		BlipTesterClientOpts: *opts,
		rt:                   rt,
		id:                   id.ID(),
	}
	btcRunner.clients[client.id] = client
	client.createBlipTesterReplications()

	return client
}

// TB returns testing.TB for the current test
func (btc *BlipTesterClient) TB() testing.TB {
	return btc.rt.TB()
}

func (btc *BlipTesterClient) Close() {
	btc.tearDownBlipClientReplications()
	for _, collectionClient := range btc.collectionClients {
		collectionClient.Close()
	}
	if btc.nonCollectionAwareClient != nil {
		btc.nonCollectionAwareClient.Close()
	}
}

// TB returns testing.TB for the current test
func (btcRunner *BlipTestClientRunner) TB() testing.TB {
	return btcRunner.t
}

func (btcRunner *BlipTestClientRunner) Run(test func(t *testing.T, SupportedBLIPProtocols []string)) {
	btcRunner.initialisedInsideRunnerCode = true
	// reset to protect against someone creating a new client after Run() is run
	defer func() { btcRunner.initialisedInsideRunnerCode = false }()
	btcRunner.t.Run("revTree", func(t *testing.T) {
		test(t, []string{db.CBMobileReplicationV3.SubprotocolString()})
	})
}

func (btc *BlipTesterClient) tearDownBlipClientReplications() {
	btc.pullReplication.Close()
	btc.pushReplication.Close()
}

func (btc *BlipTesterClient) createBlipTesterReplications() {
	id, err := uuid.NewRandom()
	require.NoError(btc.TB(), err)

	btc.pushReplication = newBlipTesterReplication(btc.TB(), "push"+id.String(), btc, btc.BlipTesterClientOpts.SkipCollectionsInitialization)
	btc.pullReplication = newBlipTesterReplication(btc.TB(), "pull"+id.String(), btc, btc.BlipTesterClientOpts.SkipCollectionsInitialization)

	collections := getCollectionsForBLIP(btc.TB(), btc.rt)
	if !btc.BlipTesterClientOpts.SkipCollectionsInitialization && len(collections) > 0 {
		btc.collectionClients = make([]*BlipTesterCollectionClient, len(collections))
		for i, collection := range collections {
			btc.initCollectionReplication(collection, i)
		}
	} else {
		btc.nonCollectionAwareClient = NewBlipTesterCollectionClient(btc)
	}

	btc.pullReplication.bt.avoidRestTesterClose = true
	btc.pushReplication.bt.avoidRestTesterClose = true
}

func (btc *BlipTesterClient) initCollectionReplication(collection string, collectionIdx int) {
	btcReplicator := NewBlipTesterCollectionClient(btc)
	btcReplicator.collection = collection
	btcReplicator.collectionIdx = collectionIdx
	btc.collectionClients[collectionIdx] = btcReplicator
}

func (btc *BlipTesterClient) waitForReplicationMessage(collection *db.DatabaseCollection, serialNumber blip.MessageNumber) *blip.Message {
	if base.IsDefaultCollection(collection.ScopeName, collection.Name) {
		return btc.pushReplication.WaitForMessage(serialNumber)
	}
	return btc.pushReplication.WaitForMessage(serialNumber + 1)
}

// SingleCollection returns a single collection blip tester if the RestTester database is configured with only one collection. Otherwise, throw a fatal test error.
func (btcRunner *BlipTestClientRunner) SingleCollection(clientID uint32) *BlipTesterCollectionClient {
	if btcRunner.clients[clientID].nonCollectionAwareClient != nil {
		return btcRunner.clients[clientID].nonCollectionAwareClient
	}
	require.Equal(btcRunner.clients[clientID].TB(), 1, len(btcRunner.clients[clientID].collectionClients))
	return btcRunner.clients[clientID].collectionClients[0]
}

// Collection return a collection blip tester by name, if configured in the RestTester database. Otherwise, throw a fatal test error.
func (btcRunner *BlipTestClientRunner) Collection(clientID uint32, collectionName string) *BlipTesterCollectionClient {
	if collectionName == "_default._default" && btcRunner.clients[clientID].nonCollectionAwareClient != nil {
		return btcRunner.clients[clientID].nonCollectionAwareClient
	}
	for _, collectionClient := range btcRunner.clients[clientID].collectionClients {
		if collectionClient.collection == collectionName {
			return collectionClient
		}
	}
	require.FailNow(btcRunner.clients[clientID].TB(), fmt.Sprintf("Could not find collection %s in BlipTesterClient", collectionName))
	return nil
}

// BlipTesterPushOptions
type BlipTesterPushOptions struct {
	Continuous bool
	Since      string

	// TODO: Not Implemented
	//Channels   string
	//DocIDs     []string
	//changesBatchSize int
}

// StartPush will begin a continuous push replication since 0 between the client and server
func (btcc *BlipTesterCollectionClient) StartPush() {
	btcc.StartPushWithOpts(BlipTesterPushOptions{Continuous: true, Since: "0"})
}

// TODO: CBG-4401 Implement opts.changesBatchSize and raise default batch to ~20-200 to match real CBL client
const changesBatchSize = 1

type proposeChangeBatchEntry struct {
	docID               string
	version             DocVersion
	history             []DocVersion
	latestServerVersion DocVersion
}

func (e proposeChangeBatchEntry) historyStr() string {
	sb := strings.Builder{}
	for i, version := range e.history {
		if i > 0 {
			sb.WriteString(",")
		}
		sb.WriteString(version.RevID)
	}
	return sb.String()
}

func proposeChangesEntryForDoc(doc *clientDoc) proposeChangeBatchEntry {
	doc.lock.RLock()
	defer doc.lock.RUnlock()
	latestRev := doc._revisionsBySeq[doc._latestSeq]
	var revisionHistory []DocVersion
	for i, seq := range doc._docRevSeqsNewestToOldest() {
		if i == 0 {
			// skip current rev
			continue
		} else if i == 19 {
			break // only send 20 history entries
		}
		revisionHistory = append(revisionHistory, doc._revisionsBySeq[seq].version)
	}
	return proposeChangeBatchEntry{docID: doc.id, version: latestRev.version, history: revisionHistory, latestServerVersion: doc._latestServerVersion}
}

// StartPull will begin a push replication with the given options between the client and server
func (btcc *BlipTesterCollectionClient) StartPushWithOpts(opts BlipTesterPushOptions) {
	ctx := btcc.ctx
	sinceFromStr, err := db.ParsePlainSequenceID(opts.Since)
	require.NoError(btcc.TB(), err)
	seq := clientSeq(sinceFromStr.SafeSequence())
	btcc.goroutineWg.Add(1)
	go func() {
		defer btcc.goroutineWg.Done()
		// TODO: CBG-4401 wire up opts.changesBatchSize and implement a flush timeout for when the client doesn't fill the batch
		changesBatch := make([]proposeChangeBatchEntry, 0, changesBatchSize)
		base.DebugfCtx(ctx, base.KeySGTest, "Starting push replication iteration with since=%v", seq)
		for doc := range btcc.docsSince(btcc.ctx, seq, opts.Continuous) {
			changesBatch = append(changesBatch, proposeChangesEntryForDoc(doc))
			if len(changesBatch) >= changesBatchSize {
				base.DebugfCtx(ctx, base.KeySGTest, "Sending batch of %d changes", len(changesBatch))
				proposeChangesRequest := blip.NewRequest()
				proposeChangesRequest.SetProfile(db.MessageProposeChanges)

				proposeChangesRequestBody := bytes.NewBufferString(`[`)
				for i, change := range changesBatch {
					if i > 0 {
						proposeChangesRequestBody.WriteString(",")
					}
					proposeChangesRequestBody.WriteString(fmt.Sprintf(`["%s","%s"`, change.docID, change.version.RevID))
					// write last known server version to support no-conflict mode
					if serverVersion, ok := btcc.getLastReplicatedRev(change.docID); ok {
						base.DebugfCtx(ctx, base.KeySGTest, "specifying last known server version for doc %s = %v", change.docID, serverVersion)
						proposeChangesRequestBody.WriteString(fmt.Sprintf(`,"%s"`, serverVersion.RevID))
					}
					proposeChangesRequestBody.WriteString(`]`)
				}
				proposeChangesRequestBody.WriteString(`]`)
				proposeChangesRequestBodyBytes := proposeChangesRequestBody.Bytes()
				proposeChangesRequest.SetBody(proposeChangesRequestBodyBytes)

				base.DebugfCtx(ctx, base.KeySGTest, "proposeChanges request: %s", string(proposeChangesRequestBodyBytes))

				btcc.addCollectionProperty(proposeChangesRequest)

				btcc.sendPushMsg(proposeChangesRequest)

				proposeChangesResponse := proposeChangesRequest.Response()
				rspBody, err := proposeChangesResponse.Body()
				require.NoError(btcc.TB(), err)
				require.NotContains(btcc.TB(), proposeChangesResponse.Properties, "Error-Domain", "unexpected error response from proposeChanges: %v, %s", proposeChangesResponse, rspBody)
				require.NotContains(btcc.TB(), proposeChangesResponse.Properties, "Error-Code", "unexpected error response from proposeChanges: %v, %s", proposeChangesResponse, rspBody)

				base.DebugfCtx(ctx, base.KeySGTest, "proposeChanges response: %s", string(rspBody))

				var serverDeltas bool
				if proposeChangesResponse.Properties[db.ChangesResponseDeltas] == "true" {
					base.DebugfCtx(ctx, base.KeySGTest, "server supports deltas")
					serverDeltas = true
				}

				var response []int
				err = base.JSONUnmarshal(rspBody, &response)
				require.NoError(btcc.TB(), err)
				for i, change := range changesBatch {
					var status int
					if i >= len(response) {
						// trailing zeros are removed - treat as 0 from now on
						status = 0
					} else {
						status = response[i]
					}
					switch status {
					case 0:
						// send
						revRequest := blip.NewRequest()
						revRequest.SetProfile(db.MessageRev)
						revRequest.Properties[db.RevMessageID] = change.docID
						revRequest.Properties[db.RevMessageRev] = change.version.RevID
						revRequest.Properties[db.RevMessageHistory] = change.historyStr()

						doc, ok := btcc.getClientDoc(change.docID)
						require.True(btcc.TB(), ok, "docID %q not found in _seqFromDocID", change.docID)
						doc.lock.RLock()
						serverRev := doc._revisionsBySeq[doc._seqsByVersions[change.latestServerVersion]]
						docBody := doc._revisionsBySeq[doc._seqsByVersions[change.version]].body
						doc.lock.RUnlock()

						if serverDeltas && btcc.parent.ClientDeltas && ok && !serverRev.isDelete {
							base.DebugfCtx(ctx, base.KeySGTest, "specifying last known server version as deltaSrc for doc %s = %v", change.docID, change.latestServerVersion)
							revRequest.Properties[db.RevMessageDeltaSrc] = change.latestServerVersion.RevID
							var parentBodyUnmarshalled db.Body
							require.NoError(btcc.TB(), parentBodyUnmarshalled.Unmarshal(serverRev.body))
							var newBodyUnmarshalled db.Body
							require.NoError(btcc.TB(), newBodyUnmarshalled.Unmarshal(docBody))
							delta, err := base.Diff(parentBodyUnmarshalled, newBodyUnmarshalled)
							require.NoError(btcc.TB(), err)
							revRequest.SetBody(delta)
						} else {
							revRequest.SetBody(docBody)
						}

						btcc.addCollectionProperty(revRequest)
						btcc.sendPushMsg(revRequest)
						base.DebugfCtx(ctx, base.KeySGTest, "sent doc %s / %v", change.docID, change.version)
						// block until remote has actually processed the rev and sent a response
						revResp := revRequest.Response()
						require.NotContains(btcc.TB(), revResp.Properties, "Error-Domain", "unexpected error response from rev %v: %s", revResp)
						base.DebugfCtx(ctx, base.KeySGTest, "peer acked rev %s / %v", change.docID, change.version)
						btcc.updateLastReplicatedRev(change.docID, change.version)
						doc, ok = btcc.getClientDoc(change.docID)
						require.True(btcc.TB(), ok, "docID %q not found in _seqFromDocID", change.docID)
						doc.lock.Lock()
						rev := doc._revisionsBySeq[doc._seqsByVersions[change.version]]
						rev.message = revRequest
						doc.lock.Unlock()
					case 304:
						// peer already has doc version
						base.DebugfCtx(ctx, base.KeySGTest, "peer already has doc %s / %v", change.docID, change.version)
						continue
					case 409:
						// conflict - puller will need to resolve (if enabled) - resolution pushed independently so we can ignore this one
						base.DebugfCtx(ctx, base.KeySGTest, "conflict for doc %s clientVersion:%v serverVersion:%v", change.docID, change.version, change.latestServerVersion)
						continue
					default:
						btcc.TB().Errorf("unexpected status %d for doc %s / %s", status, change.docID, change.version)
						return
					}
				}

				// empty batch
				changesBatch = changesBatch[:0]
			}
		}
	}()
}

// StartPull will begin a continuous pull replication since 0 between the client and server
func (btcc *BlipTesterCollectionClient) StartPull() {
	btcc.StartPullSince(BlipTesterPullOptions{Continuous: true, Since: "0"})
}

func (btcc *BlipTesterCollectionClient) StartOneshotPull() {
	btcc.StartPullSince(BlipTesterPullOptions{Continuous: false, Since: "0"})
}

func (btcc *BlipTesterCollectionClient) StartOneshotPullFiltered(channels string) {
	btcc.StartPullSince(BlipTesterPullOptions{Continuous: false, Since: "0", Channels: channels})
}

func (btcc *BlipTesterCollectionClient) StartOneshotPullRequestPlus() {
	btcc.StartPullSince(BlipTesterPullOptions{Continuous: false, Since: "0", RequestPlus: true})
}

// BlipTesterPullOptions represents options passed to StartPull (SubChanges) functions
type BlipTesterPullOptions struct {
	ActiveOnly  bool
	Channels    string
	Continuous  bool
	DocIDs      []string
	RequestPlus bool
	Since       string
}

// StartPullSince will begin a pull replication between the client and server with the given params.
func (btc *BlipTesterCollectionClient) StartPullSince(options BlipTesterPullOptions) {
	subChangesRequest := blip.NewRequest()
	subChangesRequest.SetProfile(db.MessageSubChanges)
	subChangesRequest.Properties[db.SubChangesContinuous] = fmt.Sprintf("%t", options.Continuous)
	subChangesRequest.Properties[db.SubChangesSince] = options.Since
	subChangesRequest.Properties[db.SubChangesActiveOnly] = fmt.Sprintf("%t", options.ActiveOnly)
	if options.Channels != "" {
		subChangesRequest.Properties[db.SubChangesFilter] = base.ByChannelFilter
		subChangesRequest.Properties[db.SubChangesChannels] = options.Channels
	}
	if options.RequestPlus {
		subChangesRequest.Properties[db.SubChangesRequestPlus] = "true"
	}
	subChangesRequest.SetNoReply(true)

	if btc.parent.BlipTesterClientOpts.SendRevocations {
		subChangesRequest.Properties[db.SubChangesRevocations] = "true"
	}

	if btc.parent.BlipTesterClientOpts.sendReplacementRevs {
		subChangesRequest.Properties[db.SubChangesSendReplacementRevs] = "true"
	}

	if len(options.DocIDs) > 0 {
		subChangesRequest.SetBody(base.MustJSONMarshal(btc.TB(),
			db.SubChangesBody{
				DocIDs: options.DocIDs,
			},
		))
	}
	btc.sendPullMsg(subChangesRequest)
}

// UnsubPullChanges will send an UnsubChanges message to the server to stop the pull replication. Fails test harness if Sync Gateway responds with an error.
func (btc *BlipTesterCollectionClient) UnsubPullChanges() {
	unsubChangesRequest := blip.NewRequest()
	unsubChangesRequest.SetProfile(db.MessageUnsubChanges)

	btc.sendPullMsg(unsubChangesRequest)

	response, err := unsubChangesRequest.Response().Body()
	require.NoError(btc.TB(), err)
	require.Empty(btc.TB(), response)
}

// NewBlipTesterCollectionClient creates a collection specific client from a BlipTesterClient
func NewBlipTesterCollectionClient(btc *BlipTesterClient) *BlipTesterCollectionClient {
	ctx, ctxCancel := context.WithCancel(btc.rt.Context())
	l := sync.RWMutex{}
	c := &BlipTesterCollectionClient{
		ctx:           ctx,
		ctxCancel:     ctxCancel,
		seqLock:       &l,
		_seqStore:     make(map[clientSeq]*clientDoc),
		_seqFromDocID: make(map[string]clientSeq),
		_seqCond:      sync.NewCond(&l),
		_attachments:  make(map[string][]byte),
		parent:        btc,
	}
	globalBlipTesterClients.add(btc.TB().Name())
	return c
}

// Close will empty the stored docs and close the underlying replications.
func (btc *BlipTesterCollectionClient) Close() {
	btc.ctxCancel()

	// wake up changes feeds to exit - don't need lock for sync.Cond
	btc._seqCond.Broadcast()

	btc.seqLock.Lock()
	defer btc.seqLock.Unlock()
	// empty storage
	btc._seqStore = make(map[clientSeq]*clientDoc, 0)
	btc._seqFromDocID = make(map[string]clientSeq, 0)

	btc.attachmentsLock.Lock()
	defer btc.attachmentsLock.Unlock()
	btc._attachments = make(map[string][]byte, 0)
	globalBlipTesterClients.remove(btc.TB(), btc.TB().Name())
}

func (btr *BlipTesterReplicator) sendMsg(msg *blip.Message) {
	require.True(btr.TB(), btr.bt.sender.Send(msg))
	btr.storeMessage(msg)
}

// upsertDoc will create or update the doc based on whether parentVersion is passed or not. Enforces MVCC update.
func (btc *BlipTesterCollectionClient) upsertDoc(docID string, parentVersion *DocVersion, body []byte) *clientDocRev {
	btc.seqLock.Lock()
	defer btc.seqLock.Unlock()
	oldSeq, ok := btc._seqFromDocID[docID]
	var doc *clientDoc
	if ok {
		require.NotNil(btc.TB(), parentVersion, "docID: %v already exists on the client with seq: %v - expecting to create doc based on not nil parentVersion", docID, oldSeq)
		doc, ok = btc._seqStore[oldSeq]
		require.True(btc.TB(), ok, "seq %q for docID %q found but no doc in _seqStore", oldSeq, docID)
	} else {
		require.Nil(btc.TB(), parentVersion, "docID: %v was not found on the client - expecting to create doc based on nil parentVersion, parentVersion=%v", docID, parentVersion)
		doc = &clientDoc{
			id:              docID,
			_latestSeq:      0,
			_revisionsBySeq: make(map[clientSeq]clientDocRev, 1),
			_seqsByVersions: make(map[DocVersion]clientSeq, 1),
		}
	}
	newGen := 1
	if parentVersion != nil {
		// grab latest version for this doc and make sure we're doing an upsert on top of it to avoid branching revisions
		latestRev, err := doc.latestRev()
		require.NoError(btc.TB(), err)
		latestVersion := latestRev.version
		require.Equal(btc.TB(), *parentVersion, latestVersion, "latest version for docID: %v is %v, expected parentVersion: %v", docID, latestVersion, parentVersion)
		newGen = parentVersion.RevIDGeneration() + 1
	}

	body = btc.ProcessInlineAttachments(body, newGen)

	digest := "abc" // TODO: Generate rev ID digest based on body hash?

	newRevID := fmt.Sprintf("%d-%s", newGen, digest)
	btc._seqLast++
	newSeq := btc._seqLast
	rev := clientDocRev{clientSeq: newSeq, version: DocVersion{RevID: newRevID}, body: body}
	doc.addNewRev(rev)

	btc._seqStore[newSeq] = doc
	btc._seqFromDocID[docID] = newSeq
	delete(btc._seqStore, oldSeq)

	// new sequence written, wake up changes feeds
	btc._seqCond.Broadcast()

	return &rev
}

// AddRev creates a revision on the client.
// The rev ID is always: "N-abc", where N is rev generation for predictability.
func (btc *BlipTesterCollectionClient) AddRev(docID string, parentVersion *DocVersion, body []byte) DocVersion {
	newRev := btc.upsertDoc(docID, parentVersion, body)
	return newRev.version
}

func (btc *BlipTesterCollectionClient) PushUnsolicitedRev(docID string, parentRev *DocVersion, body []byte) (version *DocVersion, err error) {
	return btc.PushRevWithHistory(docID, parentRev, body, 1, 0)
}

// PushRevWithHistory creates a revision on the client with history, and immediately sends a changes request for it.
func (btc *BlipTesterCollectionClient) PushRevWithHistory(docID string, parentVersion *DocVersion, body []byte, revCount, prunedRevCount int) (version *DocVersion, err error) {
	ctx := base.DatabaseLogCtx(base.TestCtx(btc.parent.rt.TB()), btc.parent.rt.GetDatabase().Name, nil)
	parentRevGen := parentVersion.RevIDGeneration()
	revGen := parentRevGen + revCount + prunedRevCount

	var revisionHistory []string
	for i := revGen - 1; i > parentRevGen; i-- {
		rev := fmt.Sprintf("%d-%s", i, "abc")
		revisionHistory = append(revisionHistory, rev)
	}

	// Inline attachment processing
	body = btc.ProcessInlineAttachments(body, revGen)

	var parentDocBody []byte
	if parentVersion != nil {
		doc, ok := btc.getClientDoc(docID)
		if !ok {
			return nil, fmt.Errorf("doc %s not found in client", docID)
		}
		doc.lock.RLock()
		parentDocBody = doc._revisionsBySeq[doc._seqsByVersions[*parentVersion]].body
		doc.lock.RUnlock()
	}

	newRevID := fmt.Sprintf("%d-%s", revGen, "abc")
	newRev := btc.upsertDoc(docID, parentVersion, body)

	// send a proposeChanges message with the single rev we just created on the client
	proposeChangesRequest := blip.NewRequest()
	proposeChangesRequest.SetProfile(db.MessageProposeChanges)
	var serverVersionComponent string
	if parentVersion != nil {
		serverVersionComponent = fmt.Sprintf(`,"%s"`, parentVersion.RevID)
	}
	proposeChangesRequest.SetBody([]byte(fmt.Sprintf(`[["%s","%s"%s]]`, docID, newRevID, serverVersionComponent)))

	btc.addCollectionProperty(proposeChangesRequest)

	btc.sendPushMsg(proposeChangesRequest)

	proposeChangesResponse := proposeChangesRequest.Response()
	rspBody, err := proposeChangesResponse.Body()
	require.NoError(btc.TB(), err)
	require.NotContains(btc.TB(), proposeChangesResponse.Properties, "Error-Domain", "unexpected error response from proposeChanges: %v, %s", proposeChangesResponse, rspBody)
	require.NotContains(btc.TB(), proposeChangesResponse.Properties, "Error-Code", "unexpected error response from proposeChanges: %v, %s", proposeChangesResponse, rspBody)
	require.Equal(btc.TB(), "[]", string(rspBody))

	// send msg rev with new doc
	revRequest := blip.NewRequest()
	revRequest.SetProfile(db.MessageRev)
	revRequest.Properties[db.RevMessageID] = docID
	revRequest.Properties[db.RevMessageRev] = newRevID
	revRequest.Properties[db.RevMessageHistory] = strings.Join(revisionHistory, ",")

	btc.addCollectionProperty(revRequest)
	if btc.parent.ClientDeltas && proposeChangesResponse.Properties[db.ProposeChangesResponseDeltas] == "true" && parentVersion != nil {
		base.DebugfCtx(ctx, base.KeySync, "Sending deltas from test client from parent %v", parentVersion)
		var parentDocJSON, newDocJSON db.Body
		require.NoError(btc.TB(), parentDocJSON.Unmarshal(parentDocBody))
		require.NoError(btc.TB(), newDocJSON.Unmarshal(body))
		delta, err := base.Diff(parentDocJSON, newDocJSON)
		require.NoError(btc.TB(), err)
		revRequest.Properties[db.RevMessageDeltaSrc] = parentVersion.RevID
		body = delta
	} else {
		base.DebugfCtx(ctx, base.KeySync, "Not sending deltas from test client")
	}

	revRequest.SetBody(body)

	btc.sendPushMsg(revRequest)

	revResponse := revRequest.Response()
	rspBody, err = revResponse.Body()
	require.NoError(btc.TB(), err)
	if revResponse.Type() == blip.ErrorType {
		return nil, fmt.Errorf("error %s %s from revResponse: %s", revResponse.Properties["Error-Domain"], revResponse.Properties["Error-Code"], rspBody)
	}

	btc.updateLastReplicatedRev(docID, newRev.version)
	return &newRev.version, nil
}

func (btc *BlipTesterCollectionClient) ProcessInlineAttachments(inputBody []byte, revGen int) (outputBody []byte) {
	if !bytes.Contains(inputBody, []byte(db.BodyAttachments)) {
		return inputBody
	}

	var newDocJSON map[string]interface{}
	require.NoError(btc.TB(), base.JSONUnmarshal(inputBody, &newDocJSON))
	attachments, ok := newDocJSON[db.BodyAttachments]
	if !ok {
		return inputBody
	}
	attachmentMap, ok := attachments.(map[string]interface{})
	require.True(btc.TB(), ok)
	for attachmentName, inlineAttachment := range attachmentMap {
		inlineAttachmentMap := inlineAttachment.(map[string]interface{})
		attachmentData, ok := inlineAttachmentMap["data"]
		if !ok {
			isStub, _ := inlineAttachmentMap["stub"].(bool)
			require.True(btc.TB(), isStub, "couldn't find data and stub property for inline attachment %#v : %v", attachmentName, inlineAttachmentMap)
			// push the stub as-is
			continue
		}

		// Transform inline attachment data into metadata
		data, ok := attachmentData.(string)
		require.True(btc.TB(), ok, "inline attachment data was not a string, got %T", attachmentData)

		length, digest := btc.saveAttachment(data)

		attachmentMap[attachmentName] = map[string]interface{}{
			"digest": digest,
			"length": length,
			"revpos": revGen,
			"stub":   true,
		}
		newDocJSON[db.BodyAttachments] = attachmentMap
	}
	return base.MustJSONMarshal(btc.TB(), newDocJSON)
}

// GetVersion returns the data stored in the Client under the given docID and version
func (btc *BlipTesterCollectionClient) GetVersion(docID string, docVersion DocVersion) (data []byte, found bool) {
	doc, ok := btc.getClientDoc(docID)
	if !ok {
		return nil, false
	}
	doc.lock.RLock()
	defer doc.lock.RUnlock()
	revSeq, ok := doc._seqsByVersions[docVersion]
	if !ok {
		return nil, false
	}

	rev, ok := doc._revisionsBySeq[revSeq]
	require.True(btc.TB(), ok, "seq %q for docID %q found but no rev in _seqStore", revSeq, docID)

	return rev.body, true
}

// WaitForVersion blocks until the given document version has been stored by the client, and returns the data when found. The test will fail after 10 seconds if a matching document is not found.
func (btc *BlipTesterCollectionClient) WaitForVersion(docID string, docVersion DocVersion) (data []byte) {
	if data, found := btc.GetVersion(docID, docVersion); found {
		return data
	}
	require.EventuallyWithT(btc.TB(), func(c *assert.CollectT) {
		var found bool
		data, found = btc.GetVersion(docID, docVersion)
		assert.True(c, found, "Could not find docID:%+v Version %+v", docID, docVersion)
	}, 10*time.Second, 5*time.Millisecond, "BlipTesterClient timed out waiting for doc %+v Version %+v", docID, docVersion)
	return data
}

// GetDoc returns a rev stored in the Client under the given docID.  (if multiple revs are present, rev body returned is non-deterministic)
func (btc *BlipTesterCollectionClient) GetDoc(docID string) (data []byte, found bool) {
	doc, ok := btc.getClientDoc(docID)
	if !ok {
		return nil, false
	}

	latestRev, err := doc.latestRev()
	require.NoError(btc.TB(), err)
	if latestRev == nil {
		return nil, false
	}

	return latestRev.body, true
}

// WaitForDoc blocks until any document with the doc ID has been stored by the client, and returns the document body when found. If a document will be reported multiple times, the latest copy of the document is returned (not necessarily the first). The test will fail after 10 seconds if the document
func (btc *BlipTesterCollectionClient) WaitForDoc(docID string) (data []byte) {

	if data, found := btc.GetDoc(docID); found {
		return data
	}
	require.EventuallyWithT(btc.TB(), func(c *assert.CollectT) {
		var found bool
		data, found = btc.GetDoc(docID)
		assert.True(c, found, "Could not find docID:%+v", docID)
	}, 10*time.Second, 5*time.Millisecond, "BlipTesterClient timed out waiting for doc %+v", docID)
	return data
}

// GetMessage returns the message stored in the Client under the given serial number
func (btr *BlipTesterReplicator) GetMessage(serialNumber blip.MessageNumber) (msg *blip.Message, found bool) {
	btr.messagesLock.RLock()
	defer btr.messagesLock.RUnlock()

	if msg, ok := btr.messages[serialNumber]; ok {
		return msg, ok
	}

	return nil, false
}

// GetMessages returns a copy of all messages stored in the Client keyed by serial number
func (btr *BlipTesterReplicator) GetMessages() map[blip.MessageNumber]blip.Message {
	btr.messagesLock.RLock()
	defer btr.messagesLock.RUnlock()

	messages := make(map[blip.MessageNumber]blip.Message, len(btr.messages))
	for k, v := range btr.messages {
		// Read the body before copying, since it might be read asynchronously
		_, _ = v.Body()
		messages[k] = *v
	}

	return messages
}

// WaitForMessage blocks until the given message serial number has been stored by the replicator, and returns the message when found. The test will fail if message is not found after 10 seconds.
func (btr *BlipTesterReplicator) WaitForMessage(serialNumber blip.MessageNumber) (msg *blip.Message) {
	require.EventuallyWithT(btr.TB(), func(c *assert.CollectT) {
		var ok bool
		msg, ok = btr.GetMessage(serialNumber)
		assert.True(c, ok)
	}, 10*time.Second, 5*time.Millisecond, "BlipTesterReplicator timed out waiting for BLIP message: %v", serialNumber)
	return msg
}

func (btr *BlipTesterReplicator) storeMessage(msg *blip.Message) {
	btr.messagesLock.Lock()
	defer btr.messagesLock.Unlock()
	btr.messages[msg.SerialNumber()] = msg
}

// WaitForBlipRevMessage blocks until the given doc ID and rev ID has been stored by the client, and returns the message when found. If not found after 10 seconds, test will fail.
func (btc *BlipTesterCollectionClient) WaitForBlipRevMessage(docID string, docVersion DocVersion) (msg *blip.Message) {
	require.EventuallyWithT(btc.TB(), func(c *assert.CollectT) {
		var ok bool
		msg, ok = btc.GetBlipRevMessage(docID, docVersion)
		assert.True(c, ok, "Could not find docID:%+v, RevID: %+v", docID, docVersion.RevID)
	}, 10*time.Second, 5*time.Millisecond, "BlipTesterReplicator timed out waiting for BLIP message")
	require.NotNil(btc.TB(), msg)
	return msg
}

// GetBLipRevMessage returns the rev message that wrote the given docID/DocVersion on the client.
func (btc *BlipTesterCollectionClient) GetBlipRevMessage(docID string, version DocVersion) (msg *blip.Message, found bool) {
	btc.seqLock.RLock()
	defer btc.seqLock.RUnlock()

	if doc, ok := btc._getClientDoc(docID); ok {
		doc.lock.RLock()
		defer doc.lock.RUnlock()
		if seq, ok := doc._seqsByVersions[version]; ok {
			if rev, ok := doc._revisionsBySeq[seq]; ok {
				require.NotNil(btc.TB(), rev.message, "rev.message is nil for docID:%+v, version: %+v", docID, version)
				return rev.message, true
			}
		}
	}

	return nil, false
}

func (btcRunner *BlipTestClientRunner) StartPull(clientID uint32) {
	btcRunner.SingleCollection(clientID).StartPull()
}

func (btcRunner *BlipTestClientRunner) StartPush(clientID uint32) {
	btcRunner.SingleCollection(clientID).StartPush()
}

func (btcRunner *BlipTestClientRunner) StartPushWithOpts(clientID uint32, opts BlipTesterPushOptions) {
	btcRunner.SingleCollection(clientID).StartPushWithOpts(opts)
}

// WaitForVersion blocks until the given document version has been stored by the client, and returns the data when found or fails test if document is not found after 10 seconds.
func (btcRunner *BlipTestClientRunner) WaitForVersion(clientID uint32, docID string, docVersion DocVersion) (data []byte) {
	return btcRunner.SingleCollection(clientID).WaitForVersion(docID, docVersion)
}

// WaitForBlipRevMessage blocks until any blip message with a given docID has been stored by the client, and returns the message when found. If document is not not found after 10 seconds, test will fail.
func (btcRunner *BlipTestClientRunner) WaitForDoc(clientID uint32, docID string) []byte {
	return btcRunner.SingleCollection(clientID).WaitForDoc(docID)
}

// WaitForBlipRevMessage blocks until the given doc ID and rev ID has been stored by the client, and returns the message when found. If document is not found after 10 seconds, test will fail.
func (btcRunner *BlipTestClientRunner) WaitForBlipRevMessage(clientID uint32, docID string, docVersion DocVersion) *blip.Message {
	return btcRunner.SingleCollection(clientID).WaitForBlipRevMessage(docID, docVersion)
}

func (btcRunner *BlipTestClientRunner) StartOneshotPull(clientID uint32) {
	btcRunner.SingleCollection(clientID).StartOneshotPull()
}

func (btcRunner *BlipTestClientRunner) StartOneshotPullFiltered(clientID uint32, channels string) {
	btcRunner.SingleCollection(clientID).StartOneshotPullFiltered(channels)
}

func (btcRunner *BlipTestClientRunner) StartOneshotPullRequestPlus(clientID uint32) {
	btcRunner.SingleCollection(clientID).StartOneshotPullRequestPlus()
}

// AddRev creates a revision on the client.
// The rev ID is always: "N-abc", where N is rev generation for predictability.
func (btcRunner *BlipTestClientRunner) AddRev(clientID uint32, docID string, version *DocVersion, body []byte) DocVersion {
	return btcRunner.SingleCollection(clientID).AddRev(docID, version, body)
}

func (btcRunner *BlipTestClientRunner) PushUnsolicitedRev(clientID uint32, docID string, parentVersion *DocVersion, body []byte) (*DocVersion, error) {
	return btcRunner.SingleCollection(clientID).PushUnsolicitedRev(docID, parentVersion, body)
}

func (btcRunner *BlipTestClientRunner) StartPullSince(clientID uint32, options BlipTesterPullOptions) {
	btcRunner.SingleCollection(clientID).StartPullSince(options)
}

func (btcRunner *BlipTestClientRunner) GetVersion(clientID uint32, docID string, docVersion DocVersion) ([]byte, bool) {
	return btcRunner.SingleCollection(clientID).GetVersion(docID, docVersion)
}

// saveAttachment takes base64 encoded data and stores the attachment on the client.
func (btcRunner *BlipTestClientRunner) saveAttachment(clientID uint32, attachmentData string) (int, string) {
	return btcRunner.SingleCollection(clientID).saveAttachment(attachmentData)
}

func (btcRunner *BlipTestClientRunner) PushRevWithHistory(clientID uint32, docID string, parentVersion *DocVersion, body []byte, revCount, prunedRevCount int) (*DocVersion, error) {
	return btcRunner.SingleCollection(clientID).PushRevWithHistory(docID, parentVersion, body, revCount, prunedRevCount)
}

func (btcRunner *BlipTestClientRunner) AttachmentsLock(clientID uint32) *sync.RWMutex {
	return &btcRunner.SingleCollection(clientID).attachmentsLock
}

func (btc *BlipTesterCollectionClient) AttachmentsLock() *sync.RWMutex {
	return &btc.attachmentsLock
}

func (btcRunner *BlipTestClientRunner) Attachments(clientID uint32) map[string][]byte {
	return btcRunner.SingleCollection(clientID)._attachments
}

func (btc *BlipTesterCollectionClient) Attachments() map[string][]byte {
	return btc._attachments
}

// UnsubPullChanges will send an UnsubChanges message to the server to stop the pull replication. Fails test harness if Sync Gateway responds with an error.
func (btcRunner *BlipTestClientRunner) UnsubPullChanges(clientID uint32) {
	btcRunner.SingleCollection(clientID).UnsubPullChanges()
}

func (btc *BlipTesterCollectionClient) addCollectionProperty(msg *blip.Message) {
	if btc.collection != "" {
		msg.Properties[db.BlipCollection] = strconv.Itoa(btc.collectionIdx)
	}
}

// addCollectionProperty will automatically add a collection. If we are running with the default collection, or a single named collection, automatically add the right value. If there are multiple collections on the database, the test will fatally exit, since the behavior is undefined.
func (bt *BlipTesterClient) addCollectionProperty(msg *blip.Message) *blip.Message {
	if bt.nonCollectionAwareClient == nil {
		require.Equal(bt.TB(), 1, len(bt.collectionClients), "Multiple collection clients, exist so assuming that the only named collection is the single element of an array is not valid")
		msg.Properties[db.BlipCollection] = "0"
	}

	return msg
}

// getCollectionClientFromMessage returns a the right blip tester client. This works automatically when BlipTesterClient is initialized when skipCollectionsInitialization is false.
func (btc *BlipTesterClient) getCollectionClientFromMessage(msg *blip.Message) *BlipTesterCollectionClient {
	collectionIdx, exists := msg.Properties[db.BlipCollection]
	if !exists {
		// If a collection property is passed, assume that the BlipTesterClient hasn't been initialized with collections.
		// If this fails, this means a message wasn't sent with the correct BlipCollection property, see use of addCollectionProperty
		require.NotNil(btc.TB(), btc.nonCollectionAwareClient)
		return btc.nonCollectionAwareClient
	}

	require.NotEqual(btc.TB(), "", collectionIdx, "no collection given in %q message", msg.Profile())

	idx, err := strconv.Atoi(collectionIdx)
	require.NoError(btc.TB(), err)
	require.Greater(btc.TB(), len(btc.collectionClients), idx)
	return btc.collectionClients[idx]
}

func (btc *BlipTesterCollectionClient) sendPullMsg(msg *blip.Message) {
	btc.addCollectionProperty(msg)
	btc.parent.pullReplication.sendMsg(msg)
}

func (btc *BlipTesterCollectionClient) sendPushMsg(msg *blip.Message) {
	btc.addCollectionProperty(msg)
	btc.parent.pushReplication.sendMsg(msg)
<<<<<<< HEAD
=======
}

func (c *BlipTesterCollectionClient) lastSeq() clientSeq {
	c.seqLock.RLock()
	defer c.seqLock.RUnlock()
	return c._seqLast
}

// pruneVersion removes the given version from the specified doc. This is not allowed for the latest version of a document.
func (btcc *BlipTesterCollectionClient) pruneVersion(docID string, version DocVersion) {
	btcc.seqLock.Lock()
	defer btcc.seqLock.Unlock()
	doc, ok := btcc._getClientDoc(docID)
	require.True(btcc.TB(), ok, "docID %q not found")
	doc.pruneVersion(btcc.TB(), version)
>>>>>>> 8e96423f
}<|MERGE_RESOLUTION|>--- conflicted
+++ resolved
@@ -1720,14 +1720,6 @@
 func (btc *BlipTesterCollectionClient) sendPushMsg(msg *blip.Message) {
 	btc.addCollectionProperty(msg)
 	btc.parent.pushReplication.sendMsg(msg)
-<<<<<<< HEAD
-=======
-}
-
-func (c *BlipTesterCollectionClient) lastSeq() clientSeq {
-	c.seqLock.RLock()
-	defer c.seqLock.RUnlock()
-	return c._seqLast
 }
 
 // pruneVersion removes the given version from the specified doc. This is not allowed for the latest version of a document.
@@ -1737,5 +1729,4 @@
 	doc, ok := btcc._getClientDoc(docID)
 	require.True(btcc.TB(), ok, "docID %q not found")
 	doc.pruneVersion(btcc.TB(), version)
->>>>>>> 8e96423f
 }