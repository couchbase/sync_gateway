/*
Copyright 2022-Present Couchbase, Inc.

Use of this software is governed by the Business Source License included in
the file licenses/BSL-Couchbase.txt.  As of the Change Date specified in that
file, in accordance with the Business Source License, use of this software will
be governed by the Apache License, Version 2.0, included in the file
licenses/APL2.txt.
*/

package functions

import (
	"context"
	"fmt"
	"os"

	gqltools "github.com/bhoriuchi/graphql-go-tools"
	"github.com/couchbase/sync_gateway/base"
	"github.com/couchbase/sync_gateway/db"
	"github.com/graphql-go/graphql"
	"github.com/graphql-go/graphql/language/ast"
)

//////// CONFIGURATION TYPES:

// Configuration for GraphQL.
type GraphQLConfig struct {
	Schema           *string         `json:"schema,omitempty"`             // Schema in SDL syntax
	SchemaFile       *string         `json:"schemaFile,omitempty"`         // Path of schema file
	Resolvers        GraphQLTypesMap `json:"resolvers"`                    // Defines query/mutation code
	MaxSchemaSize    *int            `json:"max_schema_size,omitempty"`    // Maximum length (in bytes) of GraphQL schema; default is 0, for unlimited
	MaxResolverCount *int            `json:"max_resolver_count,omitempty"` // Maximum number of GraphQL resolvers; default is 0, for unlimited
	MaxCodeSize      *int            `json:"max_code_size,omitempty"`      // Maximum length (in bytes) of a function's code
	MaxRequestSize   *int            `json:"max_request_size,omitempty"`   // Maximum size of the encoded query & arguments
}

// Maps GraphQL type names (incl. "Query") to their resolvers.
type GraphQLTypesMap map[string]GraphQLResolverConfig

// Maps GraphQL field names to the resolvers that implement them.
type GraphQLResolverConfig map[string]FunctionConfig

//////// QUERYING

// Runs a GraphQL query on behalf of a user, presumably invoked via a REST or BLIP API.
func (gq *graphQLImpl) Query(database *db.Database, query string, operationName string, variables map[string]any, mutationAllowed bool, ctx context.Context) (*graphql.Result, error) {
	if err := db.CheckTimeout(ctx); err != nil {
		return nil, err
	}
<<<<<<< HEAD
	ctx = context.WithValue(ctx, dbKey, db)
	if !mutationAllowed && ctx.Value(readOnlyKey) == nil {
		ctx = context.WithValue(ctx, readOnlyKey, "a read-only GraphQL API call")
	}
=======
	ctx = context.WithValue(ctx, dbKey, database)
	ctx = context.WithValue(ctx, mutAllowedKey, mutationAllowed)
>>>>>>> 160f87d7
	result := graphql.Do(graphql.Params{
		Schema:         gq.schema,
		RequestString:  query,
		VariableValues: variables,
		OperationName:  operationName,
		Context:        ctx,
	})
	return result, nil
}

func (gq *graphQLImpl) MaxRequestSize() *int {
	return gq.config.MaxRequestSize
}

func (gq *graphQLImpl) N1QLQueryNames() []string {
	queryNames := []string{}
	for typeName, resolvers := range gq.config.Resolvers {
		for fieldName, resolver := range resolvers {
			if resolver.Type == "query" {
				queryNames = append(queryNames, db.QueryTypeUserFunctionPrefix+graphQLResolverName(typeName, fieldName))
			}
		}
	}
	return queryNames
}

type gqContextKey string

var dbKey = gqContextKey("db")             // Context key to access the db.Database instance
var readOnlyKey = gqContextKey("readOnly") // Context key preventing mutation; val is fn name

//////// GRAPHQL INITIALIZATION:

// Implementation of db.graphQLImpl interface.
type graphQLImpl struct {
	config *GraphQLConfig
	schema graphql.Schema // The compiled GraphQL schema object
}

// Creates a new GraphQL instance from its configuration.
func CompileGraphQL(config *GraphQLConfig) (*graphQLImpl, error) {
	if schema, err := config.compileSchema(); err != nil {
		return nil, err
	} else {
		gql := &graphQLImpl{
			config: config,
			schema: schema,
		}
		return gql, nil
	}
}

// Validates a GraphQL configuration by parsing the schema.
func (config *GraphQLConfig) Validate(ctx context.Context) error {
	_, err := config.compileSchema()
	return err
}

func (config *GraphQLConfig) compileSchema() (schema graphql.Schema, err error) {
	// Get the schema source, from either `schema` or `schemaFile`:
	schemaSource, err := config.getSchema()
	if err != nil {
		return schema, err
	}
	if config.MaxSchemaSize != nil && len(schemaSource) > *config.MaxSchemaSize {
		return schema, fmt.Errorf("GraphQL schema too large (> %d bytes)", *config.MaxSchemaSize)
	}

	var multiError *base.MultiError
	resolverCount := 0
	// Assemble the resolvers:
	resolvers := map[string]any{}
ResolverLoop:
<<<<<<< HEAD
	for typeName, resolver := range config.Resolvers {
=======
	for name, resolver := range config.Resolvers {
>>>>>>> 160f87d7
		fieldMap := map[string]*gqltools.FieldResolve{}
		var typeNameResolver graphql.ResolveTypeFn
		for fieldName, fnConfig := range resolver {
			if fnConfig.Args != nil {
				err = fmt.Errorf("'args' is not valid in a GraphQL resolver config")
			} else if fieldName == "__typename" {
				// The "__typename" resolver returns the name of the concrete type of an
				// instance of an interface.
<<<<<<< HEAD
				typeNameResolver, err = config.compileTypeNameResolver(typeName, fnConfig)
=======
				typeNameResolver, err = config.compileTypeNameResolver(name, fnConfig)
>>>>>>> 160f87d7
				resolverCount += 1
			} else {
				var fn graphql.FieldResolveFn
				fn, err = config.compileFieldResolver(typeName, fieldName, fnConfig)
				fieldMap[fieldName] = &gqltools.FieldResolve{Resolve: fn}
				resolverCount += 1
			}
			if err != nil {
				multiError = multiError.Append(err)
			}
			if config.MaxResolverCount != nil && resolverCount > *config.MaxResolverCount {
				err = fmt.Errorf("too many GraphQL resolvers (> %d)", *config.MaxResolverCount)
				multiError = multiError.Append(err)
				break ResolverLoop // stop
			}
		}
		if typeNameResolver == nil {
			resolvers[typeName] = &gqltools.ObjectResolver{
				Fields: fieldMap,
			}
		} else {
			resolvers[typeName] = &gqltools.InterfaceResolver{
				Fields:      fieldMap,
				ResolveType: typeNameResolver,
			}
		}
	}
	if multiError != nil {
		return schema, multiError.ErrorOrNil()
	}

	// Now compile the schema and create the graphql.Schema object:
	schema, err = gqltools.MakeExecutableSchema(gqltools.ExecutableSchema{
		TypeDefs:  schemaSource,
		Resolvers: resolvers,
		Debug:     true, // This enables logging of unresolved-type errors
	})

	if err == nil && len(schema.TypeMap()) == 0 {
		base.WarnfCtx(context.Background(), "GraphQL Schema object has no registered TypeMap -- this probably means the schema has unresolved types. See gqltools warnings above")
		err = fmt.Errorf("GraphQL Schema object has no registered TypeMap -- this probably means the schema has unresolved types")
	}
	return schema, err
}

// Reads the schema, either directly from the config or from an external file.
func (config *GraphQLConfig) getSchema() (string, error) {
	if config.Schema != nil {
		if config.SchemaFile != nil {
			return "", fmt.Errorf("GraphQL config: only one of `schema` and `schemaFile` may be used")
		}
		return *config.Schema, nil
	} else {
		if config.SchemaFile == nil {
			return "", fmt.Errorf("GraphQL config: either `schema` or `schemaFile` must be defined")
		}
		src, err := os.ReadFile(*config.SchemaFile)
		if err != nil {
			return "", fmt.Errorf("GraphQL config: cann't read file %s: %w", *config.SchemaFile, err)
		}
		return string(src), nil
	}
}

//////// FIELD RESOLVER:

// Subtype of db.UserFunctionInvocation that can be called as a GraphQL resolver.
// Implemented by userFunctionJSInvocation and userFunctionN1QLInvocation
type resolver = interface {
	db.UserFunctionInvocation

	// Calls a user function as a GraphQL resolver, given the parameters passed by the go-graphql API.
	Resolve(params graphql.ResolveParams) (any, error)
}

func graphQLResolverName(typeName string, fieldName string) string {
	return typeName + ":" + fieldName
}

// Creates a graphQLResolver for the given JavaScript code, and returns a graphql-go FieldResolveFn
// that invokes it.
func (config *GraphQLConfig) compileFieldResolver(typeName string, fieldName string, fnConfig FunctionConfig) (graphql.FieldResolveFn, error) {
	name := graphQLResolverName(typeName, fieldName)
	isMutation := typeName == "Mutation"
	if isMutation && fnConfig.Type == "query" {
		return nil, fmt.Errorf("GraphQL mutations must be implemented in JavaScript")
	}

	userFn, err := compileFunction(name, "GraphQL resolver", &fnConfig)
	if err != nil {
		return nil, err
	}
	userFn.checkArgs = false                                                // graphql-go does this
	userFn.allowByDefault = (typeName != "Query" && typeName != "Mutation") // not at top level
	userFn.Mutating = isMutation

	return func(params graphql.ResolveParams) (any, error) {
		ctx := params.Context
		db := ctx.Value(dbKey).(*db.Database)
		invocation, err := userFn.Invoke(db, params.Args, isMutation, ctx)
		if err != nil {
			return nil, err
		}
		return invocation.(resolver).Resolve(params)
	}, nil
}

func resolverInfo(params graphql.ResolveParams) map[string]any {
	// Collect the 'selectedFieldNames', the fields the query wants from the value being resolved:
	selectedFieldNames := []string{}
	if len(params.Info.FieldASTs) > 0 {
		if set := params.Info.FieldASTs[0].SelectionSet; set != nil {
			for _, sel := range set.Selections {
				if subfield, ok := sel.(*ast.Field); ok {
					if subfield.Name.Kind == "Name" {
						selectedFieldNames = append(selectedFieldNames, subfield.Name.Value)
					}
				}
			}
		}
	}

	// The `info` parameter passed to the resolver fn; fields are a subset of graphql.ResolveInfo.
	// NOTE: We've removed these fields until we get feedback that they're needed by developers.
	//   `selectedFieldNames` is not provided (directly) by ResolveInfo; it contains the fields of the
	// resolver's result that will be used by the query (other fields will just be ignored.)
	// This enables some important optimizations.
	return map[string]any{
		"selectedFieldNames": selectedFieldNames,
	}
}

//////// TYPE-NAME RESOLVER:

func (config *GraphQLConfig) compileTypeNameResolver(interfaceName string, fnConfig FunctionConfig) (graphql.ResolveTypeFn, error) {
	if fnConfig.Type != "javascript" {
		return nil, fmt.Errorf("a GraphQL '__typename__' resolver must be JavaScript")
	} else if fnConfig.Allow != nil {
		return nil, fmt.Errorf("'allow' is not valid in a GraphQL '__typename__' resolver")
	}

	fn, err := compileFunction(interfaceName, "GraphQL type-name resolver", &fnConfig)
	if err != nil {
		return nil, err
	}
	name := interfaceName + ".__typename"

	return func(params graphql.ResolveTypeParams) *graphql.Object {
		db_ := params.Context.Value(dbKey).(*db.Database)
		invocation, err := fn.Invoke(db_, nil, false, params.Context)
		if err != nil {
			return nil
		}
		result, err := invocation.(*jsInvocation).ResolveType(params)
		var objType *graphql.Object
		if err != nil {
			base.WarnfCtx(params.Context, "GraphQL resolver %q failed with error %v", name, err)
		} else if typeName, ok := result.(string); !ok {
			base.WarnfCtx(params.Context, "GraphQL resolver %q returned a non-string %v; return value must be a type-name string", name, result)
		} else if typeVal := params.Info.Schema.Type(typeName); typeVal == nil {
			base.WarnfCtx(params.Context, "GraphQL resolver %q returned %q, which is not the name of a type", name, typeName)
			base.WarnfCtx(params.Context, "TypeMap is %+v", params.Info.Schema.TypeMap())
		} else if objType, ok = typeVal.(*graphql.Object); !ok {
			base.WarnfCtx(params.Context, "GraphQL resolver %q returned %q which is not the name of an object type", name, typeName)
		}
		return objType
	}, nil
}

//////// UTILITIES

func isGraphQLListType(typ graphql.Output) bool {
	if nonnull, ok := typ.(*graphql.NonNull); ok {
		typ = nonnull.OfType
	}
	_, isList := typ.(*graphql.List)
	return isList
}

func isGraphQLScalarType(typ graphql.Output) bool {
	if nonnull, ok := typ.(*graphql.NonNull); ok {
		typ = nonnull.OfType
	}
	_, isScalar := typ.(*graphql.Scalar)
	return isScalar
}<|MERGE_RESOLUTION|>--- conflicted
+++ resolved
@@ -48,15 +48,10 @@
 	if err := db.CheckTimeout(ctx); err != nil {
 		return nil, err
 	}
-<<<<<<< HEAD
-	ctx = context.WithValue(ctx, dbKey, db)
+	ctx = context.WithValue(ctx, dbKey, database)
 	if !mutationAllowed && ctx.Value(readOnlyKey) == nil {
 		ctx = context.WithValue(ctx, readOnlyKey, "a read-only GraphQL API call")
 	}
-=======
-	ctx = context.WithValue(ctx, dbKey, database)
-	ctx = context.WithValue(ctx, mutAllowedKey, mutationAllowed)
->>>>>>> 160f87d7
 	result := graphql.Do(graphql.Params{
 		Schema:         gq.schema,
 		RequestString:  query,
@@ -130,11 +125,7 @@
 	// Assemble the resolvers:
 	resolvers := map[string]any{}
 ResolverLoop:
-<<<<<<< HEAD
 	for typeName, resolver := range config.Resolvers {
-=======
-	for name, resolver := range config.Resolvers {
->>>>>>> 160f87d7
 		fieldMap := map[string]*gqltools.FieldResolve{}
 		var typeNameResolver graphql.ResolveTypeFn
 		for fieldName, fnConfig := range resolver {
@@ -143,11 +134,7 @@
 			} else if fieldName == "__typename" {
 				// The "__typename" resolver returns the name of the concrete type of an
 				// instance of an interface.
-<<<<<<< HEAD
 				typeNameResolver, err = config.compileTypeNameResolver(typeName, fnConfig)
-=======
-				typeNameResolver, err = config.compileTypeNameResolver(name, fnConfig)
->>>>>>> 160f87d7
 				resolverCount += 1
 			} else {
 				var fn graphql.FieldResolveFn
