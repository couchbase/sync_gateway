--- conflicted
+++ resolved
@@ -1302,8 +1302,6 @@
 	changesCtxCancel()
 }
 
-<<<<<<< HEAD
-=======
 // Test that housekeeping goroutines get terminated when change cache is stopped
 func TestStopChangeCache(t *testing.T) {
 
@@ -1338,7 +1336,6 @@
 
 }
 
->>>>>>> a9811cd6
 // Test size config
 func TestChannelCacheSize(t *testing.T) {
 	if base.TestUseXattrs() {
