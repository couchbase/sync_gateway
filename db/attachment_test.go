--- conflicted
+++ resolved
@@ -233,13 +233,8 @@
 	db, err := CreateDatabase(context)
 	assert.NoError(t, err, "Couldn't create database 'db'")
 
-<<<<<<< HEAD
-	collection := db.GetSingleDatabaseCollectionWithUser()
+	collection := GetSingleDatabaseCollectionWithUser(t, db)
 	db.ChannelMapper = channels.NewChannelMapper(&db.V8VMs, `function(doc, oldDoc) {
-=======
-	collection := GetSingleDatabaseCollectionWithUser(t, db)
-	db.ChannelMapper = channels.NewChannelMapper(`function(doc, oldDoc) {
->>>>>>> 012421f8
 		throw({forbidden: "None shall pass!"});
 	}`, 0)
 
