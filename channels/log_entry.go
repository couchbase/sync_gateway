/*
Copyright 2016-Present Couchbase, Inc.

Use of this software is governed by the Business Source License included in
the file licenses/BSL-Couchbase.txt.  As of the Change Date specified in that
file, in accordance with the Business Source License, use of this software will
be governed by the Apache License, Version 2.0, included in the file
licenses/APL2.txt.
*/

// File renamed from `change_log.go` in CBG-1949 PR #5452 commit `e4454e4640fbbd593949ea9ef3b11e23279d0281`

package channels

import (
	"fmt"
	"time"
)

// Bits in LogEntry.Flags
const (
	Deleted  = 1 << iota // This rev is a deletion
	Removed              // Doc was removed from this channel
	Hidden               // This rev is not the default (hidden by a conflict)
	Conflict             // Document is in conflict at this time
	Branched             // Revision tree is branched
	Added                // Doc was added to this channel

)

// LogEntry stores information about a change to a document in a cache.
type LogEntry struct {
<<<<<<< HEAD
	Channels     ChannelMap    // Channels this entry is in or was removed from
	DocID        string        // Document ID
	RevID        string        // Revision ID
	Sequence     uint64        // Sequence number
	EndSequence  uint64        // End sequence on range of sequences that have been released by the sequence allocator (0 if entry is single sequence)
	TimeReceived FeedTimestamp // Time received from tap feed
	CollectionID uint32        // Collection ID
	Flags        uint8         // Deleted/Removed/Hidden flags
	Skipped      bool          // Late arriving entry
	IsPrincipal  bool          // Whether the log-entry is a tracking entry for a principal doc
=======
	Sequence       uint64     // Sequence number
	EndSequence    uint64     // End sequence on range of sequences that have been released by the sequence allocator (0 if entry is single sequence)
	DocID          string     // Document ID
	RevID          string     // Revision ID
	Flags          uint8      // Deleted/Removed/Hidden flags
	TimeSaved      time.Time  // Time doc revision was saved (just used for perf metrics)
	TimeReceived   time.Time  // Time received from tap feed
	Channels       ChannelMap // Channels this entry is in or was removed from
	Skipped        bool       // Late arriving entry
	PrevSequence   uint64     // Sequence of previous active revision
	IsPrincipal    bool       // Whether the log-entry is a tracking entry for a principal doc
	CollectionID   uint32     // Collection ID
	UnusedSequence bool       // Whether the log-entry is a tracking entry for a unused sequence(s)
>>>>>>> c109db31
}

func (l LogEntry) String() string {
	return fmt.Sprintf(
		"seq: %d docid: %s revid: %s collectionID: %d",
		l.Sequence,
		l.DocID,
		l.RevID,
		l.CollectionID,
	)
}

// IsRemoved returns true if the entry represents a channel removal.
func (l *LogEntry) IsRemoved() bool {
	return l.Flags&Removed != 0
}

// IsDeleted returns true if the entry represents a document deletion.
func (l *LogEntry) IsDeleted() bool {
	return l.Flags&Deleted != 0
}

// IsActive returns false if the entry is either a removal or a delete.
func (l *LogEntry) IsActive() bool {
	return !l.IsRemoved() && !l.IsDeleted()
}

// SetRemoved marks the entry as a channel removal.
func (l *LogEntry) SetRemoved() {
	l.Flags |= Removed
}

// SetDeleted marks the entry as a document deletion.
func (l *LogEntry) SetDeleted() {
	l.Flags |= Deleted
}

// IsUnusedRange returns true if the entry represents an unused sequence document with more than one sequence.
func (l *LogEntry) IsUnusedRange() bool {
	return l.DocID == "" && l.EndSequence > 0
}

type ChannelMap map[string]*ChannelRemoval
type ChannelRemoval struct {
	Seq     uint64 `json:"seq,omitempty"`
	RevID   string `json:"rev"`
	Deleted bool   `json:"del,omitempty"`
}

func (channelMap ChannelMap) ChannelsRemovedAtSequence(seq uint64) (ChannelMap, string) {
	var channelsRemoved = make(ChannelMap)
	var revIdRemoved string
	for channel, removal := range channelMap {
		if removal != nil && removal.Seq == seq {
			channelsRemoved[channel] = removal
			revIdRemoved = removal.RevID // Will be the same RevID for each removal
		}
	}
	return channelsRemoved, revIdRemoved
}

func (channelMap ChannelMap) KeySet() []string {
	result := make([]string, len(channelMap))
	i := 0
	for key, _ := range channelMap {
		result[i] = key
		i++
	}
	return result
}

// FeedTimestamp is a timestamp struct used by DCP. This avoids a conversion from time.Time, while reducing the size from 24 bytes to 8 bytes while having type safety. The time is always assumed to be in local time.
type FeedTimestamp int64

// NewFeedTimestampFromNow creates a new FeedTimestamp from the current time.
func NewFeedTimestampFromNow() FeedTimestamp {
	return FeedTimestamp(time.Now().UnixNano())
}

// NewFeedTimestamp creates a new FeedTimestamp from a specific time.Time.
func NewFeedTimestamp(t *time.Time) FeedTimestamp {
	return FeedTimestamp(t.UnixNano())
}

// Since returns the nanoseconds that have passed since this timestamp. This function can overflow.
func (t FeedTimestamp) Since() int64 {
	return time.Now().UnixNano() - int64(t)
}

// OlderThan returns true if the timestamp is older than the given duration.
func (t FeedTimestamp) OlderThan(duration time.Duration) bool {
	return t.Since() > int64(duration)
}

// OlderOrEqual returns true if the timestamp is older or equal to the given duration.
func (t FeedTimestamp) OlderOrEqual(duration time.Duration) bool {
	return t.Since() >= int64(duration)
}

// After returns true if the timestamp is after the given time.
func (t FeedTimestamp) After(other time.Time) bool {
	return int64(t) > other.UnixNano()
}<|MERGE_RESOLUTION|>--- conflicted
+++ resolved
@@ -30,32 +30,17 @@
 
 // LogEntry stores information about a change to a document in a cache.
 type LogEntry struct {
-<<<<<<< HEAD
-	Channels     ChannelMap    // Channels this entry is in or was removed from
-	DocID        string        // Document ID
-	RevID        string        // Revision ID
-	Sequence     uint64        // Sequence number
-	EndSequence  uint64        // End sequence on range of sequences that have been released by the sequence allocator (0 if entry is single sequence)
-	TimeReceived FeedTimestamp // Time received from tap feed
-	CollectionID uint32        // Collection ID
-	Flags        uint8         // Deleted/Removed/Hidden flags
-	Skipped      bool          // Late arriving entry
-	IsPrincipal  bool          // Whether the log-entry is a tracking entry for a principal doc
-=======
-	Sequence       uint64     // Sequence number
-	EndSequence    uint64     // End sequence on range of sequences that have been released by the sequence allocator (0 if entry is single sequence)
-	DocID          string     // Document ID
-	RevID          string     // Revision ID
-	Flags          uint8      // Deleted/Removed/Hidden flags
-	TimeSaved      time.Time  // Time doc revision was saved (just used for perf metrics)
-	TimeReceived   time.Time  // Time received from tap feed
-	Channels       ChannelMap // Channels this entry is in or was removed from
-	Skipped        bool       // Late arriving entry
-	PrevSequence   uint64     // Sequence of previous active revision
-	IsPrincipal    bool       // Whether the log-entry is a tracking entry for a principal doc
-	CollectionID   uint32     // Collection ID
-	UnusedSequence bool       // Whether the log-entry is a tracking entry for a unused sequence(s)
->>>>>>> c109db31
+	Channels       ChannelMap    // Channels this entry is in or was removed from
+	DocID          string        // Document ID
+	RevID          string        // Revision ID
+	Sequence       uint64        // Sequence number
+	EndSequence    uint64        // End sequence on range of sequences that have been released by the sequence allocator (0 if entry is single sequence)
+	TimeReceived   FeedTimestamp // Time received from tap feed
+	CollectionID   uint32        // Collection ID
+	Flags          uint8         // Deleted/Removed/Hidden flags
+	Skipped        bool          // Late arriving entry
+	IsPrincipal    bool          // Whether the log-entry is a tracking entry for a principal doc
+	UnusedSequence bool          // Whether the log-entry is a tracking entry for a unused sequence(s)
 }
 
 func (l LogEntry) String() string {
@@ -95,7 +80,7 @@
 
 // IsUnusedRange returns true if the entry represents an unused sequence document with more than one sequence.
 func (l *LogEntry) IsUnusedRange() bool {
-	return l.DocID == "" && l.EndSequence > 0
+	return l.UnusedSequence && l.EndSequence > 0
 }
 
 type ChannelMap map[string]*ChannelRemoval
