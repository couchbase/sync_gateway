// Copyright 2022-Present Couchbase, Inc.
//
// Use of this software is governed by the Business Source License included
// in the file licenses/BSL-Couchbase.txt.  As of the Change Date specified
// in that file, in accordance with the Business Source License, use of this
// software will be governed by the Apache License, Version 2.0, included in
// the file licenses/APL2.txt.

package base

import (
	"context"
	"encoding/json"
	"errors"

	"github.com/couchbase/gocb/v2"
	"github.com/couchbase/gocbcore/v10"
	"github.com/couchbase/gocbcore/v10/memd"
	sgbucket "github.com/couchbase/sg-bucket"
	pkgerrors "github.com/pkg/errors"
)

var GetSpecXattr = &gocb.GetSpecOptions{IsXattr: true}
var InsertSpecXattr = &gocb.InsertSpecOptions{IsXattr: true}
var UpsertSpecXattr = &gocb.UpsertSpecOptions{IsXattr: true}
var RemoveSpecXattr = &gocb.RemoveSpecOptions{IsXattr: true}
var LookupOptsAccessDeleted *gocb.LookupInOptions

// IsSupported is a shim that queries the parent bucket's feature
func (c *Collection) IsSupported(feature sgbucket.BucketStoreFeature) bool {
	return c.Bucket.IsSupported(feature)
}

var _ sgbucket.XattrStore = &Collection{}
var _ UserXattrStore = &Collection{}

func init() {
	LookupOptsAccessDeleted = &gocb.LookupInOptions{}
	LookupOptsAccessDeleted.Internal.DocFlags = gocb.SubdocDocFlagAccessDeleted
}

func (c *Collection) GetSpec() BucketSpec {
	return c.Bucket.Spec
}

// Implementation of the XattrStore interface primarily invokes common wrappers that in turn invoke SDK-specific SubdocXattrStore API
func (c *Collection) WriteCasWithXattr(k string, xattrKey string, exp uint32, cas uint64, opts *sgbucket.MutateInOptions, v interface{}, xv interface{}) (casOut uint64, err error) {
	ctx := context.TODO() // fix in sg-bucket
	return WriteCasWithXattr(ctx, c, k, xattrKey, exp, cas, opts, v, xv)
}

func (c *Collection) WriteWithXattr(k string, xattrKey string, exp uint32, cas uint64, opts *sgbucket.MutateInOptions, v []byte, xv []byte, isDelete bool, deleteBody bool) (casOut uint64, err error) { // If this is a tombstone, we want to delete the document and update the xattr
	ctx := context.TODO() // fix in sg-bucket
	return WriteWithXattr(ctx, c, k, xattrKey, exp, cas, opts, v, xv, isDelete, deleteBody)
}

func (c *Collection) DeleteWithXattr(k string, xattrKey string) error {
	ctx := context.TODO() // fix in sg-bucket
	return DeleteWithXattr(ctx, c, k, xattrKey)
}

func (c *Collection) GetXattr(k string, xattrKey string, xv interface{}) (casOut uint64, err error) {
	return c.SubdocGetXattr(k, xattrKey, xv)
}

func (c *Collection) GetSubDocRaw(k string, subdocKey string) ([]byte, uint64, error) {
	ctx := context.TODO() // fix in sg-bucket
	return c.SubdocGetRaw(ctx, k, subdocKey)
}

func (c *Collection) WriteSubDoc(k string, subdocKey string, cas uint64, value []byte) (uint64, error) {
	ctx := context.TODO() // fix in sg-bucket
	return c.SubdocWrite(ctx, k, subdocKey, cas, value)
}

func (c *Collection) GetWithXattr(k string, xattrKey string, userXattrKey string, rv interface{}, xv interface{}, uxv interface{}) (cas uint64, err error) {
	return c.SubdocGetBodyAndXattr(k, xattrKey, userXattrKey, rv, xv, uxv)
}

func (c *Collection) WriteUpdateWithXattr(k string, xattrKey string, userXattrKey string, exp uint32, opts *sgbucket.MutateInOptions, previous *sgbucket.BucketDocument, callback sgbucket.WriteUpdateWithXattrFunc) (casOut uint64, err error) {
	ctx := context.TODO() // fix in sg-bucket
	return WriteUpdateWithXattr(ctx, c, k, xattrKey, userXattrKey, exp, opts, previous, callback)
}

func (c *Collection) SetXattr(k string, xattrKey string, xv []byte) (casOut uint64, err error) {
	ctx := context.TODO() // fix in sg-bucket
	return SetXattr(ctx, c, k, xattrKey, xv)
}

func (c *Collection) RemoveXattr(k string, xattrKey string, cas uint64) (err error) {
	ctx := context.TODO() // fix in sg-bucket
	return RemoveXattr(ctx, c, k, xattrKey, cas)
}

func (c *Collection) DeleteXattrs(k string, xattrKeys ...string) (err error) {
	ctx := context.TODO() // fix in sg-bucket
	return DeleteXattrs(ctx, c, k, xattrKeys...)
}

<<<<<<< HEAD
func (c *Collection) UpdateXattr(k string, xattrKey string, exp uint32, cas uint64, xv interface{}, deleteBody bool, isDelete bool) (casOut uint64, err error) {
	ctx := context.TODO() // fix in sg-bucket
	return UpdateTombstoneXattr(ctx, c, k, xattrKey, exp, cas, xv, deleteBody)
}

=======
>>>>>>> a76bb570
// SubdocGetXattr retrieves the named xattr
// Notes on error handling
//   - gocb v2 returns subdoc errors at the op level, in the ContentAt response
//   - 'successful' error codes, like SucDocSuccessDeleted, aren't returned, and instead just set the internal.Deleted property on the response
func (c *Collection) SubdocGetXattr(k string, xattrKey string, xv interface{}) (casOut uint64, err error) {
	c.Bucket.waitForAvailKvOp()
	defer c.Bucket.releaseKvOp()

	ctx := context.TODO() // fix in sg-bucket
	ops := []gocb.LookupInSpec{
		gocb.GetSpec(xattrKey, GetSpecXattr),
	}
	res, lookupErr := c.Collection.LookupIn(k, ops, LookupOptsAccessDeleted)
	if lookupErr == nil {
		xattrContErr := res.ContentAt(0, xv)
		// On error here, treat as the xattr wasn't found
		if xattrContErr != nil {
			DebugfCtx(ctx, KeyCRUD, "No xattr content found for key=%s, xattrKey=%s: %v", UD(k), UD(xattrKey), xattrContErr)
			return 0, ErrXattrNotFound
		}
		cas := uint64(res.Cas())
		return cas, nil
	} else if errors.Is(lookupErr, gocbcore.ErrDocumentNotFound) {
		DebugfCtx(ctx, KeyCRUD, "No document found for key=%s", UD(k))
		return 0, ErrNotFound
	} else {
		return 0, lookupErr
	}
}

func (c *Collection) SubdocGetRaw(ctx context.Context, k string, subdocKey string) ([]byte, uint64, error) {
	c.Bucket.waitForAvailKvOp()
	defer c.Bucket.releaseKvOp()

	var rawValue []byte

	worker := func() (shouldRetry bool, err error, casOut uint64) {
		ops := []gocb.LookupInSpec{
			gocb.GetSpec(subdocKey, &gocb.GetSpecOptions{}),
		}

		res, lookupErr := c.Collection.LookupIn(k, ops, &gocb.LookupInOptions{})
		if lookupErr != nil {
			isRecoverable := c.isRecoverableReadError(lookupErr)
			if isRecoverable {
				return isRecoverable, lookupErr, 0
			}

			if isKVError(lookupErr, memd.StatusKeyNotFound) {
				return false, ErrNotFound, 0
			}

			return false, lookupErr, 0
		}

		err = res.ContentAt(0, &rawValue)
		if err != nil {
			return false, err, 0
		}

		return false, nil, uint64(res.Cas())
	}

	err, casOut := RetryLoopCas(ctx, "SubdocGetRaw", worker, c.Bucket.Spec.RetrySleeper())
	if err != nil {
		err = pkgerrors.Wrapf(err, "SubdocGetRaw with key %s and subdocKey %s", UD(k).Redact(), UD(subdocKey).Redact())
	}

	return rawValue, casOut, err
}

func (c *Collection) SubdocWrite(ctx context.Context, k string, subdocKey string, cas uint64, value []byte) (uint64, error) {
	c.Bucket.waitForAvailKvOp()
	defer c.Bucket.releaseKvOp()

	worker := func() (shouldRetry bool, err error, casOut uint64) {
		mutateOps := []gocb.MutateInSpec{
			gocb.UpsertSpec(subdocKey, bytesToRawMessage(value), &gocb.UpsertSpecOptions{CreatePath: true}),
		}

		result, err := c.Collection.MutateIn(k, mutateOps, &gocb.MutateInOptions{
			Cas:           gocb.Cas(cas),
			StoreSemantic: gocb.StoreSemanticsUpsert,
		})
		if err == nil {
			return false, nil, uint64(result.Cas())
		}

		shouldRetry = c.isRecoverableWriteError(err)
		if shouldRetry {
			return shouldRetry, err, 0
		}

		return false, err, 0
	}

	err, casOut := RetryLoopCas(ctx, "SubdocWrite", worker, c.Bucket.Spec.RetrySleeper())
	if err != nil {
		err = pkgerrors.Wrapf(err, "SubdocWrite with key %s and subdocKey %s", UD(k).Redact(), UD(subdocKey).Redact())
	}

	return casOut, err
}

// SubdocGetBodyAndXattr retrieves the document body and xattr in a single LookupIn subdoc operation.  Does not require both to exist.
func (c *Collection) SubdocGetBodyAndXattr(k string, xattrKey string, userXattrKey string, rv interface{}, xv interface{}, uxv interface{}) (cas uint64, err error) {
	ctx := context.TODO() // fix in sg-bucket
	worker := func() (shouldRetry bool, err error, value uint64) {

		c.Bucket.waitForAvailKvOp()
		defer c.Bucket.releaseKvOp()

		// First, attempt to get the document and xattr in one shot.
		ops := []gocb.LookupInSpec{
			gocb.GetSpec(xattrKey, GetSpecXattr),
			gocb.GetSpec("", &gocb.GetSpecOptions{}),
		}
		res, lookupErr := c.Collection.LookupIn(k, ops, LookupOptsAccessDeleted)

		// There are two 'partial success' error codes:
		//   ErrMemdSubDocBadMulti - one of the subdoc operations failed.  Occurs when doc exists but xattr does not
		//   ErrMemdSubDocMultiPathFailureDeleted - one of the subdoc operations failed, and the doc is deleted.  Occurs when xattr exists but doc is deleted (tombstone)
		switch lookupErr {
		case nil, gocbcore.ErrMemdSubDocBadMulti:
			// Attempt to retrieve the document body, if present
			docContentErr := res.ContentAt(1, rv)
			xattrContentErr := res.ContentAt(0, xv)
			cas = uint64(res.Cas())

			if isKVError(docContentErr, memd.StatusSubDocMultiPathFailureDeleted) && isKVError(xattrContentErr, memd.StatusSubDocMultiPathFailureDeleted) {
				// No doc, no xattr can be treated as NotFound from Sync Gateway's perspective, even if it is a server tombstone, but should return cas
				DebugfCtx(ctx, KeyCRUD, "No xattr content found for key=%s, xattrKey=%s: %v", UD(k), UD(xattrKey), xattrContentErr)
				return false, ErrNotFound, cas
			}

			if docContentErr != nil {
				DebugfCtx(ctx, KeyCRUD, "No document body found for key=%s, xattrKey=%s: %v", UD(k), UD(xattrKey), docContentErr)
			}
			// Attempt to retrieve the xattr, if present
			if xattrContentErr != nil {
				DebugfCtx(ctx, KeyCRUD, "No xattr content found for key=%s, xattrKey=%s: %v", UD(k), UD(xattrKey), xattrContentErr)
			}

		case gocbcore.ErrMemdSubDocMultiPathFailureDeleted:
			//   ErrSubDocMultiPathFailureDeleted - one of the subdoc operations failed, and the doc is deleted.  Occurs when xattr may exist but doc is deleted (tombstone)
			xattrContentErr := res.ContentAt(0, xv)
			cas = uint64(res.Cas())
			if xattrContentErr != nil {
				// No doc, no xattr means the doc isn't found
				DebugfCtx(ctx, KeyCRUD, "No xattr content found for key=%s, xattrKey=%s: %v", UD(k), UD(xattrKey), xattrContentErr)
				return false, ErrNotFound, cas
			}
			return false, nil, cas
		default:
			// KeyNotFound is returned as KVError
			if isKVError(lookupErr, memd.StatusKeyNotFound) {
				return false, ErrNotFound, cas
			}
			shouldRetry = c.isRecoverableReadError(lookupErr)
			return shouldRetry, lookupErr, uint64(0)
		}

		// TODO: We may be able to improve in the future by having this secondary op as part of the first. At present
		// there is no support to obtain more than one xattr in a single operation however MB-28041 is filed for this.
		if userXattrKey != "" {
			userXattrCas, userXattrErr := c.SubdocGetXattr(k, userXattrKey, uxv)
			switch pkgerrors.Cause(userXattrErr) {
			case gocb.ErrDocumentNotFound:
				// If key not found it has been deleted in between the first op and this op.
				return false, err, userXattrCas
			case ErrXattrNotFound:
				// Xattr doesn't exist, can skip
			case nil:
				if cas != userXattrCas {
					return true, errors.New("cas mismatch between user xattr and document body"), uint64(0)
				}
			default:
				// Unknown error occurred
				// Shouldn't retry as any recoverable error will have been retried already in SubdocGetXattr
				return false, userXattrErr, uint64(0)
			}
		}
		return false, nil, cas
	}

	// Kick off retry loop
	err, cas = RetryLoopCas(ctx, "SubdocGetBodyAndXattr", worker, c.Bucket.Spec.RetrySleeper())
	if err != nil {
		err = pkgerrors.Wrapf(err, "SubdocGetBodyAndXattr %v", UD(k).Redact())
	}

	return cas, err
}

// InsertXattr inserts a new server tombstone with an associated mobile xattr.  Writes cas and crc32c to the xattr using
// macro expansion.
func (c *Collection) InsertXattr(k string, xattrKey string, exp uint32, cas uint64, xv interface{}) (casOut uint64, err error) {
	c.Bucket.waitForAvailKvOp()
	defer c.Bucket.releaseKvOp()

	supportsTombstoneCreation := c.IsSupported(sgbucket.BucketStoreFeatureCreateDeletedWithXattr)

	var docFlags gocb.SubdocDocFlag
	if supportsTombstoneCreation {
		docFlags = gocb.SubdocDocFlagCreateAsDeleted | gocb.SubdocDocFlagAccessDeleted | gocb.SubdocDocFlagAddDoc
	} else {
		docFlags = gocb.SubdocDocFlagMkDoc
	}

	mutateOps := []gocb.MutateInSpec{
		gocb.UpsertSpec(xattrKey, bytesToRawMessage(xv), UpsertSpecXattr),
		gocb.UpsertSpec(xattrCasPath(xattrKey), gocb.MutationMacroCAS, UpsertSpecXattr),
		gocb.UpsertSpec(xattrCrc32cPath(xattrKey), gocb.MutationMacroValueCRC32c, UpsertSpecXattr),
	}
	options := &gocb.MutateInOptions{
		StoreSemantic: gocb.StoreSemanticsReplace, // set replace here, as we're explicitly setting SubdocDocFlagMkDoc above if tombstone creation is not supported
		Expiry:        CbsExpiryToDuration(exp),
		Cas:           gocb.Cas(cas),
	}
	options.Internal.DocFlags = docFlags
	result, mutateErr := c.Collection.MutateIn(k, mutateOps, options)
	if mutateErr != nil {
		return 0, mutateErr
	}
	return uint64(result.Cas()), nil
}

// InsertBodyAndXattr inserts a document and associated mobile xattr in a single mutateIn operation.  Writes cas and crc32c to the xattr using
// macro expansion.
func (c *Collection) InsertBodyAndXattr(k string, xattrKey string, exp uint32, v interface{}, xv interface{}) (casOut uint64, err error) {
	c.Bucket.waitForAvailKvOp()
	defer c.Bucket.releaseKvOp()

	mutateOps := []gocb.MutateInSpec{
		gocb.UpsertSpec(xattrKey, bytesToRawMessage(xv), UpsertSpecXattr),
		gocb.UpsertSpec(xattrCasPath(xattrKey), gocb.MutationMacroCAS, UpsertSpecXattr),
		gocb.UpsertSpec(xattrCrc32cPath(xattrKey), gocb.MutationMacroValueCRC32c, UpsertSpecXattr),
		gocb.ReplaceSpec("", bytesToRawMessage(v), nil),
	}
	options := &gocb.MutateInOptions{
		Expiry:        CbsExpiryToDuration(exp),
		StoreSemantic: gocb.StoreSemanticsInsert,
	}
	result, mutateErr := c.Collection.MutateIn(k, mutateOps, options)
	if mutateErr != nil {
		return 0, mutateErr
	}
	return uint64(result.Cas()), nil

}

// SubdocInsert performs a subdoc insert operation to the specified path in the document body.
func (c *Collection) SubdocInsert(k string, fieldPath string, cas uint64, value interface{}) error {
	c.Bucket.waitForAvailKvOp()
	defer c.Bucket.releaseKvOp()

	mutateOps := []gocb.MutateInSpec{
		gocb.InsertSpec(fieldPath, value, nil),
	}
	options := &gocb.MutateInOptions{
		Cas: gocb.Cas(cas),
	}
	_, mutateErr := c.Collection.MutateIn(k, mutateOps, options)

	if errors.Is(mutateErr, gocbcore.ErrDocumentNotFound) {
		return ErrNotFound
	}

	if errors.Is(mutateErr, gocbcore.ErrPathExists) {
		return ErrAlreadyExists
	}

	if errors.Is(mutateErr, gocbcore.ErrPathNotFound) {
		return ErrPathNotFound
	}

	return mutateErr

}

// SubdocSetXattr performs a set of the given xattr. Does a straight set with no cas.
func (c *Collection) SubdocSetXattr(k string, xattrKey string, xv interface{}) (casOut uint64, err error) {
	mutateOps := []gocb.MutateInSpec{
		gocb.UpsertSpec(xattrKey, bytesToRawMessage(xv), UpsertSpecXattr),
	}
	options := &gocb.MutateInOptions{
		StoreSemantic: gocb.StoreSemanticsUpsert,
	}
	options.Internal.DocFlags = gocb.SubdocDocFlagAccessDeleted

	result, mutateErr := c.Collection.MutateIn(k, mutateOps, options)
	if mutateErr != nil {
		return 0, mutateErr
	}

	return uint64(result.Cas()), nil
}

// UpdateXattr updates the xattr on an existing document. Writes cas and crc32c to the xattr using
// macro expansion.
func (c *Collection) UpdateXattr(k string, xattrKey string, exp uint32, cas uint64, xv interface{}) (casOut uint64, err error) {
	c.Bucket.waitForAvailKvOp()
	defer c.Bucket.releaseKvOp()

	mutateOps := []gocb.MutateInSpec{
		gocb.UpsertSpec(xattrKey, bytesToRawMessage(xv), UpsertSpecXattr),
		gocb.UpsertSpec(xattrCasPath(xattrKey), gocb.MutationMacroCAS, UpsertSpecXattr),
		gocb.UpsertSpec(xattrCrc32cPath(xattrKey), gocb.MutationMacroValueCRC32c, UpsertSpecXattr),
	}
	options := &gocb.MutateInOptions{
		Expiry:        CbsExpiryToDuration(exp),
		StoreSemantic: gocb.StoreSemanticsUpsert,
		Cas:           gocb.Cas(cas),
	}
	options.Internal.DocFlags = gocb.SubdocDocFlagAccessDeleted

	result, mutateErr := c.Collection.MutateIn(k, mutateOps, options)
	if mutateErr != nil {
		return 0, mutateErr
	}
	return uint64(result.Cas()), nil
}

// UpdateBodyAndXattr updates the document body and xattr of an existing document. Writes cas and crc32c to the xattr using
// macro expansion.
func (c *Collection) UpdateBodyAndXattr(k string, xattrKey string, exp uint32, cas uint64, opts *sgbucket.MutateInOptions, v interface{}, xv interface{}) (casOut uint64, err error) {
	c.Bucket.waitForAvailKvOp()
	defer c.Bucket.releaseKvOp()

	mutateOps := []gocb.MutateInSpec{
		gocb.UpsertSpec(xattrKey, bytesToRawMessage(xv), UpsertSpecXattr),
		gocb.UpsertSpec(xattrCasPath(xattrKey), gocb.MutationMacroCAS, UpsertSpecXattr),
		gocb.UpsertSpec(xattrCrc32cPath(xattrKey), gocb.MutationMacroValueCRC32c, UpsertSpecXattr),
		gocb.ReplaceSpec("", bytesToRawMessage(v), nil),
	}
	options := &gocb.MutateInOptions{
		Expiry:        CbsExpiryToDuration(exp),
		StoreSemantic: gocb.StoreSemanticsUpsert,
		Cas:           gocb.Cas(cas),
	}
	fillMutateInOptions(options, opts)
	result, mutateErr := c.Collection.MutateIn(k, mutateOps, options)
	if mutateErr != nil {
		return 0, mutateErr
	}
	return uint64(result.Cas()), nil
}

// UpdateXattrDeleteBody deletes the document body and updates the xattr of an existing document. Writes cas and crc32c to the xattr using
// macro expansion.
func (c *Collection) UpdateXattrDeleteBody(k, xattrKey string, exp uint32, cas uint64, xv interface{}) (casOut uint64, err error) {
	c.Bucket.waitForAvailKvOp()
	defer c.Bucket.releaseKvOp()

	mutateOps := []gocb.MutateInSpec{
		gocb.UpsertSpec(xattrKey, bytesToRawMessage(xv), UpsertSpecXattr),
		gocb.UpsertSpec(xattrCasPath(xattrKey), gocb.MutationMacroCAS, UpsertSpecXattr),
		gocb.UpsertSpec(xattrCrc32cPath(xattrKey), gocb.MutationMacroValueCRC32c, UpsertSpecXattr),
		gocb.RemoveSpec("", nil),
	}
	options := &gocb.MutateInOptions{
		StoreSemantic: gocb.StoreSemanticsReplace,
		Expiry:        CbsExpiryToDuration(exp),
		Cas:           gocb.Cas(cas),
	}
	result, mutateErr := c.Collection.MutateIn(k, mutateOps, options)
	if mutateErr != nil {
		return 0, mutateErr
	}
	return uint64(result.Cas()), nil
}

// SubdocDeleteXattr deletes an xattr of an existing document (or document tombstone)
func (c *Collection) SubdocDeleteXattr(k string, xattrKey string, cas uint64) (err error) {
	c.Bucket.waitForAvailKvOp()
	defer c.Bucket.releaseKvOp()

	mutateOps := []gocb.MutateInSpec{
		gocb.RemoveSpec(xattrKey, RemoveSpecXattr),
	}
	options := &gocb.MutateInOptions{
		Cas: gocb.Cas(cas),
	}
	options.Internal.DocFlags = gocb.SubdocDocFlagAccessDeleted

	_, mutateErr := c.Collection.MutateIn(k, mutateOps, options)
	return mutateErr
}

// SubdocDeleteXattrs will delete the supplied xattr keys from a document. Not a cas safe operation.
func (c *Collection) SubdocDeleteXattrs(k string, xattrKeys ...string) error {
	c.Bucket.waitForAvailKvOp()
	defer c.Bucket.releaseKvOp()

	mutateOps := make([]gocb.MutateInSpec, 0, len(xattrKeys))
	for _, xattrKey := range xattrKeys {
		mutateOps = append(mutateOps, gocb.RemoveSpec(xattrKey, RemoveSpecXattr))
	}

	_, mutateErr := c.Collection.MutateIn(k, mutateOps, &gocb.MutateInOptions{})

	return mutateErr
}

// SubdocDeleteXattr deletes the document body and associated xattr of an existing document.
func (c *Collection) DeleteBodyAndXattr(k string, xattrKey string) (err error) {
	c.Bucket.waitForAvailKvOp()
	defer c.Bucket.releaseKvOp()

	mutateOps := []gocb.MutateInSpec{
		gocb.RemoveSpec(xattrKey, RemoveSpecXattr),
		gocb.RemoveSpec("", nil),
	}
	options := &gocb.MutateInOptions{
		StoreSemantic: gocb.StoreSemanticsReplace,
	}
	_, mutateErr := c.Collection.MutateIn(k, mutateOps, options)
	if mutateErr == nil {
		return nil
	}

	// StatusKeyNotFound returned if document doesn't exist
	if errors.Is(mutateErr, gocbcore.ErrDocumentNotFound) {
		return ErrNotFound
	}

	// StatusSubDocBadMulti returned if xattr doesn't exist
	if isKVError(mutateErr, memd.StatusSubDocBadMulti) {
		return ErrXattrNotFound
	}
	return mutateErr
}

// DeleteBody deletes the document body of an existing document, and updates cas and crc32c in the associated xattr.
func (c *Collection) DeleteBody(k string, xattrKey string, exp uint32, cas uint64) (casOut uint64, err error) {
	c.Bucket.waitForAvailKvOp()
	defer c.Bucket.releaseKvOp()

	mutateOps := []gocb.MutateInSpec{
		gocb.UpsertSpec(xattrCasPath(xattrKey), gocb.MutationMacroCAS, UpsertSpecXattr),
		gocb.UpsertSpec(xattrCrc32cPath(xattrKey), gocb.MutationMacroValueCRC32c, UpsertSpecXattr),
		gocb.RemoveSpec("", nil),
	}
	options := &gocb.MutateInOptions{
		StoreSemantic: gocb.StoreSemanticsReplace,
		Expiry:        CbsExpiryToDuration(exp),
		Cas:           gocb.Cas(cas),
	}
	result, mutateErr := c.Collection.MutateIn(k, mutateOps, options)
	if mutateErr != nil {
		return 0, mutateErr
	}
	return uint64(result.Cas()), nil
}

// isKVError compares the status code of a gocb KeyValueError to the provided code.  Used for nested subdoc errors
// where gocb doesn't return a typed error for the underlying error.
func isKVError(err error, code memd.StatusCode) bool {

	switch typedErr := err.(type) {
	case gocb.KeyValueError:
		if typedErr.StatusCode == code {
			return true
		}
	case *gocb.KeyValueError:
		if typedErr.StatusCode == code {
			return true
		}
	case gocbcore.KeyValueError:
		if typedErr.StatusCode == code {
			return true
		}
	case *gocbcore.KeyValueError:
		if typedErr.StatusCode == code {
			return true
		}
	case gocbcore.SubDocumentError:
		return isKVError(typedErr.InnerError, code)
	case *gocbcore.SubDocumentError:
		return isKVError(typedErr.InnerError, code)
	}

	return false
}

// If v is []byte or *[]byte, converts to json.RawMessage to avoid duplicate marshalling by gocb.
func bytesToRawMessage(v interface{}) interface{} {
	switch val := v.(type) {
	case []byte:
		return json.RawMessage(val)
	case *[]byte:
		return json.RawMessage(*val)
	default:
		return v
	}
}

func (c *Collection) WriteUserXattr(k string, xattrKey string, xattrVal interface{}) (uint64, error) {
	c.Bucket.waitForAvailKvOp()
	defer c.Bucket.releaseKvOp()

	mutateOps := []gocb.MutateInSpec{
		gocb.UpsertSpec(xattrKey, bytesToRawMessage(xattrVal), UpsertSpecXattr),
	}
	options := &gocb.MutateInOptions{
		StoreSemantic: gocb.StoreSemanticsUpsert,
	}

	result, mutateErr := c.Collection.MutateIn(k, mutateOps, options)
	if mutateErr != nil {
		return 0, mutateErr
	}
	return uint64(result.Cas()), nil
}

func (c *Collection) DeleteUserXattr(k string, xattrKey string) (uint64, error) {
	c.Bucket.waitForAvailKvOp()
	defer c.Bucket.releaseKvOp()

	mutateOps := []gocb.MutateInSpec{
		gocb.RemoveSpec(xattrKey, RemoveSpecXattr),
	}
	options := &gocb.MutateInOptions{
		Cas: gocb.Cas(0),
	}
	options.Internal.DocFlags = gocb.SubdocDocFlagAccessDeleted

	result, mutateErr := c.Collection.MutateIn(k, mutateOps, options)
	if mutateErr != nil {
		return 0, mutateErr
	}
	return uint64(result.Cas()), nil
}<|MERGE_RESOLUTION|>--- conflicted
+++ resolved
@@ -97,14 +97,6 @@
 	return DeleteXattrs(ctx, c, k, xattrKeys...)
 }
 
-<<<<<<< HEAD
-func (c *Collection) UpdateXattr(k string, xattrKey string, exp uint32, cas uint64, xv interface{}, deleteBody bool, isDelete bool) (casOut uint64, err error) {
-	ctx := context.TODO() // fix in sg-bucket
-	return UpdateTombstoneXattr(ctx, c, k, xattrKey, exp, cas, xv, deleteBody)
-}
-
-=======
->>>>>>> a76bb570
 // SubdocGetXattr retrieves the named xattr
 // Notes on error handling
 //   - gocb v2 returns subdoc errors at the op level, in the ContentAt response
