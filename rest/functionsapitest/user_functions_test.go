//  Copyright 2022-Present Couchbase, Inc.
//
//  Use of this software is governed by the Business Source License included
//  in the file licenses/BSL-Couchbase.txt.  As of the Change Date specified
//  in that file, in accordance with the Business Source License, use of this
//  software will be governed by the Apache License, Version 2.0, included in
//  the file licenses/APL2.txt.

package functionsapitest

import (
	"encoding/json"
	"fmt"
	"net/http"
	"strings"
	"testing"

	"github.com/couchbase/sync_gateway/base"
	"github.com/couchbase/sync_gateway/db/functions"
	"github.com/couchbase/sync_gateway/rest"
	"github.com/stretchr/testify/assert"
	"github.com/stretchr/testify/require"
)

//////// FUNCTIONS CONFIG API TESTS (ADMIN ENDPOINTS)

// When there's no existing config, API calls return 404:
func TestFunctionsConfigGetMissing(t *testing.T) {
	rt := rest.NewRestTesterForUserQueries(t, rest.DbConfig{})
	if rt == nil {
		return
	}
	defer rt.Close()

	t.Run("Non-Admin", func(t *testing.T) {
		response := rt.SendRequest("GET", "/db/_config/functions", "")
		assert.Equal(t, 404, response.Result().StatusCode)
	})
	t.Run("All", func(t *testing.T) {
		response := rt.SendAdminRequest("GET", "/db/_config/functions", "")
		assert.Equal(t, 404, response.Result().StatusCode)
	})
	t.Run("Missing", func(t *testing.T) {
		response := rt.SendAdminRequest("GET", "/db/_config/functions/cube", "")
		assert.Equal(t, 404, response.Result().StatusCode)
	})
}
func TestFunctionsConfigGet(t *testing.T) {
	rt := rest.NewRestTesterForUserQueries(t, rest.DbConfig{
		UserFunctions: &functions.FunctionsConfig{
			Definitions: functions.FunctionsDefs{
				"square": {
					Type:  "javascript",
					Code:  "function(context,args){return args.numero * args.numero;}",
					Args:  []string{"numero"},
					Allow: &functions.Allow{Channels: []string{"wonderland"}},
				},
			},
		},
	})
	if rt == nil {
		return
	}
	defer rt.Close()

	t.Run("Non-Admin", func(t *testing.T) {
		response := rt.SendRequest("GET", "/db/_config/functions", "")
		assert.Equal(t, 404, response.Result().StatusCode)
	})
	t.Run("All", func(t *testing.T) {
		response := rt.SendAdminRequest("GET", "/db/_config/functions", "")
		var body functions.FunctionsConfig
		require.NoError(t, base.JSONUnmarshal(response.Body.Bytes(), &body))
		assert.NotNil(t, body.Definitions["square"])
	})
	t.Run("Single", func(t *testing.T) {
		response := rt.SendAdminRequest("GET", "/db/_config/functions/square", "")
		var body functions.FunctionConfig
		require.NoError(t, base.JSONUnmarshal(response.Body.Bytes(), &body))
		assert.Equal(t, "function(context,args){return args.numero * args.numero;}", body.Code)
	})
	t.Run("Missing", func(t *testing.T) {
		response := rt.SendAdminRequest("GET", "/db/_config/functions/bogus", "")
		assert.Equal(t, 404, response.Result().StatusCode)
	})
}

func TestFunctionsConfigPut(t *testing.T) {
	rt := rest.NewRestTesterForUserQueries(t, rest.DbConfig{
		UserFunctions: &functions.FunctionsConfig{
			Definitions: functions.FunctionsDefs{
				"square": {
					Type:  "javascript",
					Code:  "function(context,args){return args.numero * args.numero;}",
					Args:  []string{"numero"},
					Allow: &functions.Allow{Channels: []string{"wonderland"}},
				},
			},
		},
	})
	if rt == nil {
		return
	}
	defer rt.Close()

	t.Run("Non-Admin", func(t *testing.T) {
		response := rt.SendRequest("PUT", "/db/_config/functions", "{}")
		assert.Equal(t, 404, response.Result().StatusCode)
		response = rt.SendRequest("DELETE", "/db/_config/functions", "{}")
		assert.Equal(t, 404, response.Result().StatusCode)
	})
	t.Run("ReplaceAll", func(t *testing.T) {
		response := rt.SendAdminRequest("PUT", "/db/_config/functions", `{
			"definitions": {
				"sum": {"type": "javascript",
						"code": "function(context,args){return args.numero + args.numero;}",
						"args": ["numero"],
						"allow": {"channels": ["*"]}} } }`)
		assert.Equal(t, 200, response.Result().StatusCode)

		assert.NotNil(t, rt.GetDatabase().Options.UserFunctions.Definitions["sum"])
		assert.Nil(t, rt.GetDatabase().Options.UserFunctions.Definitions["square"])

		response = rt.SendAdminRequest("GET", "/db/_function/sum?numero=13", "")
		assert.Equal(t, 200, response.Result().StatusCode)
		assert.Equal(t, "26", string(response.BodyBytes()))

		response = rt.SendAdminRequest("GET", "/db/_function/square?numero=13", "")
		assert.Equal(t, 404, response.Result().StatusCode)
	})
	t.Run("DeleteAll", func(t *testing.T) {
		response := rt.SendAdminRequest("DELETE", "/db/_config/functions", "")
		assert.Equal(t, 200, response.Result().StatusCode)

		assert.Nil(t, rt.GetDatabase().Options.UserFunctions)

		response = rt.SendAdminRequest("GET", "/db/_function/square?numero=13", "")
		assert.Equal(t, 404, response.Result().StatusCode)
	})
}

func TestFunctionsConfigPutOne(t *testing.T) {
	rt := rest.NewRestTesterForUserQueries(t, rest.DbConfig{
		UserFunctions: &functions.FunctionsConfig{
			Definitions: functions.FunctionsDefs{
				"square": {
					Type:  "javascript",
					Code:  "function(context,args){return args.numero * args.numero;}",
					Args:  []string{"numero"},
					Allow: &functions.Allow{Channels: []string{"wonderland"}},
				},
			},
		},
	})
	if rt == nil {
		return
	}
	defer rt.Close()

	t.Run("Non-Admin", func(t *testing.T) {
		response := rt.SendRequest("PUT", "/db/_config/functions/square", "{}")
		assert.Equal(t, 404, response.Result().StatusCode)
		response = rt.SendRequest("DELETE", "/db/_config/function/square", "{}")
		assert.Equal(t, 404, response.Result().StatusCode)
	})
	t.Run("Bogus", func(t *testing.T) {
		response := rt.SendAdminRequest("PUT", "/db/_config/functions/square", `[]`)
		assert.Equal(t, 400, response.Result().StatusCode)
		response = rt.SendAdminRequest("PUT", "/db/_config/functions/square", `{"ruby": "foo"}`)
		assert.Equal(t, 400, response.Result().StatusCode)
	})
	t.Run("Add", func(t *testing.T) {
		response := rt.SendAdminRequest("PUT", "/db/_config/functions/sum", `{
			"type": "javascript",
			"code": "function(context,args){return args.numero + args.numero;}",
			"args": ["numero"],
			"allow": {"channels": ["*"]}
		}`)
		assert.Equal(t, 200, response.Result().StatusCode)

		assert.NotNil(t, rt.GetDatabase().Options.UserFunctions.Definitions["sum"])
		assert.NotNil(t, rt.GetDatabase().Options.UserFunctions.Definitions["square"])

		response = rt.SendAdminRequest("GET", "/db/_function/sum?numero=13", "")
		assert.Equal(t, "26", string(response.BodyBytes()))
	})
	t.Run("ReplaceOne", func(t *testing.T) {
		response := rt.SendAdminRequest("PUT", "/db/_config/functions/square", `{
			"type": "javascript",
			"code": "function(context,args){return -args.n * args.n;}",
			"args": ["n"],
			"allow": {"channels": ["*"]}
		}`)
		assert.Equal(t, 200, response.Result().StatusCode)

		assert.NotNil(t, rt.GetDatabase().Options.UserFunctions.Definitions["sum"])
		assert.NotNil(t, rt.GetDatabase().Options.UserFunctions.Definitions["square"])

		response = rt.SendAdminRequest("GET", "/db/_function/square?n=13", "")
		assert.Equal(t, "-169", string(response.BodyBytes()))
	})
	t.Run("DeleteOne", func(t *testing.T) {
		response := rt.SendAdminRequest("DELETE", "/db/_config/functions/square", "")
		assert.Equal(t, 200, response.Result().StatusCode)

		assert.Nil(t, rt.GetDatabase().Options.UserFunctions.Definitions["square"])
		assert.Equal(t, 1, len(rt.GetDatabase().Options.UserFunctions.Definitions))

		response = rt.SendAdminRequest("GET", "/db/_function/square?n=13", "")
		assert.Equal(t, 404, response.Result().StatusCode)
	})
}

//////// FUNCTIONS CONFIG AND EXECUTION COMBINATIONS

var kUserFunctionConfig = &functions.FunctionsConfig{
	Definitions: functions.FunctionsDefs{
		"square": {
			Type:  "javascript",
			Code:  "function(context,args) {return args.n * args.n;}",
			Args:  []string{"n"},
			Allow: &functions.Allow{Channels: []string{"*"}},
		},
		"squareN1QL": {
			Type:  "query",
			Code:  "SELECT $args.n * $args.n AS square",
			Args:  []string{"n"},
			Allow: &functions.Allow{Channels: []string{"*"}},
		},
	},
}

func TestSaveAndGet(t *testing.T) {
	// Setting up tester Config
	rt := rest.NewRestTesterForUserQueries(t, rest.DbConfig{})
	defer rt.Close()

	request, err := json.Marshal(kUserFunctionConfig)
	assert.NoError(t, err)

	// Save The Function
	t.Run("Save The Functions", func(t *testing.T) {
		response := rt.SendAdminRequest("PUT", "/db/_config/functions", string(request))
		assert.Equal(t, 200, response.Result().StatusCode)
	})

	// Get The Function Definition and match with the one posted
	t.Run("Get All Functions And Check Schema", func(t *testing.T) {
		response := rt.SendAdminRequest("GET", "/db/_config/functions", "")
		assert.NotNil(t, response)

		var responseUserFunctionsConfig functions.FunctionsConfig
		err := json.Unmarshal(response.BodyBytes(), &responseUserFunctionsConfig)
		assert.NoError(t, err)
		assert.Equal(t, kUserFunctionConfig, &responseUserFunctionsConfig)

	})

	t.Run("Get and Check Schema Of A Specific Function", func(t *testing.T) {
		for functionName, functionDefinition := range kUserFunctionConfig.Definitions {
			response := rt.SendAdminRequest("GET", fmt.Sprintf("/db/_config/functions/%s", functionName), "")
			assert.NotNil(t, response)

			var responseUserFunctionConfig functions.FunctionConfig
			err := json.Unmarshal(response.BodyBytes(), &responseUserFunctionConfig)
			assert.NoError(t, err)
			assert.Equal(t, functionDefinition, &responseUserFunctionConfig)
		}

		// Check For Non-Existent Function
		response := rt.SendAdminRequest("GET", fmt.Sprintf("/db/_config/functions/%s", "nonExistent"), "")
		assert.NotNil(t, response)
		assert.Equal(t, 404, response.Result().StatusCode)
	})

	// GET: Run a Function and check the value
	t.Run("Run the Function and match evaluated result", func(t *testing.T) {
		functionNameToBeChecked := "square"
		response := rt.SendAdminRequest("GET", fmt.Sprintf("/db/_function/%s?n=4", functionNameToBeChecked), "")
		assert.NotNil(t, response)
		assert.Equal(t, "16", response.Body.String())

		functionNameToBeChecked = "squareN1QL"
		response = rt.SendAdminRequest("GET", fmt.Sprintf("/db/_function/%s?n=4", functionNameToBeChecked), "")
		assert.NotNil(t, response)

		expectedEvaluatedResponse := map[string]any{"square": float64(16)}
		var actualEvaluatedResponse []map[string]any
		err := json.Unmarshal(response.BodyBytes(), &actualEvaluatedResponse)
		assert.NoError(t, err)
		assert.Equal(t, expectedEvaluatedResponse["square"], actualEvaluatedResponse[0]["square"])
	})

	// POST: Run a Function and check the Value
	t.Run("Run The Function and Match Evaluated Result via POST", func(t *testing.T) {

		functionNameToBeChecked := "square"
		requestBody := `{"n": 4}`

		response := rt.SendAdminRequest("POST", fmt.Sprintf("/db/_function/%s", functionNameToBeChecked), requestBody)
		assert.NotNil(t, response)
		assert.Equal(t, "16", response.Body.String())

		functionNameToBeChecked = "squareN1QL"
		response = rt.SendAdminRequest("POST", fmt.Sprintf("/db/_function/%s", functionNameToBeChecked), requestBody)
		assert.NotNil(t, response)

		expectedEvaluatedResponse := map[string]any{"square": float64(16)}
		var actualEvaluatedResponse []map[string]any
		err := json.Unmarshal(response.BodyBytes(), &actualEvaluatedResponse)
		assert.NoError(t, err)
		assert.Equal(t, expectedEvaluatedResponse["square"], actualEvaluatedResponse[0]["square"])
	})

	t.Run("Test For Able to Run Function for Non-Admin Users", func(t *testing.T) {
		response := rt.SendAdminRequest("POST", "/db/_user/", `{"name":"ritik","email":"ritik.raj@couchbase.com", "password":"letmein", "admin_channels":["*"]}`)
		assert.Equal(t, 201, response.Result().StatusCode)

		response = rt.SendUserRequestWithHeaders("GET", fmt.Sprintf("/db/_function/%s?n=4", "square"), "", nil, "ritik", "letmein")
		assert.NotNil(t, response)
		assert.Equal(t, "16", response.Body.String())
	})

}

func TestSaveAndUpdateAndGet(t *testing.T) {
	// Cloning the userFunctionConfig Map
	var kUserFunctionConfigCopy = &functions.FunctionsConfig{
		MaxFunctionCount: kUserFunctionConfig.MaxFunctionCount,
		MaxCodeSize:      kUserFunctionConfig.MaxCodeSize,
		MaxRequestSize:   kUserFunctionConfig.MaxRequestSize,
		Definitions:      map[string]*functions.FunctionConfig{},
	}
	for functionName, functionConfig := range kUserFunctionConfig.Definitions {
		kUserFunctionConfigCopy.Definitions[functionName] = functionConfig
	}

	// Setting up tester Config
	rt := rest.NewRestTesterForUserQueries(t, rest.DbConfig{})
	defer rt.Close()

	request, err := json.Marshal(kUserFunctionConfigCopy)
	assert.NoError(t, err)

	// Save The Function
	t.Run("Save The Functions", func(t *testing.T) {
		response := rt.SendAdminRequest("PUT", "/db/_config/functions", string(request))
		assert.Equal(t, 200, response.Result().StatusCode)
	})

	// Get The Function Definition and match with the one posted
	t.Run("Get All Functions And Check Schema", func(t *testing.T) {
		response := rt.SendAdminRequest("GET", "/db/_config/functions", "")
		assert.NotNil(t, response)

		var responseUserFunctionsConfig functions.FunctionsConfig
		err := json.Unmarshal(response.BodyBytes(), &responseUserFunctionsConfig)
		assert.NoError(t, err)
		assert.Equal(t, kUserFunctionConfigCopy, &responseUserFunctionsConfig)
	})

	// Update a Function
	t.Run("Update The Function", func(t *testing.T) {
		functionName := "square"

		// Change multiplication sign to Addition sign
		kUserFunctionConfigCopy.Definitions[functionName].Code = `function(context,args) {return args.n + args.n}`
		requestBody, err := json.Marshal(kUserFunctionConfigCopy.Definitions[functionName])
		assert.NoError(t, err)

		response := rt.SendAdminRequest("PUT", fmt.Sprintf("/db/_config/functions/%s", functionName), string(requestBody))
		assert.Equal(t, 200, response.Result().StatusCode)

		functionName = "squareN1QL"

		// Change multiplication sign to Addition sign
		kUserFunctionConfigCopy.Definitions[functionName].Code = `SELECT $args.n + $args.n AS square`
		requestBody, err = json.Marshal(kUserFunctionConfigCopy.Definitions[functionName])
		assert.NoError(t, err)

		response = rt.SendAdminRequest("PUT", fmt.Sprintf("/db/_config/functions/%s", functionName), string(requestBody))
		assert.Equal(t, 200, response.Result().StatusCode)
	})

	// Get the Updated Function
	t.Run("GET The Updated Function", func(t *testing.T) {
		for fnName, fnBody := range kUserFunctionConfigCopy.Definitions {
			functionName := fnName
			response := rt.SendAdminRequest("GET", fmt.Sprintf("/db/_config/functions/%s", functionName), "")
			assert.NotNil(t, response)

			var responseUserFunctionConfig functions.FunctionConfig
			err := json.Unmarshal(response.BodyBytes(), &responseUserFunctionConfig)
			assert.NoError(t, err)
			assert.Equal(t, fnBody, &responseUserFunctionConfig)
		}
	})

	// GET : Evaluate the Updated Function
	t.Run("Run the Function and match evaluated result", func(t *testing.T) {
		functionNameToBeChecked := "square"
		response := rt.SendAdminRequest("GET", fmt.Sprintf("/db/_function/%s?n=4", functionNameToBeChecked), "")
		assert.NotNil(t, response)
		assert.Equal(t, "8", response.Body.String())

		functionNameToBeChecked = "squareN1QL"
		response = rt.SendAdminRequest("GET", fmt.Sprintf("/db/_function/%s?n=4", functionNameToBeChecked), "")
		assert.NotNil(t, response)

		expectedEvaluatedResponse := map[string]any{"square": float64(8)}
		var actualEvaluatedResponse []map[string]any
		err := json.Unmarshal(response.BodyBytes(), &actualEvaluatedResponse)
		assert.NoError(t, err)
		assert.Equal(t, expectedEvaluatedResponse["square"], actualEvaluatedResponse[0]["square"])
	})
}

<<<<<<< HEAD
func TestSaveAndDeleteAndGet(t *testing.T) {
	// Setting up tester Config
	rt := rest.NewRestTesterForUserQueries(t, rest.DbConfig{})
	defer rt.Close()

	request, err := json.Marshal(kUserFunctionConfig)
	assert.NoError(t, err)

	// Save the function
	t.Run("Save The Functions", func(t *testing.T) {
		response := rt.SendAdminRequest("PUT", "/db/_config/functions", string(request))
		assert.Equal(t, 200, response.Result().StatusCode)
	})

	// Get The Function Definition and match with the one posted
	t.Run("Get All Functions And Check Schema", func(t *testing.T) {
		response := rt.SendAdminRequest("GET", "/db/_config/functions", "")
		assert.NotNil(t, response)

		var responseUserFunctionsConfig functions.FunctionsConfig
		err := json.Unmarshal(response.BodyBytes(), &responseUserFunctionsConfig)
		assert.NoError(t, err)
		assert.Equal(t, kUserFunctionConfig, &responseUserFunctionsConfig)

	})

	functionNameToBeDeleted := "square"

	// Delete a specific function
	t.Run("Delete A Specific Function", func(t *testing.T) {
		response := rt.SendAdminRequest("DELETE", fmt.Sprintf("/db/_config/functions/%s", functionNameToBeDeleted), "")
		assert.Equal(t, 200, response.Result().StatusCode)
	})

	// Get & Check for the remaining functions
	t.Run("Get remaining functions and check schema", func(t *testing.T) {
		var kUserFunctionConfigCopy = &functions.FunctionsConfig{
			MaxFunctionCount: kUserFunctionConfig.MaxFunctionCount,
			MaxCodeSize:      kUserFunctionConfig.MaxCodeSize,
			MaxRequestSize:   kUserFunctionConfig.MaxRequestSize,
			Definitions:      map[string]*functions.FunctionConfig{},
		}
		for functionName, functionConfig := range kUserFunctionConfig.Definitions {
			if functionName != functionNameToBeDeleted {
				kUserFunctionConfigCopy.Definitions[functionName] = functionConfig
			}
		}
		response := rt.SendAdminRequest("GET", "/db/_config/functions", "")
		assert.NotNil(t, response)

		var responseUserFunctionsConfig functions.FunctionsConfig
		err := json.Unmarshal(response.BodyBytes(), &responseUserFunctionsConfig)
		assert.NoError(t, err)
		assert.Equal(t, kUserFunctionConfigCopy, &responseUserFunctionsConfig)

	})

	// Delete All functions
	t.Run("Delete all functions", func(t *testing.T) {
		response := rt.SendAdminRequest("DELETE", "/db/_config/functions", "")
		assert.Equal(t, 200, response.Result().StatusCode)
	})

	// Try to Get All the Non-Existing Functions
	t.Run("Get All Non-exisitng Functions And Check HTTP Status", func(t *testing.T) {
		response := rt.SendAdminRequest("GET", "/db/_config/functions", "")
		assert.Equal(t, 404, response.Result().StatusCode)

	})
}
func TestDeleteNonExisting(t *testing.T) {
	// Setting up tester Config
	rt := rest.NewRestTesterForUserQueries(t, rest.DbConfig{})
	defer rt.Close()

	//Delete All Non-Existing functions
	t.Run("Delete All Non-existing functions and check HTTP Status Code", func(t *testing.T) {
		response := rt.SendAdminRequest("DELETE", "/db/_config/functions", "")
		assert.Equal(t, 404, response.Result().StatusCode)
	})

	//Delete a specific non-exisiting function
	t.Run("Delete a non-existing function and check HTTP Status Code", func(t *testing.T) {
		response := rt.SendAdminRequest("DELETE", "/db/_config/functions/foo", "")
		assert.Equal(t, 404, response.Result().StatusCode)
	})

=======
/// ILLEGAL SYNTAX TESTS

func TestIllegalSyntax(t *testing.T) {
	rt := rest.NewRestTesterForUserQueries(t, rest.DbConfig{})
	if rt == nil {
		return
	}
	defer rt.Close()

	response := rt.SendAdminRequest("PUT", "/db/_config/functions", `{
		"definitions": {
			"syntax_error": {
				"type": "javascript",
				"code": "returm )42(",
				"allow": {"channels": ["*"]}}
		}
	}`)
	assert.Equal(t, 400, response.Result().StatusCode)
	assert.Contains(t, string(response.BodyBytes()), "Error compiling function")

	// Can only register SELECT queries
	response = rt.SendAdminRequest("PUT", "/db/_config/functions", `{
		"definitions": {
			"evil_n1ql_mutation": {
				"type": "query",
				"code": "DROP COLLECTION Students",
				"allow": {"channels": ["*"]}}
		}
	}`)
	assert.Equal(t, 400, response.Result().StatusCode)
	assert.Contains(t, string(response.BodyBytes()), "only SELECT queries are allowed")

	// A bad SELECT query can be registered to config
	// But, executing it will result in an error
	response = rt.SendAdminRequest("PUT", "/db/_config/functions", `{
		"definitions": {
			"bad_n1ql_syntax": {
				"type": "query",
				"code": "SELECT )22( AS Students :",
				"allow": {"channels": ["*"]}}
		}
	}`)
	assert.Equal(t, 200, response.Result().StatusCode)

	response = rt.SendAdminRequest("GET", "/db/_function/bad_n1ql_syntax", "")
	assert.Equal(t, 500, response.Result().StatusCode)
	assert.Contains(t, string(response.BodyBytes()), "Internal Server Error")
	assert.Contains(t, string(response.BodyBytes()), "syntax error")
>>>>>>> cd9db135
}

//////// FUNCTIONS EXECUTION API TESTS

/// AUTH TESTS

var allowAll = &functions.Allow{Channels: []string{"*"}}

func createUserAlice(t *testing.T, rt *rest.RestTester) (string, string) {
	resp := rt.SendAdminRequest("POST", "/db/_role/", `{"name":"hero", "admin_channels":["heroes"]}`)
	rest.RequireStatus(t, resp, http.StatusCreated)
	resp = rt.SendAdminRequest("POST", "/db/_role/", `{"name":"villain", "admin_channels":["villains"]}`)
	rest.RequireStatus(t, resp, http.StatusCreated)

	username := "alice"
	password := "pass"

	userDetails := fmt.Sprintf(`{"name":"%s", "password":"%s", "admin_channels":["wonderland", "lookingglass", "city-London", "user-alice"], "admin_roles": ["hero"]}`, username, password)
	t.Logf("shaad: %+v\n", userDetails)
	resp = rt.SendAdminRequest("POST", "/db/_user/", userDetails)
	rest.RequireStatus(t, resp, http.StatusCreated)

	return username, password
}

func TestUserFunctions(t *testing.T) {
	kUserFunctionAuthTestConfig := functions.FunctionsConfig{
		Definitions: functions.FunctionsDefs{
			"square": &functions.FunctionConfig{
				Type:  "javascript",
				Code:  "function(context, args) {return args.numero * args.numero;}",
				Args:  []string{"numero"},
				Allow: &functions.Allow{Channels: []string{"wonderland"}},
			},
			"exceptional": &functions.FunctionConfig{
				Type:  "javascript",
				Code:  `function(context, args) {throw "oops";}`,
				Allow: allowAll,
			},
			"call_fn": &functions.FunctionConfig{
				Type:  "javascript",
				Code:  `function(context, args) {return context.user.function("square", {numero: 7});}`,
				Allow: allowAll,
			},
			"factorial": &functions.FunctionConfig{
				Type: "javascript",
				Args: []string{"n"},
				Code: `function(context, args) {if (args.n <= 1) return 1;
						else return args.n * context.user.function("factorial", {n: args.n-1});}`,
				Allow: allowAll,
			},
			"great_and_terrible": &functions.FunctionConfig{
				Type:  "javascript",
				Code:  `function(context, args) {return "I am OZ the great and terrible";}`,
				Allow: &functions.Allow{Channels: []string{"oz", "narnia"}},
			},
			"call_forbidden": &functions.FunctionConfig{
				Type:  "javascript",
				Code:  `function(context, args) {return context.user.function("great_and_terrible");}`,
				Allow: allowAll,
			},
			"sudo_call_forbidden": &functions.FunctionConfig{
				Type:  "javascript",
				Code:  `function(context, args) {return context.admin.function("great_and_terrible");}`,
				Allow: allowAll,
			},
			"admin_only": &functions.FunctionConfig{
				Type:  "javascript",
				Code:  `function(context, args) {return "OK";}`,
				Allow: nil, // no 'allow' property means admin-only
			},
			"require_admin": &functions.FunctionConfig{
				Type:  "javascript",
				Code:  `function(context, args) {context.requireAdmin(); return "OK";}`,
				Allow: allowAll,
			},
			"user_only": &functions.FunctionConfig{
				Type:  "javascript",
				Code:  `function(context, args) {if (!context.user.name) throw "No user"; return context.user.name;}`,
				Allow: &functions.Allow{Channels: []string{"user-$${context.user.name}"}},
			},
			"alice_only": &functions.FunctionConfig{
				Type:  "javascript",
				Code:  `function(context, args) {context.requireUser("alice"); return "OK";}`,
				Allow: allowAll,
			},
			"pevensies_only": &functions.FunctionConfig{
				Type:  "javascript",
				Code:  `function(context, args) {context.requireUser(["peter","jane","eustace","lucy"]); return "OK";}`,
				Allow: allowAll,
			},
			"wonderland_only": &functions.FunctionConfig{
				Type:  "javascript",
				Code:  `function(context, args) {context.requireAccess("wonderland"); context.requireAccess(["wonderland", "snark"]); return "OK";}`,
				Allow: allowAll,
			},
			"narnia_only": &functions.FunctionConfig{
				Type:  "javascript",
				Code:  `function(context, args) {context.requireAccess("narnia"); return "OK";}`,
				Allow: allowAll,
			},
			"hero_only": &functions.FunctionConfig{
				Type:  "javascript",
				Code:  `function(context, args) {context.requireRole(["hero", "antihero"]); return "OK";}`,
				Allow: allowAll,
			},
			"villain_only": &functions.FunctionConfig{
				Type:  "javascript",
				Code:  `function(context, args) {context.requireRole(["villain"]); return "OK";}`,
				Allow: allowAll,
			},
		},
	}

	rt := rest.NewRestTesterForUserQueries(t, rest.DbConfig{
		UserFunctions: &kUserFunctionAuthTestConfig,
	})
	if rt == nil {
		return
	}
	defer rt.Close()

	t.Run("AsAdmin", func(t *testing.T) { testUserFunctionsAsAdmin(t, rt) })
	t.Run("AsUser", func(t *testing.T) { testUserFunctionsAsUser(t, rt) })
}

func testUserFunctionsCommon(t *testing.T, rt *rest.RestTester, sendReqFn func(string, string, string) *rest.TestResponse) {
	// Basic call passing a parameter:
	response := sendReqFn("POST", "/db/_function/square", `{"numero": 42}`)
	assert.Equal(t, 200, response.Result().StatusCode)
	assert.EqualValues(t, "1764", string(response.BodyBytes()))

	response = sendReqFn("GET", "/db/_function/square?numero=42", "")
	assert.Equal(t, 200, response.Result().StatusCode)
	assert.EqualValues(t, "1764", string(response.BodyBytes()))

	// Function that calls a function:
	response = sendReqFn("GET", "/db/_function/call_fn", "")
	assert.Equal(t, 200, response.Result().StatusCode)
	assert.EqualValues(t, "49", string(response.BodyBytes()))

	// `requireUser` test that passes:
	response = sendReqFn("GET", "/db/_function/alice_only", "")
	assert.Equal(t, 200, response.Result().StatusCode)
	assert.EqualValues(t, "\"OK\"", string(response.BodyBytes()))

	// `requireChannel` test that passes:
	response = sendReqFn("GET", "/db/_function/wonderland_only", "")
	assert.Equal(t, 200, response.Result().StatusCode)
	assert.EqualValues(t, "\"OK\"", string(response.BodyBytes()))

	// `requireRole` test that passes:
	response = sendReqFn("GET", "/db/_function/hero_only", "")
	assert.Equal(t, 200, response.Result().StatusCode)
	assert.EqualValues(t, "\"OK\"", string(response.BodyBytes()))

	// Max call depth:
	response = sendReqFn("GET", "/db/_function/factorial?n=20", "")
	assert.Equal(t, 200, response.Result().StatusCode)
	assert.EqualValues(t, "2432902008176640000", string(response.BodyBytes()))
}

func testUserFunctionsAsAdmin(t *testing.T, rt *rest.RestTester) {
	testUserFunctionsCommon(t, rt, rt.SendAdminRequest)

	// Admin-only (success):
	response := rt.SendAdminRequest("GET", "/db/_function/admin_only", "")
	assert.Equal(t, 200, response.Result().StatusCode)
	assert.EqualValues(t, "\"OK\"", string(response.BodyBytes()))

	response = rt.SendAdminRequest("GET", "/db/_function/require_admin", "")
	assert.Equal(t, 200, response.Result().StatusCode)
	assert.EqualValues(t, "\"OK\"", string(response.BodyBytes()))

	response = rt.SendAdminRequest("GET", "/db/_function/pevensies_only", "")
	assert.Equal(t, 200, response.Result().StatusCode)
	assert.EqualValues(t, "\"OK\"", string(response.BodyBytes()))

	response = rt.SendAdminRequest("GET", "/db/_function/narnia_only", "")
	assert.Equal(t, 200, response.Result().StatusCode)
	assert.EqualValues(t, "\"OK\"", string(response.BodyBytes()))

	response = rt.SendAdminRequest("GET", "/db/_function/villain_only", "")
	assert.Equal(t, 200, response.Result().StatusCode)
	assert.EqualValues(t, "\"OK\"", string(response.BodyBytes()))

	// ERRORS:
	// Checking `context.user.name`:
	response = rt.SendAdminRequest("GET", "/db/_function/user_only", "")
	assert.Equal(t, 500, response.Result().StatusCode)
	assert.Contains(t, string(response.BodyBytes()), "No user")

	// No such function:
	response = rt.SendAdminRequest("GET", "/db/_function/xxxx", "")
	assert.Equal(t, 404, response.Result().StatusCode)
}

func testUserFunctionsAsUser(t *testing.T, rt *rest.RestTester) {
	username, password := createUserAlice(t, rt)
	sendReqFn := func(method, resource, body string) *rest.TestResponse {
		return rt.SendUserRequestWithHeaders(method, resource, body, nil, username, password)
	}
	testUserFunctionsCommon(t, rt, sendReqFn)

	// Checking `context.user.name`:
	response := sendReqFn("GET", "/db/_function/user_only", "")
	assert.Equal(t, 200, response.Result().StatusCode)
	assert.EqualValues(t, "\"alice\"", string(response.BodyBytes()))

	// Checking `context.admin.func`
	response = sendReqFn("GET", "/db/_function/sudo_call_forbidden", "")
	assert.Equal(t, 200, response.Result().StatusCode)

	response = sendReqFn("GET", "/db/_function/xxxx", "")
	assert.Equal(t, 403, response.Result().StatusCode)

	response = sendReqFn("GET", "/db/_function/great_and_terrible", "")
	assert.Equal(t, 403, response.Result().StatusCode)

	response = sendReqFn("GET", "/db/_function/call_forbidden", "")
	assert.Equal(t, 403, response.Result().StatusCode)
	assert.Contains(t, string(response.BodyBytes()), "great_and_terrible")

	response = sendReqFn("GET", "/db/_function/admin_only", "")
	assert.Equal(t, 403, response.Result().StatusCode)

	response = sendReqFn("GET", "/db/_function/require_admin", "")
	assert.Equal(t, 403, response.Result().StatusCode)

	response = sendReqFn("GET", "/db/_function/pevensies_only", "")
	assert.Equal(t, 403, response.Result().StatusCode)

	response = sendReqFn("GET", "/db/_function/narnia_only", "")
	assert.Equal(t, 403, response.Result().StatusCode)

	response = sendReqFn("GET", "/db/_function/villain_only", "")
	assert.Equal(t, 403, response.Result().StatusCode)
}

func TestUserN1QLQueries(t *testing.T) {
	var kUserN1QLFunctionsAuthTestConfig = functions.FunctionsConfig{
		Definitions: functions.FunctionsDefs{
			"airports_in_city": &functions.FunctionConfig{
				Type:  "query",
				Code:  `SELECT $$args.city AS city`,
				Args:  []string{"city"},
				Allow: &functions.Allow{Channels: []string{"city-$${args.city}", "allcities"}},
			},
			"square": &functions.FunctionConfig{
				Type:  "query",
				Code:  "SELECT $$args.numero * $$args.numero AS square",
				Args:  []string{"numero"},
				Allow: &functions.Allow{Channels: []string{"wonderland"}},
			},
			"user": &functions.FunctionConfig{
				Type: "query",
				//todo: if instead of our_user we want to use the word user
				// we can't use it direclty as "user" is a reserved keyword in n1ql
				// n1ql expects backticks for such cases to avoid conflict with reserved keywords
				// eg `user`
				// but, our JSON parsing for DB config preprocess backticks,
				// how to get around this ???
				Code:  "SELECT $$user AS our_user",
				Allow: allowAll,
			},
			"user_parts": &functions.FunctionConfig{
				Type:  "query",
				Code:  "SELECT $$user.name AS name, $$user.email AS email",
				Allow: &functions.Allow{Channels: []string{"user-$${context.user.name}"}},
			},
			"admin_only": &functions.FunctionConfig{
				Type:  "query",
				Code:  `SELECT "ok" AS status`,
				Allow: nil, // no 'allow' property means admin-only
			},
			"inject": &functions.FunctionConfig{
				Type:  "query",
				Code:  `SELECT $$args.foo`,
				Args:  []string{"foo"},
				Allow: &functions.Allow{Channels: []string{"*"}},
			},
			"syntax_error": &functions.FunctionConfig{
				Type:  "query",
				Code:  "SELECT OOK? FR0M OOK!",
				Allow: allowAll,
			},
		},
	}

	rt := rest.NewRestTesterForUserQueries(t, rest.DbConfig{
		UserFunctions: &kUserN1QLFunctionsAuthTestConfig,
	})
	if rt == nil {
		return
	}
	defer rt.Close()

	t.Run("AsAdmin", func(t *testing.T) { testUserQueriesAsAdmin(t, rt) })
	t.Run("AsUser", func(t *testing.T) { testUserQueriesAsUser(t, rt) })
}

func testUserQueriesCommon(t *testing.T, rt *rest.RestTester, sendReqFn func(string, string, string) *rest.TestResponse) {
	// dynamic channel list
	response := sendReqFn("POST", "/db/_function/airports_in_city", `{"city": "London"}`)
	assert.Equal(t, 200, response.Result().StatusCode)
	assert.EqualValues(t, "[{\"city\":\"London\"}\n]\n", string(response.BodyBytes()))

	response = sendReqFn("POST", "/db/_function/square", `{"numero": 16}`)
	assert.Equal(t, 200, response.Result().StatusCode)
	assert.EqualValues(t, "[{\"square\":256}\n]\n", string(response.BodyBytes()))

	response = sendReqFn("POST", "/db/_function/inject", `{"foo": "1337 as pwned"}`)
	assert.Equal(t, 200, response.Result().StatusCode)
	assert.EqualValues(t, "[{\"foo\":\"1337 as pwned\"}\n]\n", string(response.BodyBytes()))

	// ERRORS:

	// Missing a parameter:
	response = sendReqFn("GET", "/db/_function/square", "")
	assert.Equal(t, 400, response.Result().StatusCode)
	assert.Contains(t, string(response.BodyBytes()), "numero")
	assert.Contains(t, string(response.BodyBytes()), "square")

	// Extra parameter:
	response = sendReqFn("POST", "/db/_function/square", `{"numero": 42, "number": 0}`)
	assert.Equal(t, 400, response.Result().StatusCode)
	assert.Contains(t, string(response.BodyBytes()), "number")
	assert.Contains(t, string(response.BodyBytes()), "square")

	// Function definition has a syntax error:
	response = sendReqFn("GET", "/db/_function/syntax_error", "")
	assert.Equal(t, 500, response.Result().StatusCode)
	assert.Contains(t, string(response.BodyBytes()), "syntax_error")
}

func testUserQueriesAsAdmin(t *testing.T, rt *rest.RestTester) {
	testUserQueriesCommon(t, rt, rt.SendAdminRequest)

	// Admin-only (success):
	response := rt.SendAdminRequest("GET", "/db/_function/user", "")
	assert.Equal(t, 200, response.Result().StatusCode)
	assert.EqualValues(t, "[{\"our_user\":{}}\n]\n", string(response.BodyBytes()))

	response = rt.SendAdminRequest("GET", "/db/_function/user_parts", "")
	assert.Equal(t, 200, response.Result().StatusCode)
	assert.EqualValues(t, "[{}\n]\n", string(response.BodyBytes()))

	// admin only:
	response = rt.SendAdminRequest("GET", "/db/_function/admin_only", "")
	assert.Equal(t, 200, response.Result().StatusCode)
	assert.EqualValues(t, "[{\"status\":\"ok\"}\n]\n", string(response.BodyBytes()))

	// ERRORS:

	// No such query:
	response = rt.SendAdminRequest("GET", "/db/_function/xxxx", "")
	assert.Equal(t, 404, response.Result().StatusCode)
}

func testUserQueriesAsUser(t *testing.T, rt *rest.RestTester) {
	username, password := createUserAlice(t, rt)
	sendReqFn := func(method, resource, body string) *rest.TestResponse {
		return rt.SendUserRequestWithHeaders(method, resource, body, nil, username, password)
	}
	testUserQueriesCommon(t, rt, sendReqFn)

	response := sendReqFn("GET", "/db/_function/user", "")
	assert.Equal(t, 200, response.Result().StatusCode)
	assert.True(t, strings.HasPrefix(string(response.BodyBytes()), `[{"our_user":{"channels":["`))
	assert.True(t, strings.HasSuffix(string(response.BodyBytes()), "\"],\"email\":\"\",\"name\":\"alice\",\"roles\":[\"hero\"]}}\n]\n"))

	response = sendReqFn("GET", "/db/_function/user_parts", "")
	assert.Equal(t, 200, response.Result().StatusCode)
	assert.EqualValues(t, "[{\"email\":\"\",\"name\":\"alice\"}\n]\n", string(response.BodyBytes()))

	// ERRORS:

	// Not allowed (admin only):
	response = sendReqFn("GET", "/db/_function/admin_only", "")
	assert.Equal(t, 403, response.Result().StatusCode)

	// Not allowed (dynamic channel list):
	response = sendReqFn("GET", "/db/_function/airports_in_city?city=Chicago", "")
	assert.Equal(t, 403, response.Result().StatusCode)

	response = sendReqFn("POST", "/db/_function/airports_in_city", `{"city": "Chicago"}`)
	assert.Equal(t, 403, response.Result().StatusCode)

	// No such query:
	response = sendReqFn("GET", "/db/_function/xxxx", "")
	assert.Equal(t, 403, response.Result().StatusCode)
}<|MERGE_RESOLUTION|>--- conflicted
+++ resolved
@@ -415,7 +415,6 @@
 	})
 }
 
-<<<<<<< HEAD
 func TestSaveAndDeleteAndGet(t *testing.T) {
 	// Setting up tester Config
 	rt := rest.NewRestTesterForUserQueries(t, rest.DbConfig{})
@@ -502,8 +501,8 @@
 		response := rt.SendAdminRequest("DELETE", "/db/_config/functions/foo", "")
 		assert.Equal(t, 404, response.Result().StatusCode)
 	})
-
-=======
+}
+
 /// ILLEGAL SYNTAX TESTS
 
 func TestIllegalSyntax(t *testing.T) {
@@ -552,7 +551,6 @@
 	assert.Equal(t, 500, response.Result().StatusCode)
 	assert.Contains(t, string(response.BodyBytes()), "Internal Server Error")
 	assert.Contains(t, string(response.BodyBytes()), "syntax error")
->>>>>>> cd9db135
 }
 
 //////// FUNCTIONS EXECUTION API TESTS
