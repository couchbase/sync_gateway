//  Copyright 2012-Present Couchbase, Inc.
//
//  Use of this software is governed by the Business Source License included
//  in the file licenses/BSL-Couchbase.txt.  As of the Change Date specified
//  in that file, in accordance with the Business Source License, use of this
//  software will be governed by the Apache License, Version 2.0, included in
//  the file licenses/APL2.txt.

package base

import (
	"bytes"
	"context"
	"crypto/rand"
	"crypto/sha1"
	"crypto/tls"
	"encoding/binary"
	"encoding/hex"
	"encoding/json"
	"errors"
	"expvar"
	"fmt"
	"hash/crc32"
	"io"
	"math"
	"net"
	"net/http"
	"net/url"
	"regexp"
	"runtime"
	"runtime/debug"
	"sort"
	"strconv"
	"strings"
	"sync/atomic"
	"time"

	"github.com/couchbase/go-couchbase"
	"github.com/couchbase/gomemcached"
	"github.com/gorilla/mux"
	pkgerrors "github.com/pkg/errors"
	"gopkg.in/couchbaselabs/gocbconnstr.v1"
)

const (
	kMaxDeltaTtl         = 60 * 60 * 24 * 30
	kMaxDeltaTtlDuration = 60 * 60 * 24 * 30 * time.Second
)

// RedactBasicAuthURLUserAndPassword returns the given string, with a redacted HTTP basic auth component.
func RedactBasicAuthURLUserAndPassword(urlIn string) string {
	redactedUrl, err := RedactBasicAuthURL(urlIn, false)
	if err != nil {
		WarnfCtx(context.Background(), "%v", err)
		return ""
	}
	return redactedUrl
}

// RedactBasicAuthURLPassword returns the given string, with a redacted HTTP basic auth password component.
func RedactBasicAuthURLPassword(urlIn string) string {
	redactedUrl, err := RedactBasicAuthURL(urlIn, true)
	if err != nil {
		WarnfCtx(context.Background(), "%v", err)
		return ""
	}
	return redactedUrl
}

func RedactBasicAuthURL(urlIn string, passwordOnly bool) (string, error) {
	urlParsed, err := url.Parse(urlIn)
	if err != nil {
		// err can't be wrapped or logged as it contains unredacted data from the provided url
		return "", fmt.Errorf("unable to redact URL, returning empty string")
	}
	if urlParsed.User != nil {
		user := urlParsed.User.Username()
		if !passwordOnly {
			user = RedactedStr
		}
		urlParsed.User = url.UserPassword(user, RedactedStr)
	}

	return urlParsed.String(), nil
}

// GenerateRandomSecret returns a cryptographically-secure 160-bit random number encoded as a hex string.
func GenerateRandomSecret() (string, error) {
	val, err := randCryptoHex(160)
	if err != nil {
		return "", fmt.Errorf("RNG failed, can't create password: %w", err)
	}
	return val, nil
}

// GenerateRandomID returns a cryptographically-secure 128-bit random number encoded as a hex string.
func GenerateRandomID() (string, error) {
	val, err := randCryptoHex(128)
	if err != nil {
		return "", fmt.Errorf("failed to generate random ID: %w", err)
	}
	return val, nil
}

// randCryptoHex returns a cryptographically-secure random number of length sizeBits encoded as a hex string.
func randCryptoHex(sizeBits int) (string, error) {
	if sizeBits%8 != 0 {
		return "", fmt.Errorf("randCryptoHex sizeBits must be a multiple of 8: %d", sizeBits)
	}

	b := make([]byte, sizeBits/8)

	_, err := rand.Read(b)
	if err != nil {
		return "", err
	}

	return fmt.Sprintf("%x", b), nil
}

// This is a workaround for an incompatibility between Go's JSON marshaler and CouchDB.
// Go parses JSON numbers into float64 type, and then when it marshals float64 to JSON it uses
// scientific notation if the number is more than six digits long, even if it's an integer.
// However, CouchDB doesn't seem to like scientific notation and throws an exception.
// (See <https://issues.apache.org/jira/browse/COUCHDB-1670>)
// Thus, this function, which walks through a JSON-compatible object and converts float64 values
// to int64 when possible.
// NOTE: This function works on generic map[string]interface{}, but *not* on types based on it,
// like db.Body. Thus, db.Body has a special FixJSONNumbers method -- call that instead.
// TODO: In Go 1.1 we will be able to use a new option in the JSON parser that converts numbers
// to a special number type that preserves the exact formatting.
func FixJSONNumbers(value interface{}) interface{} {
	switch value := value.(type) {
	case float64:
		var asInt int64 = int64(value)
		if float64(asInt) == value {
			return asInt // Representable as int, so return it as such
		}
	case map[string]interface{}:
		for k, v := range value {
			value[k] = FixJSONNumbers(v)
		}
	case []interface{}:
		for i, v := range value {
			value[i] = FixJSONNumbers(v)
		}
	default:
	}
	return value
}

// Convert a JSON string, which has extra double quotes (eg, `"thing"`) into a normal string
// with the extra double quotes removed (eg "thing").  Normal strings will be returned as-is.
//
// `"thing"` -> "thing"
// "thing" -> "thing"
func ConvertJSONString(s string) string {
	var jsonString string
	err := JSONUnmarshal([]byte(s), &jsonString)
	if err != nil {
		return s
	} else {
		return jsonString
	}
}

// ConvertToJSONString takes a string, and returns a JSON string, with any illegal characters escaped.
func ConvertToJSONString(s string) string {
	b, _ := JSONMarshal(s)
	return string(b)
}

// Concatenates and merges multiple string arrays into one, discarding all duplicates (including
// duplicates within a single array.) Ordering is preserved.
func MergeStringArrays(arrays ...[]string) (merged []string) {
	seen := make(map[string]bool)
	for _, array := range arrays {
		for _, str := range array {
			if !seen[str] {
				seen[str] = true
				merged = append(merged, str)
			}
		}
	}
	return
}

func ToArrayOfInterface(arrayOfString []string) []interface{} {
	arrayOfInterface := make([]interface{}, len(arrayOfString))
	for i, v := range arrayOfString {
		arrayOfInterface[i] = v
	}
	return arrayOfInterface
}

func ToInt64(value interface{}) (int64, bool) {
	switch value := value.(type) {
	case int64:
		return value, true
	case float64:
		return int64(value), true
	case int:
		return int64(value), true
	case json.Number:
		if n, err := value.Int64(); err == nil {
			return n, true
		}
	}
	return 0, false
}

func CouchbaseUrlWithAuth(serverUrl, username, password, bucketname string) (string, error) {

	// parse url and reconstruct it piece by piece
	u, err := url.Parse(serverUrl)
	if err != nil {
		return "", pkgerrors.WithStack(RedactErrorf("Error parsing serverUrl: %v.  Error: %v", MD(serverUrl), err))
	}

	userPass := bytes.Buffer{}
	addedUsername := false

	// do we have a username?  if so add it
	if username != "" {
		userPass.WriteString(username)
		addedUsername = true
	} else {
		// do we have a non-default bucket name?  if so, use that as the username
		if bucketname != "" && bucketname != "default" {
			userPass.WriteString(bucketname)
			addedUsername = true
		}
	}

	if addedUsername {
		if password != "" {
			userPass.WriteString(":")
			userPass.WriteString(password)
		}

	}

	if addedUsername {
		return fmt.Sprintf(
			"%v://%v@%v%v",
			u.Scheme,
			userPass.String(),
			u.Host,
			u.Path,
		), nil
	} else {
		// just return the original
		return serverUrl, nil
	}

}

// This transforms raw input bucket credentials (for example, from config), to input
// credentials expected by Couchbase server, based on a few rules
func TransformBucketCredentials(inputUsername, inputPassword, inputBucketname string) (username, password, bucketname string) {

	username = inputUsername
	password = inputPassword

	// If the username is empty then set the username to the bucketname.
	if inputUsername == "" {
		username = inputBucketname
	}

	// if the username is empty, then the password should be empty too
	if username == "" {
		password = ""
	}

	return username, password, inputBucketname

}

func IsPowerOfTwo(n uint16) bool {
	return (n & (n - 1)) == 0
}

// This is how Couchbase Server handles document expiration times
//
//The actual value sent may either be
//Unix time (number of seconds since January 1, 1970, as a 32-bit
//value), or a number of seconds starting from current time. In the
//latter case, this number of seconds may not exceed 60*60*24*30 (number
//of seconds in 30 days); if the number sent by a client is larger than
//that, the server will consider it to be real Unix time value rather
//than an offset from current time.

// DurationToCbsExpiry takes a ttl as a Duration and returns an int
// formatted as required by CBS expiry processing
func DurationToCbsExpiry(ttl time.Duration) uint32 {
	if ttl <= kMaxDeltaTtlDuration {
		return uint32(ttl.Seconds())
	} else {
		return uint32(time.Now().Add(ttl).Unix())
	}
}

// SecondsToCbsExpiry takes a ttl in seconds and returns an int
// formatted as required by CBS expiry processing
func SecondsToCbsExpiry(ttl int) uint32 {
	return DurationToCbsExpiry(time.Duration(ttl) * time.Second)
}

// CbsExpiryToTime takes a CBS expiry and returns as a time
func CbsExpiryToTime(expiry uint32) time.Time {
	if expiry <= kMaxDeltaTtl {
		return time.Now().Add(time.Duration(expiry) * time.Second)
	} else {
		return time.Unix(int64(expiry), 0)
	}
}

// CbsExpiryToDuration takes a CBS expiry and returns as a duration
func CbsExpiryToDuration(expiry uint32) time.Duration {
	if expiry <= kMaxDeltaTtl {
		return time.Duration(expiry) * time.Second
	} else {
		expiryTime := time.Unix(int64(expiry), 0)
		return time.Until(expiryTime)
	}
}

// ReflectExpiry attempts to convert expiry from one of the following formats to a Couchbase Server expiry value:
//   1. Numeric JSON values are converted to uint32 and returned as-is
//   2. JSON numbers are converted to uint32 and returned as-is
//   3. String JSON values that are numbers are converted to int32 and returned as-is
//   4. String JSON values that are ISO-8601 dates are converted to UNIX time and returned
//   5. Null JSON values return 0
func ReflectExpiry(rawExpiry interface{}) (*uint32, error) {
	switch expiry := rawExpiry.(type) {
	case int64:
		return ValidateUint32Expiry(expiry)
	case float64:
		return ValidateUint32Expiry(int64(expiry))
	case json.Number:
		// Attempt to convert to int
		expInt, err := expiry.Int64()
		if err != nil {
			return nil, err
		}
		return ValidateUint32Expiry(expInt)
	case string:
		// First check if it's a numeric string
		expInt, err := strconv.ParseInt(expiry, 10, 32)
		if err == nil {
			return ValidateUint32Expiry(expInt)
		}
		// Check if it's an ISO-8601 date
		expRFC3339, err := time.Parse(time.RFC3339, expiry)
		if err == nil {
			return ValidateUint32Expiry(expRFC3339.Unix())
		} else {
			return nil, pkgerrors.Wrapf(err, "Unable to parse expiry %s as either numeric or date expiry", rawExpiry)
		}
	case nil:
		// Leave as zero/empty expiry
		return nil, nil
	default:
		return nil, fmt.Errorf("Unrecognized expiry format")
	}
}

func ValidateUint32Expiry(expiry int64) (*uint32, error) {
	if expiry < 0 || expiry > math.MaxUint32 {
		return nil, fmt.Errorf("Expiry value is not within valid range: %d", expiry)
	}
	uint32Expiry := uint32(expiry)
	return &uint32Expiry, nil
}

// Needed due to https://github.com/couchbase/sync_gateway/issues/1345
func AddDbPathToCookie(rq *http.Request, cookie *http.Cookie) {

	// "/db/foo" -> "db/foo"
	urlPathWithoutLeadingSlash := strings.TrimPrefix(rq.URL.Path, "/")

	dbPath := "/"
	pathComponents := strings.Split(urlPathWithoutLeadingSlash, "/")
	if len(pathComponents) > 0 && pathComponents[0] != "" {
		dbPath = fmt.Sprintf("/%v", pathComponents[0])
	}
	cookie.Path = dbPath

}

// A retry sleeper is called back by the retry loop and passed
// the current retryCount, and should return the amount of milliseconds
// that the retry should sleep.
type RetrySleeper func(retryCount int) (shouldContinue bool, timeTosleepMs int)

// A RetryWorker encapsulates the work being done in a Retry Loop.  The shouldRetry
// return value determines whether the worker will retry, regardless of the err value.
// If the worker has exceeded it's retry attempts, then it will not be called again
// even if it returns shouldRetry = true.
type RetryWorker func() (shouldRetry bool, err error, value interface{})

type RetryCasWorker func() (shouldRetry bool, err error, value uint64)

type RetryTimeoutError struct {
	description string
	attempts    int
}

func NewRetryTimeoutError(description string, attempts int) *RetryTimeoutError {
	return &RetryTimeoutError{
		description: description,
		attempts:    attempts,
	}
}

func (r *RetryTimeoutError) Error() string {
	return fmt.Sprintf("RetryLoop for %v giving up after %v attempts", r.description, r.attempts)
}

func RetryLoop(description string, worker RetryWorker, sleeper RetrySleeper) (error, interface{}) {
	return RetryLoopCtx(description, worker, sleeper, context.Background())
}

func RetryLoopCtx(description string, worker RetryWorker, sleeper RetrySleeper, ctx context.Context) (error, interface{}) {

	numAttempts := 1

	for {
		shouldRetry, err, value := worker()
		if !shouldRetry {
			if err != nil {
				return err, nil
			}
			return nil, value
		}
		shouldContinue, sleepMs := sleeper(numAttempts)
		if !shouldContinue {
			if err == nil {
				err = NewRetryTimeoutError(description, numAttempts)
			}
			WarnfCtx(ctx, "RetryLoop for %v giving up after %v attempts", description, numAttempts)
			return err, value
		}
		DebugfCtx(ctx, KeyAll, "RetryLoop retrying %v after %v ms.", description, sleepMs)

		select {
		case <-ctx.Done():
			return fmt.Errorf("Retry loop for %v closed based on context", description), nil
		case <-time.After(time.Millisecond * time.Duration(sleepMs)):
		}

		numAttempts += 1

	}
}

// A version of RetryLoop that returns a strongly typed cas as uint64, to avoid interface conversion overhead for
// high throughput operations.
func RetryLoopCas(description string, worker RetryCasWorker, sleeper RetrySleeper) (error, uint64) {

	numAttempts := 1

	for {
		shouldRetry, err, value := worker()
		if !shouldRetry {
			if err != nil {
				return err, value
			}
			return nil, value
		}
		shouldContinue, sleepMs := sleeper(numAttempts)
		if !shouldContinue {
			if err == nil {
				err = NewRetryTimeoutError(description, numAttempts)
			}
			WarnfCtx(context.Background(), "RetryLoopCas for %v giving up after %v attempts", description, numAttempts)
			return err, value
		}
		DebugfCtx(context.Background(), KeyAll, "RetryLoopCas retrying %v after %v ms.", description, sleepMs)

		<-time.After(time.Millisecond * time.Duration(sleepMs))

		numAttempts += 1

	}
}

// SleeperFuncCtx wraps the given RetrySleeper with a context, so it can be cancelled, or have a deadline.
func SleeperFuncCtx(sleeperFunc RetrySleeper, ctx context.Context) RetrySleeper {
	return func(retryCount int) (bool, int) {
		if err := ctx.Err(); err != nil {
			return false, -1
		}
		return sleeperFunc(retryCount)
	}
}

// Create a RetrySleeper that will double the retry time on every iteration and
// use the given parameters.
// The longest wait time can be calculated with: initialTimeToSleepMs * 2^maxNumAttempts
// The total wait time can be calculated with: initialTimeToSleepMs * 2^maxNumAttempts+1
func CreateDoublingSleeperFunc(maxNumAttempts, initialTimeToSleepMs int) RetrySleeper {

	timeToSleepMs := initialTimeToSleepMs

	sleeper := func(numAttempts int) (bool, int) {
		if numAttempts > maxNumAttempts {
			return false, -1
		}
		if numAttempts > 1 {
			timeToSleepMs *= 2
		}
		return true, timeToSleepMs
	}
	return sleeper

}

// Create a sleeper function that sleeps up to maxNumAttempts, sleeping timeToSleepMs each attempt
func CreateSleeperFunc(maxNumAttempts, timeToSleepMs int) RetrySleeper {

	sleeper := func(numAttempts int) (bool, int) {
		if numAttempts > maxNumAttempts {
			return false, -1
		}
		return true, timeToSleepMs
	}
	return sleeper

}

// Create a RetrySleeper that will double the retry time on every iteration, with each sleep not exceeding maxSleepPerRetryMs.
func CreateMaxDoublingSleeperFunc(maxNumAttempts, initialTimeToSleepMs int, maxSleepPerRetryMs int) RetrySleeper {

	timeToSleepMs := initialTimeToSleepMs

	sleeper := func(numAttempts int) (bool, int) {
		if numAttempts > maxNumAttempts {
			return false, -1
		}
		if numAttempts > 1 {
			timeToSleepMs *= 2
			if timeToSleepMs > maxSleepPerRetryMs {
				timeToSleepMs = maxSleepPerRetryMs
			}
		}
		return true, timeToSleepMs
	}
	return sleeper

}

// CreateIndefiniteMaxDoublingSleeperFunc is similar to CreateMaxDoublingSleeperFunc, with the exception that there is no number of maximum retries.
func CreateIndefiniteMaxDoublingSleeperFunc(initialTimeToSleepMs int, maxSleepPerRetryMs int) RetrySleeper {
	timeToSleepMs := initialTimeToSleepMs

	sleeper := func(numAttempts int) (bool, int) {
		timeToSleepMs *= 2
		if timeToSleepMs > maxSleepPerRetryMs {
			timeToSleepMs = maxSleepPerRetryMs
		}
		return true, timeToSleepMs
	}

	return sleeper
}

// SortedUint64Slice attaches the methods of sort.Interface to []uint64, sorting in increasing order.
type SortedUint64Slice []uint64

func (s SortedUint64Slice) Len() int           { return len(s) }
func (s SortedUint64Slice) Less(i, j int) bool { return s[i] < s[j] }
func (s SortedUint64Slice) Swap(i, j int)      { s[i], s[j] = s[j], s[i] }

// Sort is a convenience method.
func (s SortedUint64Slice) Sort() {
	sort.Sort(s)
}

func WriteHistogram(expvarMap *expvar.Map, since time.Time, prefix string) {
	WriteHistogramForDuration(expvarMap, time.Since(since), prefix)
}

func WriteHistogramForDuration(expvarMap *expvar.Map, duration time.Duration, prefix string) {

	if LogDebugEnabled(KeyAll) {
		var durationMs int
		if duration < 1*time.Second {
			durationMs = int(duration/(100*time.Millisecond)) * 100
		} else {
			durationMs = int(duration/(1000*time.Millisecond)) * 1000
		}
		expvarMap.Add(fmt.Sprintf("%s-%06dms", prefix, durationMs), 1)
	}
}

/*
 * Returns a URL formatted string which excludes the path, query and fragment
 * This is used by _replicate to split the single URL passed in a CouchDB style
 * request into a source URL and a database name as used in sg_replicate
 */
func SyncSourceFromURL(u *url.URL) string {
	var buf bytes.Buffer
	if u.Scheme != "" {
		buf.WriteString(u.Scheme)
		buf.WriteByte(':')
	}
	if u.Scheme != "" || u.Host != "" || u.User != nil {
		buf.WriteString("//")
		if ui := u.User; ui != nil {
			buf.WriteString(ui.String())
			buf.WriteByte('@')
		}
		if h := u.Host; h != "" {
			buf.WriteString(h)
		}
	}

	return buf.String()
}

// Convert string or array into a string array, otherwise return nil. If
// the input slice contains entries of mixed type, all string entries would
// be collected and returned as a slice and non-string entries as another.
func ValueToStringArray(value interface{}) ([]string, []interface{}) {
	var nonStrings []interface{}
	switch valueType := value.(type) {
	case string:
		return []string{valueType}, nil
	case []string:
		return valueType, nil
	case []interface{}:
		result := make([]string, 0, len(valueType))
		for _, item := range valueType {
			if str, ok := item.(string); ok {
				result = append(result, str)
			} else {
				nonStrings = append(nonStrings, item)
			}
		}
		return result, nonStrings
	default:
		nonStrings = append(nonStrings, valueType)
		return nil, nonStrings
	}
}

// SanitizeRequestURL will return a sanitised string of the URL by:
// - Tagging mux path variables.
// - Tagging query parameters.
// - Replacing sensitive data from the URL query string with ******.
// Have to use string replacement instead of writing directly to the Values URL object, as only the URL's raw query is mutable.
func SanitizeRequestURL(req *http.Request, cachedQueryValues *url.Values) string {

	// Populate a cached copy of query values if nothing is passed in.
	if cachedQueryValues == nil {
		v := req.URL.Query()
		cachedQueryValues = &v
	}

	urlString := sanitizeRequestURLQueryParams(req.URL.String(), *cachedQueryValues)

	if RedactSystemData || RedactMetadata || RedactUserData {
		tagQueryParams(*cachedQueryValues, &urlString)
		tagPathVars(req, &urlString)
	}

	return urlString
}

// redactedPathVars is a lookup map of path variables to redaction types.
var redactedPathVars = map[string]string{
	"docid":   "UD",
	"attach":  "UD",
	"name":    "UD",
	"channel": "UD",

	// MD redaction is not yet supported.
	// "db":        "MD",
	// "newdb":     "MD",
	// "ddoc":      "MD",
	// "view":      "MD",
	// "sessionid": "MD",
}

// tagPathVars will tag all redactble path variables in the urlString for the given request.
func tagPathVars(req *http.Request, urlString *string) {
	if urlString == nil || req == nil {
		return
	}

	str := *urlString
	pathVars := mux.Vars(req)

	for k, v := range pathVars {
		switch redactedPathVars[k] {
		case "UD":
			str = strings.Replace(str, "/"+v, "/"+UD(v).Redact(), 1)
		case "MD":
			str = strings.Replace(str, "/"+v, "/"+MD(v).Redact(), 1)
		case "SD":
			str = strings.Replace(str, "/"+v, "/"+SD(v).Redact(), 1)
		}
	}

	*urlString = str
}

// redactedQueryParams is a lookup map of query params to redaction types.
var redactedQueryParams = map[string]string{
	"channels": "UD", // updateChangesOptionsFromQuery, handleChanges
	"doc_ids":  "UD", // updateChangesOptionsFromQuery, handleChanges
	"startkey": "UD", // handleAllDocs
	"endkey":   "UD", // handleAllDocs

	// MD redaction is not yet supported.
	// "since":     "MD", // handleDumpChannel, updateChangesOptionsFromQuery, handleChanges
	// "rev":       "MD", // handleGetDoc, handlePutDoc, handleDeleteDoc, handleDelLocalDoc, handleGetAttachment, handlePutAttachment
	// "open_revs": "MD", // handleGetDoc
}

func tagQueryParams(values url.Values, urlString *string) {
	if urlString == nil || len(values) == 0 {
		return
	}

	str := *urlString
	str, _ = url.QueryUnescape(str)

	for k, vals := range values {
		// Query params can have more than one value (i.e: foo=bar&foo=buz)
		for _, v := range vals {
			switch redactedQueryParams[k] {
			case "UD":
				str = strings.Replace(str, fmt.Sprintf("%s=%s", k, v), fmt.Sprintf("%s=%s", k, UD(v).Redact()), 1)
			case "MD":
				str = strings.Replace(str, fmt.Sprintf("%s=%s", k, v), fmt.Sprintf("%s=%s", k, MD(v).Redact()), 1)
			case "SD":
				str = strings.Replace(str, fmt.Sprintf("%s=%s", k, v), fmt.Sprintf("%s=%s", k, SD(v).Redact()), 1)
			}
		}
	}

	*urlString = str
}

// sanitizeRequestURLQueryParams replaces sensitive data from the URL query string with ******.
func sanitizeRequestURLQueryParams(urlStr string, values url.Values) string {

	if urlStr == "" || len(values) == 0 {
		return urlStr
	}

	// Do a basic contains for the values we care about, to minimize performance impact on other requests.
	if strings.Contains(urlStr, "code=") || strings.Contains(urlStr, "token=") {
		// Iterate over the URL values looking for matches, and then do a string replacement of the found value
		// into urlString.  Need to unescapte the urlString, as the values returned by URL.Query() get unescaped.
		urlStr, _ = url.QueryUnescape(urlStr)
		for key, vals := range values {
			if key == "code" || strings.Contains(key, "token") {
				//In case there are multiple entries
				for _, val := range vals {
					urlStr = strings.Replace(urlStr, fmt.Sprintf("%s=%s", key, val), fmt.Sprintf("%s=******", key), -1)
				}
			}
		}
	}

	return urlStr
}

func GetGoCBBucketFromBaseBucket(baseBucket Bucket) (bucket CouchbaseBucketGoCB, err error) {
	switch baseBucket := baseBucket.(type) {
	case *CouchbaseBucketGoCB:
		return *baseBucket, nil
	default:
		return CouchbaseBucketGoCB{}, RedactErrorf("baseBucket %v was not a CouchbaseBucketGoCB.  Was type: %T", MD(baseBucket), baseBucket)
	}
}

// StdlibDurationPtr returns a pointer to the given time.Duration literal.
func StdlibDurationPtr(value time.Duration) *time.Duration {
	return &value
}

// DurationPtr returns a pointer to the given ConfigDuration literal.
func DurationPtr(value ConfigDuration) *ConfigDuration {
	return &value
}

// LogLevelPtr returns a pointer to the given LogLevel literal.
func LogLevelPtr(value LogLevel) *LogLevel {
	return &value
}

// StringPtr returns a pointer to the given string literal.
func StringPtr(value string) *string {
	return &value
}

// Uint16Ptr returns a pointer to the given uint16 literal.
func Uint16Ptr(u uint16) *uint16 {
	return &u
}

// Uint32Ptr returns a pointer to the given uint32 literal.
func Uint32Ptr(u uint32) *uint32 {
	return &u
}

// Uint64Ptr returns a pointer to the given uint64 literal.
func Uint64Ptr(u uint64) *uint64 {
	return &u
}

// UintPtr returns a pointer to the given uint literal.
func UintPtr(u uint) *uint {
	return &u
}

// IntPtr returns a pointer to the given int literal.
func IntPtr(i int) *int {
	return &i
}

// BoolPtr returns a pointer to the given bool literal.
func BoolPtr(b bool) *bool {
	return &b
}

// BoolDefault returns ifNil if b is nil, or else returns dereferenced value of b
func BoolDefault(b *bool, ifNil bool) bool {
	if b != nil {
		return *b
	}
	return ifNil
}

func Float32Ptr(f float32) *float32 {
	return &f
}

// Convert a Bucket, or a Couchbase URI (eg, couchbase://host1,host2) to a list of HTTP URLs with ports (eg, ["http://host1:8091", "http://host2:8091"])
// connSpec can be optionally passed in if available, to prevent unnecessary double-parsing of connstr
// Primary use case is for backwards compatibility with go-couchbase, cbdatasource, and CBGT. Supports secure URI's as well (couchbases://).
// Related CBGT ticket: https://issues.couchbase.com/browse/MB-25522
func CouchbaseURIToHttpURL(bucket Bucket, couchbaseUri string, connSpec *gocbconnstr.ConnSpec) (httpUrls []string, err error) {

	// If we're using a couchbase bucket, use the bucket to retrieve the mgmt endpoints.
	cbBucket, ok := AsCouchbaseStore(bucket)
	if ok {
		return cbBucket.MgmtEps()
	}

	// No bucket-based handling, fall back to URI parsing

	// First try to do a simple URL parse, which will only work for http:// and https:// urls where there
	// is a single host.  If that works, return the result
	singleHttpUrl := SingleHostCouchbaseURIToHttpURL(couchbaseUri)
	if len(singleHttpUrl) > 0 {
		return []string{singleHttpUrl}, nil
	}

	// Parse the given URI if we've not already got a connSpec
	if connSpec == nil {
		// Unable to do simple URL parse, try to parse into components w/ gocbconnstr
		newConnSpec, errParse := gocbconnstr.Parse(couchbaseUri)
		if errParse != nil {
			return httpUrls, pkgerrors.WithStack(RedactErrorf("Error parsing gocb connection string: %v.  Error: %v", MD(couchbaseUri), errParse))
		}
		connSpec = &newConnSpec
	}

	return connSpecToHTTPURLs(*connSpec)
}

func connSpecToHTTPURLs(connSpec gocbconnstr.ConnSpec) (httpUrls []string, err error) {

	for _, address := range connSpec.Addresses {

		// Determine port to use for management API
		port := gocbconnstr.DefaultHttpPort

		translatedScheme := "http"
		switch connSpec.Scheme {

		case "couchbase":
			fallthrough
		case "couchbases":
			return nil, RedactErrorf("couchbase:// and couchbases:// URI schemes can only be used with GoCB buckets.")
		case "https":
			translatedScheme = "https"
		}

		if address.Port > 0 {
			port = address.Port
		} else {
			// If gocbconnstr didn't return a port, and it was detected to be an HTTPS connection,
			// change the port to the secure port 18091
			if translatedScheme == "https" {
				port = 18091
			}
		}

		httpUrl := fmt.Sprintf("%s://%s:%d", translatedScheme, address.Host, port)
		httpUrls = append(httpUrls, httpUrl)

	}

	return httpUrls, nil

}

// Add auth credentials to the given urls, since CBGT cannot take auth handlers in certain API calls yet
func ServerUrlsWithAuth(urls []string, spec BucketSpec) (urlsWithAuth []string, err error) {
	urlsWithAuth = make([]string, len(urls))
	username, password, bucketName := spec.Auth.GetCredentials()
	for i, url := range urls {
		urlWithAuth, err := CouchbaseUrlWithAuth(
			url,
			username,
			password,
			bucketName,
		)
		if err != nil {
			return urlsWithAuth, err
		}
		urlsWithAuth[i] = urlWithAuth
	}
	return urlsWithAuth, nil
}

// Special case for couchbaseUri strings that contain a single host with http:// or https:// schemes,
// possibly containing embedded basic auth.  Needed since gocbconnstr.Parse() will remove embedded
// basic auth from URLS.
func SingleHostCouchbaseURIToHttpURL(couchbaseUri string) (httpUrl string) {
	result, parseUrlErr := couchbase.ParseURL(couchbaseUri)

	// If there was an error parsing, return an empty string
	if parseUrlErr != nil {
		return ""
	}

	// If the host contains a "," then it parsed http://host1,host2 into a url with "host1,host2" as the host, which
	// is not going to work.  Return an empty string
	if strings.Contains(result.Host, ",") {
		return ""
	}

	// The scheme was couchbase://, but this method only deals with non-couchbase schemes, so return empty slice
	if strings.Contains(result.Scheme, "couchbase") {
		return ""
	}

	// It made it past all checks.  Return a slice with a single string
	return result.String()

}

// Slice a string to be less than or equal to desiredSze
func StringPrefix(s string, desiredSize int) string {
	if len(s) <= desiredSize {
		return s
	}

	return s[:desiredSize]
}

// Retrieves a slice from a byte, but returns error (instead of panic) if range isn't contained by the slice
func SafeSlice(data []byte, from int, to int) ([]byte, error) {
	if from > len(data) || to > len(data) || from > to {
		return nil, fmt.Errorf("Invalid slice [%d:%d] of []byte with len %d", from, to, len(data))
	}
	return data[from:to], nil
}

// Returns string representation of an expvar, given map name and key name
func GetExpvarAsString(mapName string, name string) string {
	mapVar := expvar.Get(mapName)
	expvarMap, ok := mapVar.(*expvar.Map)
	if !ok {
		return ""
	}
	value := expvarMap.Get(name)
	if value != nil {
		return value.String()
	} else {
		return ""
	}
}

// Returns int representation of an expvar, given map name and key name
func GetExpvarAsInt(mapName string, name string) (int, error) {
	stringVal := GetExpvarAsString(mapName, name)
	if stringVal == "" {
		return 0, nil
	}
	return strconv.Atoi(stringVal)
}

// TODO: temporary workaround until https://issues.couchbase.com/browse/MB-27026 is implemented
func ExtractExpiryFromDCPMutation(rq *gomemcached.MCRequest) (expiry uint32) {
	if len(rq.Extras) < 24 {
		return 0
	}
	return binary.BigEndian.Uint32(rq.Extras[20:24])
}

func StringSliceContains(set []string, target string) bool {
	for _, val := range set {
		if val == target {
			return true
		}
	}
	return false
}

func ConvertToEmptyInterfaceSlice(i interface{}) (result []interface{}, err error) {
	switch v := i.(type) {
	case []string:
		result = make([]interface{}, len(v))
		for index, value := range v {
			result[index] = value
		}
		return result, nil
	case []interface{}:
		return v, nil
	default:
		return nil, fmt.Errorf("Unexpected type passed to ConvertToEmptyInterfaceSlice: %T", i)
	}

}

func encodeClusterVersion(major, minor int) int {
	return major*0x10000 + minor
}

func decodeClusterVersion(combined int) (major, minor int) {
	major = combined >> 16
	minor = combined - (major << 16)
	return major, minor
}

func HexCasToUint64(cas string) uint64 {
	casBytes, err := hex.DecodeString(strings.TrimPrefix(cas, "0x"))
	if err != nil || len(casBytes) != 8 {
		// Invalid cas - return zero
		return 0
	}

	return binary.LittleEndian.Uint64(casBytes[0:8])
}

func Crc32cHash(input []byte) uint32 {
	// crc32.MakeTable already ensures singleton table creation, so shouldn't need to cache.
	table := crc32.MakeTable(crc32.Castagnoli)
	return crc32.Checksum(input, table)
}

// Crc32cHashString returns a zero padded version of a crc32 hash to always be hexidecimal prefixed 8 character string
func Crc32cHashString(input []byte) string {
	return fmt.Sprintf("0x%08x", Crc32cHash(input))
}

func SplitHostPort(hostport string) (string, string, error) {
	host, port, err := net.SplitHostPort(hostport)
	if err != nil {
		return "", "", err
	}

	// If this is an IPv6 address, we need to rewrap it in []
	if strings.Contains(host, ":") {
		host = fmt.Sprintf("[%s]", host)
	}

	return host, port, nil
}

var backquoteStringRegexp = regexp.MustCompile("`((?s).*?)[^\\\\]`")

// ConvertBackQuotedStrings sanitises a string containing `...`-delimited strings.
// - Converts the backquotes into double-quotes
// - Escapes literal backslashes, newlines or double-quotes with backslashes.
func ConvertBackQuotedStrings(data []byte) []byte {
	return backquoteStringRegexp.ReplaceAllFunc(data, func(b []byte) []byte {

		b = bytes.Replace(b, []byte(`\`), []byte(`\\`), -1)
		b = bytes.Replace(b, []byte("\r"), []byte(""), -1)
		b = bytes.Replace(b, []byte("\n"), []byte(`\n`), -1)
		b = bytes.Replace(b, []byte("\t"), []byte(`\t`), -1)
		b = bytes.Replace(b, []byte(`"`), []byte(`\"`), -1)

		// Replace the backquotes with double-quotes
		b[0] = '"'
		b[len(b)-1] = '"'
		return b
	})
}

// FindPrimaryAddr returns the primary outbound IP of this machine.
// This is the same as find_primary_addr in sgcollect_info.
func FindPrimaryAddr() (net.IP, error) {
	conn, err := net.Dial("udp", "8.8.8.8:56")
	if err != nil {
		return nil, err
	}

	localAddr := conn.LocalAddr().(*net.UDPAddr)
	return localAddr.IP, conn.Close()
}

// ReplaceAll returns a string with all of the given chars replaced by new
func ReplaceAll(s, chars, new string) string {
	for _, r := range chars {
		s = strings.Replace(s, string(r), new, -1)
	}
	return s
}

// Convert an int into an *expvar.Int
func ExpvarIntVal(val int) *expvar.Int {
	value := expvar.Int{}
	value.Set(int64(val))
	return &value
}

func ExpvarInt64Val(val int64) *expvar.Int {
	value := expvar.Int{}
	value.Set(val)
	return &value
}

func ExpvarUInt64Val(val uint64) *expvar.Int {
	value := expvar.Int{}
	if val > math.MaxInt64 {
		value.Set(math.MaxInt64) // lossy, but expvar doesn't provide an alternative
	} else {
		value.Set(int64(val))
	}
	return &value
}

// Convert a float into an *expvar.Float
func ExpvarFloatVal(val float64) *expvar.Float {
	value := expvar.Float{}
	value.Set(float64(val))
	return &value
}

// Convert an expvar.Var to an int64.  Return 0 if the expvar var is nil.
func ExpvarVar2Int(expvarVar expvar.Var) int64 {
	if expvarVar == nil {
		return 0
	}
	asInt, ok := expvarVar.(*expvar.Int)
	if !ok {
		WarnfCtx(context.Background(), "ExpvarVar2Int could not convert %v to *expvar.Int", expvarVar)
		return 0
	}
	return asInt.Value()
}

// DefaultHTTPTransport returns a new HTTP Transport that copies values from http.DefaultTransport
func DefaultHTTPTransport() *http.Transport {
	// This type assertion will panic if http.DefaultTransport ever changes to not be a http.Transport
	// We'll catch this in development/unit testing pretty quickly if it does happen.
	return http.DefaultTransport.(*http.Transport).Clone()
}

// IsFleeceDeltaError returns true if the given error originates from go-fleecedelta.
func IsFleeceDeltaError(err error) bool { return errors.As(err, &FleeceDeltaError{}) }

// FleeceDeltaError is a typed error wrapped around any error returned from go-fleecedelta.
type FleeceDeltaError struct{ e error }

func (e FleeceDeltaError) Error() string { return e.e.Error() }
func (e FleeceDeltaError) Unwrap() error { return e.e }

func ContainsString(s []string, e string) bool {
	for _, a := range s {
		if a == e {
			return true
		}
	}
	return false
}

// AtomicBool is a bool that can be set or read atomically
type AtomicBool struct {
	value int32
}

func NewAtomicBool(val bool) *AtomicBool {
	v := int32(0)
	if val {
		v = 1
	}
	return &AtomicBool{value: v}
}

func (ab *AtomicBool) Set(flag bool) {
	if flag {
		atomic.StoreInt32(&ab.value, 1)
	} else {
		atomic.StoreInt32(&ab.value, 0)
	}
}

func (ab *AtomicBool) IsTrue() bool {
	return atomic.LoadInt32(&ab.value) == 1
}

func (ab *AtomicBool) CompareAndSwap(old bool, new bool) bool {
	var oldint32 int32
	var newint32 int32
	if old {
		oldint32 = 1
	}
	if new {
		newint32 = 1
	}
	return atomic.CompareAndSwapInt32(&ab.value, oldint32, newint32)
}

// CASRetry attempts to retry CompareAndSwap for up to 1 second before returning the result.
func (ab *AtomicBool) CASRetry(old bool, new bool) bool {
	for i := 0; i < 100; i++ {
		if ab.CompareAndSwap(old, new) {
			return true
		}
		time.Sleep(time.Millisecond * 10)
	}
	return false
}

type AtomicInt struct {
	val int64
}

func (ai *AtomicInt) Set(value int64) {
	atomic.StoreInt64(&ai.val, value)
}

func (ai *AtomicInt) SetIfMax(value int64) {
	for {
		cur := atomic.LoadInt64(&ai.val)
		if cur >= value {
			return
		}

		if atomic.CompareAndSwapInt64(&ai.val, cur, value) {
			return
		}
	}
}

func (ai *AtomicInt) Add(value int64) {
	atomic.AddInt64(&ai.val, value)
}

func (ai *AtomicInt) Value() int64 {
	return atomic.LoadInt64(&ai.val)
}

type SafeTerminator struct {
	terminator       chan struct{}
	terminatorClosed AtomicBool
}

func NewSafeTerminator() *SafeTerminator {
	return &SafeTerminator{
		terminator: make(chan struct{}),
	}
}

func (t *SafeTerminator) IsClosed() bool {
	return t.terminatorClosed.IsTrue()
}

func (t *SafeTerminator) Done() <-chan struct{} {
	return t.terminator
}

func (t *SafeTerminator) Close() {
	if t.terminatorClosed.CompareAndSwap(false, true) {
		close(t.terminator)
	}
}

func Sha1HashString(str string, salt string) string {
	h := sha1.New()
	h.Write([]byte(salt + str))
	hashedKey := h.Sum(nil)
	return fmt.Sprintf("%x", hashedKey)
}

// KVPair represents a single KV pair to be used in InjectJSONProperties
type KVPair struct {
	Key string
	Val interface{}
}

// InjectJSONProperties takes the given JSON byte slice, and for each KV pair, marshals the value and inserts into
// the returned byte slice under the given key, without modifying the given byte slice.
//
// This has the potential to create duplicate keys, which whilst adhering to the spec, are ambiguous with how they get read...
// usually "last key wins" - although there is no standardized way of handling JSON with non-unique keys.
func InjectJSONProperties(b []byte, kvPairs ...KVPair) (new []byte, err error) {
	if len(kvPairs) == 0 {
		// noop
		return b, nil
	}

	b = bytes.TrimSpace(b)

	bIsJSONObject, bIsEmpty := isJSONObject(b)
	if !bIsJSONObject {
		return nil, errors.New("b is not a JSON object")
	}

	kvPairsBytes := make([]KVPairBytes, len(kvPairs))
	for i, kv := range kvPairs {
		var valBytes []byte
		var err error

		switch v := kv.Val.(type) {
		case int:
			valBytes = []byte(strconv.FormatInt(int64(v), 10))
		case int8:
			valBytes = []byte(strconv.FormatInt(int64(v), 10))
		case int16:
			valBytes = []byte(strconv.FormatInt(int64(v), 10))
		case int32:
			valBytes = []byte(strconv.FormatInt(int64(v), 10))
		case int64:
			valBytes = []byte(strconv.FormatInt(v, 10))
		case uint:
			valBytes = []byte(strconv.FormatUint(uint64(v), 10))
		case uint8:
			valBytes = []byte(strconv.FormatUint(uint64(v), 10))
		case uint16:
			valBytes = []byte(strconv.FormatUint(uint64(v), 10))
		case uint32:
			valBytes = []byte(strconv.FormatUint(uint64(v), 10))
		case uint64:
			valBytes = []byte(strconv.FormatUint(v, 10))
		case string:
			valBytes = []byte(`"` + v + `"`)
		case bool:
			valBytes = []byte(strconv.FormatBool(v))
		default:
			valBytes, err = JSONMarshal(kv.Val)
		}
		if err != nil {
			return nil, err
		}
		kvPairsBytes[i] = KVPairBytes{Key: kv.Key, Val: valBytes}
	}

	return injectJSONPropertyFromBytes(b, bIsEmpty, kvPairsBytes), nil
}

// KVPairBytes represents a single KV pair to be used in InjectJSONPropertiesFromBytes
type KVPairBytes struct {
	Key string
	Val []byte
}

// InjectJSONPropertiesFromBytes takes the given JSON byte slice, and for each KV pair, inserts into b under the given key.
//
// This has the potential to create duplicate keys, which whilst adhering to the spec, are ambiguous with how they get read...
// usually "last key wins" - although there is no standardized way of handling JSON with non-unique keys.
func InjectJSONPropertiesFromBytes(b []byte, kvPairs ...KVPairBytes) (new []byte, err error) {
	if len(kvPairs) == 0 {
		// noop
		return b, nil
	}

	b = bytes.TrimSpace(b)

	bIsJSONObject, bIsEmpty := isJSONObject(b)
	if !bIsJSONObject {
		return nil, errors.New("b is not a JSON object")
	}

	return injectJSONPropertyFromBytes(b, bIsEmpty, kvPairs), nil
}

// isJSONObject checks if the given bytes are a JSON object,
// and also whether it's an empty object or not.
func isJSONObject(b []byte) (isJSONObject, isEmpty bool) {

	// Check if the byte slice starts with { and ends with }
	if len(b) < 2 || b[0] != 0x7b || b[len(b)-1] != 0x7d {
		return false, false
	}

	return true, len(b) == 2
}

// injectJSONPropertyFromBytes injects val under the given key into b.
func injectJSONPropertyFromBytes(b []byte, bIsEmpty bool, kvPairs []KVPairBytes) (newJSON []byte) {

	newJSONLength := len(b)
	for _, kv := range kvPairs {
		newJSONLength += len(kv.Key) + len(kv.Val) + 4 // json overhead for comma, quoted key, and colon
	}
	if bIsEmpty {
		// Take off the length of a comma when the starting body is empty
		newJSONLength--
	}

	// Create the new byte slice with the required capacity
	newJSON = make([]byte, newJSONLength)

	// copy almost all of b, except the last closing brace
	offset := copy(newJSON, b[0:len(b)-1])

	for i, kv := range kvPairs {
		// if the body isn't empty, or we're not on our first value, prepend a comma before our property
		if i > 0 || !bIsEmpty {
			offset += copy(newJSON[offset:], ",")
		}

		// inject valBytes as the last property
		offset += copy(newJSON[offset:], `"`+kv.Key+`":`)
		offset += copy(newJSON[offset:], kv.Val)
	}

	// closing brace
	_ = copy(newJSON[offset:], "}")

	return newJSON
}

// WrapJSONUnknownFieldErr wraps JSON unknown field errors with ErrUnknownField for later checking via errors.Cause
func WrapJSONUnknownFieldErr(err error) error {
	if err != nil && strings.Contains(err.Error(), "unknown field") {
		return pkgerrors.WithMessage(ErrUnknownField, err.Error())
	}
	return err
}

// UseStdlibJSON if true, uses the stdlib JSON package.
// This variable is not thread-safe, and should be set only once on startup.
var UseStdlibJSON bool

// JSONIterError is returned by the JSON wrapper functions, whenever jsoniter returns a non-nil error.
type JSONIterError struct {
	E error
}

func (iterErr *JSONIterError) Error() string {
	return iterErr.E.Error()
}

// JSONDecoderI is the common interface between json.Decoder and jsoniter.Decoder
type JSONDecoderI interface {
	UseNumber()
	DisallowUnknownFields()
	Decode(v interface{}) error
	Buffered() io.Reader
	//Token() (json.Token, error) // Not implemented by jsoniter
	More() bool
}

// JSONEncoderI is the common interface between json.Encoder and jsoniter.Encoder
type JSONEncoderI interface {
	Encode(v interface{}) error
	SetIndent(prefix, indent string)
	SetEscapeHTML(on bool)
}

func FatalPanicHandler() {
	// Log any panics using the built-in loggers so that the stacktraces end up in SG log files before exiting.
	if r := recover(); r != nil {
		FatalfCtx(context.TODO(), "Unexpected panic: %v - stopping process\n%v", r, string(debug.Stack()))
	}
}

func MinInt(x, y int) int {
	if x < y {
		return x
	}
	return y
}

func MaxInt(x, y int) int {
	if x > y {
		return x
	}
	return y
}

func MinUint64(x, y uint64) uint64 {
	if x < y {
		return x
	}
	return y
}

func MaxUint64(x, y uint64) uint64 {
	if x > y {
		return x
	}
	return y
}

func DiffUint32(x, y uint32) uint32 {
	if x > y {
		return x - y
	}
	return y - x
}

// GetRestrictedIntQuery returns the integer value of a URL query, restricted to a min and max value,
// but returning 0 if missing or unparseable.  If allowZero is true, values coming in
// as zero will stay zero, instead of being set to the minValue.
func GetRestrictedIntQuery(values url.Values, query string, defaultValue, minValue, maxValue uint64, allowZero bool) uint64 {
	return GetRestrictedIntFromString(
		values.Get(query),
		defaultValue,
		minValue,
		maxValue,
		allowZero,
	)
}

func GetRestrictedIntFromString(rawValue string, defaultValue, minValue, maxValue uint64, allowZero bool) uint64 {
	var value *uint64
	if rawValue != "" {
		intValue, err := strconv.ParseUint(rawValue, 10, 64)
		if err != nil {
			value = nil
		} else {
			value = &intValue
		}
	}

	return GetRestrictedInt(
		value,
		defaultValue,
		minValue,
		maxValue,
		allowZero,
	)
}

func GetRestrictedInt(rawValue *uint64, defaultValue, minValue, maxValue uint64, allowZero bool) uint64 {

	var value uint64

	// Only use the defaultValue if rawValue isn't specified.
	if rawValue == nil {
		value = defaultValue
	} else {
		value = *rawValue
	}

	// If value is zero and allowZero=true, leave value at zero rather than forcing it to the minimum value
	validZero := (value == 0 && allowZero)
	if value < minValue && !validZero {
		value = minValue
	}

	if value > maxValue && maxValue > 0 {
		value = maxValue
	}

	return value
}

// GetHttpClient returns a new HTTP client with TLS certificate verification
// disabled when insecureSkipVerify is true and enabled otherwise.
func GetHttpClient(insecureSkipVerify bool) *http.Client {
	if insecureSkipVerify {
		transport := DefaultHTTPTransport()
		if transport.TLSClientConfig == nil {
			transport.TLSClientConfig = new(tls.Config)
		}
		transport.TLSClientConfig.InsecureSkipVerify = true
		return &http.Client{Transport: transport}
	}
	return http.DefaultClient
}

// IsConnectionRefusedError returns true if the given error is due to a connection being actively refused.
func IsConnectionRefusedError(err error) bool {
	if err == nil {
		return false
	}

	var errorMessage string
	switch runtime.GOOS {
	case "linux", "darwin":
		errorMessage = "connection refused"
	case "windows":
		errorMessage = "target machine actively refused"
	}

	return strings.Contains(err.Error(), errorMessage)
}

// ConfigDuration is a time.Duration that supports JSON marshalling/unmarshalling.
// Underlying duration cannot be embedded due to requiring reflect access for mergo.
type ConfigDuration struct {
	D *time.Duration
}

func (d *ConfigDuration) Value() time.Duration {
	if d == nil || d.D == nil {
		return 0
	}
	return *d.D
}

// NewConfigDuration returns a *ConfigDuration from a time.Duration
func NewConfigDuration(d time.Duration) *ConfigDuration {
	return &ConfigDuration{D: &d}
}

func (d ConfigDuration) MarshalJSON() ([]byte, error) {
	duration := d.D
	if duration == nil {
		return nil, fmt.Errorf("cannot marshal nil duration")
	}
	return json.Marshal(duration.String())
}

func (d *ConfigDuration) UnmarshalJSON(b []byte) error {
	var v interface{}
	if err := JSONUnmarshal(b, &v); err != nil {
		return err
	}

	val, ok := v.(string)
	if !ok {
		return fmt.Errorf("invalid duration type %T - must be string", v)
	}

	dur, err := time.ParseDuration(val)
	if err != nil {
		return err
	}

	*d = ConfigDuration{D: &dur}
	return nil
}

// TerminateAndWaitForClose will close the given terminator, and wait up to timeout for the done channel to be closed in response.
func TerminateAndWaitForClose(terminator chan struct{}, done chan struct{}, timeout time.Duration) error {
	if terminator == nil && done == nil {
		// noop
		return nil
	}

	if terminator == nil || done == nil {
		return errors.New("terminateAndWaitForClose requires both terminator and done channels")
	}

	close(terminator)
	t := time.NewTimer(timeout)
	select {
	case <-done:
		t.Stop()
	case <-t.C:
		return fmt.Errorf("terminateAndWaitForClose timed out waiting for done channel after %v", timeout)
	}

	return nil
}

// TODO: replace these with a generic implementation once we upgrade to Go 1.18

// CoalesceStrings returns the first non-nil argument, or nil if both are nil.
func CoalesceStrings(a, b *string) *string {
	if a != nil {
		return a
	}
	if b != nil {
		return b
	}
	return nil
}

// CoalesceSets returns the first non-nil argument, or nil if both are nil.
func CoalesceSets(a, b Set) Set {
	if a != nil {
		return a
	}
	if b != nil {
		return b
	}
	return nil
}

// CoalesceBools returns the first non-nil argument, or nil if both are nil.
func CoalesceBools(a, b *bool) *bool {
	if a != nil {
		return a
	}
	if b != nil {
		return b
	}
	return nil
}

<<<<<<< HEAD
// CoalesceTimes returns the first non-nil argument, or nil if both are nil.
func CoalesceTimes(a, b *time.Time) *time.Time {
	if a != nil {
		return a
	}
	if b != nil {
		return b
	}
	return nil
=======
// stringsCut is a backport of the Go 1.18 strings.Cut function. This can be removed once we're running on Go 1.18
func stringsCut(s, sep string) (before, after string, found bool) {
	if i := strings.Index(s, sep); i >= 0 {
		return s[:i], s[i+len(sep):], true
	}
	return s, "", false
}

// safeCutBefore returns the value up to the first instance of sep if it exists, and the remaining part of the string after sep.
func safeCutBefore(s, sep string) (value, remainder string) {
	val, after, ok := stringsCut(s, sep)
	if !ok {
		return "", s
	}
	return val, after
}

// safeCutAfter returns the value after the first instance of sep if it exists, and the remaining part of the string before sep.
func safeCutAfter(s, sep string) (value, remainder string) {
	before, val, ok := stringsCut(s, sep)
	if !ok {
		return "", s
	}
	return val, before
>>>>>>> 6e4fee6c
}<|MERGE_RESOLUTION|>--- conflicted
+++ resolved
@@ -1705,7 +1705,6 @@
 	return nil
 }
 
-<<<<<<< HEAD
 // CoalesceTimes returns the first non-nil argument, or nil if both are nil.
 func CoalesceTimes(a, b *time.Time) *time.Time {
 	if a != nil {
@@ -1715,7 +1714,8 @@
 		return b
 	}
 	return nil
-=======
+}
+
 // stringsCut is a backport of the Go 1.18 strings.Cut function. This can be removed once we're running on Go 1.18
 func stringsCut(s, sep string) (before, after string, found bool) {
 	if i := strings.Index(s, sep); i >= 0 {
@@ -1740,5 +1740,4 @@
 		return "", s
 	}
 	return val, before
->>>>>>> 6e4fee6c
 }