--- conflicted
+++ resolved
@@ -85,7 +85,6 @@
 // DocChannelsSyncFunction is the default sync function used prior to collections.
 const DocChannelsSyncFunction = `function(doc){channel(doc.channels);}`
 
-<<<<<<< HEAD
 // The JavaScript code run by the SyncRunner; the sync fn is copied into it.
 // See wrappedFuncSource().
 //
@@ -95,13 +94,9 @@
 //go:embed sync_fn_wrapper_modern.js
 var kSyncFnHostScriptModern string
 
-// Creates a ChannelMapper.
+// NewChannelMapper creates a new channel mapper with a specific javascript function and a timeout. A zero value timeout will never timeout.
 func NewChannelMapper(owner js.ServiceHost, fnSource string, timeout time.Duration) *ChannelMapper {
 	service := js.NewService(owner, "channelMapper", wrappedFuncSource(fnSource, owner))
-=======
-// NewChannelMapper creates a new channel mapper with a specific javascript function and a timeout. A zero value timeout will never timeout.
-func NewChannelMapper(fnSource string, timeout time.Duration) *ChannelMapper {
->>>>>>> 981723c7
 	return &ChannelMapper{
 		service:  service,
 		timeout:  timeout,
@@ -109,15 +104,6 @@
 	}
 }
 
-<<<<<<< HEAD
-// Creates a ChannelMapper with the default sync function. (Used by tests)
-func NewDefaultChannelMapper(owner js.ServiceHost) *ChannelMapper {
-	return NewChannelMapper(owner, DefaultSyncFunction, time.Duration(base.DefaultJavascriptTimeoutSecs)*time.Second)
-}
-
-func (mapper *ChannelMapper) Function() string {
-	return mapper.fnSource
-=======
 // GetDefaultSyncFunction returns a sync function. The case of default collection will return a different sync function than one for collections.
 func GetDefaultSyncFunction(scopeName, collectionName string) string {
 	if base.IsDefaultCollection(scopeName, collectionName) {
@@ -125,7 +111,10 @@
 	}
 	return `function(doc){channel("` + collectionName + `");}`
 
->>>>>>> 981723c7
+}
+
+func (mapper *ChannelMapper) Function() string {
+	return mapper.fnSource
 }
 
 // This function is DEPRECATED. It's currently used in some tests that can't easily be changed.
