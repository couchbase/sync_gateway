//  Copyright 2013-Present Couchbase, Inc.
//
//  Use of this software is governed by the Business Source License included
//  in the file licenses/BSL-Couchbase.txt.  As of the Change Date specified
//  in that file, in accordance with the Business Source License, use of this
//  software will be governed by the Apache License, Version 2.0, included in
//  the file licenses/APL2.txt.

package rest

import (
	"bytes"
	"context"
	"crypto/tls"
	"crypto/x509"
	"encoding/json"
	"errors"
	"fmt"
	"io/ioutil"
	"net"
	"net/http"
	"os"
	"strconv"
	"strings"
	"sync"
	"sync/atomic"
	"time"

	"github.com/couchbase/sync_gateway/auth"

	"github.com/couchbase/gocbcore/v10"
	sgbucket "github.com/couchbase/sg-bucket"
	"github.com/couchbase/sync_gateway/base"
	"github.com/couchbase/sync_gateway/db"
)

// The URL that stats will be reported to if deployment_id is set in the config
const kStatsReportURL = "http://localhost:9999/stats"
const kStatsReportInterval = time.Hour
const kDefaultSlowQueryWarningThreshold = 500 // ms
const KDefaultNumShards = 16

// Shared context of HTTP handlers: primarily a registry of databases by name. It also stores
// the configuration settings so handlers can refer to them.
// This struct is accessed from HTTP handlers running on multiple goroutines, so it needs to
// be thread-safe.
type ServerContext struct {
	config               *StartupConfig // The current runtime configuration of the node
	initialStartupConfig *StartupConfig // The configuration at startup of the node. Built from config file + flags
	persistentConfig     bool
	bucketDbName         map[string]string              // bucketDbName is a map of bucket to database name
	dbConfigs            map[string]*DatabaseConfig     // dbConfigs is a map of db name to DatabaseConfig
	databases_           map[string]*db.DatabaseContext // databases_ is a map of dbname to db.DatabaseContext
	lock                 sync.RWMutex
	statsContext         *statsContext
	bootstrapContext     *bootstrapContext
	HTTPClient           *http.Client
	cpuPprofFileMutex    sync.Mutex      // Protect cpuPprofFile from concurrent Start and Stop CPU profiling requests
	cpuPprofFile         *os.File        // An open file descriptor holds the reference during CPU profiling
	_httpServers         []*http.Server  // A list of HTTP servers running under the ServerContext
	GoCBAgent            *gocbcore.Agent // GoCB Agent to use when obtaining management endpoints
	NoX509HTTPClient     *http.Client    // httpClient for the cluster that doesn't include x509 credentials, even if they are configured for the cluster
	hasStarted           chan struct{}   // A channel that is closed via PostStartup once the ServerContext has fully started
}

type bootstrapContext struct {
	connection base.BootstrapConnection
	terminator chan struct{} // Used to stop the goroutine handling the stats logging
	doneChan   chan struct{} // doneChan is closed when the stats logger goroutine finishes.
}

func (sc *ServerContext) CreateLocalDatabase(dbs DbConfigMap) error {
	for _, dbConfig := range dbs {
		dbc := dbConfig.ToDatabaseConfig()
		_, err := sc._getOrAddDatabaseFromConfig(*dbc, false, db.GetConnectToBucketFn(false))
		if err != nil {
			return err
		}
	}
	return nil
}

func (sc *ServerContext) SetCpuPprofFile(file *os.File) {
	sc.cpuPprofFileMutex.Lock()
	sc.cpuPprofFile = file
	sc.cpuPprofFileMutex.Unlock()
}

func (sc *ServerContext) CloseCpuPprofFile() {
	sc.cpuPprofFileMutex.Lock()
	if err := sc.cpuPprofFile.Close(); err != nil {
		base.WarnfCtx(context.TODO(), "Error closing CPU profile file: %v", err)
	}
	sc.cpuPprofFile = nil
	sc.cpuPprofFileMutex.Unlock()
}

func NewServerContext(config *StartupConfig, persistentConfig bool) *ServerContext {
	sc := &ServerContext{
		config:           config,
		persistentConfig: persistentConfig,
		bucketDbName:     map[string]string{},
		dbConfigs:        map[string]*DatabaseConfig{},
		databases_:       map[string]*db.DatabaseContext{},
		HTTPClient:       http.DefaultClient,
		statsContext:     &statsContext{},
		bootstrapContext: &bootstrapContext{},
		hasStarted:       make(chan struct{}),
	}

	if base.ServerIsWalrus(sc.config.Bootstrap.Server) {
		sc.persistentConfig = false

		// Disable Admin API authentication when running as walrus on the default admin interface to support dev
		// environments.
		if sc.config.API.AdminInterface == DefaultAdminInterface {
			sc.config.API.AdminInterfaceAuthentication = base.BoolPtr(false)
			sc.config.API.MetricsInterfaceAuthentication = base.BoolPtr(false)
		}
	}

	sc.startStatsLogger()

	return sc
}

func (sc *ServerContext) waitForRESTAPIs() error {
	timeout := 30 * time.Second
	interval := time.Millisecond * 100
	numAttempts := int(timeout / interval)
	timeoutCtx, cancelFn := context.WithTimeout(context.Background(), timeout)
	defer cancelFn()
	err, _ := base.RetryLoopCtx("Wait for REST APIs", func() (shouldRetry bool, err error, value interface{}) {
		sc.lock.RLock()
		defer sc.lock.RUnlock()
		if len(sc._httpServers) == 3 {
			return false, nil, nil
		}
		return true, nil, nil
	}, base.CreateSleeperFunc(numAttempts, int(interval.Milliseconds())), timeoutCtx)
	return err
}

// PostStartup runs anything that relies on SG being fully started (i.e. sgreplicate)
func (sc *ServerContext) PostStartup() {
	// Delay DatabaseContext processes starting up, e.g. to avoid replication reassignment churn when a Sync Gateway Cluster is being initialized
	// TODO: Consider sc.waitForRESTAPIs for faster startup?
	time.Sleep(5 * time.Second)
	close(sc.hasStarted)
}

// serverContextStopMaxWait is the maximum amount of time to wait for
// background goroutines to terminate before the server is stopped.
const serverContextStopMaxWait = 30 * time.Second

func (sc *ServerContext) Close() {

	logCtx := context.TODO()
	err := base.TerminateAndWaitForClose(sc.statsContext.terminator, sc.statsContext.doneChan, serverContextStopMaxWait)
	if err != nil {
		base.InfofCtx(logCtx, base.KeyAll, "Couldn't stop stats logger: %v", err)
	}

	err = base.TerminateAndWaitForClose(sc.bootstrapContext.terminator, sc.bootstrapContext.doneChan, serverContextStopMaxWait)
	if err != nil {
		base.InfofCtx(logCtx, base.KeyAll, "Couldn't stop background config update worker: %v", err)
	}

	sc.lock.Lock()
	defer sc.lock.Unlock()

	for _, ctx := range sc.databases_ {
		ctx.Close()
		_ = ctx.EventMgr.RaiseDBStateChangeEvent(ctx.Name, "offline", "Database context closed", &sc.config.API.AdminInterface)
	}
	sc.databases_ = nil

	for _, s := range sc._httpServers {
		base.InfofCtx(logCtx, base.KeyHTTP, "Closing HTTP Server: %v", s.Addr)
		if err := s.Close(); err != nil {
			base.WarnfCtx(logCtx, "Error closing HTTP server %q: %v", s.Addr, err)
		}
	}
	sc._httpServers = nil

	if agent := sc.GoCBAgent; agent != nil {
		if err := agent.Close(); err != nil {
			base.WarnfCtx(logCtx, "Error closing agent connection: %v", err)
		}
	}
}

// Returns the DatabaseContext with the given name
func (sc *ServerContext) GetDatabase(name string) (*db.DatabaseContext, error) {
	sc.lock.RLock()
	dbc := sc.databases_[name]
	sc.lock.RUnlock()
	if dbc != nil {
		return dbc, nil
	} else if db.ValidateDatabaseName(name) != nil {
		return nil, base.HTTPErrorf(http.StatusBadRequest, "invalid database name %q", name)
	}

	if sc.bootstrapContext.connection != nil {
		sc.lock.Lock()
		defer sc.lock.Unlock()
		// database not loaded, go look for it in the cluster
		found, err := sc._fetchAndLoadDatabase(name)
		if err != nil {
			return nil, base.HTTPErrorf(http.StatusInternalServerError, "couldn't load database: %v", err)
		}
		if found {
			dbc := sc.databases_[name]
			if dbc != nil {
				return dbc, nil
			}
		}
	}

	return nil, base.HTTPErrorf(http.StatusNotFound, "no such database %q", name)
}

func (sc *ServerContext) GetDbConfig(name string) *DbConfig {
	if dbConfig := sc.GetDatabaseConfig(name); dbConfig != nil {
		return &dbConfig.DbConfig
	}
	return nil
}

func (sc *ServerContext) GetDatabaseConfig(name string) *DatabaseConfig {
	sc.lock.RLock()
	config, ok := sc.dbConfigs[name]
	sc.lock.RUnlock()
	if !ok {
		return nil
	}
	return config
}

func (sc *ServerContext) AllDatabaseNames() []string {
	sc.lock.RLock()
	defer sc.lock.RUnlock()

	names := make([]string, 0, len(sc.databases_))
	for name := range sc.databases_ {
		names = append(names, name)
	}
	return names
}

// AllDatabases returns a copy of the databases_ map.
func (sc *ServerContext) AllDatabases() map[string]*db.DatabaseContext {
	sc.lock.RLock()
	defer sc.lock.RUnlock()

	databases := make(map[string]*db.DatabaseContext, len(sc.databases_))

	for name, database := range sc.databases_ {
		databases[name] = database
	}
	return databases
}

type PostUpgradeResult map[string]PostUpgradeDatabaseResult

type PostUpgradeDatabaseResult struct {
	RemovedDDocs   []string `json:"removed_design_docs"`
	RemovedIndexes []string `json:"removed_indexes"`
}

// PostUpgrade performs post-upgrade processing for each database
func (sc *ServerContext) PostUpgrade(preview bool) (postUpgradeResults PostUpgradeResult, err error) {
	sc.lock.RLock()
	defer sc.lock.RUnlock()

	postUpgradeResults = make(map[string]PostUpgradeDatabaseResult, len(sc.databases_))

	for name, database := range sc.databases_ {
		// View cleanup
		removedDDocs, _ := database.RemoveObsoleteDesignDocs(preview)

		// Index cleanup
		var removedIndexes []string
		if !base.TestsDisableGSI() {
			removedIndexes, _ = database.RemoveObsoleteIndexes(preview)
		}

		postUpgradeResults[name] = PostUpgradeDatabaseResult{
			RemovedDDocs:   removedDDocs,
			RemovedIndexes: removedIndexes,
		}
	}
	return postUpgradeResults, nil
}

// Removes and re-adds a database to the ServerContext.
func (sc *ServerContext) _reloadDatabase(reloadDbName string, failFast bool) (*db.DatabaseContext, error) {
	sc._unloadDatabase(reloadDbName)
	config := sc.dbConfigs[reloadDbName]
	return sc._getOrAddDatabaseFromConfig(*config, true, db.GetConnectToBucketFn(failFast))
}

// Removes and re-adds a database to the ServerContext.
func (sc *ServerContext) ReloadDatabase(reloadDbName string) (*db.DatabaseContext, error) {
	// Obtain write lock during add database, to avoid race condition when creating based on ConfigServer
	sc.lock.Lock()
	dbContext, err := sc._reloadDatabase(reloadDbName, false)
	sc.lock.Unlock()

	return dbContext, err
}

func (sc *ServerContext) ReloadDatabaseWithConfig(config DatabaseConfig) error {
	sc.lock.Lock()
	defer sc.lock.Unlock()
	return sc._reloadDatabaseWithConfig(config, true)
}

func (sc *ServerContext) _reloadDatabaseWithConfig(config DatabaseConfig, failFast bool) error {
	sc._removeDatabase(config.Name)
	_, err := sc._getOrAddDatabaseFromConfig(config, false, db.GetConnectToBucketFn(failFast))
	return err
}

// Adds a database to the ServerContext.  Attempts a read after it gets the write
// lock to see if it's already been added by another process. If so, returns either the
// existing DatabaseContext or an error based on the useExisting flag.
func (sc *ServerContext) getOrAddDatabaseFromConfig(config DatabaseConfig, useExisting bool, openBucketFn db.OpenBucketFn) (*db.DatabaseContext, error) {
	// Obtain write lock during add database, to avoid race condition when creating based on ConfigServer
	sc.lock.Lock()
	defer sc.lock.Unlock()
	return sc._getOrAddDatabaseFromConfig(config, useExisting, openBucketFn)
}

func GetBucketSpec(config *DatabaseConfig, serverConfig *StartupConfig) (spec base.BucketSpec, err error) {

	spec = config.MakeBucketSpec()

	if serverConfig.Bootstrap.ServerTLSSkipVerify != nil {
		spec.TLSSkipVerify = *serverConfig.Bootstrap.ServerTLSSkipVerify
	}

	if spec.BucketName == "" {
		spec.BucketName = config.Name
	}

	spec.FeedType = strings.ToLower(config.FeedType)

	spec.CouchbaseDriver = base.ChooseCouchbaseDriver(base.DataBucket)

	if config.ViewQueryTimeoutSecs != nil {
		spec.ViewQueryTimeoutSecs = config.ViewQueryTimeoutSecs
	}

	spec.UseXattrs = config.UseXattrs()
	if !spec.UseXattrs {
		base.WarnfCtx(context.TODO(), "Running Sync Gateway without shared bucket access is deprecated. Recommendation: set enable_shared_bucket_access=true")
	}

	if config.BucketOpTimeoutMs != nil {
		operationTimeout := time.Millisecond * time.Duration(*config.BucketOpTimeoutMs)
		spec.BucketOpTimeout = &operationTimeout
	}
	return spec, nil
}

// Adds a database to the ServerContext.  Attempts a read after it gets the write
// lock to see if it's already been added by another process. If so, returns either the
// existing DatabaseContext or an error based on the useExisting flag.
// Pass in a bucketFromBucketSpecFn to replace the default ConnectToBucket function. This will cause the failFast argument to be ignored
func (sc *ServerContext) _getOrAddDatabaseFromConfig(config DatabaseConfig, useExisting bool, openBucketFn db.OpenBucketFn) (*db.DatabaseContext, error) {

	// Generate bucket spec and validate whether db already exists
	spec, err := GetBucketSpec(&config, sc.config)
	if err != nil {
		return nil, err
	}

	dbName := config.Name
	if dbName == "" {
		dbName = spec.BucketName
	}
	if spec.Server == "" {
		spec.Server = sc.config.Bootstrap.Server
	}

	if sc.databases_[dbName] != nil {
		if useExisting {
			return sc.databases_[dbName], nil
		} else {
			return nil, base.HTTPErrorf(http.StatusPreconditionFailed, // what CouchDB returns
				"Duplicate database name %q", dbName)
		}
	}

	if err := db.ValidateDatabaseName(dbName); err != nil {
		return nil, err
	}

	// Connect to bucket
	base.InfofCtx(context.TODO(), base.KeyAll, "Opening db /%s as bucket %q, pool %q, server <%s>",
		base.MD(dbName), base.MD(spec.BucketName), base.SD(base.DefaultPool), base.SD(spec.Server))
	bucket, err := openBucketFn(spec)
	if err != nil {
		return nil, err
	}

	// If using a walrus bucket, force use of views
	useViews := base.BoolDefault(config.UseViews, false)
	if !useViews && spec.IsWalrusBucket() {
		base.WarnfCtx(context.TODO(), "Using GSI is not supported when using a walrus bucket - switching to use views.  Set 'use_views':true in Sync Gateway's database config to avoid this warning.")
		useViews = true
	}

	// Initialize Views or GSI indexes for the bucket
	if !useViews {
		gsiSupported := bucket.IsSupported(sgbucket.DataStoreFeatureN1ql)
		if !gsiSupported {
			return nil, errors.New("Sync Gateway was unable to connect to a query node on the provided Couchbase Server cluster.  Ensure a query node is accessible, or set 'use_views':true in Sync Gateway's database config.")
		}

		numReplicas := DefaultNumIndexReplicas
		if config.NumIndexReplicas != nil {
			numReplicas = *config.NumIndexReplicas
		}
		n1qlStore, ok := base.AsN1QLStore(bucket)
		if !ok {
			return nil, errors.New("Cannot create indexes on non-Couchbase data store.")

		}
		indexErr := db.InitializeIndexes(n1qlStore, config.UseXattrs(), numReplicas, false)
		if indexErr != nil {
			return nil, indexErr
		}
	} else {
		viewErr := db.InitializeViews(bucket)
		if viewErr != nil {
			return nil, viewErr
		}
	}

	// Process unsupported config options or store runtime defaults if not set
	if config.Unsupported == nil {
		config.Unsupported = &db.UnsupportedOptions{}
	}
	if config.Unsupported.WarningThresholds == nil {
		config.Unsupported.WarningThresholds = &db.WarningThresholds{}
	}

	if config.Unsupported.WarningThresholds.XattrSize == nil {
		config.Unsupported.WarningThresholds.XattrSize = base.Uint32Ptr(uint32(base.DefaultWarnThresholdXattrSize))
	} else {
		lowerLimit := 0.1 * 1024 * 1024 // 0.1 MB
		upperLimit := 1 * 1024 * 1024   // 1 MB
		if *config.Unsupported.WarningThresholds.XattrSize < uint32(lowerLimit) {
			return nil, fmt.Errorf("xattr_size warning threshold cannot be lower than %d bytes", uint32(lowerLimit))
		} else if *config.Unsupported.WarningThresholds.XattrSize > uint32(upperLimit) {
			return nil, fmt.Errorf("xattr_size warning threshold cannot be higher than %d bytes", uint32(upperLimit))
		}
	}

	if config.Unsupported.WarningThresholds.ChannelsPerDoc == nil {
		config.Unsupported.WarningThresholds.ChannelsPerDoc = &base.DefaultWarnThresholdChannelsPerDoc
	} else {
		lowerLimit := 5
		if *config.Unsupported.WarningThresholds.ChannelsPerDoc < uint32(lowerLimit) {
			return nil, fmt.Errorf("channels_per_doc warning threshold cannot be lower than %d", lowerLimit)
		}
	}

	if config.Unsupported.WarningThresholds.ChannelsPerUser == nil {
		config.Unsupported.WarningThresholds.ChannelsPerUser = &base.DefaultWarnThresholdChannelsPerUser
	}

	if config.Unsupported.WarningThresholds.GrantsPerDoc == nil {
		config.Unsupported.WarningThresholds.GrantsPerDoc = &base.DefaultWarnThresholdGrantsPerDoc
	} else {
		lowerLimit := 5
		if *config.Unsupported.WarningThresholds.GrantsPerDoc < uint32(lowerLimit) {
			return nil, fmt.Errorf("access_and_role_grants_per_doc warning threshold cannot be lower than %d", lowerLimit)
		}
	}

	if config.Unsupported.WarningThresholds.ChannelNameSize == nil {
		config.Unsupported.WarningThresholds.ChannelNameSize = &base.DefaultWarnThresholdChannelNameSize
	}

	autoImport, err := config.AutoImportEnabled()
	if err != nil {
		return nil, err
	}

	// Generate database context options from config and server context
	contextOptions, err := dbcOptionsFromConfig(sc, &config.DbConfig, dbName)
	if err != nil {
		return nil, err
	}
	contextOptions.UseViews = useViews

	// Create the DB Context
	dbcontext, err := db.NewDatabaseContext(dbName, bucket, autoImport, contextOptions)
	if err != nil {
		return nil, err
	}
	dbcontext.BucketSpec = spec
	dbcontext.ServerContextHasStarted = sc.hasStarted
	dbcontext.NoX509HTTPClient = sc.NoX509HTTPClient

	// WIP: Collections Phase 1 - Hardcode the single scope/collection into DatabaseContext.
	if spec.Scope != nil && spec.Collection != nil {
		dbcontext.Scopes = map[string]db.Scope{
			*spec.Scope: {
				Collections: map[string]db.Collection{
					*spec.Collection: {CollectionCtx: dbcontext}, // TODO: Prior to Phase 2 - move DatabaseContext methods like PutSpecial, etc. into CollectionContext
				},
			},
		}
	}

	syncFn := ""
	if config.Sync != nil {
		syncFn = *config.Sync
	}
	if err := sc.applySyncFunction(dbcontext, syncFn); err != nil {
		return nil, err
	}

	if config.RevsLimit != nil {
		dbcontext.RevsLimit = *config.RevsLimit
		if dbcontext.AllowConflicts() {
			if dbcontext.RevsLimit < 20 {
				return nil, fmt.Errorf("The revs_limit (%v) value in your Sync Gateway configuration cannot be set lower than 20.", dbcontext.RevsLimit)
			}

			if dbcontext.RevsLimit < db.DefaultRevsLimitConflicts {
				base.WarnfCtx(context.TODO(), "Setting the revs_limit (%v) to less than %d, whilst having allow_conflicts set to true, may have unwanted results when documents are frequently updated. Please see documentation for details.", dbcontext.RevsLimit, db.DefaultRevsLimitConflicts)
			}
		} else {
			if dbcontext.RevsLimit <= 0 {
				return nil, fmt.Errorf("The revs_limit (%v) value in your Sync Gateway configuration must be greater than zero.", dbcontext.RevsLimit)
			}
		}
	}

	dbcontext.AllowEmptyPassword = base.BoolDefault(config.AllowEmptyPassword, false)
	dbcontext.ServeInsecureAttachmentTypes = base.BoolDefault(config.ServeInsecureAttachmentTypes, false)

	if dbcontext.ChannelMapper == nil {
		base.InfofCtx(context.TODO(), base.KeyAll, "Using default sync function 'channel(doc.channels)' for database %q", base.MD(dbName))
	}

	// Create default users & roles:
	if err := sc.installPrincipals(dbcontext, config.Roles, "role"); err != nil {
		return nil, err
	}
	if err := sc.installPrincipals(dbcontext, config.Users, "user"); err != nil {
		return nil, err
	}

	if config.Guest != nil {
		guest := map[string]*auth.PrincipalConfig{base.GuestUsername: config.Guest}
		if err := sc.installPrincipals(dbcontext, guest, "user"); err != nil {
			return nil, err
		}
	}

	// Initialize event handlers
	if err := sc.initEventHandlers(dbcontext, &config.DbConfig); err != nil {
		return nil, err
	}

	// Upsert replications
	replicationErr := dbcontext.SGReplicateMgr.PutReplications(config.Replications)
	if replicationErr != nil {
		return nil, replicationErr
	}

	// Register it so HTTP handlers can find it:
	sc.databases_[dbcontext.Name] = dbcontext
	sc.dbConfigs[dbcontext.Name] = &config
	sc.bucketDbName[spec.BucketName] = dbName

	if base.BoolDefault(config.StartOffline, false) {
		atomic.StoreUint32(&dbcontext.State, db.DBOffline)
		_ = dbcontext.EventMgr.RaiseDBStateChangeEvent(dbName, "offline", "DB loaded from config", &sc.config.API.AdminInterface)
	} else {
		atomic.StoreUint32(&dbcontext.State, db.DBOnline)
		_ = dbcontext.EventMgr.RaiseDBStateChangeEvent(dbName, "online", "DB loaded from config", &sc.config.API.AdminInterface)
	}

	dbcontext.StartReplications()

	return dbcontext, nil
}

func dbcOptionsFromConfig(sc *ServerContext, config *DbConfig, dbName string) (db.DatabaseContextOptions, error) {

	// Get timeout to use for import filter function and db context
	javascriptTimeout := time.Duration(base.DefaultJavascriptTimeoutSecs) * time.Second
	if config.JavascriptTimeoutSecs != nil {
		javascriptTimeout = time.Duration(*config.JavascriptTimeoutSecs) * time.Second
	}

	// Identify import options
	importOptions := db.ImportOptions{}
	if config.ImportFilter != nil {
		importOptions.ImportFilter = db.NewImportFilterFunction(*config.ImportFilter, javascriptTimeout)
	}
	importOptions.BackupOldRev = base.BoolDefault(config.ImportBackupOldRev, false)

	if config.ImportPartitions == nil {
		importOptions.ImportPartitions = base.DefaultImportPartitions
	} else {
		importOptions.ImportPartitions = *config.ImportPartitions
	}

	// Check for deprecated cache options. If new are set they will take priority but will still log warnings
	warnings := config.deprecatedConfigCacheFallback()
	for _, warnLog := range warnings {
		base.WarnfCtx(context.TODO(), warnLog)
	}
	// Set cache properties, if present
	cacheOptions := db.DefaultCacheOptions()
	revCacheOptions := db.DefaultRevisionCacheOptions()
	if config.CacheConfig != nil {
		if config.CacheConfig.ChannelCacheConfig != nil {
			if config.CacheConfig.ChannelCacheConfig.MaxNumPending != nil {
				cacheOptions.CachePendingSeqMaxNum = *config.CacheConfig.ChannelCacheConfig.MaxNumPending
			}
			if config.CacheConfig.ChannelCacheConfig.MaxWaitPending != nil {
				cacheOptions.CachePendingSeqMaxWait = time.Duration(*config.CacheConfig.ChannelCacheConfig.MaxWaitPending) * time.Millisecond
			}
			if config.CacheConfig.ChannelCacheConfig.MaxWaitSkipped != nil {
				cacheOptions.CacheSkippedSeqMaxWait = time.Duration(*config.CacheConfig.ChannelCacheConfig.MaxWaitSkipped) * time.Millisecond
			}
			// set EnableStarChannelLog directly here (instead of via NewDatabaseContext), so that it's set when we create the channels view in ConnectToBucket
			if config.CacheConfig.ChannelCacheConfig.EnableStarChannel != nil {
				db.EnableStarChannelLog = *config.CacheConfig.ChannelCacheConfig.EnableStarChannel
			}
			if config.CacheConfig.ChannelCacheConfig.MaxLength != nil {
				cacheOptions.ChannelCacheMaxLength = *config.CacheConfig.ChannelCacheConfig.MaxLength
			}
			if config.CacheConfig.ChannelCacheConfig.MinLength != nil {
				cacheOptions.ChannelCacheMinLength = *config.CacheConfig.ChannelCacheConfig.MinLength
			}
			if config.CacheConfig.ChannelCacheConfig.ExpirySeconds != nil {
				cacheOptions.ChannelCacheAge = time.Duration(*config.CacheConfig.ChannelCacheConfig.ExpirySeconds) * time.Second
			}
			if config.CacheConfig.ChannelCacheConfig.MaxNumber != nil {
				cacheOptions.MaxNumChannels = *config.CacheConfig.ChannelCacheConfig.MaxNumber
			}
			if config.CacheConfig.ChannelCacheConfig.HighWatermarkPercent != nil && *config.CacheConfig.ChannelCacheConfig.HighWatermarkPercent > 0 {
				cacheOptions.CompactHighWatermarkPercent = *config.CacheConfig.ChannelCacheConfig.HighWatermarkPercent
			}
			if config.CacheConfig.ChannelCacheConfig.HighWatermarkPercent != nil && *config.CacheConfig.ChannelCacheConfig.HighWatermarkPercent > 0 {
				cacheOptions.CompactLowWatermarkPercent = *config.CacheConfig.ChannelCacheConfig.HighWatermarkPercent
			}
		}

		if config.CacheConfig.RevCacheConfig != nil {
			if config.CacheConfig.RevCacheConfig.Size != nil {
				revCacheOptions.Size = *config.CacheConfig.RevCacheConfig.Size
			}
			if config.CacheConfig.RevCacheConfig.ShardCount != nil {
				revCacheOptions.ShardCount = *config.CacheConfig.RevCacheConfig.ShardCount
			}
		}
	}

	// Create a callback function that will be invoked if the database goes offline and comes
	// back online again
	dbOnlineCallback := func(dbContext *db.DatabaseContext) {
		sc.TakeDbOnline(dbContext)
	}

	oldRevExpirySeconds := base.DefaultOldRevExpirySeconds
	if config.OldRevExpirySeconds != nil {
		oldRevExpirySeconds = *config.OldRevExpirySeconds
	}

	deltaSyncOptions := db.DeltaSyncOptions{
		Enabled:          db.DefaultDeltaSyncEnabled,
		RevMaxAgeSeconds: db.DefaultDeltaSyncRevMaxAge,
	}

	if config.DeltaSync != nil {
		if enable := config.DeltaSync.Enabled; enable != nil {
			deltaSyncOptions.Enabled = *enable
		}

		if revMaxAge := config.DeltaSync.RevMaxAgeSeconds; revMaxAge != nil {
			if *revMaxAge == 0 {
				// a setting of zero will fall back to the non-delta handling of revision body backups
			} else if *revMaxAge < oldRevExpirySeconds {
				return db.DatabaseContextOptions{}, fmt.Errorf("delta_sync.rev_max_age_seconds: %d must not be less than the configured old_rev_expiry_seconds: %d", *revMaxAge, oldRevExpirySeconds)
			}
			deltaSyncOptions.RevMaxAgeSeconds = *revMaxAge
		}
	}
	base.InfofCtx(context.TODO(), base.KeyAll, "delta_sync enabled=%t with rev_max_age_seconds=%d for database %s", deltaSyncOptions.Enabled, deltaSyncOptions.RevMaxAgeSeconds, dbName)

	compactIntervalSecs := db.DefaultCompactInterval
	if config.CompactIntervalDays != nil {
		compactIntervalSecs = uint32(*config.CompactIntervalDays * 60 * 60 * 24)
	}

	var queryPaginationLimit int

	// If QueryPaginationLimit has been set use that first
	if config.QueryPaginationLimit != nil {
		queryPaginationLimit = *config.QueryPaginationLimit
	}

	// If DeprecatedQueryLimit is set we need to handle this
	if config.CacheConfig != nil && config.CacheConfig.ChannelCacheConfig != nil && config.CacheConfig.ChannelCacheConfig.DeprecatedQueryLimit != nil {
		// If QueryPaginationLimit has not been set use the deprecated option
		if queryPaginationLimit == 0 {
			base.WarnfCtx(context.TODO(), "Using deprecated config parameter 'cache.channel_cache.query_limit'. Use 'query_pagination_limit' instead")
			queryPaginationLimit = *config.CacheConfig.ChannelCacheConfig.DeprecatedQueryLimit
		} else {
			base.WarnfCtx(context.TODO(), "Both query_pagination_limit and the deprecated cache.channel_cache.query_limit have been specified in config - using query_pagination_limit")
		}
	}

	// If no limit has been set (or is set to 0) we will now choose the default
	if queryPaginationLimit == 0 {
		queryPaginationLimit = db.DefaultQueryPaginationLimit
	}

	if queryPaginationLimit < 2 {
		return db.DatabaseContextOptions{}, fmt.Errorf("query_pagination_limit: %d must be greater than 1", queryPaginationLimit)
	}
	cacheOptions.ChannelQueryLimit = queryPaginationLimit

	secureCookieOverride := sc.config.API.HTTPS.TLSCertPath != ""
	if config.SecureCookieOverride != nil {
		secureCookieOverride = *config.SecureCookieOverride
	}

	sgReplicateEnabled := db.DefaultSGReplicateEnabled
	if config.SGReplicateEnabled != nil {
		sgReplicateEnabled = *config.SGReplicateEnabled
	}

	sgReplicateWebsocketPingInterval := db.DefaultSGReplicateWebsocketPingInterval
	if config.SGReplicateWebsocketPingInterval != nil {
		sgReplicateWebsocketPingInterval = time.Second * time.Duration(*config.SGReplicateWebsocketPingInterval)
	}

	localDocExpirySecs := base.DefaultLocalDocExpirySecs
	if config.LocalDocExpirySecs != nil {
		localDocExpirySecs = *config.LocalDocExpirySecs
	}

	if config.UserXattrKey != "" {
		if !base.IsEnterpriseEdition() {
			return db.DatabaseContextOptions{}, fmt.Errorf("user_xattr_key is only supported in enterpise edition")
		}

		if !config.UseXattrs() {
			return db.DatabaseContextOptions{}, fmt.Errorf("use of user_xattr_key requires shared_bucket_access to be enabled")
		}
	}

	clientPartitionWindow := base.DefaultClientPartitionWindow
	if config.ClientPartitionWindowSecs != nil {
		clientPartitionWindow = time.Duration(*config.ClientPartitionWindowSecs) * time.Second
	}

	bcryptCost := sc.config.Auth.BcryptCost
	if bcryptCost <= 0 {
		bcryptCost = auth.DefaultBcryptCost
	}

	slowQueryWarningThreshold := kDefaultSlowQueryWarningThreshold * time.Millisecond
	if config.SlowQueryWarningThresholdMs != nil {
		slowQueryWarningThreshold = time.Duration(*config.SlowQueryWarningThresholdMs) * time.Millisecond
	}

	groupID := ""
	if sc.config.Bootstrap.ConfigGroupID != persistentConfigDefaultGroupID {
		groupID = sc.config.Bootstrap.ConfigGroupID
	}

	if config.AllowConflicts != nil && *config.AllowConflicts {
		base.WarnfCtx(context.TODO(), `Deprecation notice: setting database configuration option "allow_conflicts" to true is due to be removed. In the future, conflicts will not be allowed.`)
	}

	// If basic auth is disabled, it doesn't make sense to send WWW-Authenticate
	sendWWWAuthenticate := config.SendWWWAuthenticateHeader
	if base.BoolDefault(config.DisablePasswordAuth, false) {
		sendWWWAuthenticate = base.BoolPtr(false)
	}

	contextOptions := db.DatabaseContextOptions{
		CacheOptions:                  &cacheOptions,
		RevisionCacheOptions:          revCacheOptions,
		OldRevExpirySeconds:           oldRevExpirySeconds,
		LocalDocExpirySecs:            localDocExpirySecs,
		AdminInterface:                &sc.config.API.AdminInterface,
		UnsupportedOptions:            config.Unsupported,
		OIDCOptions:                   config.OIDCConfig,
		LocalJWTConfig:                config.LocalJWTConfig,
		DBOnlineCallback:              dbOnlineCallback,
		ImportOptions:                 importOptions,
		EnableXattr:                   config.UseXattrs(),
		SecureCookieOverride:          secureCookieOverride,
		SessionCookieName:             config.SessionCookieName,
		SessionCookieHttpOnly:         base.BoolDefault(config.SessionCookieHTTPOnly, false),
		AllowConflicts:                config.ConflictsAllowed(),
		SendWWWAuthenticateHeader:     sendWWWAuthenticate,
		DisablePasswordAuthentication: base.BoolDefault(config.DisablePasswordAuth, false),
		DeltaSyncOptions:              deltaSyncOptions,
		CompactInterval:               compactIntervalSecs,
		QueryPaginationLimit:          queryPaginationLimit,
		UserXattrKey:                  config.UserXattrKey,
		SGReplicateOptions: db.SGReplicateOptions{
			Enabled:               sgReplicateEnabled,
			WebsocketPingInterval: sgReplicateWebsocketPingInterval,
		},
		SlowQueryWarningThreshold: slowQueryWarningThreshold,
		ClientPartitionWindow:     clientPartitionWindow,
		BcryptCost:                bcryptCost,
		GroupID:                   groupID,
		JavascriptTimeout:         javascriptTimeout,
<<<<<<< HEAD
		// UserQueries:               config.UserQueries,   // behind feature flag (see below)
		// UserFunctions:             config.UserFunctions, // behind feature flag (see below)
		// GraphQL:                   config.GraphQL,       // behind feature flag (see below)
	}

	if sc.config.Unsupported.UserQueries != nil && *sc.config.Unsupported.UserQueries {
		contextOptions.UserQueries = config.UserQueries
		contextOptions.UserFunctions = config.UserFunctions
		contextOptions.GraphQL = config.GraphQL
	} else if config.UserQueries != nil || config.UserFunctions != nil || config.GraphQL != nil {
		base.WarnfCtx(context.TODO(), `Database config options "queries", "functions", "graphql" ignored because unsupported.user_queries feature flag is not enabled`)
=======
		Serverless:                sc.config.IsServerless(),
>>>>>>> e5ce35c6
	}

	return contextOptions, nil
}

func (sc *ServerContext) TakeDbOnline(database *db.DatabaseContext) {

	// Take a write lock on the Database context, so that we can cycle the underlying Database
	// without any other call running concurrently
	database.AccessLock.Lock()
	defer database.AccessLock.Unlock()

	// We can only transition to Online from Offline state
	if atomic.CompareAndSwapUint32(&database.State, db.DBOffline, db.DBStarting) {
		reloadedDb, err := sc.ReloadDatabase(database.Name)
		if err != nil {
			base.ErrorfCtx(context.TODO(), "Error reloading database from config: %v", err)
			return
		}

		// Reloaded DB should already be online in most cases, but force state to online to handle cases
		// where config specifies offline startup
		atomic.StoreUint32(&reloadedDb.State, db.DBOnline)

	} else {
		base.InfofCtx(context.TODO(), base.KeyCRUD, "Unable to take Database : %v online , database must be in Offline state", base.UD(database.Name))
	}

}

// validateEventConfigOptions returns errors for all invalid event type options.
func validateEventConfigOptions(eventType db.EventType, eventConfig *EventConfig) error {
	if eventConfig == nil || eventConfig.Options == nil {
		return nil
	}

	var errs *base.MultiError

	switch eventType {
	case db.DocumentChange:
		for k, v := range eventConfig.Options {
			switch k {
			case db.EventOptionDocumentChangedWinningRevOnly:
				if _, ok := v.(bool); !ok {
					errs = errs.Append(fmt.Errorf("Event option %q must be of type bool", db.EventOptionDocumentChangedWinningRevOnly))
				}
			default:
				errs = errs.Append(fmt.Errorf("unknown option %q found for event type %q", k, eventType))
			}
		}
	default:
		errs = errs.Append(fmt.Errorf("unknown options %v found for event type %q", eventConfig.Options, eventType))
	}

	// If we only have 1 error, return it as-is for clarity in the logs.
	if errs.ErrorOrNil() != nil {
		if errs.Len() == 1 {
			return errs.Errors[0]
		}
		return errs
	}

	return nil
}

// Initialize event handlers, if present
func (sc *ServerContext) initEventHandlers(dbcontext *db.DatabaseContext, config *DbConfig) (err error) {
	if config.EventHandlers == nil {
		return nil
	}

	// Load Webhook Filter Function.
	eventHandlersByType := map[db.EventType][]*EventConfig{
		db.DocumentChange: config.EventHandlers.DocumentChanged,
		db.DBStateChange:  config.EventHandlers.DBStateChanged,
	}

	for eventType, handlers := range eventHandlersByType {
		for _, conf := range handlers {
			if err := validateEventConfigOptions(eventType, conf); err != nil {
				return err
			}

			// Load external webhook filter function
			insecureSkipVerify := false
			if config.Unsupported != nil {
				insecureSkipVerify = config.Unsupported.RemoteConfigTlsSkipVerify
			}
			filter, err := loadJavaScript(conf.Filter, insecureSkipVerify)
			if err != nil {
				return &JavaScriptLoadError{
					JSLoadType: WebhookFilter,
					Path:       conf.Filter,
					Err:        err,
				}
			}
			conf.Filter = filter
		}

		// Register event handlers
		if err = sc.processEventHandlersForEvent(handlers, eventType, dbcontext); err != nil {
			return err
		}
	}

	// WaitForProcess uses string, to support both omitempty and zero values
	customWaitTime := int64(-1)
	if config.EventHandlers.WaitForProcess != "" {
		customWaitTime, err = strconv.ParseInt(config.EventHandlers.WaitForProcess, 10, 0)
		if err != nil {
			customWaitTime = -1
			base.WarnfCtx(context.TODO(), "Error parsing wait_for_process from config, using default %s", err)
		}
	}
	dbcontext.EventMgr.Start(config.EventHandlers.MaxEventProc, int(customWaitTime))

	return nil
}

// Adds a database to the ServerContext given its configuration.  If an existing config is found
// for the name, returns an error.
func (sc *ServerContext) AddDatabaseFromConfig(config DatabaseConfig) (*db.DatabaseContext, error) {
	return sc.getOrAddDatabaseFromConfig(config, false, db.GetConnectToBucketFn(false))
}

// AddDatabaseFromConfigFailFast adds a database to the ServerContext given its configuration and fails fast.
// If an existing config is found for the name, returns an error.
func (sc *ServerContext) AddDatabaseFromConfigFailFast(config DatabaseConfig) (*db.DatabaseContext, error) {
	return sc.getOrAddDatabaseFromConfig(config, false, db.GetConnectToBucketFn(true))
}

func (sc *ServerContext) processEventHandlersForEvent(events []*EventConfig, eventType db.EventType, dbcontext *db.DatabaseContext) error {

	for _, event := range events {
		switch event.HandlerType {
		case "webhook":
			wh, err := db.NewWebhook(event.Url, event.Filter, event.Timeout, event.Options)
			if err != nil {
				base.WarnfCtx(context.TODO(), "Error creating webhook %v", err)
				return err
			}
			dbcontext.EventMgr.RegisterEventHandler(wh, eventType)
		default:
			return errors.New(fmt.Sprintf("Unknown event handler type %s", event.HandlerType))
		}

	}
	return nil
}

func (sc *ServerContext) applySyncFunction(dbcontext *db.DatabaseContext, syncFn string) error {
	changed, err := dbcontext.UpdateSyncFun(syncFn)
	if err != nil || !changed {
		return err
	}
	// Sync function has changed:
	base.InfofCtx(context.TODO(), base.KeyAll, "**NOTE:** %q's sync function has changed. The new function may assign different channels to documents, or permissions to users. You may want to re-sync the database to update these.", base.MD(dbcontext.Name))
	return nil
}

func (sc *ServerContext) RemoveDatabase(dbName string) bool {
	sc.lock.Lock()
	defer sc.lock.Unlock()

	return sc._removeDatabase(dbName)
}

// _unloadDatabase unloads and stops the database, but does not remove the in-memory config.
func (sc *ServerContext) _unloadDatabase(dbName string) bool {
	dbCtx := sc.databases_[dbName]
	if dbCtx == nil {
		return false
	}
	base.InfofCtx(context.TODO(), base.KeyAll, "Closing db /%s (bucket %q)", base.MD(dbCtx.Name), base.MD(dbCtx.Bucket.GetName()))
	dbCtx.Close()
	delete(sc.databases_, dbName)
	return true
}

// _removeDatabase unloads and removes all references to the given database.
func (sc *ServerContext) _removeDatabase(dbName string) bool {
	dbCtx := sc.databases_[dbName]
	if dbCtx == nil {
		return false
	}
	bucket := dbCtx.Bucket.GetName()
	if ok := sc._unloadDatabase(dbName); !ok {
		return ok
	}
	delete(sc.dbConfigs, dbName)
	delete(sc.bucketDbName, bucket)
	return true
}

func (sc *ServerContext) installPrincipals(dbc *db.DatabaseContext, spec map[string]*auth.PrincipalConfig, what string) error {
	for name, princ := range spec {
		isGuest := name == base.GuestUsername
		if isGuest {
			internalName := ""
			princ.Name = &internalName
		} else {
			n := name
			princ.Name = &n
		}

		logCtx := context.TODO()
		createdPrincipal := true
		worker := func() (shouldRetry bool, err error, value interface{}) {
			_, err = dbc.UpdatePrincipal(context.Background(), princ, (what == "user"), isGuest)
			if err != nil {
				if status, _ := base.ErrorAsHTTPStatus(err); status == http.StatusConflict {
					// Ignore and absorb this error if it's a conflict error, which just means that updatePrincipal didn't overwrite an existing user.
					// Since if there's an existing user it's "mission accomplished", this can be treated as a success case.
					createdPrincipal = false
					return false, nil, nil
				}

				if err == base.ErrViewTimeoutError {
					// Timeout error, possibly due to view re-indexing, so retry
					base.InfofCtx(logCtx, base.KeyAuth, "Error calling UpdatePrincipal(): %v.  Will retry in case this is a temporary error", err)
					return true, err, nil
				}

				// Unexpected error, return error don't retry
				return false, err, nil
			}

			// No errors, assume it worked
			return false, nil, nil

		}

		err, _ := base.RetryLoop("installPrincipals", worker, base.CreateDoublingSleeperFunc(16, 10))
		if err != nil {
			return err
		}

		if isGuest {
			base.InfofCtx(logCtx, base.KeyAll, "Reset guest user to config")
		} else if createdPrincipal {
			base.InfofCtx(logCtx, base.KeyAll, "Created %s %q", what, base.UD(name))
		}

	}
	return nil
}

// ////// STATS LOGGING

type statsWrapper struct {
	Stats              json.RawMessage `json:"stats"`
	UnixEpochTimestamp int64           `json:"unix_epoch_timestamp"`
	RFC3339            string          `json:"rfc3339_timestamp"`
}

func (sc *ServerContext) startStatsLogger() {

	if sc.config.Unsupported.StatsLogFrequency == nil || sc.config.Unsupported.StatsLogFrequency.Value() == 0 {
		// don't start the stats logger when explicitly zero
		return
	}

	interval := sc.config.Unsupported.StatsLogFrequency

	sc.statsContext.statsLoggingTicker = time.NewTicker(interval.Value())
	sc.statsContext.terminator = make(chan struct{})
	sc.statsContext.doneChan = make(chan struct{})
	go func() {
		defer close(sc.statsContext.doneChan)
		for {
			select {
			case <-sc.statsContext.statsLoggingTicker.C:
				err := sc.logStats()
				if err != nil {
					base.WarnfCtx(context.TODO(), "Error logging stats: %v", err)
				}
			case <-sc.statsContext.terminator:
				base.DebugfCtx(context.TODO(), base.KeyAll, "Stopping stats logging goroutine")
				sc.statsContext.statsLoggingTicker.Stop()
				return
			}
		}
	}()
	base.InfofCtx(context.TODO(), base.KeyAll, "Logging stats with frequency: %v", interval)

}

func (sc *ServerContext) logStats() error {

	AddGoRuntimeStats()

	sc.logNetworkInterfaceStats()

	if err := sc.statsContext.addGoSigarStats(); err != nil {
		base.WarnfCtx(context.TODO(), "Error getting sigar based system resource stats: %v", err)
	}

	sc.updateCalculatedStats()
	// Create wrapper expvar map in order to add a timestamp field for logging purposes
	currentTime := time.Now()
	wrapper := statsWrapper{
		Stats:              []byte(base.SyncGatewayStats.String()),
		UnixEpochTimestamp: currentTime.Unix(),
		RFC3339:            currentTime.Format(time.RFC3339),
	}

	marshalled, err := base.JSONMarshal(wrapper)
	if err != nil {
		return err
	}

	// Marshal expvar map w/ timestamp to string and write to logs
	base.RecordStats(string(marshalled))

	return nil

}

func (sc *ServerContext) logNetworkInterfaceStats() {

	if err := sc.statsContext.addPublicNetworkInterfaceStatsForHostnamePort(sc.config.API.PublicInterface); err != nil {
		base.WarnfCtx(context.TODO(), "Error getting public network interface resource stats: %v", err)
	}

	if err := sc.statsContext.addAdminNetworkInterfaceStatsForHostnamePort(sc.config.API.AdminInterface); err != nil {
		base.WarnfCtx(context.TODO(), "Error getting admin network interface resource stats: %v", err)
	}

}

// Updates stats that are more efficient to calculate at stats collection time
func (sc *ServerContext) updateCalculatedStats() {
	sc.lock.RLock()
	defer sc.lock.RUnlock()
	for _, dbContext := range sc.databases_ {
		dbContext.UpdateCalculatedStats()
	}

}

func initClusterAgent(clusterAddress, clusterUser, clusterPass, certPath, keyPath, caCertPath string, tlsSkipVerify *bool) (*gocbcore.Agent, error) {
	authenticator, err := base.GoCBCoreAuthConfig(clusterUser, clusterPass, certPath, keyPath)
	if err != nil {
		return nil, err
	}

	tlsRootCAProvider, err := base.GoCBCoreTLSRootCAProvider(tlsSkipVerify, caCertPath)
	if err != nil {
		return nil, err
	}

	config := gocbcore.AgentConfig{
		SecurityConfig: gocbcore.SecurityConfig{
			TLSRootCAProvider: tlsRootCAProvider,
			Auth:              authenticator,
		},
	}

	err = config.FromConnStr(clusterAddress)
	if err != nil {
		return nil, err
	}

	agent, err := gocbcore.CreateAgent(&config)
	if err != nil {
		return nil, err
	}

	shouldCloseAgent := true
	defer func() {
		if shouldCloseAgent {
			if err := agent.Close(); err != nil {
				base.WarnfCtx(context.TODO(), "unable to close gocb agent: %v", err)
			}
		}
	}()

	agentReadyErr := make(chan error)
	_, err = agent.WaitUntilReady(
		time.Now().Add(5*time.Second),
		gocbcore.WaitUntilReadyOptions{
			ServiceTypes: []gocbcore.ServiceType{gocbcore.MgmtService},
		},
		func(result *gocbcore.WaitUntilReadyResult, err error) {
			agentReadyErr <- err
		},
	)

	if err != nil {
		return nil, err
	}

	if err := <-agentReadyErr; err != nil {
		if _, ok := errors.Unwrap(err).(x509.UnknownAuthorityError); ok {
			err = fmt.Errorf("%w - Provide a CA cert, or set tls_skip_verify to true in config", err)
		}

		return nil, err
	}

	shouldCloseAgent = false
	return agent, nil
}

// initializeGoCBAgent Obtains a gocb agent from the current server connection. Requires the agent to be closed after use.
// Uses retry loop
func (sc *ServerContext) initializeGoCBAgent() (*gocbcore.Agent, error) {
	err, a := base.RetryLoop("Initialize Cluster Agent", func() (shouldRetry bool, err error, value interface{}) {
		agent, err := initClusterAgent(
			sc.config.Bootstrap.Server, sc.config.Bootstrap.Username, sc.config.Bootstrap.Password,
			sc.config.Bootstrap.X509CertPath, sc.config.Bootstrap.X509KeyPath, sc.config.Bootstrap.CACertPath, sc.config.Bootstrap.ServerTLSSkipVerify)
		if err != nil {
			base.InfofCtx(context.TODO(), base.KeyConfig, "Couldn't initialize cluster agent: %v - will retry...", err)
			return true, err, nil
		}

		return false, nil, agent
	}, base.CreateSleeperFunc(27, 1000)) // ~2 mins total - 5 second gocb WaitUntilReady timeout and 1 second interval
	if err != nil {
		return nil, err
	}

	base.InfofCtx(context.TODO(), base.KeyConfig, "Successfully initialized cluster agent")
	agent := a.(*gocbcore.Agent)
	return agent, nil
}

// initializeNoX509HttpClient() returns an http client based on the bootstrap connection information, but
// without any x509 keypair included in the tls config.  This client can be used to perform basic
// authentication checks against the server.
// Client creation otherwise clones the approach used by gocb.
func (sc *ServerContext) initializeNoX509HttpClient() (*http.Client, error) {

	// baseTlsConfig defines the tlsConfig except for ServerName, which is updated based
	// on addr in DialTLS
	baseTlsConfig := &tls.Config{
		MinVersion: tls.VersionTLS12,
	}
	var rootCAs *x509.CertPool
	tlsRootCAProvider, err := base.GoCBCoreTLSRootCAProvider(sc.config.Bootstrap.ServerTLSSkipVerify, sc.config.Bootstrap.CACertPath)
	if err != nil {
		return nil, err
	}
	rootCAs = tlsRootCAProvider()
	if rootCAs != nil {
		baseTlsConfig.RootCAs = rootCAs
		baseTlsConfig.InsecureSkipVerify = false
	} else {
		baseTlsConfig.InsecureSkipVerify = true
	}

	httpDialer := &net.Dialer{
		Timeout:   30 * time.Second,
		KeepAlive: 30 * time.Second,
	}
	maxIdleConns, _ := strconv.Atoi(base.DefaultHttpMaxIdleConns)
	idleConnTimeoutMs, _ := strconv.Atoi(base.DefaultHttpIdleConnTimeoutMilliseconds)

	// gocbcore: We set ForceAttemptHTTP2, which will update the base-config to support HTTP2
	// automatically, so that all configs from it will look for that.
	httpTransport := &http.Transport{
		ForceAttemptHTTP2: true,

		Dial: func(network, addr string) (net.Conn, error) {
			return httpDialer.Dial(network, addr)
		},
		DialTLS: func(network, addr string) (net.Conn, error) {
			tcpConn, err := httpDialer.Dial(network, addr)
			if err != nil {
				return nil, err
			}

			// Update tlsConfig.ServerName based on addr
			tlsConfig := baseTlsConfig.Clone()
			host, _, err := net.SplitHostPort(addr)
			if err != nil {
				return nil, err
			}
			tlsConfig.ServerName = host
			tlsConn := tls.Client(tcpConn, tlsConfig)
			return tlsConn, nil
		},
		MaxIdleConns:        maxIdleConns,
		MaxIdleConnsPerHost: base.DefaultHttpMaxIdleConnsPerHost,
		IdleConnTimeout:     time.Duration(idleConnTimeoutMs) * time.Millisecond,
	}

	httpCli := &http.Client{
		Transport: httpTransport,
		CheckRedirect: func(req *http.Request, via []*http.Request) error {
			// gocbcore: All that we're doing here is setting auth on any redirects.
			// For that reason we can just pull it off the oldest (first) request.
			if len(via) >= 10 {
				// Just duplicate the default behaviour for maximum redirects.
				return errors.New("stopped after 10 redirects")
			}

			oldest := via[0]
			auth := oldest.Header.Get("Authorization")
			if auth != "" {
				req.Header.Set("Authorization", auth)
			}

			return nil
		},
	}

	return httpCli, nil
}

func (sc *ServerContext) ObtainManagementEndpointsAndHTTPClient() ([]string, *http.Client, error) {
	if sc.GoCBAgent == nil {
		return nil, nil, fmt.Errorf("unable to obtain agent")
	}

	return sc.GoCBAgent.MgmtEps(), sc.NoX509HTTPClient, nil
}

// CheckPermissions is used for Admin authentication to check a CBS RBAC user.
// It performs two jobs: Authentication and then attempts Authorization.
// For Authorization it checks whether the user has any ONE of the supplied accessPermissions
// If the user is authorized it will also check the responsePermissions and return the results for these. These can be
// used by handlers to determine different responses based on the permissions the user has.
func CheckPermissions(httpClient *http.Client, managementEndpoints []string, bucketName, username, password string, accessPermissions []Permission, responsePermissions []Permission) (statusCode int, permissionResults map[string]bool, err error) {
	combinedPermissions := append(accessPermissions, responsePermissions...)
	body := []byte(strings.Join(FormatPermissionNames(combinedPermissions, bucketName), ","))
	statusCode, bodyResponse, err := doHTTPAuthRequest(httpClient, username, password, "POST", "/pools/default/checkPermissions", managementEndpoints, body)
	if err != nil {
		return http.StatusInternalServerError, nil, err
	}

	if statusCode != http.StatusOK {
		if statusCode == http.StatusUnauthorized {
			return http.StatusUnauthorized, nil, nil
		}

		// If we don't provide permissions we get a BadRequest but know we have successfully authenticated
		if statusCode == http.StatusBadRequest && len(combinedPermissions) > 0 {
			return statusCode, nil, nil
		}
	}

	// At this point we know the user exists, now check whether they have the required permissions
	if len(combinedPermissions) > 0 {
		var permissions map[string]bool

		err = base.JSONUnmarshal(bodyResponse, &permissions)
		if err != nil {
			return http.StatusInternalServerError, nil, err
		}

		if len(responsePermissions) > 0 {
			permissionResults = make(map[string]bool)
			for _, responsePermission := range responsePermissions {
				hasPermission, ok := permissions[responsePermission.FormattedName(bucketName)]
				// This should always be true but better to be safe to avoid panic
				if ok {
					permissionResults[responsePermission.PermissionName] = hasPermission
				}
			}
		}

		for _, accessPermission := range accessPermissions {
			if hasPermission, ok := permissions[accessPermission.FormattedName(bucketName)]; ok && hasPermission {
				return http.StatusOK, permissionResults, nil
			}
		}
	}

	return http.StatusForbidden, nil, nil
}

func CheckRoles(httpClient *http.Client, managementEndpoints []string, username, password string, requestedRoles []RouteRole, bucketName string) (statusCode int, err error) {
	statusCode, bodyResponse, err := doHTTPAuthRequest(httpClient, username, password, "GET", "/whoami", managementEndpoints, nil)
	if err != nil {
		return http.StatusInternalServerError, err
	}

	if statusCode != http.StatusOK {
		return statusCode, nil
	}

	var whoAmIResults struct {
		Roles []struct {
			RoleName   string `json:"role"`
			BucketName string `json:"bucket_name"`
		} `json:"roles"`
	}

	err = base.JSONUnmarshal(bodyResponse, &whoAmIResults)
	if err != nil {
		return http.StatusInternalServerError, err
	}

	for _, roleResult := range whoAmIResults.Roles {
		for _, requireRole := range requestedRoles {
			requireBucketOptions := []string{""}
			if requireRole.DatabaseScoped {
				requireBucketOptions = []string{bucketName, RoleBucketWildcard}
			}

			for _, requireBucket := range requireBucketOptions {
				if (roleResult.BucketName == requireBucket) && roleResult.RoleName == requireRole.RoleName {
					return http.StatusOK, nil
				}
			}
		}
	}

	return http.StatusForbidden, nil
}

func doHTTPAuthRequest(httpClient *http.Client, username, password, method, path string, endpoints []string, requestBody []byte) (statusCode int, responseBody []byte, err error) {
	retryCount := 0

	worker := func() (shouldRetry bool, err error, value interface{}) {
		var httpResponse *http.Response

		endpointIdx := retryCount % len(endpoints)
		req, err := http.NewRequest(method, endpoints[endpointIdx]+path, bytes.NewBuffer(requestBody))
		if err != nil {
			return false, err, nil
		}

		req.SetBasicAuth(username, password)

		httpResponse, err = httpClient.Do(req)
		if err == nil {
			return false, nil, httpResponse
		}

		if err, ok := err.(net.Error); ok && err.Timeout() {
			retryCount++
			return true, err, nil
		}

		return false, err, nil
	}

	err, result := base.RetryLoop("", worker, base.CreateSleeperFunc(10, 100))
	if err != nil {
		return 0, nil, err
	}

	httpResponse, ok := result.(*http.Response)
	if !ok {
		return 0, nil, fmt.Errorf("unexpected response type from doHTTPAuthRequest")
	}

	bodyString, err := ioutil.ReadAll(httpResponse.Body)
	if err != nil {
		return 0, nil, err
	}

	err = httpResponse.Body.Close()
	if err != nil {
		return 0, nil, err
	}

	return httpResponse.StatusCode, bodyString, nil
}

// For test use
func (sc *ServerContext) Database(name string) *db.DatabaseContext {
	db, err := sc.GetDatabase(name)
	if err != nil {
		panic(fmt.Sprintf("Unexpected error getting db %q: %v", name, err))
	}
	return db
}

func (sc *ServerContext) initializeCouchbaseServerConnections() error {
	goCBAgent, err := sc.initializeGoCBAgent()
	if err != nil {
		return err
	}
	sc.GoCBAgent = goCBAgent

	sc.NoX509HTTPClient, err = sc.initializeNoX509HttpClient()
	if err != nil {
		return err
	}

	// Fetch database configs from bucket and start polling for new buckets and config updates.
	if sc.persistentConfig {
		couchbaseCluster, err := createCouchbaseClusterFromStartupConfig(sc.config)
		if err != nil {
			return err
		}
		sc.bootstrapContext.connection = couchbaseCluster

		count, err := sc.fetchAndLoadConfigs(true)
		if err != nil {
			return err
		}

		logCtx := context.TODO()
		if count > 0 {
			base.InfofCtx(logCtx, base.KeyConfig, "Successfully fetched %d database configs from buckets in cluster", count)
		} else {
			base.WarnfCtx(logCtx, "Config: No database configs for group %q. Continuing startup to allow REST API database creation", sc.config.Bootstrap.ConfigGroupID)
		}

		if sc.config.Bootstrap.ConfigUpdateFrequency.Value() > 0 {
			sc.bootstrapContext.terminator = make(chan struct{})
			sc.bootstrapContext.doneChan = make(chan struct{})

			base.InfofCtx(logCtx, base.KeyConfig, "Starting background polling for new configs/buckets: %s", sc.config.Bootstrap.ConfigUpdateFrequency.Value().String())
			go func() {
				defer close(sc.bootstrapContext.doneChan)
				t := time.NewTicker(sc.config.Bootstrap.ConfigUpdateFrequency.Value())
				for {
					select {
					case <-sc.bootstrapContext.terminator:
						base.InfofCtx(logCtx, base.KeyConfig, "Stopping background config polling loop")
						t.Stop()
						return
					case <-t.C:
						base.DebugfCtx(logCtx, base.KeyConfig, "Fetching configs from buckets in cluster for group %q", sc.config.Bootstrap.ConfigGroupID)
						count, err := sc.fetchAndLoadConfigs(false)
						if err != nil {
							base.WarnfCtx(logCtx, "Couldn't load configs from bucket when polled: %v", err)
						}
						if count > 0 {
							base.InfofCtx(logCtx, base.KeyConfig, "Successfully fetched %d database configs from buckets in cluster", count)
						}
					}
				}
			}()
		} else {
			base.InfofCtx(logCtx, base.KeyConfig, "Disabled background polling for new configs/buckets")
		}
	}

	return nil
}<|MERGE_RESOLUTION|>--- conflicted
+++ resolved
@@ -823,7 +823,7 @@
 		BcryptCost:                bcryptCost,
 		GroupID:                   groupID,
 		JavascriptTimeout:         javascriptTimeout,
-<<<<<<< HEAD
+		Serverless:                sc.config.IsServerless(),
 		// UserQueries:               config.UserQueries,   // behind feature flag (see below)
 		// UserFunctions:             config.UserFunctions, // behind feature flag (see below)
 		// GraphQL:                   config.GraphQL,       // behind feature flag (see below)
@@ -835,9 +835,6 @@
 		contextOptions.GraphQL = config.GraphQL
 	} else if config.UserQueries != nil || config.UserFunctions != nil || config.GraphQL != nil {
 		base.WarnfCtx(context.TODO(), `Database config options "queries", "functions", "graphql" ignored because unsupported.user_queries feature flag is not enabled`)
-=======
-		Serverless:                sc.config.IsServerless(),
->>>>>>> e5ce35c6
 	}
 
 	return contextOptions, nil
