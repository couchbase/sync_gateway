//  Copyright 2022-Present Couchbase, Inc.
//
//  Use of this software is governed by the Business Source License included
//  in the file licenses/BSL-Couchbase.txt.  As of the Change Date specified
//  in that file, in accordance with the Business Source License, use of this
//  software will be governed by the Apache License, Version 2.0, included in
//  the file licenses/APL2.txt.

package replicatortest

import (
	"encoding/json"
	"expvar"
	"fmt"
	"log"
	"net/http"
	"net/http/httptest"
	"net/url"
	"runtime"
	"sort"
	"strconv"
	"strings"
	"sync"
	"sync/atomic"
	"testing"
	"time"

	"github.com/couchbase/sync_gateway/auth"
	"github.com/couchbase/sync_gateway/base"
	"github.com/couchbase/sync_gateway/channels"
	"github.com/couchbase/sync_gateway/db"
	"github.com/couchbase/sync_gateway/document"
	"github.com/couchbase/sync_gateway/rest"
	"github.com/google/uuid"
	"github.com/stretchr/testify/assert"
	"github.com/stretchr/testify/require"
)

func TestReplicationAPI(t *testing.T) {

	rt := rest.NewRestTester(t, nil)
	defer rt.Close()

	replicationConfig := db.ReplicationConfig{
		ID:                 "replication1",
		Remote:             "http://remote:4984/db",
		Direction:          "pull",
		Adhoc:              true,
		CollectionsEnabled: !rt.GetDatabase().OnlyDefaultCollection(),
	}

	// PUT replication
	response := rt.SendAdminRequest("PUT", "/{{.db}}/_replication/replication1", rest.MarshalConfig(t, replicationConfig))
	rest.RequireStatus(t, response, http.StatusCreated)

	// GET replication for PUT
	response = rt.SendAdminRequest("GET", "/{{.db}}/_replication/replication1", "")
	rest.RequireStatus(t, response, http.StatusOK)
	var configResponse db.ReplicationConfig
	err := json.Unmarshal(response.BodyBytes(), &configResponse)
	log.Printf("configResponse direction type: %T", configResponse.Direction)
	require.NoError(t, err)
	assert.Equal(t, "replication1", configResponse.ID)
	assert.Equal(t, "http://remote:4984/db", configResponse.Remote)
	assert.Equal(t, true, configResponse.Adhoc)
	assert.Equal(t, db.ActiveReplicatorTypePull, configResponse.Direction)

	// POST replication
	replicationConfig.ID = "replication2"
	response = rt.SendAdminRequest("POST", "/{{.db}}/_replication/", rest.MarshalConfig(t, replicationConfig))
	rest.RequireStatus(t, response, http.StatusCreated)

	// GET replication for POST
	response = rt.SendAdminRequest("GET", "/{{.db}}/_replication/replication2", "")
	rest.RequireStatus(t, response, http.StatusOK)
	configResponse = db.ReplicationConfig{}
	err = json.Unmarshal(response.BodyBytes(), &configResponse)
	require.NoError(t, err)
	assert.Equal(t, "replication2", configResponse.ID)
	assert.Equal(t, "http://remote:4984/db", configResponse.Remote)
	assert.Equal(t, db.ActiveReplicatorTypePull, configResponse.Direction)

	// GET all replications
	response = rt.SendAdminRequest("GET", "/{{.db}}/_replication/", "")
	rest.RequireStatus(t, response, http.StatusOK)
	var replicationsResponse map[string]db.ReplicationConfig
	log.Printf("response: %s", response.BodyBytes())
	err = json.Unmarshal(response.BodyBytes(), &replicationsResponse)
	require.NoError(t, err)
	assert.Equal(t, 2, len(replicationsResponse))
	_, ok := replicationsResponse["replication1"]
	assert.True(t, ok)
	_, ok = replicationsResponse["replication2"]
	assert.True(t, ok)

	// DELETE replication
	response = rt.SendAdminRequest("DELETE", "/{{.db}}/_replication/replication1", "")
	rest.RequireStatus(t, response, http.StatusOK)

	// Verify delete was successful
	response = rt.SendAdminRequest("GET", "/{{.db}}/_replication/replication1", "")
	rest.RequireStatus(t, response, http.StatusNotFound)

	// DELETE non-existent replication
	response = rt.SendAdminRequest("DELETE", "/{{.db}}/_replication/replication3", "")
	rest.RequireStatus(t, response, http.StatusNotFound)

}
func TestValidateReplicationAPI(t *testing.T) {

	rt := rest.NewRestTester(t, nil)
	defer rt.Close()

	tests := []struct {
		name                  string
		ID                    string
		config                db.ReplicationConfig
		expectedResponseCode  int
		expectedErrorContains string
	}{
		{
			name:                  "ID Mismatch",
			ID:                    "ID_Mismatch",
			config:                db.ReplicationConfig{ID: "ID_Mismatch_foo"},
			expectedResponseCode:  http.StatusBadRequest,
			expectedErrorContains: "does not match request URI",
		},
		{
			name:                  "Missing Remote",
			ID:                    "Missing_Remote",
			config:                db.ReplicationConfig{ID: "Missing_Remote"},
			expectedResponseCode:  http.StatusBadRequest,
			expectedErrorContains: "remote must be specified",
		},
		{
			name:                  "Missing Direction",
			ID:                    "Missing_Direction",
			config:                db.ReplicationConfig{Remote: "http://remote:4985/db"},
			expectedResponseCode:  http.StatusBadRequest,
			expectedErrorContains: "direction must be specified",
		},
		{
			name:                  "Valid Replication",
			ID:                    "Valid_Replication",
			config:                db.ReplicationConfig{Remote: "http://remote:4985/db", Direction: "pull"},
			expectedResponseCode:  http.StatusCreated,
			expectedErrorContains: "",
		},
		{
			name:                  "Started adhoc",
			ID:                    "Started_adhoc",
			config:                db.ReplicationConfig{Remote: "http://remote:4985/db", Direction: "pull", Adhoc: true, InitialState: db.ReplicationStateRunning},
			expectedResponseCode:  http.StatusCreated,
			expectedErrorContains: "",
		},
		{
			name:                  "Stopped adhoc",
			ID:                    "Stopped_adhoc",
			config:                db.ReplicationConfig{Remote: "http://remote:4985/db", Direction: "pull", Adhoc: true, InitialState: db.ReplicationStateStopped},
			expectedResponseCode:  http.StatusBadRequest,
			expectedErrorContains: "state=stopped is not valid for replications specifying adhoc=true",
		},
		{
			name:                  "Stopped non-adhoc",
			ID:                    "Stopped_non_adhoc",
			config:                db.ReplicationConfig{Remote: "http://remote:4985/db", Direction: "pull", InitialState: db.ReplicationStateStopped},
			expectedResponseCode:  http.StatusCreated,
			expectedErrorContains: "",
		},
	}

	for _, test := range tests {
		t.Run(test.name, func(t *testing.T) {
			test.config.CollectionsEnabled = !rt.GetDatabase().OnlyDefaultCollection()
			response := rt.SendAdminRequest("PUT", fmt.Sprintf("/{{.db}}/_replication/%s", test.ID), rest.MarshalConfig(t, test.config))
			rest.RequireStatus(t, response, test.expectedResponseCode)
			if test.expectedErrorContains != "" {
				assert.Contains(t, response.Body.String(), test.expectedErrorContains)
			}
		})
	}

}

func TestReplicationStatusAPI(t *testing.T) {

	rt := rest.NewRestTester(t, nil)
	defer rt.Close()

	// GET replication status for non-existent replication ID
	response := rt.SendAdminRequest("GET", "/{{.db}}/_replicationStatus/replication1", "")
	rest.RequireStatus(t, response, http.StatusNotFound)

	replicationConfig := db.ReplicationConfig{
		ID:                 "replication1",
		Remote:             "http://remote:4984/db",
		Direction:          "pull",
		CollectionsEnabled: !rt.GetDatabase().OnlyDefaultCollection(),
	}

	// PUT replication1
	response = rt.SendAdminRequest("PUT", "/{{.db}}/_replication/replication1", rest.MarshalConfig(t, replicationConfig))
	rest.RequireStatus(t, response, http.StatusCreated)

	// GET replication status for replication1
	response = rt.SendAdminRequest("GET", "/{{.db}}/_replicationStatus/replication1", "")
	rest.RequireStatus(t, response, http.StatusOK)
	var statusResponse db.ReplicationStatus
	err := json.Unmarshal(response.BodyBytes(), &statusResponse)
	require.NoError(t, err)
	assert.Equal(t, "replication1", statusResponse.ID)
	assert.True(t, statusResponse.Config == nil)

	// PUT replication2
	replication2Config := db.ReplicationConfig{
		ID:                 "replication2",
		Remote:             "http://remote:4984/db",
		Direction:          "pull",
		CollectionsEnabled: !rt.GetDatabase().OnlyDefaultCollection(),
	}
	response = rt.SendAdminRequest("PUT", "/{{.db}}/_replication/replication2", rest.MarshalConfig(t, replication2Config))
	rest.RequireStatus(t, response, http.StatusCreated)

	// GET replication status for all replications
	response = rt.SendAdminRequest("GET", "/{{.db}}/_replicationStatus/", "")
	rest.RequireStatus(t, response, http.StatusOK)
	var allStatusResponse []*db.ReplicationStatus
	err = json.Unmarshal(response.BodyBytes(), &allStatusResponse)
	require.NoError(t, err)
	require.Equal(t, len(allStatusResponse), 2)
	assert.True(t, allStatusResponse[0].Config == nil)
	assert.True(t, allStatusResponse[1].Config == nil)

	// PUT replication status, no action
	response = rt.SendAdminRequest("PUT", "/{{.db}}/_replicationStatus/replication1", "")
	rest.RequireStatus(t, response, http.StatusBadRequest)

	// PUT replication status with action
	response = rt.SendAdminRequest("PUT", "/{{.db}}/_replicationStatus/replication1?action=start", "")
	rest.RequireStatus(t, response, http.StatusOK)
}

func TestReplicationStatusStopAdhoc(t *testing.T) {

	rt := rest.NewRestTester(t, nil)
	defer rt.Close()

	// GET replication status for non-existent replication ID
	response := rt.SendAdminRequest("GET", "/{{.db}}/_replicationStatus/replication1", "")
	rest.RequireStatus(t, response, http.StatusNotFound)

	permanentReplicationConfig := db.ReplicationConfig{
		ID:                 "replication1",
		Remote:             "http://remote:4984/db",
		Direction:          "pull",
		Continuous:         true,
		CollectionsEnabled: !rt.GetDatabase().OnlyDefaultCollection(),
	}

	adhocReplicationConfig := db.ReplicationConfig{
		ID:                 "replication2",
		Remote:             "http://remote:4984/db",
		Direction:          "pull",
		Continuous:         true,
		Adhoc:              true,
		CollectionsEnabled: !rt.GetDatabase().OnlyDefaultCollection(),
	}

	// PUT non-adhoc replication
	response = rt.SendAdminRequest("PUT", "/{{.db}}/_replication/replication1", rest.MarshalConfig(t, permanentReplicationConfig))
	rest.RequireStatus(t, response, http.StatusCreated)

	// PUT adhoc replication
	response = rt.SendAdminRequest("PUT", "/{{.db}}/_replication/replication2", rest.MarshalConfig(t, adhocReplicationConfig))
	rest.RequireStatus(t, response, http.StatusCreated)

	// GET replication status for all replications
	response = rt.SendAdminRequest("GET", "/{{.db}}/_replicationStatus/", "")
	rest.RequireStatus(t, response, http.StatusOK)
	var allStatusResponse []*db.ReplicationStatus
	err := json.Unmarshal(response.BodyBytes(), &allStatusResponse)
	require.NoError(t, err)
	require.Equal(t, len(allStatusResponse), 2)
	log.Printf("All status response: %v", allStatusResponse)

	// PUT _replicationStatus to stop non-adhoc replication
	response = rt.SendAdminRequest("PUT", "/{{.db}}/_replicationStatus/replication1?action=stop", "")
	rest.RequireStatus(t, response, http.StatusOK)
	var stopResponse *db.ReplicationStatus
	err = json.Unmarshal(response.BodyBytes(), &stopResponse)
	require.NoError(t, err)
	assert.True(t, stopResponse.Status == "stopping" || stopResponse.Status == "stopped")

	// PUT _replicationStatus to stop adhoc replication
	response = rt.SendAdminRequest("PUT", "/{{.db}}/_replicationStatus/replication2?action=stop", "")
	rest.RequireStatus(t, response, http.StatusOK)

	var stopAdhocResponse *db.ReplicationStatus
	err = json.Unmarshal(response.BodyBytes(), &stopAdhocResponse)
	require.NoError(t, err)
	assert.True(t, stopAdhocResponse.Status == "removed")

	// GET replication status for all replications
	response = rt.SendAdminRequest("GET", "/{{.db}}/_replicationStatus/", "")
	rest.RequireStatus(t, response, http.StatusOK)
	var updatedStatusResponse []*db.ReplicationStatus
	err = json.Unmarshal(response.BodyBytes(), &updatedStatusResponse)
	require.NoError(t, err)
	require.Equal(t, len(updatedStatusResponse), 1)
	assert.Equal(t, "replication1", updatedStatusResponse[0].ID)
}

func TestReplicationStatusAPIIncludeConfig(t *testing.T) {

	rt := rest.NewRestTester(t, nil)
	defer rt.Close()

	// GET replication status for non-existent replication ID
	response := rt.SendAdminRequest("GET", "/{{.db}}/_replicationStatus/replication1?includeConfig=true", "")
	rest.RequireStatus(t, response, http.StatusNotFound)

	replicationConfig := db.ReplicationConfig{
		ID:                 "replication1",
		Remote:             "http://remote:4984/db",
		Direction:          "pull",
		CollectionsEnabled: !rt.GetDatabase().OnlyDefaultCollection(),
	}

	// PUT replication1
	response = rt.SendAdminRequest("PUT", "/{{.db}}/_replication/replication1", rest.MarshalConfig(t, replicationConfig))
	rest.RequireStatus(t, response, http.StatusCreated)

	// GET replication status for replication1
	response = rt.SendAdminRequest("GET", "/{{.db}}/_replicationStatus/replication1?includeConfig=true", "")
	rest.RequireStatus(t, response, http.StatusOK)
	var statusResponse db.ReplicationStatus
	err := json.Unmarshal(response.BodyBytes(), &statusResponse)
	require.NoError(t, err)
	assert.Equal(t, "replication1", statusResponse.ID)
	assert.True(t, statusResponse.Config != nil)

	// PUT replication2
	replication2Config := db.ReplicationConfig{
		ID:                 "replication2",
		Remote:             "http://remote:4984/db",
		Direction:          "pull",
		CollectionsEnabled: !rt.GetDatabase().OnlyDefaultCollection(),
	}
	response = rt.SendAdminRequest("PUT", "/{{.db}}/_replication/replication2", rest.MarshalConfig(t, replication2Config))
	rest.RequireStatus(t, response, http.StatusCreated)

	// GET replication status for all replications
	response = rt.SendAdminRequest("GET", "/{{.db}}/_replicationStatus/?includeConfig=true", "")
	rest.RequireStatus(t, response, http.StatusOK)
	var allStatusResponse []*db.ReplicationStatus
	err = json.Unmarshal(response.BodyBytes(), &allStatusResponse)
	require.NoError(t, err)
	require.Equal(t, len(allStatusResponse), 2)
	assert.True(t, allStatusResponse[0].Config != nil)
	assert.True(t, allStatusResponse[1].Config != nil)

	// PUT replication status, no action
	response = rt.SendAdminRequest("PUT", "/{{.db}}/_replicationStatus/replication1", "")
	rest.RequireStatus(t, response, http.StatusBadRequest)

	// PUT replication status with action
	response = rt.SendAdminRequest("PUT", "/{{.db}}/_replicationStatus/replication1?action=start", "")
	rest.RequireStatus(t, response, http.StatusOK)

}

// Upserts replications via config, validates using _replication response
func TestReplicationsFromConfig(t *testing.T) {

	if !base.IsEnterpriseEdition() {
		t.Skipf("Requires EE for some config properties")
	}
	replicationConfig1String := `{
		"replication_id": "replication1",
		"remote": "http://remote:4985/db",
		"direction":"pull",
		"continuous":true,
		"conflict_resolution_type":"` + string(db.ConflictResolverCustom) + `",
		"custom_conflict_resolver":"func()",
		"purge_on_removal":true,
		"delta_sync_enabled":true,
		"max_backoff":100,
		"state":"stopped",
		"filter":"` + base.ByChannelFilter + `",
		"query_params":["ABC"],
		"cancel":false,
		"collections_enabled": ` + strconv.FormatBool(!base.TestsUseNamedCollections()) + `
	}`
	replicationConfig2String := `{
		"replication_id": "replication2",
		"remote": "http://remote:4985/db",
		"direction":"pull",
		"continuous":true,
		"conflict_resolution_type":"` + string(db.ConflictResolverCustom) + `",
		"custom_conflict_resolver":"func()",
		"purge_on_removal":true,
		"delta_sync_enabled":true,
		"max_backoff":100,
		"state":"stopped",
		"filter":"` + base.ByChannelFilter + `",
		"query_params":["ABC"],
		"cancel":false,
		"collections_enabled": ` + strconv.FormatBool(!base.TestsUseNamedCollections()) + `
	}`

	replicationConfig1 := &db.ReplicationConfig{}
	err := base.JSONUnmarshal([]byte(replicationConfig1String), replicationConfig1)
	require.NoError(t, err)
	replicationConfig2 := &db.ReplicationConfig{}
	err = base.JSONUnmarshal([]byte(replicationConfig2String), replicationConfig2)
	require.NoError(t, err)

	testCases := []struct {
		name           string
		replicationSet []*db.ReplicationConfig
	}{
		{
			name:           "Single replication",
			replicationSet: []*db.ReplicationConfig{replicationConfig1},
		},
		{
			name:           "Multiple replications",
			replicationSet: []*db.ReplicationConfig{replicationConfig1, replicationConfig2},
		},
	}

	for _, test := range testCases {
		t.Run(test.name, func(t *testing.T) {
			dbConfig := &rest.DatabaseConfig{}
			dbConfig.Replications = make(map[string]*db.ReplicationConfig)
			for _, rc := range test.replicationSet {
				dbConfig.Replications[rc.ID] = rc
			}

			rt := rest.NewRestTester(t,
				&rest.RestTesterConfig{DatabaseConfig: dbConfig})
			defer rt.Close()

			// Retrieve replications
			response := rt.SendAdminRequest("GET", "/{{.db}}/_replication/", "")
			rest.RequireStatus(t, response, http.StatusOK)
			var configResponse map[string]*db.ReplicationConfig
			err := json.Unmarshal(response.BodyBytes(), &configResponse)
			require.NoError(t, err)
			assert.Equal(t, len(test.replicationSet), len(configResponse))
			for _, replication := range test.replicationSet {
				loadedReplication, ok := configResponse[replication.ID]
				assert.True(t, ok)
				equals, equalsErr := loadedReplication.Equals(replication)
				assert.True(t, equals)
				assert.NoError(t, equalsErr)
			}
		})
	}

}

// - Starts 2 RestTesters, one active, and one passive.
// - Creates documents on rt1.
// - Creates a continuous push replication on rt1 via the REST API
// - Validates documents are replicated to rt2
func TestPushReplicationAPI(t *testing.T) {
	base.LongRunningTest(t)

	base.RequireNumTestBuckets(t, 2)
	base.SetUpTestLogging(t, base.LevelDebug, base.KeyReplicate, base.KeyHTTP, base.KeyHTTPResp, base.KeySync, base.KeySyncMsg)

	rt1, rt2, remoteURLString, teardown := rest.SetupSGRPeers(t, true)
	defer teardown()

	// Create doc1 on rt1
	docID1 := t.Name() + "rt1doc"
	_ = rt1.PutDoc(docID1, `{"source":"rt1","channels":["alice"]}`)

	// Create push replication, verify running
	replicationID := t.Name()
	rt1.CreateReplication(replicationID, remoteURLString, db.ActiveReplicatorTypePush, nil, true, db.ConflictResolverDefault)
	rt1.WaitForReplicationStatus(replicationID, db.ReplicationStateRunning)

	// wait for document originally written to rt1 to arrive at rt2
	changesResults := rt2.RequireWaitChanges(1, "0")
	assert.Equal(t, docID1, changesResults.Results[0].ID)

	// Validate doc1 contents on remote
	doc1Body := rt2.GetDoc(docID1)
	assert.Equal(t, "rt1", doc1Body["source"])

	// Create doc2 on rt1
	docID2 := t.Name() + "rt1doc2"
	_ = rt2.PutDoc(docID2, `{"source":"rt1","channels":["alice"]}`)

	// wait for doc2 to arrive at rt2
	changesResults = rt2.RequireWaitChanges(1, changesResults.Last_Seq.(string))
	assert.Equal(t, docID2, changesResults.Results[0].ID)

	// Validate doc2 contents
	doc2Body := rt2.GetDoc(docID2)
	assert.Equal(t, "rt1", doc2Body["source"])
}

// TestPullReplicationAPI
//   - Starts 2 RestTesters, one active, and one passive.
//   - Creates documents on rt2.
//   - Creates a continuous pull replication on rt1 via the REST API
//   - Validates documents are replicated to rt1
func TestPullReplicationAPI(t *testing.T) {

	base.RequireNumTestBuckets(t, 2)
	base.SetUpTestLogging(t, base.LevelInfo, base.KeyReplicate, base.KeyHTTP, base.KeyHTTPResp, base.KeySync, base.KeySyncMsg)

	rt1, rt2, remoteURLString, teardown := rest.SetupSGRPeers(t, true)
	defer teardown()

	// Create doc1 on rt2
	docID1 := t.Name() + "rt2doc"
	_ = rt2.PutDoc(docID1, `{"source":"rt2","channels":["alice"]}`)

	// Create pull replication, verify running
	replicationID := t.Name()
	rt1.CreateReplication(replicationID, remoteURLString, db.ActiveReplicatorTypePull, nil, true, db.ConflictResolverDefault)
	rt1.WaitForReplicationStatus(replicationID, db.ReplicationStateRunning)

	// wait for document originally written to rt2 to arrive at rt1
	changesResults := rt1.RequireWaitChanges(1, "0")
	changesResults.RequireDocIDs(t, []string{docID1})

	// Validate doc1 contents
	doc1Body := rt1.GetDoc(docID1)
	assert.Equal(t, "rt2", doc1Body["source"])

	// Create doc2 on rt2
	docID2 := t.Name() + "rt2doc2"
	_ = rt2.PutDoc(docID2, `{"source":"rt2","channels":["alice"]}`)

	// wait for new document to arrive at rt1
	changesResults = rt1.RequireWaitChanges(1, changesResults.Last_Seq.(string))
	changesResults.RequireDocIDs(t, []string{docID2})

	// Validate doc2 contents
	doc2Body := rt1.GetDoc(docID2)
	assert.Equal(t, "rt2", doc2Body["source"])
}

// TestPullReplicationAPI
//   - Starts 2 RestTesters, one active, and one passive.
//   - Creates a continuous pull replication on rt1 via the REST API
//   - Validates stop/start/reset actions on the replicationStatus endpoint
func TestReplicationStatusActions(t *testing.T) {

	base.RequireNumTestBuckets(t, 2)
	base.SetUpTestLogging(t, base.LevelInfo, base.KeyReplicate, base.KeyHTTP, base.KeyHTTPResp, base.KeySync, base.KeySyncMsg)

	// CBG-2766 blocks using non default collection
	rt1, rt2, remoteURLString, teardown := rest.SetupSGRPeers(t, false)
	defer teardown()

	// Create doc1 on rt2
	docID1 := t.Name() + "rt2doc"
	_ = rt2.PutDoc(docID1, `{"source":"rt2","channels":["alice"]}`)

	// Create pull replication, verify running
	replicationID := t.Name()
	rt1.CreateReplication(replicationID, remoteURLString, db.ActiveReplicatorTypePull, nil, true, db.ConflictResolverDefault)
	rt1.WaitForReplicationStatus(replicationID, db.ReplicationStateRunning)

	// Start goroutine to continuously poll for status of replication on rt1 to detect race conditions
	doneChan := make(chan struct{})
	var statusWg sync.WaitGroup
	statusWg.Add(1)
	go func() {
		for {
			select {
			case <-doneChan:
				statusWg.Done()
				return
			default:
			}
			_ = rt1.GetReplicationStatus(replicationID)
		}
	}()

	// wait for document originally written to rt2 to arrive at rt1
	changesResults := rt1.RequireWaitChanges(1, "0")
	changesResults.RequireDocIDs(t, []string{docID1})

	// Validate doc1 contents
	doc1Body := rt1.GetDoc(docID1)
	assert.Equal(t, "rt2", doc1Body["source"])

	// Create doc2 on rt2
	docID2 := t.Name() + "rt2doc2"
	_ = rt2.PutDoc(docID2, `{"source":"rt2","channels":["alice"]}`)

	// wait for new document to arrive at rt1
	changesResults = rt1.RequireWaitChanges(1, changesResults.Last_Seq.(string))
	changesResults.RequireDocIDs(t, []string{docID2})

	// Validate doc2 contents
	doc2Body := rt1.GetDoc(docID2)
	assert.Equal(t, "rt2", doc2Body["source"])

	// Stop replication
	response := rt1.SendAdminRequest("PUT", "/{{.db}}/_replicationStatus/"+replicationID+"?action=stop", "")
	rest.RequireStatus(t, response, http.StatusOK)

	// Wait for stopped.  Non-instant as config change needs to arrive over DCP
	stateError := rt1.WaitForCondition(func() bool {
		status := rt1.GetReplicationStatus(replicationID)
		return status.Status == db.ReplicationStateStopped
	})
	assert.NoError(t, stateError)

	// Reset replication
	response = rt1.SendAdminRequest("PUT", "/{{.db}}/_replicationStatus/"+replicationID+"?action=reset", "")
	rest.RequireStatus(t, response, http.StatusOK)

	resetErr := rt1.WaitForCondition(func() bool {
		status := rt1.GetReplicationStatus(replicationID)
		return status.Status == db.ReplicationStateStopped && status.LastSeqPull == ""
	})
	assert.NoError(t, resetErr)

	// Restart the replication
	response = rt1.SendAdminRequest("PUT", "/{{.db}}/_replicationStatus/"+replicationID+"?action=start", "")
	rest.RequireStatus(t, response, http.StatusOK)

	// Verify replication has restarted from zero. Since docs have already been replicated,
	// expect no docs read, two docs checked.
	statError := rt1.WaitForCondition(func() bool {
		status := rt1.GetReplicationStatus(replicationID)
		return status.DocsCheckedPull == 2 && status.DocsRead == 0
	})
	assert.NoError(t, statError)
	// Terminate status goroutine
	close(doneChan)
	statusWg.Wait()

}

// TestReplicationRebalancePull
//   - Starts 2 RestTesters, one active, and one passive.
//   - Creates documents on rt1 in two channels
//   - Creates two continuous pull replications on rt1 via the REST API
//   - adds another active node
//   - Creates more documents, validates they are replicated
func TestReplicationRebalancePull(t *testing.T) {
	if !base.IsEnterpriseEdition() {
		t.Skipf("test is EE only (replication rebalance)")
	}
	base.RequireNumTestBuckets(t, 2)
	base.SetUpTestLogging(t, base.LevelInfo, base.KeyReplicate, base.KeyHTTP, base.KeyHTTPResp, base.KeySync, base.KeySyncMsg)

	// Increase checkpoint persistence frequency for cross-node status verification
	defer reduceTestCheckpointInterval(50 * time.Millisecond)()

	// Disable sequence batching for multi-RT tests (pending CBG-1000)
	defer db.SuspendSequenceBatching()()

	// CBG-2766 blocks using non default collection
	activeRT, remoteRT, remoteURLString, teardown := rest.SetupSGRPeers(t, false)
	defer teardown()

	// Create docs on remote
	docABC1 := t.Name() + "ABC1"
	docDEF1 := t.Name() + "DEF1"
	_ = remoteRT.PutDoc(docABC1, `{"source":"remoteRT","channels":["ABC"]}`)
	_ = remoteRT.PutDoc(docDEF1, `{"source":"remoteRT","channels":["DEF"]}`)

	// Create pull replications, verify running
	activeRT.CreateReplication("rep_ABC", remoteURLString, db.ActiveReplicatorTypePull, []string{"ABC"}, true, db.ConflictResolverDefault)
	activeRT.CreateReplication("rep_DEF", remoteURLString, db.ActiveReplicatorTypePull, []string{"DEF"}, true, db.ConflictResolverDefault)
	activeRT.WaitForAssignedReplications(2)
	activeRT.WaitForReplicationStatus("rep_ABC", db.ReplicationStateRunning)
	activeRT.WaitForReplicationStatus("rep_DEF", db.ReplicationStateRunning)

	// wait for documents originally written to remoteRT to arrive at activeRT
	changesResults := activeRT.RequireWaitChanges(2, "0")
	changesResults.RequireDocIDs(t, []string{docABC1, docDEF1})

	// Validate doc contents
	docABC1Body := activeRT.GetDoc(docABC1)
	assert.Equal(t, "remoteRT", docABC1Body["source"])
	docDEF1Body := activeRT.GetDoc(docDEF1)
	assert.Equal(t, "remoteRT", docDEF1Body["source"])

	// Add another node to the active cluster
	activeRT2 := addActiveRT(t, activeRT.GetDatabase().Name, activeRT.TestBucket)
	defer activeRT2.Close()

	// Wait for replication to be rebalanced to activeRT2
	activeRT.WaitForAssignedReplications(1)
	activeRT2.WaitForAssignedReplications(1)

	log.Printf("==============replication rebalance is done================")

	// Create additional docs on remoteRT
	docABC2 := t.Name() + "ABC2"
	_ = remoteRT.PutDoc(docABC2, `{"source":"remoteRT","channels":["ABC"]}`)
	docDEF2 := t.Name() + "DEF2"
	_ = remoteRT.PutDoc(docDEF2, `{"source":"remoteRT","channels":["DEF"]}`)

	// wait for new documents to arrive at activeRT
	changesResults = activeRT.RequireWaitChanges(2, changesResults.Last_Seq.(string))
	changesResults.RequireDocIDs(t, []string{docABC2, docDEF2})

	// Validate doc contents
	docABC2Body := activeRT.GetDoc(docABC2)
	assert.Equal(t, "remoteRT", docABC2Body["source"])
	docDEF2Body := activeRT.GetDoc(docDEF2)
	assert.Equal(t, "remoteRT", docDEF2Body["source"])
	docABC2Body2 := activeRT2.GetDoc(docABC2)
	assert.Equal(t, "remoteRT", docABC2Body2["source"])
	docDEF2Body2 := activeRT2.GetDoc(docDEF2)
	assert.Equal(t, "remoteRT", docDEF2Body2["source"])

	// Validate replication stats across rebalance, on both active nodes
	rest.WaitAndAssertCondition(t, func() bool {
		actual := activeRT.GetReplicationStatus("rep_ABC").DocsRead
		t.Logf("activeRT rep_ABC DocsRead: %d", actual)
		return actual == 2
	})
	rest.WaitAndAssertCondition(t, func() bool {
		actual := activeRT.GetReplicationStatus("rep_DEF").DocsRead
		t.Logf("activeRT rep_DEF DocsRead: %d", actual)
		return actual == 2
	})
	rest.WaitAndAssertCondition(t, func() bool {
		actual := activeRT2.GetReplicationStatus("rep_ABC").DocsRead
		t.Logf("activeRT2 rep_ABC DocsRead: %d", actual)
		return actual == 2
	})
	rest.WaitAndAssertCondition(t, func() bool {
		actual := activeRT2.GetReplicationStatus("rep_DEF").DocsRead
		t.Logf("activeRT2 rep_DEF DocsRead: %d", actual)
		return actual == 2
	})

	// explicitly stop the SGReplicateMgrs on the active nodes, to prevent a node rebalance during test teardown.
	activeRT.GetDatabase().SGReplicateMgr.Stop()
	activeRT.GetDatabase().SGReplicateMgr = nil
	activeRT2.GetDatabase().SGReplicateMgr.Stop()
	activeRT2.GetDatabase().SGReplicateMgr = nil
}

// TestReplicationRebalancePush
//   - Starts 2 RestTesters, one active, and one passive.
//   - Creates documents on rt1 in two channels
//   - Creates two continuous pull replications on rt1 via the REST API
//   - adds another active node
//   - Creates more documents, validates they are replicated
func TestReplicationRebalancePush(t *testing.T) {
	if !base.IsEnterpriseEdition() {
		t.Skipf("test is EE only (replication rebalance)")
	}

	base.RequireNumTestBuckets(t, 2)
	base.SetUpTestLogging(t, base.LevelInfo, base.KeyReplicate, base.KeyHTTP, base.KeyHTTPResp, base.KeySync, base.KeySyncMsg)

	// Increase checkpoint persistence frequency for cross-node status verification
	defer reduceTestCheckpointInterval(50 * time.Millisecond)()

	// Disable sequence batching for multi-RT tests (pending CBG-1000)
	defer db.SuspendSequenceBatching()()

	// CBG-2766 blocks using non default collection
	activeRT, remoteRT, remoteURLString, teardown := rest.SetupSGRPeers(t, false)
	defer teardown()

	// Create docs on active
	docABC1 := t.Name() + "ABC1"
	docDEF1 := t.Name() + "DEF1"
	_ = activeRT.PutDoc(docABC1, `{"source":"activeRT","channels":["ABC"]}`)
	_ = activeRT.PutDoc(docDEF1, `{"source":"activeRT","channels":["DEF"]}`)

	// This seems to fix the flaking. Wait until the change-cache has caught up with the latest writes to the database.
	require.NoError(t, activeRT.WaitForPendingChanges())

	// Create push replications, verify running
	activeRT.CreateReplication("rep_ABC", remoteURLString, db.ActiveReplicatorTypePush, []string{"ABC"}, true, db.ConflictResolverDefault)
	activeRT.CreateReplication("rep_DEF", remoteURLString, db.ActiveReplicatorTypePush, []string{"DEF"}, true, db.ConflictResolverDefault)
	activeRT.WaitForReplicationStatus("rep_ABC", db.ReplicationStateRunning)
	activeRT.WaitForReplicationStatus("rep_DEF", db.ReplicationStateRunning)

	// wait for documents to be pushed to remote
	changesResults := remoteRT.RequireWaitChanges(2, "0")
	changesResults.RequireDocIDs(t, []string{docABC1, docDEF1})

	// Validate doc contents
	docABC1Body := remoteRT.GetDoc(docABC1)
	assert.Equal(t, "activeRT", docABC1Body["source"])
	docDEF1Body := remoteRT.GetDoc(docDEF1)
	assert.Equal(t, "activeRT", docDEF1Body["source"])

	// Add another node to the active cluster
	activeRT2 := addActiveRT(t, activeRT.GetDatabase().Name, activeRT.TestBucket)
	defer activeRT2.Close()

	// Wait for replication to be rebalanced to activeRT2
	activeRT.WaitForAssignedReplications(1)
	activeRT2.WaitForAssignedReplications(1)

	// Create additional docs on local
	docABC2 := t.Name() + "ABC2"
	_ = activeRT.PutDoc(docABC2, `{"source":"activeRT","channels":["ABC"]}`)
	docDEF2 := t.Name() + "DEF2"
	_ = activeRT.PutDoc(docDEF2, `{"source":"activeRT","channels":["DEF"]}`)

	// wait for new documents to arrive at remote
	changesResults = remoteRT.RequireWaitChanges(2, changesResults.Last_Seq.(string))
	changesResults.RequireDocIDs(t, []string{docABC2, docDEF2})

	// Validate doc contents
	docABC2Body := remoteRT.GetDoc(docABC2)
	assert.Equal(t, "activeRT", docABC2Body["source"])
	docDEF2Body := remoteRT.GetDoc(docDEF2)
	assert.Equal(t, "activeRT", docDEF2Body["source"])

	// Validate replication stats across rebalance, on both active nodes
	// Checking DocsCheckedPush here, as DocsWritten isn't necessarily going to be 2, due to a
	// potential for race updating status during replication rebalance:
	//     1. active node 1 writes document 1 to passive
	//     2. replication is rebalanced prior to checkpoint being persisted
	//     3. active node 2 is assigned replication, starts from zero (since checkpoint wasn't persisted)
	//     4. active node 2 attempts to write document 1, passive already has it.  DocsCheckedPush is incremented, but not DocsWritten
	// Note that we can't wait for checkpoint persistence prior to rebalance, as the node initiating the rebalance
	// isn't necessarily the one running the replication.
	rest.WaitAndAssertCondition(t, func() bool {
		actual := activeRT.GetReplicationStatus("rep_ABC").DocsCheckedPush
		t.Logf("activeRT rep_ABC DocsCheckedPush: %d", actual)
		return actual == 2
	})
	rest.WaitAndAssertCondition(t, func() bool {
		actual := activeRT.GetReplicationStatus("rep_DEF").DocsCheckedPush
		t.Logf("activeRT rep_DEF DocsCheckedPush: %d", actual)
		return actual == 2
	})
	rest.WaitAndAssertCondition(t, func() bool {
		actual := activeRT2.GetReplicationStatus("rep_ABC").DocsCheckedPush
		t.Logf("activeRT2 rep_ABC DocsCheckedPush: %d", actual)
		return actual == 2
	})
	rest.WaitAndAssertCondition(t, func() bool {
		actual := activeRT2.GetReplicationStatus("rep_DEF").DocsCheckedPush
		t.Logf("activeRT2 rep_DEF DocsCheckedPush: %d", actual)
		return actual == 2
	})

	// explicitly stop the SGReplicateMgrs on the active nodes, to prevent a node rebalance during test teardown.
	activeRT.GetDatabase().SGReplicateMgr.Stop()
	activeRT.GetDatabase().SGReplicateMgr = nil
	activeRT2.GetDatabase().SGReplicateMgr.Stop()
	activeRT2.GetDatabase().SGReplicateMgr = nil
}

// TestPullReplicationAPI
//   - Starts 2 RestTesters, one active, and one passive.
//   - Creates documents on rt2.
//   - Creates a one-shot pull replication on rt1 via the REST API
//   - Validates documents are replicated to rt1
//   - Validates replication status count when replication is local and non-local
func TestPullOneshotReplicationAPI(t *testing.T) {

	base.LongRunningTest(t)

	base.RequireNumTestBuckets(t, 2)
	base.SetUpTestLogging(t, base.LevelDebug, base.KeyReplicate, base.KeyHTTP, base.KeyHTTPResp, base.KeySync, base.KeySyncMsg)

	// CBG-2766 blocks using non default collection, since stats are not propogated across rebalance
	activeRT, remoteRT, remoteURLString, teardown := rest.SetupSGRPeers(t, false)
	defer teardown()

	// Create 20 docs on rt2
	docCount := 20
	docIDs := make([]string, 20)
	for i := 0; i < 20; i++ {
		docID := fmt.Sprintf("%s%s%d", t.Name(), "rt2doc", i)
		_ = remoteRT.PutDoc(docID, `{"source":"rt2","channels":["alice"]}`)
		docIDs[i] = docID
	}

	require.NoError(t, remoteRT.WaitForPendingChanges())

	// Create oneshot replication, verify running
	replicationID := t.Name()
	activeRT.CreateReplication(replicationID, remoteURLString, db.ActiveReplicatorTypePull, nil, false, db.ConflictResolverDefault)
	activeRT.WaitForReplicationStatus(replicationID, db.ReplicationStateRunning)

	// wait for documents originally written to rt2 to arrive at rt1
	changesResults := activeRT.RequireWaitChanges(docCount, "0")
	changesResults.RequireDocIDs(t, docIDs)

	// Validate sample doc contents
	doc1Body := activeRT.GetDoc(docIDs[0])
	assert.Equal(t, "rt2", doc1Body["source"])

	// Wait for replication to stop
	activeRT.WaitForReplicationStatus(replicationID, db.ReplicationStateStopped)

	// Validate docs read from active
	status := activeRT.GetReplicationStatus(replicationID)
	assert.Equal(t, int64(docCount), status.DocsRead)

	// Add another node to the active cluster
	activeRT2 := addActiveRT(t, activeRT.GetDatabase().Name, activeRT.TestBucket)
	defer activeRT2.Close()

	// Get replication status for non-local replication
	remoteStatus := activeRT2.GetReplicationStatus(replicationID)
	fmt.Println("HONK remoteStatus=", remoteStatus)
	assert.Equal(t, int64(docCount), remoteStatus.DocsRead)

}

// TestReplicationConcurrentPush
//   - Starts 2 RestTesters, one active, and one passive.
//   - Creates two continuous push replications on rt1 via the REST API for two channels
//   - Write documents to rt1 belonging to both channels
//   - Write documents to rt1, each belonging to one of the channels (verifies replications are still running)
//   - Validate replications do not report errors, all docs are replicated
//
// Note: This test intermittently reproduced CBG-998 under -race when a 1s sleep was added post-callback to
//
//	WriteUpdateWithXattr.  Have been unable to reproduce the same with a leaky bucket UpdateCallback.
func TestReplicationConcurrentPush(t *testing.T) {
	base.LongRunningTest(t)

	base.RequireNumTestBuckets(t, 2)
	base.SetUpTestLogging(t, base.LevelInfo, base.KeyAll)

	// Disable sequence batching for multi-RT tests (pending CBG-1000)
	defer db.SuspendSequenceBatching()()

	// Increase checkpoint persistence frequency for cross-node status verification
	defer reduceTestCheckpointInterval(50 * time.Millisecond)()

	activeRT, remoteRT, remoteURLString, teardown := rest.SetupSGRPeers(t, true)
	defer teardown()
	// Create push replications, verify running
	activeRT.CreateReplication("rep_ABC", remoteURLString, db.ActiveReplicatorTypePush, []string{"ABC"}, true, db.ConflictResolverDefault)
	activeRT.CreateReplication("rep_DEF", remoteURLString, db.ActiveReplicatorTypePush, []string{"DEF"}, true, db.ConflictResolverDefault)
	activeRT.WaitForAssignedReplications(2)
	activeRT.WaitForReplicationStatus("rep_ABC", db.ReplicationStateRunning)
	activeRT.WaitForReplicationStatus("rep_DEF", db.ReplicationStateRunning)

	// Create docs on active
	docAllChannels1 := t.Name() + "All1"
	docAllChannels2 := t.Name() + "All2"
	_ = activeRT.PutDoc(docAllChannels1, `{"source":"activeRT1","channels":["ABC","DEF"]}`)
	_ = activeRT.PutDoc(docAllChannels2, `{"source":"activeRT2","channels":["ABC","DEF"]}`)

	// wait for documents to be pushed to remote
	changesResults := remoteRT.RequireWaitChanges(2, "0")
	changesResults.RequireDocIDs(t, []string{docAllChannels1, docAllChannels2})

	// wait for both replications to have pushed, and total pushed to equal 2
	assert.NoError(t, activeRT.WaitForCondition(func() bool {
		abcStatus := activeRT.GetReplicationStatus("rep_ABC")
		if abcStatus.DocsCheckedPush != 2 {
			log.Printf("abcStatus.DocsCheckedPush not 2, is %v", abcStatus.DocsCheckedPush)
			log.Printf("abcStatus=%+v", abcStatus)
			return false
		}
		defStatus := activeRT.GetReplicationStatus("rep_DEF")
		if defStatus.DocsCheckedPush != 2 {
			log.Printf("defStatus.DocsCheckedPush not 2, is %v", defStatus.DocsCheckedPush)
			log.Printf("defStatus=%+v", defStatus)
			return false
		}

		// DocsWritten is incremented on a successful write, but ALSO in the race scenario where the remote responds
		// to the changes message to say it needs the rev, but then receives the rev from another source. This means that
		// in this test, DocsWritten can be any value between 0 and 2 for each replication, but should be at least 2
		// for both replications
		totalDocsWritten := abcStatus.DocsWritten + defStatus.DocsWritten
		if totalDocsWritten < 2 || totalDocsWritten > 4 {
			log.Printf("Total docs written is not between 2 and 4, is abc=%v, def=%v", abcStatus.DocsWritten, defStatus.DocsWritten)
			return false
		}
		return true
	}))

	// Validate doc contents
	docAll1Body := remoteRT.GetDoc(docAllChannels1)
	assert.Equal(t, "activeRT1", docAll1Body["source"])
	docAll2Body := remoteRT.GetDoc(docAllChannels2)
	assert.Equal(t, "activeRT2", docAll2Body["source"])

}
func TestReplicationAPIWithAuthCredentials(t *testing.T) {
	rt := rest.NewRestTester(t, nil)
	defer rt.Close()

	// Create replication with explicitly defined auth credentials in replication config
	replication1Config := db.ReplicationConfig{
		ID:                 "replication1",
		Remote:             "http://remote:4984/db",
		RemoteUsername:     "alice",
		RemotePassword:     "pass",
		Direction:          db.ActiveReplicatorTypePull,
		Adhoc:              true,
		CollectionsEnabled: !rt.GetDatabase().OnlyDefaultCollection(),
	}
	response := rt.SendAdminRequest(http.MethodPut, "/{{.db}}/_replication/replication1", rest.MarshalConfig(t, replication1Config))
	rest.RequireStatus(t, response, http.StatusCreated)

	// Check whether auth are credentials redacted from replication response
	response = rt.SendAdminRequest(http.MethodGet, "/{{.db}}/_replication/replication1", "")
	rest.RequireStatus(t, response, http.StatusOK)
	var configResponse db.ReplicationConfig
	err := json.Unmarshal(response.BodyBytes(), &configResponse)
	require.NoError(t, err, "Error un-marshalling replication response")

	// Assert actual replication config response against expected
	checkReplicationConfig := func(expected, actual *db.ReplicationConfig) {
		require.NotNil(t, actual, "Actual replication config is not available")
		assert.Equal(t, expected.ID, actual.ID, "Replication ID mismatch")
		assert.Equal(t, expected.Adhoc, actual.Adhoc, "Replication type mismatch")
		assert.Equal(t, expected.Direction, actual.Direction, "Replication direction mismatch")
		assert.Equal(t, expected.Remote, actual.Remote, "Couldn't redact auth credentials")
		assert.Equal(t, expected.RemoteUsername, actual.RemoteUsername, "Couldn't redact username")
		assert.Equal(t, expected.RemotePassword, actual.RemotePassword, "Couldn't redact password")
	}
	replication1Config.RemotePassword = base.RedactedStr
	checkReplicationConfig(&replication1Config, &configResponse)

	// Create another replication with auth credentials defined in Remote URL
	replication2Config := db.ReplicationConfig{
		ID:        "replication2",
		Remote:    "http://bob:pass@remote:4984/db",
		Direction: db.ActiveReplicatorTypePull,
		Adhoc:     true,
	}
	response = rt.SendAdminRequest(http.MethodPost, "/{{.db}}/_replication/", rest.MarshalConfig(t, replication2Config))
	rest.RequireStatus(t, response, http.StatusCreated)

	// Check whether auth are credentials redacted from replication response
	response = rt.SendAdminRequest(http.MethodGet, "/{{.db}}/_replication/replication2", "")
	rest.RequireStatus(t, response, http.StatusOK)
	configResponse = db.ReplicationConfig{}
	err = json.Unmarshal(response.BodyBytes(), &configResponse)
	require.NoError(t, err, "Error un-marshalling replication response")
	replication2Config.Remote = "http://bob:xxxxx@remote:4984/db"

	// Check whether auth are credentials redacted from all replications response
	response = rt.SendAdminRequest(http.MethodGet, "/{{.db}}/_replication/", "")
	rest.RequireStatus(t, response, http.StatusOK)
	log.Printf("response: %s", response.BodyBytes())

	var replicationsResponse map[string]db.ReplicationConfig
	err = json.Unmarshal(response.BodyBytes(), &replicationsResponse)
	require.NoError(t, err, "Error un-marshalling replication response")
	assert.Equal(t, 2, len(replicationsResponse), "Replication count mismatch")

	replication1, ok := replicationsResponse[replication1Config.ID]
	assert.True(t, ok, "Error getting replication")
	checkReplicationConfig(&replication1Config, &replication1)

	replication2, ok := replicationsResponse[replication2Config.ID]
	assert.True(t, ok, "Error getting replication")
	checkReplicationConfig(&replication2Config, &replication2)

	// Check whether auth are credentials redacted replication status for all replications
	response = rt.SendAdminRequest(http.MethodGet, "/{{.db}}/_replicationStatus/?includeConfig=true", "")
	rest.RequireStatus(t, response, http.StatusOK)
	var allStatusResponse []*db.ReplicationStatus
	require.NoError(t, json.Unmarshal(response.BodyBytes(), &allStatusResponse))
	require.Equal(t, 2, len(allStatusResponse), "Replication count mismatch")

	// Sort replications by replication ID before assertion
	sort.Slice(allStatusResponse, func(i, j int) bool {
		return allStatusResponse[i].Config.ID < allStatusResponse[j].Config.ID
	})
	checkReplicationConfig(&replication1Config, allStatusResponse[0].Config)
	checkReplicationConfig(&replication2Config, allStatusResponse[1].Config)

	// Delete both replications
	response = rt.SendAdminRequest(http.MethodDelete, "/{{.db}}/_replication/replication1", "")
	rest.RequireStatus(t, response, http.StatusOK)
	response = rt.SendAdminRequest(http.MethodDelete, "/{{.db}}/_replication/replication2", "")
	rest.RequireStatus(t, response, http.StatusOK)

	// Verify deletes were successful
	response = rt.SendAdminRequest(http.MethodGet, "/{{.db}}/_replication/replication1", "")
	rest.RequireStatus(t, response, http.StatusNotFound)
	response = rt.SendAdminRequest(http.MethodGet, "/{{.db}}/_replication/replication2", "")
	rest.RequireStatus(t, response, http.StatusNotFound)
}

func TestValidateReplication(t *testing.T) {
	testCases := []struct {
		name              string
		replicationConfig db.ReplicationConfig
		fromConfig        bool
		expectedErrorMsg  string
		eeOnly            bool
	}{
		{
			name: "replication config unsupported Adhoc option",
			replicationConfig: db.ReplicationConfig{
				Adhoc: true,
			},
			fromConfig:       true,
			expectedErrorMsg: db.ConfigErrorConfigBasedAdhoc,
		},
		{
			name: "replication config with no remote URL specified",
			replicationConfig: db.ReplicationConfig{
				Remote: "",
			},
			expectedErrorMsg: db.ConfigErrorMissingRemote,
		},
		{
			name: "auth credentials specified in both replication config and remote URL",
			replicationConfig: db.ReplicationConfig{
				Remote:         "http://bob:pass@remote:4984/db",
				RemoteUsername: "alice",
				RemotePassword: "pass",
			},
			expectedErrorMsg: db.ConfigErrorDuplicateCredentials,
		},
		{
			name: "auth credentials specified in replication config",
			replicationConfig: db.ReplicationConfig{
				Remote:         "http://remote:4984/db",
				RemoteUsername: "alice",
				RemotePassword: "pass",
				Filter:         base.ByChannelFilter,
				QueryParams:    map[string]interface{}{"channels": []interface{}{"E", "A", "D", "G", "B", "e"}},
				Direction:      db.ActiveReplicatorTypePull,
			},
		},
		{
			name: "auth credentials specified in remote URL",
			replicationConfig: db.ReplicationConfig{
				Remote:      "http://bob:pass@remote:4984/db",
				Filter:      base.ByChannelFilter,
				QueryParams: map[string]interface{}{"channels": []interface{}{"E", "A", "D", "G", "B", "e"}},
				Direction:   db.ActiveReplicatorTypePull,
			},
		},
		{
			name: "replication config with no direction",
			replicationConfig: db.ReplicationConfig{
				Remote: "http://bob:pass@remote:4984/db",
			},
			expectedErrorMsg: db.ConfigErrorMissingDirection,
		},
		{
			name: "replication config with invalid direction",
			replicationConfig: db.ReplicationConfig{
				Remote:    "http://bob:pass@remote:4984/db",
				Direction: "UpAndDown",
			},
			expectedErrorMsg: fmt.Sprintf(db.ConfigErrorInvalidDirectionFmt,
				"UpAndDown", db.ActiveReplicatorTypePush, db.ActiveReplicatorTypePull, db.ActiveReplicatorTypePushAndPull),
		},
		{
			name: "replication config with unknown filter",
			replicationConfig: db.ReplicationConfig{
				Remote:      "http://bob:pass@remote:4984/db",
				QueryParams: map[string]interface{}{"channels": []interface{}{"E", "A", "D", "G", "B", "e"}},
				Direction:   db.ActiveReplicatorTypePull,
				Filter:      "unknownFilter",
			},
			expectedErrorMsg: db.ConfigErrorUnknownFilter,
		},
		{
			name: "replication config with channel filter but no query params",
			replicationConfig: db.ReplicationConfig{
				Remote:    "http://bob:pass@remote:4984/db",
				Filter:    base.ByChannelFilter,
				Direction: db.ActiveReplicatorTypePull,
			},
			expectedErrorMsg: db.ConfigErrorMissingQueryParams,
		},
		{
			name: "replication config with channel filter and invalid query params",
			replicationConfig: db.ReplicationConfig{
				Remote:      "http://bob:pass@remote:4984/db",
				Filter:      base.ByChannelFilter,
				QueryParams: []string{"E", "A", "D", "G", "B", "e"},
				Direction:   db.ActiveReplicatorTypePull,
			},
			expectedErrorMsg: db.ConfigErrorBadChannelsArray,
		},
		{
			name: "replication config replicationID too long",
			replicationConfig: db.ReplicationConfig{
				ID: "0123456789012345678901234567890123456789012345678901234567890123456789" +
					"0123456789012345678901234567890123456789012345678901234567890123456789" +
					"0123456789012345678901234567890123456789012345678901234567890123456789",
				Remote: "http://bob:pass@remote:4984/db",
			},
			expectedErrorMsg: db.ConfigErrorIDTooLong,
		},
		{
			name: "custom conflict resolution without func",
			replicationConfig: db.ReplicationConfig{
				ID:                     "replication1",
				Remote:                 "http://remote:4984/db",
				Direction:              "pull",
				Adhoc:                  true,
				ConflictResolutionType: db.ConflictResolverCustom,
			},
			expectedErrorMsg: "Custom conflict resolution type has been set but no conflict resolution function has been defined",
			eeOnly:           true,
		},
		{
			name: "custom conflict resolution with func",
			replicationConfig: db.ReplicationConfig{
				ID:                     "replication2",
				Remote:                 "http://remote:4984/db",
				Direction:              "pull",
				Adhoc:                  true,
				ConflictResolutionType: db.ConflictResolverCustom,
				ConflictResolutionFn:   "func(){}",
			},
			eeOnly: true,
		},
		{
			name: "bad conflict resolution type",
			replicationConfig: db.ReplicationConfig{
				ID:                     "replication2",
				Remote:                 "http://remote:4984/db",
				Direction:              "pull",
				Adhoc:                  true,
				ConflictResolutionType: "random",
				ConflictResolutionFn:   "func(){}",
			},
			eeOnly: true,
			expectedErrorMsg: fmt.Sprintf(db.ConfigErrorInvalidConflictResolutionTypeFmt, db.ConflictResolverLocalWins,
				db.ConflictResolverRemoteWins, db.ConflictResolverDefault, db.ConflictResolverCustom),
		},
	}

	for _, tc := range testCases {
		t.Run(tc.name, func(t *testing.T) {
			if tc.eeOnly && !base.IsEnterpriseEdition() {
				return
			}
			err := tc.replicationConfig.ValidateReplication(tc.fromConfig)
			if tc.expectedErrorMsg != "" {
				expectedError := &base.HTTPError{
					Status:  http.StatusBadRequest,
					Message: tc.expectedErrorMsg,
				}
				assert.Equal(t, expectedError, err)
			} else {
				assert.NoError(t, err)
			}
		})
	}

}

func TestValidateReplicationWithInvalidURL(t *testing.T) {
	// Replication config with credentials in an invalid remote URL
	replicationConfig := db.ReplicationConfig{Remote: "http://user:foo{bar=pass@remote:4984/db"}
	err := replicationConfig.ValidateReplication(false)
	assert.Contains(t, err.Error(), strconv.Itoa(http.StatusBadRequest))
	assert.NotContains(t, err.Error(), "user:foo{bar=pass")

	// Replication config with no credentials in an invalid remote URL
	replicationConfig = db.ReplicationConfig{Remote: "http://{unknown@remote:4984/db"}
	err = replicationConfig.ValidateReplication(false)
	assert.Contains(t, err.Error(), strconv.Itoa(http.StatusBadRequest))
}

func TestGetStatusWithReplication(t *testing.T) {
	rt := rest.NewRestTester(t, nil)
	defer rt.Close()

	// Create a replication
	config1 := db.ReplicationConfig{
		ID:             "replication1",
		Remote:         "http://remote:4984/db",
		RemoteUsername: "alice",
		RemotePassword: "pass",
		Direction:      db.ActiveReplicatorTypePull,
		Adhoc:          true,
	}
	response := rt.SendAdminRequest(http.MethodPut, "/{{.db}}/_replication/replication1", rest.MarshalConfig(t, config1))
	rest.RequireStatus(t, response, http.StatusCreated)

	// Create another replication
	config2 := db.ReplicationConfig{
		ID:        "replication2",
		Remote:    "http://bob:pass@remote:4984/db",
		Direction: db.ActiveReplicatorTypePull,
		Adhoc:     true,
	}
	response = rt.SendAdminRequest(http.MethodPut, "/{{.db}}/_replication/replication2", rest.MarshalConfig(t, config2))
	rest.RequireStatus(t, response, http.StatusCreated)

	// Check _status response
	response = rt.SendAdminRequest(http.MethodGet, "/_status", "")
	rest.RequireStatus(t, response, http.StatusOK)
	var status rest.Status
	err := json.Unmarshal(response.BodyBytes(), &status)
	require.NoError(t, err, "Error un-marshalling replication response")
	database := status.Databases["db"]
	require.Equal(t, 2, len(database.ReplicationStatus), "Replication count mismatch")

	// Sort replications by replication ID before asserting replication status
	sort.Slice(database.ReplicationStatus, func(i, j int) bool {
		return database.ReplicationStatus[i].ID < database.ReplicationStatus[j].ID
	})
	assert.Equal(t, config1.ID, database.ReplicationStatus[0].ID)
	assert.Equal(t, config2.ID, database.ReplicationStatus[1].ID)
	assert.Equal(t, "running", database.ReplicationStatus[0].Status)
	assert.Equal(t, "running", database.ReplicationStatus[1].Status)

	assert.Equal(t, 2, len(database.SGRCluster.Replications), "Replication count mismatch")
	assert.Equal(t, 0, len(database.SGRCluster.Nodes), "Replication node count mismatch")
	assertReplication := func(expected db.ReplicationConfig, actual *db.ReplicationCfg) {
		assert.Equal(t, expected.ID, actual.ID)
		assert.Equal(t, expected.Remote, actual.Remote)
		assert.Equal(t, expected.RemoteUsername, actual.RemoteUsername)
		assert.Equal(t, expected.RemotePassword, actual.RemotePassword)
		assert.Equal(t, expected.Direction, actual.Direction)
		assert.Equal(t, expected.Adhoc, actual.Adhoc)
	}

	// Check replication1 details in cluster response
	repl, ok := database.SGRCluster.Replications[config1.ID]
	assert.True(t, ok, "Error getting replication")
	config1.RemotePassword = base.RedactedStr
	assertReplication(config1, repl)

	// Check replication2 details in cluster response
	repl, ok = database.SGRCluster.Replications[config2.ID]
	assert.True(t, ok, "Error getting replication")
	config2.Remote = "http://bob:xxxxx@remote:4984/db"
	assertReplication(config2, repl)

	// Delete both replications
	response = rt.SendAdminRequest(http.MethodDelete, "/{{.db}}/_replication/replication1", "")
	rest.RequireStatus(t, response, http.StatusOK)
	response = rt.SendAdminRequest(http.MethodDelete, "/{{.db}}/_replication/replication2", "")
	rest.RequireStatus(t, response, http.StatusOK)

	// Verify deletes were successful
	response = rt.SendAdminRequest(http.MethodGet, "/{{.db}}/_replication/replication1", "")
	rest.RequireStatus(t, response, http.StatusNotFound)
	response = rt.SendAdminRequest(http.MethodGet, "/{{.db}}/_replication/replication2", "")
	rest.RequireStatus(t, response, http.StatusNotFound)

	// Check _cluster response after replications are removed
	status = rest.Status{}
	err = json.Unmarshal(response.BodyBytes(), &status)
	require.NoError(t, err, "Error un-marshalling replication response")
	require.Equal(t, 0, len(status.Databases["db"].ReplicationStatus))
}

func TestRequireReplicatorStoppedBeforeUpsert(t *testing.T) {
	base.SetUpTestLogging(t, base.LevelInfo, base.KeyHTTP, base.KeyHTTPResp)

	rt := rest.NewRestTester(t, nil)
	defer rt.Close()

	// Make rt listen on an actual HTTP port, so it can receive the blipsync request.
	srv := httptest.NewServer(rt.TestPublicHandler())
	defer srv.Close()

	replicationConfig := `{
		"replication_id": "replication1",
		"remote": "http://remote:4985/db",
		"direction":"` + db.ActiveReplicatorTypePushAndPull + `",
		"conflict_resolution_type":"default",
		"max_backoff":100
	}`

	response := rt.SendAdminRequest("PUT", "/{{.db}}/_replication/replication1", string(replicationConfig))
	rest.RequireStatus(t, response, http.StatusCreated)

	response = rt.SendAdminRequest("GET", "/{{.db}}/_replicationStatus/", "")
	rest.RequireStatus(t, response, http.StatusOK)

	var body []map[string]interface{}
	err := base.JSONUnmarshal(response.BodyBytes(), &body)
	fmt.Println(string(response.BodyBytes()))
	assert.NoError(t, err)
	assert.Equal(t, "running", body[0]["status"])

	replicationConfigUpdate := `{
		"replication_id": "replication1",
		"remote": "http://remote:4985/db",
		"direction":"` + db.ActiveReplicatorTypePush + `",
		"conflict_resolution_type":"default",
		"max_backoff":100
	}`

	response = rt.SendAdminRequest("PUT", "/{{.db}}/_replication/replication1", string(replicationConfigUpdate))
	rest.RequireStatus(t, response, http.StatusBadRequest)

	response = rt.SendAdminRequest("PUT", "/{{.db}}/_replicationStatus/replication1?action=stop", "")
	rest.RequireStatus(t, response, http.StatusOK)

	response = rt.SendAdminRequest("PUT", "/{{.db}}/_replication/replication1", string(replicationConfigUpdate))
	rest.RequireStatus(t, response, http.StatusOK)

}

func TestReplicationConfigChange(t *testing.T) {
	base.RequireNumTestBuckets(t, 2)

	base.SetUpTestLogging(t, base.LevelInfo, base.KeyAll)

	rt1, rt2, remoteURLString, teardown := rest.SetupSGRPeers(t, true)
	defer teardown()

	// Add docs to two channels
	bulkDocs := `
	{
	"docs":
		[
			{"channels": ["ChannelOne"], "_id": "doc_1"},
			{"channels": ["ChannelOne"], "_id": "doc_2"},
			{"channels": ["ChannelOne"], "_id": "doc_3"},
			{"channels": ["ChannelOne"], "_id": "doc_4"},
			{"channels": ["ChannelTwo"], "_id": "doc_5"},
			{"channels": ["ChannelTwo"], "_id": "doc_6"},
			{"channels": ["ChannelTwo"], "_id": "doc_7"},
			{"channels": ["ChannelTwo"], "_id": "doc_8"}
		]
	}
	`
	resp := rt1.SendAdminRequest("POST", "/{{.keyspace}}/_bulk_docs", bulkDocs)
	rest.RequireStatus(t, resp, http.StatusCreated)

	replicationID := "testRepl"

	replConf := `
	{
		"replication_id": "` + replicationID + `",
		"remote": "` + remoteURLString + `",
		"direction": "push",
		"continuous": true,
		"filter":"sync_gateway/bychannel",
		"query_params": {
			"channels":["ChannelOne"]
		},
		"collections_enabled": ` + strconv.FormatBool(!rt1.GetDatabase().OnlyDefaultCollection()) + `
	}`

	// Create replication for first channel
	resp = rt1.SendAdminRequest("PUT", "/{{.db}}/_replication/"+replicationID, replConf)
	rest.RequireStatus(t, resp, http.StatusCreated)

	rt1.WaitForReplicationStatus(replicationID, db.ReplicationStateRunning)

	changesResults, err := rt2.WaitForChanges(4, "/{{.keyspace}}/_changes?since=0", "", true)
	require.NoError(t, err)
	require.Len(t, changesResults.Results, 4)

	resp = rt1.SendAdminRequest("PUT", "/{{.db}}/_replicationStatus/"+replicationID+"?action=stop", "")
	rest.RequireStatus(t, resp, http.StatusOK)
	rt1.WaitForReplicationStatus(replicationID, db.ReplicationStateStopped)

	// Upsert replication to use second channel
	replConfUpdate := `
	{
		"replication_id": "` + replicationID + `",
		"query_params": {
			"channels":["ChannelTwo"]
		},
		"collections_enabled": ` + strconv.FormatBool(!rt1.GetDatabase().OnlyDefaultCollection()) + `
	}`

	resp = rt1.SendAdminRequest("PUT", "/{{.db}}/_replication/"+replicationID, replConfUpdate)
	rest.RequireStatus(t, resp, http.StatusOK)

	resp = rt1.SendAdminRequest("PUT", "/{{.db}}/_replicationStatus/"+replicationID+"?action=start", "")
	rest.RequireStatus(t, resp, http.StatusOK)
	rt1.WaitForReplicationStatus(replicationID, db.ReplicationStateRunning)

	changesResults, err = rt2.WaitForChanges(8, "/{{.keyspace}}/_changes?since=0", "", true)
	require.NoError(t, err)
	require.Len(t, changesResults.Results, 8)
}

// TestReplicationHeartbeatRemoval
//   - Starts 2 RestTesters, one active, and one passive.
//   - Creates two continuous pull replications on rt1 via the REST API
//   - adds another active RT
//   - simulates heartbeat-based removal of first RT by second RT
//   - validates that active RT adds itself back to the node set and is reassigned a replication
//   - Creates more documents, validates they are replicated
func TestReplicationHeartbeatRemoval(t *testing.T) {
	if !base.IsEnterpriseEdition() {
		t.Skipf("test is EE only (replication rebalance)")
	}

	// Increase checkpoint persistence frequency for cross-node status verification
	defer reduceTestCheckpointInterval(50 * time.Millisecond)()

	base.RequireNumTestBuckets(t, 2)
	base.SetUpTestLogging(t, base.LevelInfo, base.KeyReplicate, base.KeyHTTP, base.KeyHTTPResp, base.KeySync, base.KeySyncMsg)

	// Disable sequence batching for multi-RT tests (pending CBG-1000)
	defer db.SuspendSequenceBatching()()

	// CBG-2766 blocks using non default collection
	activeRT, remoteRT, remoteURLString, teardown := rest.SetupSGRPeers(t, false)
	defer teardown()

	// Create docs on remote
	docABC1 := t.Name() + "ABC1"
	docDEF1 := t.Name() + "DEF1"
	_ = remoteRT.PutDoc(docABC1, `{"source":"remoteRT","channels":["ABC"]}`)
	_ = remoteRT.PutDoc(docDEF1, `{"source":"remoteRT","channels":["DEF"]}`)

	// Create pull replications, verify running
	activeRT.CreateReplication("rep_ABC", remoteURLString, db.ActiveReplicatorTypePull, []string{"ABC"}, true, db.ConflictResolverDefault)
	activeRT.CreateReplication("rep_DEF", remoteURLString, db.ActiveReplicatorTypePull, []string{"DEF"}, true, db.ConflictResolverDefault)
	activeRT.WaitForAssignedReplications(2)
	activeRT.WaitForReplicationStatus("rep_ABC", db.ReplicationStateRunning)
	activeRT.WaitForReplicationStatus("rep_DEF", db.ReplicationStateRunning)

	// wait for documents originally written to remoteRT to arrive at activeRT
	changesResults := activeRT.RequireWaitChanges(2, "0")
	changesResults.RequireDocIDs(t, []string{docABC1, docDEF1})

	// Validate doc replication
	_ = activeRT.GetDoc(docABC1)
	_ = activeRT.GetDoc(docDEF1)

	// Add another node to the active cluster
	activeRT2 := addActiveRT(t, activeRT.GetDatabase().Name, activeRT.TestBucket)
	defer activeRT2.Close()

	// Wait for replication to be rebalanced to activeRT2
	activeRT.WaitForAssignedReplications(1)
	activeRT2.WaitForAssignedReplications(1)

	// Create additional docs on remoteRT
	docABC2 := t.Name() + "ABC2"
	_ = remoteRT.PutDoc(docABC2, `{"source":"remoteRT","channels":["ABC"]}`)
	docDEF2 := t.Name() + "DEF2"
	_ = remoteRT.PutDoc(docDEF2, `{"source":"remoteRT","channels":["DEF"]}`)

	// wait for new documents to arrive at activeRT
	changesResults = activeRT.RequireWaitChanges(2, changesResults.Last_Seq.(string))
	changesResults.RequireDocIDs(t, []string{docABC2, docDEF2})

	// Validate doc contents via both active nodes
	_ = activeRT.GetDoc(docABC2)
	_ = activeRT.GetDoc(docDEF2)
	_ = activeRT2.GetDoc(docABC2)
	_ = activeRT2.GetDoc(docDEF2)

	activeRTUUID := activeRT.GetDatabase().UUID
	activeRT2UUID := activeRT2.GetDatabase().UUID
	activeRTMgr := activeRT2.GetDatabase().SGReplicateMgr
	activeRT2Mgr := activeRT2.GetDatabase().SGReplicateMgr

	// Have each RT remove the other node (simulates behaviour on heartbeat expiry)
	assert.NoError(t, activeRTMgr.RemoveNode(activeRT2UUID))
	assert.NoError(t, activeRT2Mgr.RemoveNode(activeRTUUID))

	// Wait for nodes to add themselves back to cluster
	err := activeRT.WaitForCondition(func() bool {
		clusterDef, err := activeRTMgr.GetSGRCluster()
		if err != nil {
			return false
		}
		return len(clusterDef.Nodes) == 2
	})
	assert.NoError(t, err, "Nodes did not re-register after removal")

	// Wait and validate replications are rebalanced
	activeRT.WaitForAssignedReplications(1)
	activeRT2.WaitForAssignedReplications(1)

	// Add more docs to remote, to validate rebalanced replications are running
	docABC3 := t.Name() + "ABC3"
	_ = remoteRT.PutDoc(docABC3, `{"source":"remoteRT","channels":["ABC"]}`)
	docDEF3 := t.Name() + "DEF3"
	_ = remoteRT.PutDoc(docDEF3, `{"source":"remoteRT","channels":["DEF"]}`)

	changesResults = activeRT.RequireWaitChanges(2, changesResults.Last_Seq.(string))
	changesResults.RequireDocIDs(t, []string{docABC3, docDEF3})

	// explicitly stop the SGReplicateMgrs on the active nodes, to prevent a node rebalance during test teardown.
	activeRT.GetDatabase().SGReplicateMgr.Stop()
	activeRT.GetDatabase().SGReplicateMgr = nil
	activeRT2.GetDatabase().SGReplicateMgr.Stop()
	activeRT2.GetDatabase().SGReplicateMgr = nil
}

// Repros CBG-2416
func TestDBReplicationStatsTeardown(t *testing.T) {
	if base.UnitTestUrlIsWalrus() {
		t.Skip("This test only works against Couchbase Server")
	}

	base.RequireNumTestBuckets(t, 2)
	// Test tests Prometheus stat registration
	base.SkipPrometheusStatsRegistration = false
	defer func() {
		base.SkipPrometheusStatsRegistration = true
	}()

	tb := base.GetTestBucket(t)
	defer tb.Close()
	rt := rest.NewRestTester(t,
		&rest.RestTesterConfig{
			PersistentConfig: true,
			CustomTestBucket: tb,
		})
	defer rt.Close()

	srv := httptest.NewServer(rt.TestAdminHandler())
	defer srv.Close()
	db2Url, err := url.Parse(srv.URL + "/db2")
	require.NoError(t, err)

	resp := rt.SendAdminRequest(http.MethodPut, "/db2/", fmt.Sprintf(`{
				"bucket": "%s",
				"use_views": %t,
				"num_index_replicas": 0
	}`, tb.GetName(), base.TestsDisableGSI()))
	rest.RequireStatus(t, resp, http.StatusCreated)

	tb2 := base.GetTestBucket(t)
	defer tb2.Close()
	resp = rt.SendAdminRequest(http.MethodPut, "/db/", fmt.Sprintf(`{
				"bucket": "%s",
				"use_views": %t,
				"num_index_replicas": 0
	}`, tb2.GetName(), base.TestsDisableGSI()))
	rest.RequireStatus(t, resp, http.StatusCreated)

	rt.CreateReplicationForDB("{{.db1}}", "repl1", db2Url.String(), db.ActiveReplicatorTypePush, nil, true, db.ConflictResolverDefault)
	rt.WaitForReplicationStatusForDB("{{.db1}}", "repl1", db.ReplicationStateRunning)

	// Wait for document to replicate from db to db2 to confirm replication start
	rt.CreateDoc(t, "marker1")
	err = rt.WaitForCondition(func() bool {
		getResp := rt.SendAdminRequest("GET", "/db2/marker1", "")
		return getResp.Code == http.StatusOK
	})
	require.NoError(t, err)

	// Force DB reload by modifying config
	resp = rt.SendAdminRequest(http.MethodPost, "/db/_config", `{"import_docs": false}`)
	rest.RequireStatus(t, resp, http.StatusCreated)

	// If CE, recreate the replication
	if !base.IsEnterpriseEdition() {
		rt.CreateReplication("repl1", db2Url.String(), db.ActiveReplicatorTypePush, nil, true, db.ConflictResolverDefault)
		rt.WaitForReplicationStatus("repl1", db.ReplicationStateRunning)
	}

	// Wait for second document to replicate to confirm replication restart
	rt.CreateDoc(t, "marker2")
	err = rt.WaitForCondition(func() bool {
		getResp := rt.SendAdminRequest("GET", "/db2/marker2", "")
		return getResp.Code == http.StatusOK
	})
	require.NoError(t, err)

}

func TestTakeDbOfflineOngoingPushReplication(t *testing.T) {
	base.LongRunningTest(t)

	base.RequireNumTestBuckets(t, 2)
	base.SetUpTestLogging(t, base.LevelDebug, base.KeyReplicate, base.KeyHTTP, base.KeyHTTPResp, base.KeySync, base.KeySyncMsg)

	rt1, rt2, remoteURLString, teardown := rest.SetupSGRPeers(t, true)
	defer teardown()

	// Create doc1 on rt1
	docID1 := t.Name() + "rt1doc"
	_ = rt1.PutDoc(docID1, `{"source":"rt1","channels":["alice"]}`)

	// Create push replication, verify running
	replicationID := t.Name()
	rt1.CreateReplication(replicationID, remoteURLString, db.ActiveReplicatorTypePush, nil, true, db.ConflictResolverDefault)
	rt1.WaitForReplicationStatus(replicationID, db.ReplicationStateRunning)

	// wait for document originally written to rt1 to arrive at rt2
	changesResults := rt2.RequireWaitChanges(1, "0")
	assert.Equal(t, docID1, changesResults.Results[0].ID)

	resp := rt2.SendAdminRequest("POST", "/{{.db}}/_offline", "")
	assert.Equal(t, resp.Code, 200)
}

// TestPushReplicationAPIUpdateDatabase starts a push replication and updates the passive database underneath the replication.
// Expect to see the connection closed with an error, instead of continuously panicking.
// This is the ISGR version of TestBlipPusherUpdateDatabase
//
// This test causes the race detector to flag the bucket=nil operation and any in-flight requests being made using that bucket, prior to the replication being reset.
// TODO CBG-1903: Can be fixed by draining in-flight requests before fully closing the database.
func TestPushReplicationAPIUpdateDatabase(t *testing.T) {

	t.Skip("Skipping test - revisit in CBG-1908")

	if base.UnitTestUrlIsWalrus() {
		t.Skip("Test does not support Walrus - depends on closing and re-opening persistent bucket")
	}

	base.RequireNumTestBuckets(t, 2)
	base.SetUpTestLogging(t, base.LevelDebug, base.KeyReplicate, base.KeyHTTP, base.KeyHTTPResp, base.KeySync, base.KeySyncMsg)

	rt1, rt2, remoteURLString, teardown := rest.SetupSGRPeers(t, true)
	defer teardown()

	// Create initial doc on rt1
	docID := t.Name() + "rt1doc"
	_ = rt1.PutDoc(docID, `{"source":"rt1","channels":["alice"]}`)

	// Create push replication, verify running
	replicationID := t.Name()
	rt1.CreateReplication(replicationID, remoteURLString, db.ActiveReplicatorTypePush, nil, true, db.ConflictResolverDefault)
	rt1.WaitForReplicationStatus(replicationID, db.ReplicationStateRunning)

	// wait for document originally written to rt1 to arrive at rt2
	changesResults := rt2.RequireWaitChanges(1, "0")
	require.Equal(t, docID, changesResults.Results[0].ID)

	var lastDocID atomic.Value

	// Wait for the background updates to finish at the end of the test
	shouldCreateDocs := base.NewAtomicBool(true)
	wg := sync.WaitGroup{}
	wg.Add(1)
	defer func() {
		shouldCreateDocs.Set(false)
		wg.Wait()
	}()

	// Start creating documents in the background on rt1 for the replicator to push to rt2
	go func() {
		// for i := 0; i < 10; i++ {
		for i := 0; shouldCreateDocs.IsTrue(); i++ {
			resp := rt1.PutDoc(fmt.Sprintf("%s-doc%d", t.Name(), i), fmt.Sprintf(`{"i":%d,"channels":["alice"]}`, i))
			lastDocID.Store(resp.ID)
		}
		_ = rt1.WaitForPendingChanges()
		wg.Done()
	}()

	// and wait for a few to be done before we proceed with updating database config underneath replication
	_, err := rt2.WaitForChanges(5, "/db/_changes", "", true)
	require.NoError(t, err)

	// just change the sync function to cause the database to reload
	dbConfig := *rt2.ServerContext().GetDbConfig("db")
	dbConfig.Sync = base.StringPtr(`function(doc){channel(doc.channels);}`)
	resp := rt2.ReplaceDbConfig("db", dbConfig)
	rest.RequireStatus(t, resp, http.StatusCreated)

	shouldCreateDocs.Set(false)

	lastDocIDString, ok := lastDocID.Load().(string)
	require.True(t, ok)

	// wait for the last document written to rt1 to arrive at rt2
	rest.WaitAndAssertCondition(t, func() bool {
		_, err := rt2.GetSingleTestDatabaseCollection().GetDocument(base.TestCtx(t), lastDocIDString, db.DocUnmarshalNone)
		return err == nil
	})
}

// TestActiveReplicatorHeartbeats uses an ActiveReplicator with another RestTester instance to connect, and waits for several websocket ping/pongs.
func TestActiveReplicatorHeartbeats(t *testing.T) {
	base.SetUpTestLogging(t, base.LevelDebug, base.KeyWebSocket, base.KeyWebSocketFrame)

	username := "alice"
	rt := rest.NewRestTester(t,
		&rest.RestTesterConfig{
			DatabaseConfig: &rest.DatabaseConfig{DbConfig: rest.DbConfig{
				Users: map[string]*auth.PrincipalConfig{
					username: {Password: base.StringPtr(rest.RestTesterDefaultUserPassword)},
				},
			}},
		})
	defer rt.Close()
	ctx := rt.Context()

	// Make rt listen on an actual HTTP port, so it can receive the blipsync request.
	srv := httptest.NewServer(rt.TestPublicHandler())
	defer srv.Close()

	passiveDBURL, err := url.Parse(srv.URL + "/db")
	require.NoError(t, err)

	// Add basic auth creds to target db URL
	passiveDBURL.User = url.UserPassword(username, rest.RestTesterDefaultUserPassword)
	stats, err := base.SyncGatewayStats.NewDBStats(t.Name(), false, false, false, nil, nil)
	require.NoError(t, err)
	dbstats, err := stats.DBReplicatorStats(t.Name())
	require.NoError(t, err)

	ar := db.NewActiveReplicator(ctx, &db.ActiveReplicatorConfig{
		ID:                    t.Name(),
		Direction:             db.ActiveReplicatorTypePush,
		ActiveDB:              &db.Database{DatabaseContext: rt.GetDatabase()},
		RemoteDBURL:           passiveDBURL,
		WebsocketPingInterval: time.Millisecond * 10,
		Continuous:            true,
		ReplicationStatsMap:   dbstats,
		CollectionsEnabled:    !rt.GetDatabase().OnlyDefaultCollection(),
	})

	pingCountStart := base.ExpvarVar2Int(expvar.Get("goblip").(*expvar.Map).Get("sender_ping_count"))
	pingGoroutinesStart := base.ExpvarVar2Int(expvar.Get("goblip").(*expvar.Map).Get("goroutines_sender_ping"))

	assert.NoError(t, ar.Start(ctx))

	// let some pings happen
	time.Sleep(time.Millisecond * 500)

	pingGoroutines := base.ExpvarVar2Int(expvar.Get("goblip").(*expvar.Map).Get("goroutines_sender_ping"))
	assert.Equal(t, 1+pingGoroutinesStart, pingGoroutines, "Expected ping sender goroutine to be 1 more than start")

	pingCount := base.ExpvarVar2Int(expvar.Get("goblip").(*expvar.Map).Get("sender_ping_count"))
	assert.Greaterf(t, pingCount, pingCountStart, "Expected ping count to increase since start")
	assert.NoError(t, ar.Stop())

	pingGoroutines = base.ExpvarVar2Int(expvar.Get("goblip").(*expvar.Map).Get("goroutines_sender_ping"))
	assert.Equal(t, pingGoroutinesStart, pingGoroutines, "Expected ping sender goroutine to return to start count after stop")
}

// TestActiveReplicatorPullBasic:
//   - Starts 2 RestTesters, one active, and one passive.
//   - Creates a document on rt2 which can be pulled by the replicator running in rt1.
//   - Publishes the REST API on a httptest server for the passive node (so the active can connect to it)
//   - Uses an ActiveReplicator configured for pull to start pulling changes from rt2.
func TestActiveReplicatorPullBasic(t *testing.T) {

	base.RequireNumTestBuckets(t, 2)

	base.SetUpTestLogging(t, base.LevelDebug, base.KeyHTTP, base.KeySync, base.KeyChanges, base.KeyCRUD, base.KeyBucket)

	// Passive
	const (
		// test url encoding of username/password with these
		username = "AL_1c.e-@"
		password = rest.RestTesterDefaultUserPassword
	)

	rt2 := rest.NewRestTester(t,
		&rest.RestTesterConfig{
			SyncFn: channels.DocChannelsSyncFunction,
		})
	defer rt2.Close()

	rt2.CreateUser(username, []string{username})

	docID := t.Name() + "rt2doc1"
	resp := rt2.SendAdminRequest(http.MethodPut, "/{{.keyspace}}/"+docID, `{"source":"rt2","channels":["`+username+`"]}`)
	rest.RequireStatus(t, resp, http.StatusCreated)
	revID := rest.RespRevID(t, resp)

	remoteDoc, err := rt2.GetSingleTestDatabaseCollection().GetDocument(base.TestCtx(t), docID, db.DocUnmarshalAll)
	assert.NoError(t, err)

	// Make rt2 listen on an actual HTTP port, so it can receive the blipsync request from rt1.
	srv := httptest.NewServer(rt2.TestPublicHandler())
	defer srv.Close()

	passiveDBURL, err := url.Parse(srv.URL + "/db")
	require.NoError(t, err)

	// Add basic auth creds to target db URL
	passiveDBURL.User = url.UserPassword(username, password)

	// Active
	rt1 := rest.NewRestTester(t,
		&rest.RestTesterConfig{
			SyncFn: channels.DocChannelsSyncFunction,
		})
	defer rt1.Close()
	ctx1 := rt1.Context()

	stats, err := base.SyncGatewayStats.NewDBStats(t.Name(), false, false, false, nil, nil)
	require.NoError(t, err)
	dbstats, err := stats.DBReplicatorStats(t.Name())
	require.NoError(t, err)

	ar := db.NewActiveReplicator(ctx1, &db.ActiveReplicatorConfig{
		ID:          t.Name(),
		Direction:   db.ActiveReplicatorTypePull,
		RemoteDBURL: passiveDBURL,
		ActiveDB: &db.Database{
			DatabaseContext: rt1.GetDatabase(),
		},
		ChangesBatchSize:    200,
		Continuous:          true,
		ReplicationStatsMap: dbstats,
		CollectionsEnabled:  !rt1.GetDatabase().OnlyDefaultCollection(),
	})
	defer func() { assert.NoError(t, ar.Stop()) }()

	assert.Equal(t, "", ar.GetStatus().LastSeqPull)

	// Start the replicator (implicit connect)
	require.NoError(t, ar.Start(ctx1))

	// wait for the document originally written to rt2 to arrive at rt1
	changesResults, err := rt1.WaitForChanges(1, "/{{.keyspace}}/_changes?since=0", "", true)
	require.NoError(t, err)
	require.Len(t, changesResults.Results, 1)
	assert.Equal(t, docID, changesResults.Results[0].ID)

	doc, err := rt1.GetSingleTestDatabaseCollection().GetDocument(base.TestCtx(t), docID, db.DocUnmarshalAll)
	assert.NoError(t, err)

	assert.Equal(t, revID, doc.SyncData.CurrentRev)

	body, err := doc.GetDeepMutableBody()
	require.NoError(t, err)
	assert.Equal(t, "rt2", body["source"])

	assert.Equal(t, strconv.FormatUint(remoteDoc.Sequence, 10), ar.GetStatus().LastSeqPull)
}

// TestActiveReplicatorPullSkippedSequence ensures that ISGR and the checkpointer are able to handle the compound sequence format appropriately.
// - Creates several documents on rt2, separated by a skipped sequence, and rt1 pulls them.
//   - rt2 seq 1 _user    rt1 seq n/a
//   - rt2 seq 2 doc1     rt1 seq 1
//   - rt2 seq 3 doc2     rt1 seq 2
//   - rt2 seq 4 skipped  rt1 seq n/a
//   - rt2 seq 5 doc3     rt1 seq 3
//   - rt2 seq 6 doc4     rt1 seq 4
//
// - Issues a few pulls to ensure the replicator is resuming correctly from a compound sequence checkpoint, and that we're emptying the expected/processed lists appropriately.
func TestActiveReplicatorPullSkippedSequence(t *testing.T) {
	base.RequireNumTestBuckets(t, 2)

	base.SetUpTestLogging(t, base.LevelTrace, base.KeyCRUD, base.KeyChanges, base.KeyReplicate)

	defer db.SuspendSequenceBatching()()

	// Passive
	const (
		username = "alice"
		password = rest.RestTesterDefaultUserPassword
	)

	rt2 := rest.NewRestTester(t,
		&rest.RestTesterConfig{
			DatabaseConfig: &rest.DatabaseConfig{DbConfig: rest.DbConfig{
				CacheConfig: &rest.CacheConfig{
					// shorten pending sequence handling to speed up test
					ChannelCacheConfig: &rest.ChannelCacheConfig{
						MaxWaitPending: base.Uint32Ptr(1),
					},
				},
			}},
		})
	defer rt2.Close()

	response := rt2.SendAdminRequest(http.MethodPut, "/{{.db}}/_user/"+username, rest.GetUserPayload(t, "", password, "", rt2.GetSingleTestDatabaseCollection(), []string{"*"}, nil))
	rest.RequireStatus(t, response, http.StatusCreated)

	// Make rt2 listen on an actual HTTP port, so it can receive the blipsync request from rt1.
	srv := httptest.NewServer(rt2.TestPublicHandler())
	defer srv.Close()

	passiveDBURL, err := url.Parse(srv.URL + "/db")
	require.NoError(t, err)

	// Add basic auth creds to target db URL
	passiveDBURL.User = url.UserPassword(username, rest.RestTesterDefaultUserPassword)

	// Active
	rt1 := rest.NewRestTester(t, nil)
	defer rt1.Close()
	ctx1 := rt1.Context()

	stats, err := base.SyncGatewayStats.NewDBStats(t.Name(), false, false, false, nil, nil)
	require.NoError(t, err)
	dbstats, err := stats.DBReplicatorStats(t.Name())
	require.NoError(t, err)

	ar := db.NewActiveReplicator(ctx1, &db.ActiveReplicatorConfig{
		ID:          t.Name(),
		Direction:   db.ActiveReplicatorTypePull,
		RemoteDBURL: passiveDBURL,
		ActiveDB: &db.Database{
			DatabaseContext: rt1.GetDatabase(),
		},
		ChangesBatchSize:    200,
		Continuous:          true,
		ReplicationStatsMap: dbstats,
		CollectionsEnabled:  !rt1.GetDatabase().OnlyDefaultCollection(),
	})
	defer func() { assert.NoError(t, ar.Stop()) }()

	docIDPrefix := t.Name() + "rt2doc"

	docID1 := docIDPrefix + "1"
	resp := rt2.SendAdminRequest(http.MethodPut, "/{{.keyspace}}/"+docID1, `{"source":"rt2","channels":["`+username+`"]}`)
	rest.RequireStatus(t, resp, http.StatusCreated)

	require.NoError(t, rt2.WaitForPendingChanges())

	// Start the replicator (implicit connect)
	assert.NoError(t, ar.Start(ctx1))

	pullCheckpointer := ar.Pull.GetSingleCollection(t).Checkpointer

	// wait for the documents originally written to rt2 to arrive at rt1
	changesResults, err := rt1.WaitForChanges(1, "/{{.keyspace}}/_changes?since=0", "", true)
	require.NoError(t, err)
	require.Len(t, changesResults.Results, 1)

	require.NoError(t, ar.Stop())
	assert.Equal(t, int64(1), pullCheckpointer.Stats().ExpectedSequenceCount)
	assert.Equal(t, int64(0), pullCheckpointer.Stats().AlreadyKnownSequenceCount)
	assert.Equal(t, int64(1), pullCheckpointer.Stats().ProcessedSequenceCount)

	assert.Equal(t, int64(1), dbstats.ExpectedSequenceLen.Value())
	assert.Equal(t, int64(1), dbstats.ProcessedSequenceLen.Value())
	assert.Equal(t, int64(0), dbstats.ExpectedSequenceLenPostCleanup.Value())
	assert.Equal(t, int64(0), dbstats.ProcessedSequenceLenPostCleanup.Value())

	docID2 := docIDPrefix + "2"
	resp = rt2.SendAdminRequest(http.MethodPut, "/{{.keyspace}}/"+docID2, `{"source":"rt2","channels":["`+username+`"]}`)
	rest.RequireStatus(t, resp, http.StatusCreated)

	// allocate a fake sequence to trigger skipped sequence handling - this never arrives at rt1 - we could think about creating the doc afterwards to let the replicator recover, but not necessary for the test.
	_, err = rt2.MetadataStore().Incr(rt2.GetDatabase().MetadataKeys.SyncSeqKey(), 1, 1, 0)
	require.NoError(t, err)

	docID3 := docIDPrefix + "3"
	resp = rt2.SendAdminRequest(http.MethodPut, "/{{.keyspace}}/"+docID3, `{"source":"rt2","channels":["`+username+`"]}`)
	rest.RequireStatus(t, resp, http.StatusCreated)

	require.NoError(t, rt2.WaitForPendingChanges())

	// Start the replicator (implicit connect)
	assert.NoError(t, ar.Start(ctx1))

	// restarted replicator has a new checkpointer
	pullCheckpointer = ar.Pull.GetSingleCollection(t).Checkpointer

	changesResults, err = rt1.WaitForChanges(3, "/{{.keyspace}}/_changes?since=0", "", true)
	require.NoError(t, err)
	require.Len(t, changesResults.Results, 3)

	require.NoError(t, ar.Stop())
	assert.Equal(t, int64(2), pullCheckpointer.Stats().ExpectedSequenceCount)
	assert.Equal(t, int64(0), pullCheckpointer.Stats().AlreadyKnownSequenceCount)
	assert.Equal(t, int64(2), pullCheckpointer.Stats().ProcessedSequenceCount)

	assert.Equal(t, int64(2), dbstats.ExpectedSequenceLen.Value())
	assert.Equal(t, int64(2), dbstats.ProcessedSequenceLen.Value())
	assert.Equal(t, int64(0), dbstats.ExpectedSequenceLenPostCleanup.Value())
	assert.Equal(t, int64(0), dbstats.ProcessedSequenceLenPostCleanup.Value())

	docID4 := docIDPrefix + "4"
	resp = rt2.SendAdminRequest(http.MethodPut, "/{{.keyspace}}/"+docID4, `{"source":"rt2","channels":["`+username+`"]}`)
	rest.RequireStatus(t, resp, http.StatusCreated)
	require.NoError(t, rt2.WaitForPendingChanges())

	require.NoError(t, ar.Start(ctx1))

	// restarted replicator has a new checkpointer
	pullCheckpointer = ar.Pull.GetSingleCollection(t).Checkpointer

	changesResults, err = rt1.WaitForChanges(4, "/{{.keyspace}}/_changes?since=0", "", true)
	require.NoError(t, err)
	require.Len(t, changesResults.Results, 4)

	require.NoError(t, ar.Stop())
	assert.Equal(t, int64(1), pullCheckpointer.Stats().ExpectedSequenceCount)
	assert.Equal(t, int64(0), pullCheckpointer.Stats().AlreadyKnownSequenceCount)
	assert.Equal(t, int64(1), pullCheckpointer.Stats().ProcessedSequenceCount)

	assert.Equal(t, int64(1), dbstats.ExpectedSequenceLen.Value())
	assert.Equal(t, int64(1), dbstats.ExpectedSequenceLen.Value())
	assert.Equal(t, int64(0), dbstats.ExpectedSequenceLenPostCleanup.Value())
	assert.Equal(t, int64(0), dbstats.ProcessedSequenceLenPostCleanup.Value())
}

// TestActiveReplicatorPullAttachments:
//   - Starts 2 RestTesters, one active, and one passive.
//   - Creates a document with an attachment on rt2 which can be pulled by the replicator running in rt1.
//   - Publishes the REST API on a httptest server for the passive node (so the active can connect to it)
//   - Uses an ActiveReplicator configured for pull to start pulling changes from rt2.
//   - Creates a second doc which references the same attachment.
func TestActiveReplicatorPullAttachments(t *testing.T) {
	base.RequireNumTestBuckets(t, 2)

	base.SetUpTestLogging(t, base.LevelDebug, base.KeyHTTP, base.KeySync, base.KeyChanges, base.KeyCRUD, base.KeyBucket)

	// Passive
	rt2 := rest.NewRestTester(t,
		&rest.RestTesterConfig{
			SyncFn: channels.DocChannelsSyncFunction,
		})

	defer rt2.Close()

	const (
		username = "alice"
	)
	rt2.CreateUser(username, []string{username})

	attachment := `"_attachments":{"hi.txt":{"data":"aGk=","content_type":"text/plain"}}`

	docID := t.Name() + "rt2doc1"
	resp := rt2.SendAdminRequest(http.MethodPut, "/{{.keyspace}}/"+docID, `{"source":"rt2","doc_num":1,`+attachment+`,"channels":["alice"]}`)
	rest.RequireStatus(t, resp, http.StatusCreated)
	revID := rest.RespRevID(t, resp)

	// Make rt2 listen on an actual HTTP port, so it can receive the blipsync request from rt1.
	srv := httptest.NewServer(rt2.TestPublicHandler())
	defer srv.Close()

	passiveDBURL, err := url.Parse(srv.URL + "/db")
	require.NoError(t, err)

	// Add basic auth creds to target db URL
	passiveDBURL.User = url.UserPassword(username, rest.RestTesterDefaultUserPassword)

	// Active
	rt1 := rest.NewRestTester(t, nil)
	defer rt1.Close()
	ctx1 := rt1.Context()

	stats, err := base.SyncGatewayStats.NewDBStats(t.Name(), false, false, false, nil, nil)
	require.NoError(t, err)
	dbstats, err := stats.DBReplicatorStats(t.Name())
	require.NoError(t, err)

	ar := db.NewActiveReplicator(ctx1, &db.ActiveReplicatorConfig{
		ID:          t.Name(),
		Direction:   db.ActiveReplicatorTypePull,
		RemoteDBURL: passiveDBURL,
		ActiveDB: &db.Database{
			DatabaseContext: rt1.GetDatabase(),
		},
		ChangesBatchSize:    200,
		Continuous:          true,
		ReplicationStatsMap: dbstats,
		CollectionsEnabled:  !rt1.GetDatabase().OnlyDefaultCollection(),
	})
	defer func() { assert.NoError(t, ar.Stop()) }()

	assert.Equal(t, int64(0), ar.Pull.GetStats().GetAttachment.Value())

	// Start the replicator (implicit connect)
	assert.NoError(t, ar.Start(ctx1))

	// wait for the document originally written to rt2 to arrive at rt1
	changesResults, err := rt1.WaitForChanges(1, "/{{.keyspace}}/_changes?since=0", "", true)
	require.NoError(t, err)
	require.Len(t, changesResults.Results, 1)
	assert.Equal(t, docID, changesResults.Results[0].ID)

	doc, err := rt1.GetSingleTestDatabaseCollection().GetDocument(base.TestCtx(t), docID, db.DocUnmarshalAll)
	assert.NoError(t, err)

	assert.Equal(t, revID, doc.SyncData.CurrentRev)
	body, err := doc.GetDeepMutableBody()
	require.NoError(t, err)
	assert.Equal(t, "rt2", body["source"])

	assert.Equal(t, int64(1), ar.Pull.GetStats().GetAttachment.Value())

	docID = t.Name() + "rt2doc2"
	resp = rt2.SendAdminRequest(http.MethodPut, "/{{.keyspace}}/"+docID, `{"source":"rt2","doc_num":2,`+attachment+`,"channels":["alice"]}`)
	rest.RequireStatus(t, resp, http.StatusCreated)
	revID = rest.RespRevID(t, resp)

	// wait for the new document written to rt2 to arrive at rt1
	changesResults, err = rt1.WaitForChanges(2, "/{{.keyspace}}/_changes?since=0", "", true)
	require.NoError(t, err)
	require.Len(t, changesResults.Results, 2)
	assert.Equal(t, docID, changesResults.Results[1].ID)

	doc2, err := rt1.GetSingleTestDatabaseCollection().GetDocument(base.TestCtx(t), docID, db.DocUnmarshalAll)
	assert.NoError(t, err)

	assert.Equal(t, revID, doc2.SyncData.CurrentRev)

	body, err = doc.GetDeepMutableBody()
	require.NoError(t, err)
	assert.Equal(t, "rt2", body["source"])

	// When targeting a Hydrogen node that supports proveAttachments, we typically end up sending
	// the attachment only once. However, targeting a Lithium node sends the attachment twice like
	// the pre-Hydrogen node, GetAttachment would be 2. The reason is that a Hydrogen node uses a
	// new storage model for attachment storage and retrieval.
	assert.Equal(t, int64(2), ar.Pull.GetStats().GetAttachment.Value())
	assert.Equal(t, int64(0), ar.Pull.GetStats().ProveAttachment.Value())
}

// TestActiveReplicatorPullMergeConflictingAttachments:
//   - Creates an initial revision on rt2 which is replicated to rt1.
//   - Stops the replicator, and adds different attachments to the doc on both rt1 and rt2 at conflicting revisions.
//   - Starts the replicator to trigger conflict resolution to merge both attachments in the conflict.
func TestActiveReplicatorPullMergeConflictingAttachments(t *testing.T) {

	if !base.IsEnterpriseEdition() {
		t.Skip("Test uses EE-only features for custom conflict resolution")
	}

	base.RequireNumTestBuckets(t, 2)

	tests := []struct {
		name                     string
		initialRevBody           string
		localConflictingRevBody  string
		remoteConflictingRevBody string
		expectedAttachments      int
	}{
		{
			name:                     "merge new conflicting atts",
			initialRevBody:           `{"channels":["alice"]}`,
			localConflictingRevBody:  `{"source":"rt1","_attachments":{"localAtt.txt":{"data":"cmVtb3Rl"}},"channels":["alice"]}`,
			remoteConflictingRevBody: `{"source":"rt2","_attachments":{"remoteAtt.txt":{"data":"bG9jYWw="}},"channels":["alice"]}`,
			expectedAttachments:      2,
		},
		{
			name:                     "remove initial attachment",
			initialRevBody:           `{"_attachments":{"initialAtt.txt":{"data":"aW5pdGlhbA=="}},"channels":["alice"]}`,
			localConflictingRevBody:  `{"source":"rt1","channels":["alice"]}`,
			remoteConflictingRevBody: `{"source":"rt2","channels":["alice"]}`,
			expectedAttachments:      0,
		},
		{
			name:                     "preserve initial attachment with local",
			initialRevBody:           `{"_attachments":{"initialAtt.txt":{"data":"aW5pdGlhbA=="}},"channels":["alice"]}`,
			localConflictingRevBody:  `{"source":"rt1","_attachments":{"initialAtt.txt":{"stub":true,"revpos":1}},"channels":["alice"]}`,
			remoteConflictingRevBody: `{"source":"rt2","channels":["alice"]}`,
			expectedAttachments:      1,
		},
		{
			name:                     "preserve initial attachment with remote",
			initialRevBody:           `{"_attachments":{"initialAtt.txt":{"data":"aW5pdGlhbA=="}},"channels":["alice"]}`,
			localConflictingRevBody:  `{"source":"rt1","channels":["alice"]}`,
			remoteConflictingRevBody: `{"source":"rt2","_attachments":{"initialAtt.txt":{"stub":true,"revpos":1}},"channels":["alice"]}`,
			expectedAttachments:      1,
		},
		{
			name:                     "preserve initial attachment with new local att",
			initialRevBody:           `{"_attachments":{"initialAtt.txt":{"data":"aW5pdGlhbA=="}},"channels":["alice"]}`,
			localConflictingRevBody:  `{"source":"rt1","_attachments":{"initialAtt.txt":{"stub":true,"revpos":1},"localAtt.txt":{"data":"cmVtb3Rl"}},"channels":["alice"]}`,
			remoteConflictingRevBody: `{"source":"rt2","channels":["alice"]}`,
			expectedAttachments:      2,
		},
		{
			name:                     "preserve initial attachment with new remote att",
			initialRevBody:           `{"_attachments":{"initialAtt.txt":{"data":"aW5pdGlhbA=="}},"channels":["alice"]}`,
			localConflictingRevBody:  `{"source":"rt1","_attachments":{"initialAtt.txt":{"stub":true,"revpos":1}},"channels":["alice"]}`,
			remoteConflictingRevBody: `{"source":"rt2","_attachments":{"remoteAtt.txt":{"data":"bG9jYWw="}},"channels":["alice"]}`,
			expectedAttachments:      2,
		},
		{
			name:                     "preserve initial attachment with new conflicting atts",
			initialRevBody:           `{"_attachments":{"initialAtt.txt":{"data":"aW5pdGlhbA=="}},"channels":["alice"]}`,
			localConflictingRevBody:  `{"source":"rt1","_attachments":{"initialAtt.txt":{"stub":true,"revpos":1},"localAtt.txt":{"data":"cmVtb3Rl"}},"channels":["alice"]}`,
			remoteConflictingRevBody: `{"source":"rt2","_attachments":{"remoteAtt.txt":{"data":"bG9jYWw="}},"channels":["alice"]}`,
			expectedAttachments:      3,
		},
	}

	for _, test := range tests {
		t.Run(test.name, func(t *testing.T) {
			base.SetUpTestLogging(t, base.LevelDebug, base.KeyAll)

			// Increase checkpoint persistence frequency for cross-node status verification
			defer reduceTestCheckpointInterval(50 * time.Millisecond)()

			// Disable sequence batching for multi-RT tests (pending CBG-1000)
			defer db.SuspendSequenceBatching()()

			// Passive
			rt2 := rest.NewRestTester(t,
				&rest.RestTesterConfig{
					SyncFn: channels.DocChannelsSyncFunction,
				})
			defer rt2.Close()
			const username = "alice"
			rt2.CreateUser(username, []string{username})

			// Make rt2 listen on an actual HTTP port, so it can receive the blipsync request from rt1.
			srv := httptest.NewServer(rt2.TestPublicHandler())
			defer srv.Close()

			passiveDBURL, err := url.Parse(srv.URL + "/db")
			require.NoError(t, err)

			// Add basic auth creds to target db URL
			passiveDBURL.User = url.UserPassword(username, rest.RestTesterDefaultUserPassword)

			// Active
			rt1 := rest.NewRestTester(t,
				&rest.RestTesterConfig{
					SyncFn: channels.DocChannelsSyncFunction,
					DatabaseConfig: &rest.DatabaseConfig{DbConfig: rest.DbConfig{
						Replications: map[string]*db.ReplicationConfig{
							"repl1": {
								Remote:                 passiveDBURL.String(),
								Direction:              db.ActiveReplicatorTypePull,
								CollectionsEnabled:     !rt2.GetDatabase().OnlyDefaultCollection(),
								Continuous:             true,
								ConflictResolutionType: db.ConflictResolverCustom,
								ConflictResolutionFn: `
					function(conflict) {
						var mergedDoc = new Object();
						mergedDoc.source = "merged";

						var mergedAttachments = new Object();
						dst = conflict.RemoteDocument._attachments;
						for (var key in dst) {
							mergedAttachments[key] = dst[key];
						}
						src = conflict.LocalDocument._attachments;
						for (var key in src) {
							mergedAttachments[key] = src[key];
						}
						mergedDoc._attachments = mergedAttachments;

						mergedDoc.channels = ["alice"];

						return mergedDoc;
					}`},
						},
					}},
					SgReplicateEnabled: true,
				})
			defer rt1.Close()

			rt1.WaitForAssignedReplications(1)

			docID := test.name + "doc1"
			putDocResp := rt2.PutDoc(docID, test.initialRevBody)
			require.True(t, putDocResp.Ok)
			rev1 := putDocResp.Rev

			// wait for the document originally written to rt2 to arrive at rt1
			changesResults, err := rt1.WaitForChanges(1, "/{{.keyspace}}/_changes?since=0", "", true)
			require.NoError(t, err)
			require.Len(t, changesResults.Results, 1)
			assert.Equal(t, docID, changesResults.Results[0].ID)
			lastSeq := changesResults.Last_Seq.(string)

			resp := rt1.SendAdminRequest(http.MethodPut, "/{{.db}}/_replicationStatus/repl1?action=stop", "")
			rest.RequireStatus(t, resp, http.StatusOK)

			rt1.WaitForReplicationStatus("repl1", db.ReplicationStateStopped)

			resp = rt1.SendAdminRequest(http.MethodPut, "/{{.keyspace}}/"+docID+"?rev="+rev1, test.localConflictingRevBody)
			rest.RequireStatus(t, resp, http.StatusCreated)

			changesResults, err = rt1.WaitForChanges(1, "/{{.keyspace}}/_changes?since="+lastSeq, "", true)
			require.NoError(t, err)
			assert.Len(t, changesResults.Results, 1)
			assert.Equal(t, docID, changesResults.Results[0].ID)
			lastSeq = changesResults.Last_Seq.(string)

			resp = rt2.SendAdminRequest(http.MethodPut, "/{{.keyspace}}/"+docID+"?rev="+rev1, test.remoteConflictingRevBody)
			rest.RequireStatus(t, resp, http.StatusCreated)

			resp = rt1.SendAdminRequest(http.MethodPut, "/{{.db}}/_replicationStatus/repl1?action=start", "")
			rest.RequireStatus(t, resp, http.StatusOK)

			rt1.WaitForReplicationStatus("repl1", db.ReplicationStateRunning)

			changesResults, err = rt1.WaitForChanges(1, "/{{.keyspace}}/_changes?since="+lastSeq, "", true)
			require.NoError(t, err)
			assert.Len(t, changesResults.Results, 1)
			assert.Equal(t, docID, changesResults.Results[0].ID)
			_ = changesResults.Last_Seq.(string)

			doc, err := rt1.GetSingleTestDatabaseCollection().GetDocument(base.TestCtx(t), docID, db.DocUnmarshalAll)
			require.NoError(t, err)
			revGen, _ := db.ParseRevID(doc.SyncData.CurrentRev)

			assert.Equal(t, 3, revGen)
			assert.Equal(t, "merged", doc.UnmarshalBody()["source"].(string))

			assert.Nil(t, doc.UnmarshalBody()[db.BodyAttachments], "_attachments property should not be in resolved doc body")

			assert.Len(t, doc.SyncData.Attachments, test.expectedAttachments, "mismatch in expected number of attachments in sync data of resolved doc")
			for attName, att := range doc.SyncData.Attachments {
				attMap := att.(map[string]interface{})
				assert.Equal(t, true, attMap["stub"].(bool), "attachment %q should be a stub", attName)
				assert.NotEmpty(t, attMap["digest"].(string), "attachment %q should have digest", attName)
				assert.True(t, attMap["revpos"].(float64) >= 1, "attachment %q revpos should be at least 1", attName)
				assert.True(t, attMap["length"].(float64) >= 1, "attachment %q length should be at least 1 byte", attName)
			}
		})
	}
}

// TestActiveReplicatorPullFromCheckpoint:
//   - Starts 2 RestTesters, one active, and one passive.
//   - Creates enough documents on rt2 which can be pulled by a replicator running in rt1 to start setting checkpoints.
//   - Insert the second batch of docs into rt2.
//   - Starts the pull replication again and asserts that the checkpoint is used.
func TestActiveReplicatorPullFromCheckpoint(t *testing.T) {

	base.RequireNumTestBuckets(t, 2)

	base.SetUpTestLogging(t, base.LevelInfo, base.KeyReplicate, base.KeyHTTP, base.KeyHTTPResp, base.KeySync, base.KeySyncMsg)

	const (
		changesBatchSize  = 10
		numRT2DocsInitial = 13 // 2 batches of changes
		numRT2DocsTotal   = 24 // 2 more batches
	)

	// Passive
	rt2 := rest.NewRestTester(t,
		&rest.RestTesterConfig{
			SyncFn: channels.DocChannelsSyncFunction,
		})
	defer rt2.Close()

	const username = "alice"
	rt2.CreateUser(username, []string{username})
	// Create first batch of docs
	docIDPrefix := t.Name() + "rt2doc"
	for i := 0; i < numRT2DocsInitial; i++ {
		resp := rt2.SendAdminRequest(http.MethodPut, fmt.Sprintf("/{{.keyspace}}/%s%d", docIDPrefix, i), `{"source":"rt2","channels":["alice"]}`)
		rest.RequireStatus(t, resp, http.StatusCreated)
	}

	// Make rt2 listen on an actual HTTP port, so it can receive the blipsync request from rt1
	srv := httptest.NewServer(rt2.TestPublicHandler())
	defer srv.Close()

	// Build passiveDBURL with basic auth creds
	passiveDBURL, err := url.Parse(srv.URL + "/db")
	require.NoError(t, err)
	passiveDBURL.User = url.UserPassword(username, rest.RestTesterDefaultUserPassword)

	// Active
	rt1 := rest.NewRestTester(t, nil)
	defer rt1.Close()
	ctx1 := rt1.Context()

	stats, err := base.SyncGatewayStats.NewDBStats(t.Name(), false, false, false, nil, nil)
	require.NoError(t, err)
	dbstats, err := stats.DBReplicatorStats(t.Name())
	require.NoError(t, err)

	arConfig := db.ActiveReplicatorConfig{
		ID:          t.Name(),
		Direction:   db.ActiveReplicatorTypePull,
		RemoteDBURL: passiveDBURL,
		ActiveDB: &db.Database{
			DatabaseContext: rt1.GetDatabase(),
		},
		Continuous:          true,
		ChangesBatchSize:    changesBatchSize,
		ReplicationStatsMap: dbstats,
		CollectionsEnabled:  !rt1.GetDatabase().OnlyDefaultCollection(),
	}

	// Create the first active replicator to pull from seq:0
	ar := db.NewActiveReplicator(ctx1, &arConfig)

	startNumChangesRequestedFromZeroTotal := rt2.GetDatabase().DbStats.CBLReplicationPull().NumPullReplSinceZero.Value()
	startNumRevsSentTotal := rt2.GetDatabase().DbStats.CBLReplicationPull().RevSendCount.Value()

	assert.NoError(t, ar.Start(ctx1))

	// wait for all of the documents originally written to rt2 to arrive at rt1
	changesResults, err := rt1.WaitForChanges(numRT2DocsInitial, "/{{.keyspace}}/_changes?since=0", "", true)
	require.NoError(t, err)
	require.Len(t, changesResults.Results, numRT2DocsInitial)
	docIDsSeen := make(map[string]bool, numRT2DocsInitial)
	for _, result := range changesResults.Results {
		docIDsSeen[result.ID] = true
	}
	for i := 0; i < numRT2DocsInitial; i++ {
		docID := fmt.Sprintf("%s%d", docIDPrefix, i)
		assert.True(t, docIDsSeen[docID])

		doc, err := rt1.GetSingleTestDatabaseCollection().GetDocument(base.TestCtx(t), docID, db.DocUnmarshalAll)
		assert.NoError(t, err)

		body, err := doc.GetDeepMutableBody()
		require.NoError(t, err)
		assert.Equal(t, "rt2", body["source"])
	}

	// one _changes from seq:0 with initial number of docs sent
	numChangesRequestedFromZeroTotal := rt2.GetDatabase().DbStats.CBLReplicationPull().NumPullReplSinceZero.Value()
	assert.Equal(t, startNumChangesRequestedFromZeroTotal+1, numChangesRequestedFromZeroTotal)

	pullCheckpointer := ar.Pull.GetSingleCollection(t).Checkpointer

	// rev assertions
	numRevsSentTotal := rt2.GetDatabase().DbStats.CBLReplicationPull().RevSendCount.Value()
	assert.Equal(t, startNumRevsSentTotal+numRT2DocsInitial, numRevsSentTotal)
	assert.Equal(t, int64(numRT2DocsInitial), pullCheckpointer.Stats().ProcessedSequenceCount)
	assert.Equal(t, int64(numRT2DocsInitial), pullCheckpointer.Stats().ExpectedSequenceCount)

	// checkpoint assertions

	// CBG-2767 skip assertions for GetCheckpoint stats
	if rt2.GetDatabase().OnlyDefaultCollection() {
		assert.Equal(t, int64(0), pullCheckpointer.Stats().GetCheckpointHitCount)
		assert.Equal(t, int64(1), pullCheckpointer.Stats().GetCheckpointMissCount)
	}
	// Since we bumped the checkpointer interval, we're only setting checkpoints on replicator close.
	assert.Equal(t, int64(0), pullCheckpointer.Stats().SetCheckpointCount)
	pullCheckpointer.CheckpointNow()
	assert.Equal(t, int64(1), pullCheckpointer.Stats().SetCheckpointCount)

	assert.NoError(t, ar.Stop())

	// Second batch of docs
	for i := numRT2DocsInitial; i < numRT2DocsTotal; i++ {
		resp := rt2.SendAdminRequest(http.MethodPut, fmt.Sprintf("/{{.keyspace}}/%s%d", docIDPrefix, i), `{"source":"rt2","channels":["alice"]}`)
		rest.RequireStatus(t, resp, http.StatusCreated)
	}

	// Create a new replicator using the same config, which should use the checkpoint set from the first.
	ar = db.NewActiveReplicator(ctx1, &arConfig)
	defer func() { assert.NoError(t, ar.Stop()) }()
	assert.NoError(t, ar.Start(ctx1))

	// new replicator - new checkpointer
	pullCheckpointer = ar.Pull.GetSingleCollection(t).Checkpointer

	// wait for all of the documents originally written to rt2 to arrive at rt1
	changesResults, err = rt1.WaitForChanges(numRT2DocsTotal, "/{{.keyspace}}/_changes?since=0", "", true)
	require.NoError(t, err)
	require.Len(t, changesResults.Results, numRT2DocsTotal)

	docIDsSeen = make(map[string]bool, numRT2DocsTotal)
	for _, result := range changesResults.Results {
		docIDsSeen[result.ID] = true
	}

	for i := 0; i < numRT2DocsTotal; i++ {
		docID := fmt.Sprintf("%s%d", docIDPrefix, i)
		assert.True(t, docIDsSeen[docID])

		doc, err := rt1.GetSingleTestDatabaseCollection().GetDocument(base.TestCtx(t), docID, db.DocUnmarshalAll)
		assert.NoError(t, err)

		body, err := doc.GetDeepMutableBody()
		require.NoError(t, err)
		assert.Equal(t, "rt2", body["source"])
	}

	// Make sure we've not started any more since:0 replications on rt2 since the first one
	endNumChangesRequestedFromZeroTotal := rt2.GetDatabase().DbStats.CBLReplicationPull().NumPullReplSinceZero.Value()
	assert.Equal(t, numChangesRequestedFromZeroTotal, endNumChangesRequestedFromZeroTotal)

	// make sure rt2 thinks it has sent all of the revs via a 2.x replicator
	numRevsSentTotal = rt2.GetDatabase().DbStats.CBLReplicationPull().RevSendCount.Value()
	assert.Equal(t, startNumRevsSentTotal+numRT2DocsTotal, numRevsSentTotal)
	assert.Equal(t, int64(numRT2DocsTotal-numRT2DocsInitial), pullCheckpointer.Stats().ProcessedSequenceCount)
	assert.Equal(t, int64(numRT2DocsTotal-numRT2DocsInitial), pullCheckpointer.Stats().ExpectedSequenceCount)

	// CBG-2767 skip assertions for GetCheckpoint stats
	if rt2.GetDatabase().OnlyDefaultCollection() {
		// assert the second active replicator stats

		assert.Equal(t, int64(1), pullCheckpointer.Stats().GetCheckpointHitCount)
		assert.Equal(t, int64(0), pullCheckpointer.Stats().GetCheckpointMissCount)
	}
	assert.Equal(t, int64(0), pullCheckpointer.Stats().SetCheckpointCount)
	pullCheckpointer.CheckpointNow()
	assert.Equal(t, int64(1), pullCheckpointer.Stats().SetCheckpointCount)
}

// TestActiveReplicatorPullFromCheckpointIgnored:
//   - Starts 2 RestTesters, one active, and one passive.
//   - Creates identical documents on rt1 and rt2.
//   - Starts a pull replication to ensure that even ignored revisions are checkpointed.
func TestActiveReplicatorPullFromCheckpointIgnored(t *testing.T) {

	base.RequireNumTestBuckets(t, 2)

	base.SetUpTestLogging(t, base.LevelDebug, base.KeyReplicate, base.KeyHTTP, base.KeyHTTPResp, base.KeySync, base.KeySyncMsg)

	const (
		changesBatchSize  = 10
		numRT2DocsInitial = 13 // 2 batches of changes
		numRT2DocsTotal   = 24 // 2 more batches
	)

	// Passive
	rt2 := rest.NewRestTester(t,
		&rest.RestTesterConfig{
			SyncFn: channels.DocChannelsSyncFunction,
		})
	defer rt2.Close()
	const username = "alice"

	rt2.CreateUser(username, []string{username})

	// Active
	rt1 := rest.NewRestTester(t, nil)
	defer rt1.Close()
	ctx1 := rt1.Context()

	// Create first batch of docs
	docIDPrefix := t.Name() + "doc"
	for i := 0; i < numRT2DocsInitial; i++ {
		resp := rt1.SendAdminRequest(http.MethodPut, fmt.Sprintf("/{{.keyspace}}/%s%d", docIDPrefix, i), `{"channels":["alice"]}`)
		rest.RequireStatus(t, resp, http.StatusCreated)
		rt1RevID := rest.RespRevID(t, resp)
		resp = rt2.SendAdminRequest(http.MethodPut, fmt.Sprintf("/{{.keyspace}}/%s%d", docIDPrefix, i), `{"channels":["alice"]}`)
		rest.RequireStatus(t, resp, http.StatusCreated)
		rt2RevID := rest.RespRevID(t, resp)
		require.Equal(t, rt1RevID, rt2RevID)
	}

	// Make rt2 listen on an actual HTTP port, so it can receive the blipsync request from rt1
	srv := httptest.NewServer(rt2.TestPublicHandler())
	defer srv.Close()

	// Build passiveDBURL with basic auth creds
	passiveDBURL, err := url.Parse(srv.URL + "/db")
	require.NoError(t, err)
	passiveDBURL.User = url.UserPassword(username, rest.RestTesterDefaultUserPassword)

	stats, err := base.SyncGatewayStats.NewDBStats(t.Name(), false, false, false, nil, nil)
	require.NoError(t, err)
	dbstats, err := stats.DBReplicatorStats(t.Name())
	require.NoError(t, err)

	arConfig := db.ActiveReplicatorConfig{
		ID:          t.Name(),
		Direction:   db.ActiveReplicatorTypePull,
		RemoteDBURL: passiveDBURL,
		ActiveDB: &db.Database{
			DatabaseContext: rt1.GetDatabase(),
		},
		Continuous:          true,
		ChangesBatchSize:    changesBatchSize,
		ReplicationStatsMap: dbstats,
		CollectionsEnabled:  !rt1.GetDatabase().OnlyDefaultCollection(),
	}

	// Create the first active replicator to pull from seq:0
	ar := db.NewActiveReplicator(ctx1, &arConfig)

	startNumChangesRequestedFromZeroTotal := rt2.GetDatabase().DbStats.CBLReplicationPull().NumPullReplSinceZero.Value()

	assert.NoError(t, ar.Start(ctx1))

	pullCheckpointer := ar.Pull.GetSingleCollection(t).Checkpointer

	_, ok := base.WaitForStat(func() int64 {
		return pullCheckpointer.Stats().AlreadyKnownSequenceCount
	}, numRT2DocsInitial)
	assert.True(t, ok)

	// wait for all of the documents originally written to rt2 to arrive at rt1
	changesResults, err := rt1.WaitForChanges(numRT2DocsInitial, "/{{.keyspace}}/_changes?since=0", "", true)
	require.NoError(t, err)
	require.Len(t, changesResults.Results, numRT2DocsInitial)
	docIDsSeen := make(map[string]bool, numRT2DocsInitial)
	for _, result := range changesResults.Results {
		docIDsSeen[result.ID] = true
	}
	for i := 0; i < numRT2DocsInitial; i++ {
		docID := fmt.Sprintf("%s%d", docIDPrefix, i)
		assert.True(t, docIDsSeen[docID])

		_, err := rt1.GetSingleTestDatabaseCollection().GetDocument(base.TestCtx(t), docID, db.DocUnmarshalAll)
		assert.NoError(t, err)
	}

	// one _changes from seq:0 with initial number of docs sent
	numChangesRequestedFromZeroTotal := rt2.GetDatabase().DbStats.CBLReplicationPull().NumPullReplSinceZero.Value()
	assert.Equal(t, startNumChangesRequestedFromZeroTotal+1, numChangesRequestedFromZeroTotal)

	// rev assertions
	numRevsSentTotal := rt2.GetDatabase().DbStats.CBLReplicationPull().RevSendCount.Value()
	assert.Equal(t, int64(0), numRevsSentTotal)
	assert.Equal(t, int64(0), pullCheckpointer.Stats().ProcessedSequenceCount)
	assert.Equal(t, int64(0), pullCheckpointer.Stats().ExpectedSequenceCount)

	// checkpoint assertions
	assert.Equal(t, int64(0), pullCheckpointer.Stats().GetCheckpointHitCount)
	// CBG-2767 skip assertions for GetCheckpoint stats
	if rt2.GetDatabase().OnlyDefaultCollection() {
		assert.Equal(t, int64(1), pullCheckpointer.Stats().GetCheckpointMissCount)
	}
	// Since we bumped the checkpointer interval, we're only setting checkpoints on replicator close.
	assert.Equal(t, int64(0), pullCheckpointer.Stats().SetCheckpointCount)
	pullCheckpointer.CheckpointNow()
	assert.Equal(t, int64(1), pullCheckpointer.Stats().SetCheckpointCount)

	assert.NoError(t, ar.Stop())

	// Second batch of docs
	for i := numRT2DocsInitial; i < numRT2DocsTotal; i++ {
		resp := rt1.SendAdminRequest(http.MethodPut, fmt.Sprintf("/{{.keyspace}}/%s%d", docIDPrefix, i), `{"channels":["alice"]}`)
		rest.RequireStatus(t, resp, http.StatusCreated)
		rt1RevID := rest.RespRevID(t, resp)
		resp = rt2.SendAdminRequest(http.MethodPut, fmt.Sprintf("/{{.keyspace}}/%s%d", docIDPrefix, i), `{"channels":["alice"]}`)
		rest.RequireStatus(t, resp, http.StatusCreated)
		rt2RevID := rest.RespRevID(t, resp)
		require.Equal(t, rt1RevID, rt2RevID)
	}

	// Create a new replicator using the same config, which should use the checkpoint set from the first.
	ar = db.NewActiveReplicator(ctx1, &arConfig)
	defer func() { assert.NoError(t, ar.Stop()) }()
	assert.NoError(t, ar.Start(ctx1))

	// new replicator - new checkpointer
	pullCheckpointer = ar.Pull.GetSingleCollection(t).Checkpointer

	_, ok = base.WaitForStat(func() int64 {
		return pullCheckpointer.Stats().AlreadyKnownSequenceCount
	}, numRT2DocsTotal-numRT2DocsInitial)
	assert.True(t, ok)

	// Make sure we've not started any more since:0 replications on rt2 since the first one
	endNumChangesRequestedFromZeroTotal := rt2.GetDatabase().DbStats.CBLReplicationPull().NumPullReplSinceZero.Value()
	assert.Equal(t, numChangesRequestedFromZeroTotal, endNumChangesRequestedFromZeroTotal)

	// make sure rt2 thinks it has sent all of the revs via a 2.x replicator
	numRevsSentTotal = rt2.GetDatabase().DbStats.CBLReplicationPull().RevSendCount.Value()
	assert.Equal(t, int64(0), numRevsSentTotal)
	assert.Equal(t, int64(0), pullCheckpointer.Stats().ProcessedSequenceCount)
	assert.Equal(t, int64(0), pullCheckpointer.Stats().ExpectedSequenceCount)

	// CBG-2767 skip assertions for GetCheckpoint stats
	if rt2.GetDatabase().OnlyDefaultCollection() {
		// assert the second active replicator stats

		assert.Equal(t, int64(1), pullCheckpointer.Stats().GetCheckpointMissCount)
		assert.Equal(t, int64(1), pullCheckpointer.Stats().GetCheckpointHitCount)
		assert.Equal(t, int64(0), pullCheckpointer.Stats().GetCheckpointMissCount)
	}
	assert.Equal(t, int64(0), pullCheckpointer.Stats().SetCheckpointCount)
	pullCheckpointer.CheckpointNow()
	assert.Equal(t, int64(1), pullCheckpointer.Stats().SetCheckpointCount)
}

// TestActiveReplicatorPullOneshot:
//   - Starts 2 RestTesters, one active, and one passive.
//   - Creates a document on rt2 which can be pulled by the replicator running in rt1.
//   - Publishes the REST API on a httptest server for the passive node (so the active can connect to it)
//   - Uses an ActiveReplicator configured for pull to start pulling changes from rt2.
func TestActiveReplicatorPullOneshot(t *testing.T) {

	base.RequireNumTestBuckets(t, 2)

	base.SetUpTestLogging(t, base.LevelDebug, base.KeyHTTP, base.KeySync, base.KeyChanges, base.KeyCRUD, base.KeyReplicate)

	// Passive
	rt2 := rest.NewRestTester(t, nil)
	defer rt2.Close()
	const username = "alice"
	rt2.CreateUser(username, []string{username})

	docID := t.Name() + "rt2doc1"

	resp := rt2.SendAdminRequest(http.MethodPut, "/{{.keyspace}}/"+docID, `{"source":"rt2","channels":["alice"]}`)
	rest.RequireStatus(t, resp, http.StatusCreated)

	_, err := rt2.GetSingleTestDatabaseCollection().GetDocument(base.TestCtx(t), docID, db.DocUnmarshalAll)
	assert.NoError(t, err)

	// Make rt2 listen on an actual HTTP port, so it can receive the blipsync request from rt1.
	srv := httptest.NewServer(rt2.TestPublicHandler())
	defer srv.Close()

	passiveDBURL, err := url.Parse(srv.URL + "/db")
	require.NoError(t, err)

	// Add basic auth creds to target db URL
	passiveDBURL.User = url.UserPassword(username, rest.RestTesterDefaultUserPassword)

	// Active

	rt1 := rest.NewRestTester(t, nil)
	defer rt1.Close()
	ctx1 := rt1.Context()

	stats, err := base.SyncGatewayStats.NewDBStats(t.Name(), false, false, false, nil, nil)
	require.NoError(t, err)
	dbstats, err := stats.DBReplicatorStats(t.Name())
	require.NoError(t, err)

	ar := db.NewActiveReplicator(ctx1, &db.ActiveReplicatorConfig{
		ID:          t.Name(),
		Direction:   db.ActiveReplicatorTypePull,
		RemoteDBURL: passiveDBURL,
		ActiveDB: &db.Database{
			DatabaseContext: rt1.GetDatabase(),
		},
		ChangesBatchSize:    200,
		ReplicationStatsMap: dbstats,
		CollectionsEnabled:  !rt1.GetDatabase().OnlyDefaultCollection(),
	})
	defer func() { assert.NoError(t, ar.Stop()) }()

	assert.Equal(t, "", ar.GetStatus().LastSeqPull)

	// Start the replicator (implicit connect)
	assert.NoError(t, ar.Start(ctx1))

	// wait for the replication to stop
	replicationStopped := false
	for i := 0; i < 100; i++ {
		status := ar.GetStatus()
		if status.Status == db.ReplicationStateStopped {
			replicationStopped = true
			break
		}
		time.Sleep(50 * time.Millisecond)
	}
	assert.True(t, replicationStopped, "One-shot replication status should go to stopped on completion")

	/*doc, err := rt1.GetDatabase().GetSingleDatabaseCollection().GetDocument(base.TestCtx(t), docID, db.DocUnmarshalAll)
	assert.NoError(t, err)

	assert.Equal(t, revID, doc.SyncData.CurrentRev)

	body, err := doc.GetDeepMutableBody()
	require.NoError(t, err)
	assert.Equal(t, "rt2", body["source"])
	assert.Equal(t, strconv.FormatUint(remoteDoc.Sequence, 10), ar.GetStatus().LastSeqPull)
	*/
}

// TestActiveReplicatorPushBasic:
//   - Starts 2 RestTesters, one active, and one passive.
//   - Creates a document on rt1 which can be pushed by the replicator.
//   - Publishes the REST API on a httptest server for the passive node (so the active can connect to it)
//   - Uses an ActiveReplicator configured for push to start pushing changes to rt2.
func TestActiveReplicatorPushBasic(t *testing.T) {

	base.RequireNumTestBuckets(t, 2)

	base.SetUpTestLogging(t, base.LevelDebug, base.KeyHTTP, base.KeySync, base.KeyChanges, base.KeyCRUD, base.KeyBucket)

	// Passive
	rt2 := rest.NewRestTester(t, nil)
	defer rt2.Close()
	username := "alice"
	rt2.CreateUser(username, []string{username})

	// Active
	rt1 := rest.NewRestTester(t, nil)
	defer rt1.Close()
	ctx1 := rt1.Context()

	docID := t.Name() + "rt1doc1"
	resp := rt1.SendAdminRequest(http.MethodPut, "/{{.keyspace}}/"+docID, `{"source":"rt1","channels":["alice"]}`)
	rest.RequireStatus(t, resp, http.StatusCreated)
	revID := rest.RespRevID(t, resp)

	localDoc, err := rt1.GetSingleTestDatabaseCollection().GetDocument(base.TestCtx(t), docID, db.DocUnmarshalAll)
	assert.NoError(t, err)

	// Make rt2 listen on an actual HTTP port, so it can receive the blipsync request from rt1.
	srv := httptest.NewServer(rt2.TestPublicHandler())
	defer srv.Close()

	passiveDBURL, err := url.Parse(srv.URL + "/db")
	require.NoError(t, err)

	// Add basic auth creds to target db URL
	passiveDBURL.User = url.UserPassword(username, rest.RestTesterDefaultUserPassword)
	stats, err := base.SyncGatewayStats.NewDBStats(t.Name(), false, false, false, nil, nil)
	require.NoError(t, err)
	dbstats, err := stats.DBReplicatorStats(t.Name())
	require.NoError(t, err)

	ar := db.NewActiveReplicator(ctx1, &db.ActiveReplicatorConfig{
		ID:          t.Name(),
		Direction:   db.ActiveReplicatorTypePush,
		RemoteDBURL: passiveDBURL,
		ActiveDB: &db.Database{
			DatabaseContext: rt1.GetDatabase(),
		},
		ChangesBatchSize:    200,
		ReplicationStatsMap: dbstats,
		CollectionsEnabled:  !rt1.GetDatabase().OnlyDefaultCollection(),
	})
	defer func() { assert.NoError(t, ar.Stop()) }()

	assert.Equal(t, "", ar.GetStatus().LastSeqPush)

	// Start the replicator (implicit connect)
	assert.NoError(t, ar.Start(ctx1))

	// wait for the document originally written to rt1 to arrive at rt2
	changesResults, err := rt2.WaitForChanges(1, "/{{.keyspace}}/_changes?since=0", "", true)
	require.NoError(t, err)
	require.Len(t, changesResults.Results, 1)
	assert.Equal(t, docID, changesResults.Results[0].ID)

	doc, err := rt2.GetSingleTestDatabaseCollection().GetDocument(base.TestCtx(t), docID, db.DocUnmarshalAll)
	assert.NoError(t, err)

	assert.Equal(t, revID, doc.SyncData.CurrentRev)

	body, err := doc.GetDeepMutableBody()
	require.NoError(t, err)
	assert.Equal(t, "rt1", body["source"])

	assert.Equal(t, strconv.FormatUint(localDoc.Sequence, 10), ar.GetStatus().LastSeqPush)
}

// TestActiveReplicatorPushAttachments:
//   - Starts 2 RestTesters, one active, and one passive.
//   - Creates a document with an attachment on rt1 which can be pushed by the replicator running in rt1.
//   - Publishes the REST API on a httptest server for the passive node (so the active can connect to it)
//   - Uses an ActiveReplicator configured for pull to start pushing changes to rt2.
//   - Creates a second doc which references the same attachment.
func TestActiveReplicatorPushAttachments(t *testing.T) {

	base.RequireNumTestBuckets(t, 2)

	base.SetUpTestLogging(t, base.LevelDebug, base.KeyHTTP, base.KeySync, base.KeyChanges, base.KeyCRUD, base.KeyBucket)

	// Active
	rt1 := rest.NewRestTester(t, nil)
	defer rt1.Close()
	ctx1 := rt1.Context()

	// Passive
	rt2 := rest.NewRestTester(t, nil)
	defer rt2.Close()

	username := "alice"
	rt2.CreateUser(username, []string{username})

	attachment := `"_attachments":{"hi.txt":{"data":"aGk=","content_type":"text/plain"}}`

	docID := t.Name() + "rt1doc1"
	resp := rt1.SendAdminRequest(http.MethodPut, "/{{.keyspace}}/"+docID, `{"source":"rt1","doc_num":1,`+attachment+`,"channels":["alice"]}`)
	rest.RequireStatus(t, resp, http.StatusCreated)
	revID := rest.RespRevID(t, resp)

	// Make rt2 listen on an actual HTTP port, so it can receive the blipsync request from rt1.
	srv := httptest.NewServer(rt2.TestPublicHandler())
	defer srv.Close()

	passiveDBURL, err := url.Parse(srv.URL + "/db")
	require.NoError(t, err)

	// Add basic auth creds to target db URL
	passiveDBURL.User = url.UserPassword(username, rest.RestTesterDefaultUserPassword)
	stats, err := base.SyncGatewayStats.NewDBStats(t.Name(), false, false, false, nil, nil)
	require.NoError(t, err)
	dbstats, err := stats.DBReplicatorStats(t.Name())
	require.NoError(t, err)

	ar := db.NewActiveReplicator(ctx1, &db.ActiveReplicatorConfig{
		ID:          t.Name(),
		Direction:   db.ActiveReplicatorTypePush,
		RemoteDBURL: passiveDBURL,
		ActiveDB: &db.Database{
			DatabaseContext: rt1.GetDatabase(),
		},
		ChangesBatchSize:    200,
		Continuous:          true,
		ReplicationStatsMap: dbstats,
		CollectionsEnabled:  !rt1.GetDatabase().OnlyDefaultCollection(),
	})
	defer func() { assert.NoError(t, ar.Stop()) }()

	assert.Equal(t, int64(0), ar.Push.GetStats().HandleGetAttachment.Value())

	// Start the replicator (implicit connect)
	assert.NoError(t, ar.Start(ctx1))

	// wait for the document originally written to rt1 to arrive at rt2
	changesResults, err := rt2.WaitForChanges(1, "/{{.keyspace}}/_changes?since=0", "", true)
	require.NoError(t, err)
	require.Len(t, changesResults.Results, 1)
	assert.Equal(t, docID, changesResults.Results[0].ID)

	doc, err := rt2.GetSingleTestDatabaseCollection().GetDocument(base.TestCtx(t), docID, db.DocUnmarshalAll)
	assert.NoError(t, err)

	assert.Equal(t, revID, doc.SyncData.CurrentRev)

	body, err := doc.GetDeepMutableBody()
	require.NoError(t, err)
	assert.Equal(t, "rt1", body["source"])

	assert.Equal(t, int64(1), ar.Push.GetStats().HandleGetAttachment.Value())

	docID = t.Name() + "rt1doc2"
	resp = rt1.SendAdminRequest(http.MethodPut, "/{{.keyspace}}/"+docID, `{"source":"rt1","doc_num":2,`+attachment+`,"channels":["alice"]}`)
	rest.RequireStatus(t, resp, http.StatusCreated)
	revID = rest.RespRevID(t, resp)

	// wait for the new document written to rt1 to arrive at rt2
	changesResults, err = rt2.WaitForChanges(2, "/{{.keyspace}}/_changes?since=0", "", true)
	require.NoError(t, err)
	require.Len(t, changesResults.Results, 2)
	assert.Equal(t, docID, changesResults.Results[1].ID)

	doc2, err := rt2.GetSingleTestDatabaseCollection().GetDocument(base.TestCtx(t), docID, db.DocUnmarshalAll)
	assert.NoError(t, err)

	assert.Equal(t, revID, doc2.SyncData.CurrentRev)

	body, err = doc.GetDeepMutableBody()
	require.NoError(t, err)
	assert.Equal(t, "rt1", body["source"])

	// When targeting a Hydrogen node that supports proveAttachments, we typically end up sending
	// the attachment only once. However, targeting a Lithium node sends the attachment twice like
	// the pre-Hydrogen node, GetAttachment would be 2. The reason is that a Hydrogen node uses a
	// new storage model for attachment storage and retrieval.
	assert.Equal(t, int64(2), ar.Push.GetStats().HandleGetAttachment.Value())
	assert.Equal(t, int64(0), ar.Push.GetStats().HandleProveAttachment.Value())
}

// TestActiveReplicatorPushFromCheckpoint:
//   - Starts 2 RestTesters, one active, and one passive.
//   - Creates enough documents on rt1 which can be pushed by a replicator running in rt1 to start setting checkpoints.
//   - Insert the second batch of docs into rt1.
//   - Starts the push replication again and asserts that the checkpoint is used.
func TestActiveReplicatorPushFromCheckpoint(t *testing.T) {

	base.RequireNumTestBuckets(t, 2)

	base.SetUpTestLogging(t, base.LevelInfo, base.KeyReplicate, base.KeyHTTP, base.KeyHTTPResp, base.KeySync, base.KeySyncMsg)

	const (
		changesBatchSize  = 10
		numRT1DocsInitial = 13 // 2 batches of changes
		numRT1DocsTotal   = 24 // 2 more batches
	)

	// Active
	rt1 := rest.NewRestTester(t, nil)
	defer rt1.Close()
	ctx1 := rt1.Context()

	// Create first batch of docs
	docIDPrefix := t.Name() + "rt2doc"
	for i := 0; i < numRT1DocsInitial; i++ {
		resp := rt1.SendAdminRequest(http.MethodPut, fmt.Sprintf("/{{.keyspace}}/%s%d", docIDPrefix, i), `{"source":"rt1","channels":["alice"]}`)
		rest.RequireStatus(t, resp, http.StatusCreated)
	}

	// Passive
	rt2 := rest.NewRestTester(t, nil)
	defer rt2.Close()

	username := "alice"
	rt2.CreateUser(username, []string{username})

	// Make rt2 listen on an actual HTTP port, so it can receive the blipsync request from rt1
	srv := httptest.NewServer(rt2.TestPublicHandler())
	defer srv.Close()

	// Build passiveDBURL with basic auth creds
	passiveDBURL, err := url.Parse(srv.URL + "/db")
	require.NoError(t, err)
	passiveDBURL.User = url.UserPassword(username, rest.RestTesterDefaultUserPassword)

	arConfig := db.ActiveReplicatorConfig{
		ID:          t.Name(),
		Direction:   db.ActiveReplicatorTypePush,
		RemoteDBURL: passiveDBURL,
		ActiveDB: &db.Database{
			DatabaseContext: rt1.GetDatabase(),
		},
		Continuous:         true,
		ChangesBatchSize:   changesBatchSize,
		CollectionsEnabled: !rt1.GetDatabase().OnlyDefaultCollection(),
	}

	// Create the first active replicator to pull from seq:0
	stats, err := base.SyncGatewayStats.NewDBStats(t.Name()+"1", false, false, false, nil, nil)
	require.NoError(t, err)
	dbstats, err := stats.DBReplicatorStats(t.Name())
	require.NoError(t, err)
	arConfig.ReplicationStatsMap = dbstats
	ar := db.NewActiveReplicator(ctx1, &arConfig)

	startNumChangesRequestedFromZeroTotal := rt1.GetDatabase().DbStats.CBLReplicationPull().NumPullReplSinceZero.Value()
	startNumRevsSentTotal := ar.Push.GetStats().SendRevCount.Value()

	require.NoError(t, ar.Start(ctx1))

	// wait for all of the documents originally written to rt1 to arrive at rt2
	changesResults, err := rt2.WaitForChanges(numRT1DocsInitial, "/{{.keyspace}}/_changes?since=0", "", true)
	require.NoError(t, err)
	require.Len(t, changesResults.Results, numRT1DocsInitial)
	docIDsSeen := make(map[string]bool, numRT1DocsInitial)
	for _, result := range changesResults.Results {
		docIDsSeen[result.ID] = true
	}
	for i := 0; i < numRT1DocsInitial; i++ {
		docID := fmt.Sprintf("%s%d", docIDPrefix, i)
		assert.True(t, docIDsSeen[docID])

		doc, err := rt1.GetSingleTestDatabaseCollection().GetDocument(base.TestCtx(t), docID, db.DocUnmarshalAll)
		assert.NoError(t, err)

		body, err := doc.GetDeepMutableBody()
		require.NoError(t, err)
		assert.Equal(t, "rt1", body["source"])
	}

	// one _changes from seq:0 with initial number of docs sent
	numChangesRequestedFromZeroTotal := rt1.GetDatabase().DbStats.CBLReplicationPull().NumPullReplSinceZero.Value()
	assert.Equal(t, startNumChangesRequestedFromZeroTotal+1, numChangesRequestedFromZeroTotal)

	pushCheckpointer := ar.Push.GetSingleCollection(t).Checkpointer

	// rev assertions
	numRevsSentTotal := ar.Push.GetStats().SendRevCount.Value()
	assert.Equal(t, startNumRevsSentTotal+numRT1DocsInitial, numRevsSentTotal)
	assert.Equal(t, int64(numRT1DocsInitial), pushCheckpointer.Stats().ProcessedSequenceCount)
	assert.Equal(t, int64(numRT1DocsInitial), pushCheckpointer.Stats().ExpectedSequenceCount)

	// checkpoint assertions
	// CBG-2767 skip assertions for GetCheckpoint stats
	if rt2.GetDatabase().OnlyDefaultCollection() {

		assert.Equal(t, int64(0), pushCheckpointer.Stats().GetCheckpointHitCount)
		assert.Equal(t, int64(1), pushCheckpointer.Stats().GetCheckpointMissCount)
	}
	assert.Equal(t, int64(0), pushCheckpointer.Stats().SetCheckpointCount)
	require.NoError(t, ar.Stop())

	// Second batch of docs
	for i := numRT1DocsInitial; i < numRT1DocsTotal; i++ {
		resp := rt1.SendAdminRequest(http.MethodPut, fmt.Sprintf("/{{.keyspace}}/%s%d", docIDPrefix, i), `{"source":"rt1","channels":["alice"]}`)
		rest.RequireStatus(t, resp, http.StatusCreated)
	}

	// Create a new replicator using the same config, which should use the checkpoint set from the first.
	stats, err = base.SyncGatewayStats.NewDBStats(t.Name()+"2", false, false, false, nil, nil)
	require.NoError(t, err)
	dbstats, err = stats.DBReplicatorStats(t.Name())
	require.NoError(t, err)
	arConfig.ReplicationStatsMap = dbstats
	ar = db.NewActiveReplicator(ctx1, &arConfig)
	require.NoError(t, ar.Start(ctx1))
	defer func() { assert.NoError(t, ar.Stop()) }()

	// new replicator - new checkpointer
	pushCheckpointer = ar.Push.GetSingleCollection(t).Checkpointer

	// wait for all of the documents originally written to rt1 to arrive at rt2
	changesResults, err = rt2.WaitForChanges(numRT1DocsTotal, "/{{.keyspace}}/_changes?since=0", "", true)
	require.NoError(t, err)
	require.Len(t, changesResults.Results, numRT1DocsTotal)

	docIDsSeen = make(map[string]bool, numRT1DocsTotal)
	for _, result := range changesResults.Results {
		docIDsSeen[result.ID] = true
	}

	for i := 0; i < numRT1DocsTotal; i++ {
		docID := fmt.Sprintf("%s%d", docIDPrefix, i)
		assert.True(t, docIDsSeen[docID])

		doc, err := rt2.GetSingleTestDatabaseCollection().GetDocument(base.TestCtx(t), docID, db.DocUnmarshalAll)
		assert.NoError(t, err)

		body, err := doc.GetDeepMutableBody()
		require.NoError(t, err)
		assert.Equal(t, "rt1", body["source"])
	}

	// Make sure we've not started any more since:0 replications on rt1 since the first one
	endNumChangesRequestedFromZeroTotal := rt1.GetDatabase().DbStats.CBLReplicationPull().NumPullReplSinceZero.Value()
	assert.Equal(t, numChangesRequestedFromZeroTotal, endNumChangesRequestedFromZeroTotal)

	// make sure the new replicator has only sent new mutations
	numRevsSentNewReplicator := ar.Push.GetStats().SendRevCount.Value()
	assert.Equal(t, numRT1DocsTotal-numRT1DocsInitial, int(numRevsSentNewReplicator))
	assert.Equal(t, int64(numRT1DocsTotal-numRT1DocsInitial), pushCheckpointer.Stats().ProcessedSequenceCount)
	assert.Equal(t, int64(numRT1DocsTotal-numRT1DocsInitial), pushCheckpointer.Stats().ExpectedSequenceCount)

	// assert the second active replicator stats
	// CBG-2767 skip assertions for GetCheckpoint stats
	if rt2.GetDatabase().OnlyDefaultCollection() {

		assert.Equal(t, int64(1), pushCheckpointer.Stats().GetCheckpointHitCount)
		assert.Equal(t, int64(0), pushCheckpointer.Stats().GetCheckpointMissCount)
	}
	assert.Equal(t, int64(0), pushCheckpointer.Stats().SetCheckpointCount)
	pushCheckpointer.CheckpointNow()
	assert.Equal(t, int64(1), pushCheckpointer.Stats().SetCheckpointCount)
}

// TestActiveReplicatorEdgeCheckpointNameCollisions:
//   - Starts 3 RestTesters, one to create documents, and two running pull replications from the central cluster
//   - Replicators running on the edges have identical IDs (e.g. edge-repl)
func TestActiveReplicatorEdgeCheckpointNameCollisions(t *testing.T) {
	base.RequireNumTestBuckets(t, 3)

	base.SetUpTestLogging(t, base.LevelDebug, base.KeyReplicate, base.KeyHTTP, base.KeyHTTPResp, base.KeySync, base.KeySyncMsg)

	const (
		changesBatchSize  = 10
		numRT1DocsInitial = 13 // 2 batches of changes
	)

	// Central cluster
	rt1 := rest.NewRestTester(t, &rest.RestTesterConfig{
		SyncFn: channels.DocChannelsSyncFunction,
	})

	defer rt1.Close()

	username := "alice"
	rt1.CreateUser(username, []string{username})

	// Create first batch of docs
	docIDPrefix := t.Name() + "rt1doc"
	for i := 0; i < numRT1DocsInitial; i++ {
		resp := rt1.SendAdminRequest(http.MethodPut, fmt.Sprintf("/{{.keyspace}}/%s%d", docIDPrefix, i), `{"source":"rt1","channels":["alice"]}`)
		rest.RequireStatus(t, resp, http.StatusCreated)
	}

	// Make rt1 listen on an actual HTTP port, so it can receive the blipsync request from edges
	srv := httptest.NewServer(rt1.TestPublicHandler())
	defer srv.Close()

	// Build rt1DBURL with basic auth creds
	rt1DBURL, err := url.Parse(srv.URL + "/db")
	require.NoError(t, err)
	rt1DBURL.User = url.UserPassword(username, rest.RestTesterDefaultUserPassword)

	// Edge 1
	edge1Bucket := base.GetTestBucket(t)
	edge1 := rest.NewRestTester(t,
		&rest.RestTesterConfig{
			CustomTestBucket: edge1Bucket,
		})
	defer edge1.Close()
	ctx1 := edge1.Context()

	arConfig := db.ActiveReplicatorConfig{
		ID:          "edge-repl",
		Direction:   db.ActiveReplicatorTypePull,
		RemoteDBURL: rt1DBURL,
		ActiveDB: &db.Database{
			DatabaseContext: edge1.GetDatabase(),
		},
		Continuous:         true,
		ChangesBatchSize:   changesBatchSize,
		CollectionsEnabled: !rt1.GetDatabase().OnlyDefaultCollection(),
	}
	arConfig.SetCheckpointPrefix(t, "cluster1:")

	// Create the first active replicator to pull from seq:0
	stats, err := base.SyncGatewayStats.NewDBStats(t.Name()+"edge1", false, false, false, nil, nil)
	require.NoError(t, err)
	dbstats, err := stats.DBReplicatorStats(t.Name())
	require.NoError(t, err)
	arConfig.ReplicationStatsMap = dbstats
	edge1Replicator := db.NewActiveReplicator(ctx1, &arConfig)

	startNumChangesRequestedFromZeroTotal := rt1.GetDatabase().DbStats.CBLReplicationPull().NumPullReplSinceZero.Value()
	startNumRevsHandledTotal := edge1Replicator.Pull.GetStats().HandleRevCount.Value()

	assert.NoError(t, edge1Replicator.Start(ctx1))

	// wait for all of the documents originally written to rt1 to arrive at edge1
	changesResults, err := edge1.WaitForChanges(numRT1DocsInitial, "/{{.keyspace}}/_changes?since=0", "", true)
	require.NoError(t, err)
	edge1LastSeq := changesResults.Last_Seq
	require.Len(t, changesResults.Results, numRT1DocsInitial)
	docIDsSeen := make(map[string]bool, numRT1DocsInitial)
	for _, result := range changesResults.Results {
		docIDsSeen[result.ID] = true
	}
	for i := 0; i < numRT1DocsInitial; i++ {
		docID := fmt.Sprintf("%s%d", docIDPrefix, i)
		assert.True(t, docIDsSeen[docID])

		doc, err := edge1.GetSingleTestDatabaseCollection().GetDocument(base.TestCtx(t), docID, db.DocUnmarshalAll)
		assert.NoError(t, err)

		body, err := doc.GetDeepMutableBody()
		require.NoError(t, err)
		assert.Equal(t, "rt1", body["source"])
	}

	edge1PullCheckpointer := edge1Replicator.Pull.GetSingleCollection(t).Checkpointer
	edge1PullCheckpointer.CheckpointNow()

	// one _changes from seq:0 with initial number of docs sent
	numChangesRequestedFromZeroTotal := rt1.GetDatabase().DbStats.CBLReplicationPull().NumPullReplSinceZero.Value()
	assert.Equal(t, startNumChangesRequestedFromZeroTotal+1, numChangesRequestedFromZeroTotal)

	// rev assertions
	numRevsHandledTotal := edge1Replicator.Pull.GetStats().HandleRevCount.Value()
	assert.Equal(t, startNumRevsHandledTotal+numRT1DocsInitial, numRevsHandledTotal)
	assert.Equal(t, int64(numRT1DocsInitial), edge1PullCheckpointer.Stats().ProcessedSequenceCount)
	assert.Equal(t, int64(numRT1DocsInitial), edge1PullCheckpointer.Stats().ExpectedSequenceCount)

	// checkpoint assertions
	// CBG-2767 skip assertions for GetCheckpoint stats
	if rt1.GetDatabase().OnlyDefaultCollection() {

		assert.Equal(t, int64(0), edge1PullCheckpointer.Stats().GetCheckpointHitCount)
		assert.Equal(t, int64(1), edge1PullCheckpointer.Stats().GetCheckpointMissCount)
	}
	assert.Equal(t, int64(1), edge1PullCheckpointer.Stats().SetCheckpointCount)

	assert.NoError(t, edge1Replicator.Stop())

	// Edge 2
	edge2Bucket := base.GetTestBucket(t)
	edge2 := rest.NewRestTester(t,
		&rest.RestTesterConfig{
			CustomTestBucket: edge2Bucket,
		})
	defer edge2.Close()
	ctx2 := edge2.Context()

	// Create a new replicator using the same ID, which should NOT use the checkpoint set by the first edge.
	stats, err = base.SyncGatewayStats.NewDBStats(t.Name()+"edge2", false, false, false, nil, nil)
	require.NoError(t, err)
	dbstats, err = stats.DBReplicatorStats(t.Name())
	require.NoError(t, err)
	arConfig.ReplicationStatsMap = dbstats
	arConfig.ActiveDB = &db.Database{
		DatabaseContext: edge2.GetDatabase(),
	}
	arConfig.SetCheckpointPrefix(t, "cluster2:")
	edge2Replicator := db.NewActiveReplicator(ctx2, &arConfig)
	assert.NoError(t, edge2Replicator.Start(ctx2))

	changesResults, err = edge2.WaitForChanges(numRT1DocsInitial, "/{{.keyspace}}/_changes?since=0", "", true)
	require.NoError(t, err)

	edge2PullCheckpointer := edge2Replicator.Pull.GetSingleCollection(t).Checkpointer
	edge2PullCheckpointer.CheckpointNow()

	// make sure that edge 2 didn't use a checkpoint
	// CBG-2767 skip assertions for GetCheckpoint stats
	if edge2.GetDatabase().OnlyDefaultCollection() {

		assert.Equal(t, int64(0), edge2PullCheckpointer.Stats().GetCheckpointHitCount)
		assert.Equal(t, int64(1), edge2PullCheckpointer.Stats().GetCheckpointMissCount)
	}
	assert.Equal(t, int64(1), edge2PullCheckpointer.Stats().SetCheckpointCount)

	assert.NoError(t, edge2Replicator.Stop())

	resp := rt1.SendAdminRequest(http.MethodPut, fmt.Sprintf("/{{.keyspace}}/%s%d", docIDPrefix, numRT1DocsInitial), `{"source":"rt1","channels":["alice"]}`)
	rest.RequireStatus(t, resp, http.StatusCreated)
	require.NoError(t, rt1.WaitForPendingChanges())

	// run a replicator on edge1 again to make sure that edge2 didn't blow away its checkpoint
	stats, err = base.SyncGatewayStats.NewDBStats(t.Name()+"edge1", false, false, false, nil, nil)
	require.NoError(t, err)
	dbstats, err = stats.DBReplicatorStats(t.Name())
	require.NoError(t, err)
	arConfig.ReplicationStatsMap = dbstats
	arConfig.ActiveDB = &db.Database{
		DatabaseContext: edge1.GetDatabase(),
	}
	arConfig.SetCheckpointPrefix(t, "cluster1:")

	edge1Replicator2 := db.NewActiveReplicator(ctx1, &arConfig)
	require.NoError(t, edge1Replicator2.Start(ctx1))

	changesResults, err = edge1.WaitForChanges(1, fmt.Sprintf("/{{.keyspace}}/_changes?since=%v", edge1LastSeq), "", true)
	require.NoErrorf(t, err, "changesResults: %v", changesResults)
	changesResults.RequireDocIDs(t, []string{fmt.Sprintf("%s%d", docIDPrefix, numRT1DocsInitial)})

	edge1Checkpointer2 := edge1Replicator2.Pull.GetSingleCollection(t).Checkpointer
	edge1Checkpointer2.CheckpointNow()
	// CBG-2767 skip assertions for GetCheckpoint stats
	if edge1.GetDatabase().OnlyDefaultCollection() {

		assert.Equal(t, int64(1), edge1Checkpointer2.Stats().GetCheckpointHitCount)
		assert.Equal(t, int64(0), edge1Checkpointer2.Stats().GetCheckpointMissCount)
	}
	assert.Equal(t, int64(1), edge1Checkpointer2.Stats().SetCheckpointCount)

	require.NoError(t, edge1Replicator2.Stop())
}

// TestActiveReplicatorPushOneshot:
//   - Starts 2 RestTesters, one active, and one passive.
//   - Creates a document on rt1 which can be pushed by the replicator.
//   - Publishes the REST API on a httptest server for the passive node (so the active can connect to it)
//   - Uses an ActiveReplicator configured for push to start pushing changes to rt2.
func TestActiveReplicatorPushOneshot(t *testing.T) {

	base.RequireNumTestBuckets(t, 2)

	base.SetUpTestLogging(t, base.LevelDebug, base.KeyHTTP, base.KeySync, base.KeyChanges, base.KeyCRUD, base.KeyBucket)

	// Passive
	rt2 := rest.NewRestTester(t, nil)
	defer rt2.Close()

	username := "alice"
	rt2.CreateUser(username, []string{username})

	// Active
	rt1 := rest.NewRestTester(t, nil)
	defer rt1.Close()
	ctx1 := rt1.Context()

	docID := t.Name() + "rt1doc1"
	resp := rt1.SendAdminRequest(http.MethodPut, "/{{.keyspace}}/"+docID, `{"source":"rt1","channels":["alice"]}`)
	rest.RequireStatus(t, resp, http.StatusCreated)
	revID := rest.RespRevID(t, resp)

	localDoc, err := rt1.GetSingleTestDatabaseCollection().GetDocument(base.TestCtx(t), docID, db.DocUnmarshalAll)
	assert.NoError(t, err)

	// Make rt2 listen on an actual HTTP port, so it can receive the blipsync request from rt1.
	srv := httptest.NewServer(rt2.TestPublicHandler())
	defer srv.Close()

	passiveDBURL, err := url.Parse(srv.URL + "/db")
	require.NoError(t, err)

	// Add basic auth creds to target db URL
	passiveDBURL.User = url.UserPassword(username, rest.RestTesterDefaultUserPassword)

	stats, err := base.SyncGatewayStats.NewDBStats(t.Name(), false, false, false, nil, nil)
	require.NoError(t, err)
	dbstats, err := stats.DBReplicatorStats(t.Name())
	require.NoError(t, err)

	ar := db.NewActiveReplicator(ctx1, &db.ActiveReplicatorConfig{
		ID:          t.Name(),
		Direction:   db.ActiveReplicatorTypePush,
		RemoteDBURL: passiveDBURL,
		ActiveDB: &db.Database{
			DatabaseContext: rt1.GetDatabase(),
		},
		ChangesBatchSize:    200,
		ReplicationStatsMap: dbstats,
		CollectionsEnabled:  !rt1.GetDatabase().OnlyDefaultCollection(),
	})
	defer func() { assert.NoError(t, ar.Stop()) }()

	assert.Equal(t, "", ar.GetStatus().LastSeqPush)

	// Start the replicator (implicit connect)
	assert.NoError(t, ar.Start(ctx1))

	// wait for the replication to stop
	replicationStopped := false
	for i := 0; i < 100; i++ {
		status := ar.GetStatus()
		if status.Status == db.ReplicationStateStopped {
			replicationStopped = true
			break
		}
		time.Sleep(50 * time.Millisecond)
	}
	assert.True(t, replicationStopped, "One-shot replication status should go to stopped on completion")

	doc, err := rt2.GetSingleTestDatabaseCollection().GetDocument(base.TestCtx(t), docID, db.DocUnmarshalAll)
	assert.NoError(t, err)

	assert.Equal(t, revID, doc.SyncData.CurrentRev)

	body, err := doc.GetDeepMutableBody()
	require.NoError(t, err)
	assert.Equal(t, "rt1", body["source"])

	assert.Equal(t, strconv.FormatUint(localDoc.Sequence, 10), ar.GetStatus().LastSeqPush)
}

// TestActiveReplicatorPullTombstone:
//   - Starts 2 RestTesters, one active, and one passive.
//   - Creates a document on rt2 which can be pulled by the replicator running in rt1.
//   - Publishes the REST API on a httptest server for the passive node (so the active can connect to it)
//   - Uses an ActiveReplicator configured for pull to start pulling changes from rt2.
//   - Deletes the document in rt2, and waits for the tombstone to get to rt1.
func TestActiveReplicatorPullTombstone(t *testing.T) {

	base.RequireNumTestBuckets(t, 2)

	base.SetUpTestLogging(t, base.LevelDebug, base.KeyAll)

	// Passive
	rt2 := rest.NewRestTester(t,
		&rest.RestTesterConfig{
			SyncFn: channels.DocChannelsSyncFunction,
		})
	defer rt2.Close()

	username := "alice"
	rt2.CreateUser(username, []string{username})

	docID := t.Name() + "rt2doc1"
	resp := rt2.SendAdminRequest(http.MethodPut, "/{{.keyspace}}/"+docID, `{"source":"rt2","channels":["alice"]}`)
	rest.RequireStatus(t, resp, http.StatusCreated)
	revID := rest.RespRevID(t, resp)

	// Make rt2 listen on an actual HTTP port, so it can receive the blipsync request from rt1.
	srv := httptest.NewServer(rt2.TestPublicHandler())
	defer srv.Close()

	passiveDBURL, err := url.Parse(srv.URL + "/db")
	require.NoError(t, err)

	// Add basic auth creds to target db URL
	passiveDBURL.User = url.UserPassword(username, rest.RestTesterDefaultUserPassword)

	// Active

	rt1 := rest.NewRestTester(t,
		&rest.RestTesterConfig{
			SyncFn: channels.DocChannelsSyncFunction,
		})
	defer rt1.Close()
	ctx1 := rt1.Context()

	stats, err := base.SyncGatewayStats.NewDBStats(t.Name(), false, false, false, nil, nil)
	require.NoError(t, err)
	dbstats, err := stats.DBReplicatorStats(t.Name())
	require.NoError(t, err)

	ar := db.NewActiveReplicator(ctx1, &db.ActiveReplicatorConfig{
		ID:          t.Name(),
		Direction:   db.ActiveReplicatorTypePull,
		RemoteDBURL: passiveDBURL,
		ActiveDB: &db.Database{
			DatabaseContext: rt1.GetDatabase(),
		},
		ChangesBatchSize:    200,
		Continuous:          true,
		ReplicationStatsMap: dbstats,
		CollectionsEnabled:  !rt1.GetDatabase().OnlyDefaultCollection(),
	})
	defer func() { assert.NoError(t, ar.Stop()) }()

	// Start the replicator (implicit connect)
	assert.NoError(t, ar.Start(ctx1))

	// wait for the document originally written to rt2 to arrive at rt1
	changesResults, err := rt1.WaitForChanges(1, "/{{.keyspace}}/_changes?since=0", "", true)
	require.NoError(t, err)
	require.Len(t, changesResults.Results, 1)
	assert.Equal(t, docID, changesResults.Results[0].ID)

	doc, err := rt1.GetSingleTestDatabaseCollection().GetDocument(base.TestCtx(t), docID, db.DocUnmarshalAll)
	assert.NoError(t, err)

	assert.Equal(t, revID, doc.SyncData.CurrentRev)

	body, err := doc.GetDeepMutableBody()
	require.NoError(t, err)
	assert.Equal(t, "rt2", body["source"])

	// Tombstone the doc in rt2
	resp = rt2.SendAdminRequest(http.MethodDelete, "/{{.keyspace}}/"+docID+"?rev="+revID, ``)
	rest.RequireStatus(t, resp, http.StatusOK)
	revID = rest.RespRevID(t, resp)

	// wait for the tombstone written to rt2 to arrive at rt1
	changesResults, err = rt1.WaitForChanges(1, "/{{.keyspace}}/_changes?since="+strconv.FormatUint(doc.Sequence, 10), "", true)
	require.NoError(t, err)
	require.Len(t, changesResults.Results, 1)
	assert.Equal(t, docID, changesResults.Results[0].ID)

	doc, err = rt1.GetSingleTestDatabaseCollection().GetDocument(base.TestCtx(t), docID, db.DocUnmarshalAll)
	assert.NoError(t, err)

	assert.True(t, doc.IsDeleted())
	assert.Equal(t, revID, doc.SyncData.CurrentRev)
}

// TestActiveReplicatorPullPurgeOnRemoval:
//   - Starts 2 RestTesters, one active, and one passive.
//   - Creates a document on rt2 which can be pulled by the replicator running in rt1.
//   - Publishes the REST API on a httptest server for the passive node (so the active can connect to it)
//   - Uses an ActiveReplicator configured for pull to start pulling changes from rt2.
//   - Drops the document out of the channel so the replicator in rt1 pulls a _removed revision.
func TestActiveReplicatorPullPurgeOnRemoval(t *testing.T) {

	base.LongRunningTest(t)

	base.RequireNumTestBuckets(t, 2)

	base.SetUpTestLogging(t, base.LevelInfo, base.KeyHTTP, base.KeySync, base.KeyReplicate)

	// Passive
	rt2 := rest.NewRestTester(t,
		&rest.RestTesterConfig{
			SyncFn: channels.DocChannelsSyncFunction,
		})
	defer rt2.Close()

	username := "alice"
	rt2.CreateUser(username, []string{username})

	docID := t.Name() + "rt2doc1"
	resp := rt2.SendAdminRequest(http.MethodPut, "/{{.keyspace}}/"+docID, `{"source":"rt2","channels":["alice"]}`)
	rest.RequireStatus(t, resp, http.StatusCreated)
	revID := rest.RespRevID(t, resp)

	// Make rt2 listen on an actual HTTP port, so it can receive the blipsync request from rt1.
	srv := httptest.NewServer(rt2.TestPublicHandler())
	defer srv.Close()

	passiveDBURL, err := url.Parse(srv.URL + "/db")
	require.NoError(t, err)

	// Add basic auth creds to target db URL
	passiveDBURL.User = url.UserPassword(username, rest.RestTesterDefaultUserPassword)

	// Active
	rt1 := rest.NewRestTester(t, nil)
	defer rt1.Close()
	ctx1 := rt1.Context()

	stats, err := base.SyncGatewayStats.NewDBStats(t.Name(), false, false, false, nil, nil)
	require.NoError(t, err)
	dbstats, err := stats.DBReplicatorStats(t.Name())
	require.NoError(t, err)

	ar := db.NewActiveReplicator(ctx1, &db.ActiveReplicatorConfig{
		ID:          t.Name(),
		Direction:   db.ActiveReplicatorTypePull,
		RemoteDBURL: passiveDBURL,
		ActiveDB: &db.Database{
			DatabaseContext: rt1.GetDatabase(),
		},
		ChangesBatchSize:    200,
		Continuous:          true,
		PurgeOnRemoval:      true,
		ReplicationStatsMap: dbstats,
		CollectionsEnabled:  !rt1.GetDatabase().OnlyDefaultCollection(),
	})
	defer func() { assert.NoError(t, ar.Stop()) }()

	// Start the replicator (implicit connect)
	assert.NoError(t, ar.Start(ctx1))

	// wait for the document originally written to rt2 to arrive at rt1
	changesResults, err := rt1.WaitForChanges(1, "/{{.keyspace}}/_changes?since=0", "", true)
	require.NoError(t, err)
	require.Len(t, changesResults.Results, 1)
	assert.Equal(t, docID, changesResults.Results[0].ID)

	doc, err := rt1.GetSingleTestDatabaseCollection().GetDocument(base.TestCtx(t), docID, db.DocUnmarshalAll)
	assert.NoError(t, err)

	assert.Equal(t, revID, doc.SyncData.CurrentRev)

	body, err := doc.GetDeepMutableBody()
	require.NoError(t, err)
	assert.Equal(t, "rt2", body["source"])

	resp = rt2.SendAdminRequest(http.MethodPut, "/{{.keyspace}}/"+docID+"?rev="+revID, `{"source":"rt2","channels":["bob"]}`)
	rest.RequireStatus(t, resp, http.StatusCreated)

	// wait for the channel removal written to rt2 to arrive at rt1 - we can't monitor _changes, because we've purged, not removed. But we can monitor the associated stat.
	base.WaitForStat(func() int64 {
		stats := ar.GetStatus()
		return stats.DocsPurged
	}, 1)

	doc, err = rt1.GetSingleTestDatabaseCollection().GetDocument(base.TestCtx(t), docID, db.DocUnmarshalAll)
	assert.Error(t, err)
	assert.True(t, base.IsDocNotFoundError(err), "Error returned wasn't a DocNotFound error")
	assert.Nil(t, doc)
}

// TestActiveReplicatorPullConflict:
//   - Starts 2 RestTesters, one active, and one passive.
//   - Create the same document id with different content on rt1 and rt2
//   - Publishes the REST API on a httptest server for the passive node (so the active can connect to it)
//   - Uses an ActiveReplicator configured for pull to start pulling changes from rt2.
func TestActiveReplicatorPullConflict(t *testing.T) {
	base.LongRunningTest(t)

	// scenarios
	conflictResolutionTests := []struct {
		name                    string
		localRevisionBody       rest.Body
		localRevID              string
		remoteRevisionBody      rest.Body
		remoteRevID             string
		conflictResolver        string
		expectedLocalBody       rest.Body
		expectedLocalRevID      string
		expectedTombstonedRevID string
		expectedResolutionType  db.ConflictResolutionType
		skipActiveLeafAssertion bool
		skipBodyAssertion       bool
	}{
		{
			name:                   "remoteWins",
			localRevisionBody:      rest.Body{"source": "local"},
			localRevID:             "1-a",
			remoteRevisionBody:     rest.Body{"source": "remote"},
			remoteRevID:            "1-b",
			conflictResolver:       `function(conflict) {return conflict.RemoteDocument;}`,
			expectedLocalBody:      rest.Body{"source": "remote"},
			expectedLocalRevID:     "1-b",
			expectedResolutionType: db.ConflictResolutionRemote,
		},
		{
			name:               "merge",
			localRevisionBody:  rest.Body{"source": "local"},
			localRevID:         "1-a",
			remoteRevisionBody: rest.Body{"source": "remote"},
			remoteRevID:        "1-b",
			conflictResolver: `function(conflict) {
					var mergedDoc = new Object();
					mergedDoc.source = "merged";
					return mergedDoc;
				}`,
			expectedLocalBody:      rest.Body{"source": "merged"},
			expectedLocalRevID:     document.CreateRevIDWithBytes(2, "1-b", []byte(`{"source":"merged"}`)), // rev for merged body, with parent 1-b
			expectedResolutionType: db.ConflictResolutionMerge,
		},
		{
			name:                   "localWins",
			localRevisionBody:      rest.Body{"source": "local"},
			localRevID:             "1-a",
			remoteRevisionBody:     rest.Body{"source": "remote"},
			remoteRevID:            "1-b",
			conflictResolver:       `function(conflict) {return conflict.LocalDocument;}`,
			expectedLocalBody:      rest.Body{"source": "local"},
			expectedLocalRevID:     document.CreateRevIDWithBytes(2, "1-b", []byte(`{"source":"local"}`)), // rev for local body, transposed under parent 1-b
			expectedResolutionType: db.ConflictResolutionLocal,
		},
		{
			name:                    "twoTombstonesRemoteWin",
			localRevisionBody:       rest.Body{"_deleted": true, "source": "local"},
			localRevID:              "1-a",
			remoteRevisionBody:      rest.Body{"_deleted": true, "source": "remote"},
			remoteRevID:             "1-b",
			conflictResolver:        `function(conflict){}`,
			expectedLocalBody:       rest.Body{"source": "remote"},
			expectedLocalRevID:      "1-b",
			skipActiveLeafAssertion: true,
			skipBodyAssertion:       base.TestUseXattrs(),
		},
		{
			name:                    "twoTombstonesLocalWin",
			localRevisionBody:       rest.Body{"_deleted": true, "source": "local"},
			localRevID:              "1-b",
			remoteRevisionBody:      rest.Body{"_deleted": true, "source": "remote"},
			remoteRevID:             "1-a",
			conflictResolver:        `function(conflict){}`,
			expectedLocalBody:       rest.Body{"source": "local"},
			expectedLocalRevID:      "1-b",
			skipActiveLeafAssertion: true,
			skipBodyAssertion:       base.TestUseXattrs(),
		},
	}

	for _, test := range conflictResolutionTests {
		t.Run(test.name, func(t *testing.T) {
			base.RequireNumTestBuckets(t, 2)
			base.SetUpTestLogging(t, base.LevelInfo, base.KeyHTTP, base.KeySync, base.KeyChanges, base.KeyCRUD)

			// Passive
			rt2 := rest.NewRestTester(t, nil)
			defer rt2.Close()
			username := "alice"
			rt2.CreateUser(username, []string{"*"})

			// Create revision on rt2 (remote)
			docID := test.name
			resp, err := rt2.PutDocumentWithRevID(docID, test.remoteRevID, "", test.remoteRevisionBody)
			assert.NoError(t, err)
			rest.RequireStatus(t, resp, http.StatusCreated)
			rt2revID := rest.RespRevID(t, resp)
			assert.Equal(t, test.remoteRevID, rt2revID)

			// Make rt2 listen on an actual HTTP port, so it can receive the blipsync request from rt1.
			srv := httptest.NewServer(rt2.TestPublicHandler())
			defer srv.Close()

			passiveDBURL, err := url.Parse(srv.URL + "/db")
			require.NoError(t, err)

			// Add basic auth creds to target db URL
			passiveDBURL.User = url.UserPassword(username, rest.RestTesterDefaultUserPassword)

			// Active
			rt1 := rest.NewRestTester(t, nil)
			defer rt1.Close()
			ctx1 := rt1.Context()

			// Create revision on rt1 (local)
			resp, err = rt1.PutDocumentWithRevID(docID, test.localRevID, "", test.localRevisionBody)
			assert.NoError(t, err)
			rest.RequireStatus(t, resp, http.StatusCreated)
			rt1revID := rest.RespRevID(t, resp)
			assert.Equal(t, test.localRevID, rt1revID)

			customConflictResolver, err := db.NewCustomConflictResolver(test.conflictResolver, rt1.GetDatabase().Options.JavascriptTimeout)
			require.NoError(t, err)
			stats, err := base.SyncGatewayStats.NewDBStats(t.Name(), false, false, false, nil, nil)
			require.NoError(t, err)
			replicationStats, err := stats.DBReplicatorStats(t.Name())
			require.NoError(t, err)

			ar := db.NewActiveReplicator(ctx1, &db.ActiveReplicatorConfig{
				ID:          t.Name(),
				Direction:   db.ActiveReplicatorTypePull,
				RemoteDBURL: passiveDBURL,
				ActiveDB: &db.Database{
					DatabaseContext: rt1.GetDatabase(),
				},
				ChangesBatchSize:     200,
				ConflictResolverFunc: customConflictResolver,
				Continuous:           true,
				ReplicationStatsMap:  replicationStats,
				CollectionsEnabled:   !rt1.GetDatabase().OnlyDefaultCollection(),
			})
			defer func() { assert.NoError(t, ar.Stop()) }()

			// Start the replicator (implicit connect)
			assert.NoError(t, ar.Start(ctx1))

			rest.WaitAndRequireCondition(t, func() bool { return ar.GetStatus().DocsRead == 1 }, "Expecting DocsRead == 1")
			switch test.expectedResolutionType {
			case db.ConflictResolutionLocal:
				assert.Equal(t, 1, int(replicationStats.ConflictResolvedLocalCount.Value()))
				assert.Equal(t, 0, int(replicationStats.ConflictResolvedMergedCount.Value()))
				assert.Equal(t, 0, int(replicationStats.ConflictResolvedRemoteCount.Value()))
			case db.ConflictResolutionMerge:
				assert.Equal(t, 0, int(replicationStats.ConflictResolvedLocalCount.Value()))
				assert.Equal(t, 1, int(replicationStats.ConflictResolvedMergedCount.Value()))
				assert.Equal(t, 0, int(replicationStats.ConflictResolvedRemoteCount.Value()))
			case db.ConflictResolutionRemote:
				assert.Equal(t, 0, int(replicationStats.ConflictResolvedLocalCount.Value()))
				assert.Equal(t, 0, int(replicationStats.ConflictResolvedMergedCount.Value()))
				assert.Equal(t, 1, int(replicationStats.ConflictResolvedRemoteCount.Value()))
			default:
				assert.Equal(t, 0, int(replicationStats.ConflictResolvedLocalCount.Value()))
				assert.Equal(t, 0, int(replicationStats.ConflictResolvedMergedCount.Value()))
				assert.Equal(t, 0, int(replicationStats.ConflictResolvedRemoteCount.Value()))
			}
			// wait for the document originally written to rt2 to arrive at rt1.  Should end up as winner under default conflict resolution

			changesResults, err := rt1.WaitForChanges(1, "/{{.keyspace}}/_changes?since=0", "", true)
			require.NoError(t, err)
			require.Len(t, changesResults.Results, 1)
			assert.Equal(t, docID, changesResults.Results[0].ID)
			assert.Equal(t, test.expectedLocalRevID, changesResults.Results[0].Changes[0]["rev"])
			log.Printf("Changes response is %+v", changesResults)

			doc, err := rt1.GetSingleTestDatabaseCollection().GetDocument(base.TestCtx(t), docID, db.DocUnmarshalAll)
			require.NoError(t, err)
			assert.Equal(t, test.expectedLocalRevID, doc.SyncData.CurrentRev)

			// This is skipped for tombstone tests running with xattr as xattr tombstones don't have a body to assert
			// against
			if !test.skipBodyAssertion {
				assert.Equal(t, test.expectedLocalBody, doc.UnmarshalBody())
			}

			log.Printf("Doc %s is %+v", docID, doc)
			for revID, revInfo := range doc.SyncData.History {
				log.Printf("doc revision [%s]: %+v", revID, revInfo)
			}

			if !test.skipActiveLeafAssertion {
				// Validate only one active leaf node remains after conflict resolution, and that all parents
				// of leaves have empty bodies
				activeCount := 0
				for _, revID := range doc.SyncData.History.GetLeaves() {
					revInfo, ok := doc.SyncData.History[revID]
					require.True(t, ok)
					if !revInfo.Deleted {
						activeCount++
					}
					if revInfo.Parent != "" {
						parentRevInfo, ok := doc.SyncData.History[revInfo.Parent]
						require.True(t, ok)
						assert.True(t, parentRevInfo.Body == nil)
					}
				}
				assert.Equal(t, 1, activeCount)
			}
		})
	}
}

// TestActiveReplicatorPushAndPullConflict:
//   - Starts 2 RestTesters, one active, and one passive.
//   - Create the same document id with different content on rt1 and rt2
//   - Publishes the REST API on a httptest server for the passive node (so the active can connect to it)
//   - Uses an ActiveReplicator configured for pushAndPull from rt2.
//   - verifies expected conflict resolution, and that expected result is replicated to both peers
func TestActiveReplicatorPushAndPullConflict(t *testing.T) {

	base.LongRunningTest(t)

	// scenarios
	conflictResolutionTests := []struct {
		name                    string
		localRevisionBody       []byte
		localRevID              string
		remoteRevisionBody      []byte
		remoteRevID             string
		commonAncestorRevID     string
		conflictResolver        string
		expectedBody            []byte
		expectedRevID           string
		expectedTombstonedRevID string
	}{
		{
			name:               "remoteWins",
			localRevisionBody:  []byte(`{"source": "local"}`),
			localRevID:         "1-a",
			remoteRevisionBody: []byte(`{"source": "remote"}`),
			remoteRevID:        "1-b",
			conflictResolver:   `function(conflict) {return conflict.RemoteDocument;}`,
			expectedBody:       []byte(`{"source": "remote"}`),
			expectedRevID:      "1-b",
		},
		{
			name:               "merge",
			localRevisionBody:  []byte(`{"source": "local"}`),
			localRevID:         "1-a",
			remoteRevisionBody: []byte(`{"source": "remote"}`),
			remoteRevID:        "1-b",
			conflictResolver: `function(conflict) {
							var mergedDoc = new Object();
							mergedDoc.source = "merged";
							return mergedDoc;
						}`,
			expectedBody:  []byte(`{"source": "merged"}`),
			expectedRevID: document.CreateRevIDWithBytes(2, "1-b", []byte(`{"source":"merged"}`)), // rev for merged body, with parent 1-b
		},
		{
			name:               "localWins",
			localRevisionBody:  []byte(`{"source": "local"}`),
			localRevID:         "1-a",
			remoteRevisionBody: []byte(`{"source": "remote"}`),
			remoteRevID:        "1-b",
			conflictResolver:   `function(conflict) {return conflict.LocalDocument;}`,
			expectedBody:       []byte(`{"source": "local"}`),
			expectedRevID:      document.CreateRevIDWithBytes(2, "1-b", []byte(`{"source":"local"}`)), // rev for local body, transposed under parent 1-b
		},
		{
			name:                "localWinsRemoteTombstone",
			localRevisionBody:   []byte(`{"source": "local"}`),
			localRevID:          "2-a",
			remoteRevisionBody:  []byte(`{"_deleted": true}`),
			remoteRevID:         "2-b",
			commonAncestorRevID: "1-a",
			conflictResolver:    `function(conflict) {return conflict.LocalDocument;}`,
			expectedBody:        []byte(`{"source": "local"}`),
			expectedRevID:       document.CreateRevIDWithBytes(3, "2-b", []byte(`{"source":"local"}`)), // rev for local body, transposed under parent 2-b
		},
	}

	for _, test := range conflictResolutionTests {
		t.Run(test.name, func(t *testing.T) {
			base.RequireNumTestBuckets(t, 2)
			base.SetUpTestLogging(t, base.LevelInfo, base.KeyHTTP, base.KeySync, base.KeyChanges, base.KeyCRUD)

			// Passive
			rt2 := rest.NewRestTester(t, nil)
			defer rt2.Close()
			username := "alice"
			rt2.CreateUser(username, []string{"*"})

			var localRevisionBody rest.Body
			assert.NoError(t, json.Unmarshal(test.localRevisionBody, &localRevisionBody))

			var remoteRevisionBody rest.Body
			assert.NoError(t, json.Unmarshal(test.remoteRevisionBody, &remoteRevisionBody))

			var expectedLocalBody rest.Body
			assert.NoError(t, json.Unmarshal(test.expectedBody, &expectedLocalBody))

			// Create revision on rt2 (remote)
			docID := test.name

			if test.commonAncestorRevID != "" {
				resp, err := rt2.PutDocumentWithRevID(docID, test.commonAncestorRevID, "", remoteRevisionBody)
				assert.NoError(t, err)
				rest.RequireStatus(t, resp, http.StatusCreated)
				rt2revID := rest.RespRevID(t, resp)
				assert.Equal(t, test.commonAncestorRevID, rt2revID)
			}

			resp, err := rt2.PutDocumentWithRevID(docID, test.remoteRevID, test.commonAncestorRevID, remoteRevisionBody)
			assert.NoError(t, err)
			rest.RequireStatus(t, resp, http.StatusCreated)
			rt2revID := rest.RespRevID(t, resp)
			assert.Equal(t, test.remoteRevID, rt2revID)

			remoteDoc, err := rt2.GetSingleTestDatabaseCollection().GetDocument(base.TestCtx(t), docID, db.DocUnmarshalSync)
			require.NoError(t, err)

			// Make rt2 listen on an actual HTTP port, so it can receive the blipsync request from rt1.
			srv := httptest.NewServer(rt2.TestPublicHandler())
			defer srv.Close()

			passiveDBURL, err := url.Parse(srv.URL + "/db")
			require.NoError(t, err)

			// Add basic auth creds to target db URL
			passiveDBURL.User = url.UserPassword(username, rest.RestTesterDefaultUserPassword)

			// Active
			rt1 := rest.NewRestTester(t, nil)
			defer rt1.Close()
			ctx1 := rt1.Context()

			// Create revision on rt1 (local)
			if test.commonAncestorRevID != "" {
				resp, err = rt1.PutDocumentWithRevID(docID, test.commonAncestorRevID, "", localRevisionBody)
				assert.NoError(t, err)
				rest.RequireStatus(t, resp, http.StatusCreated)
				rt1revID := rest.RespRevID(t, resp)
				assert.Equal(t, test.commonAncestorRevID, rt1revID)
			}

			resp, err = rt1.PutDocumentWithRevID(docID, test.localRevID, test.commonAncestorRevID, localRevisionBody)
			assert.NoError(t, err)
			rest.RequireStatus(t, resp, http.StatusCreated)
			rt1revID := rest.RespRevID(t, resp)
			assert.Equal(t, test.localRevID, rt1revID)

			localDoc, err := rt1.GetSingleTestDatabaseCollection().GetDocument(base.TestCtx(t), docID, db.DocUnmarshalSync)
			require.NoError(t, err)

			customConflictResolver, err := db.NewCustomConflictResolver(test.conflictResolver, rt1.GetDatabase().Options.JavascriptTimeout)
			require.NoError(t, err)

			stats, err := base.SyncGatewayStats.NewDBStats(t.Name(), false, false, false, nil, nil)
			require.NoError(t, err)
			dbstats, err := stats.DBReplicatorStats(t.Name())
			require.NoError(t, err)

			ar := db.NewActiveReplicator(ctx1, &db.ActiveReplicatorConfig{
				ID:          t.Name(),
				Direction:   db.ActiveReplicatorTypePushAndPull,
				RemoteDBURL: passiveDBURL,
				ActiveDB: &db.Database{
					DatabaseContext: rt1.GetDatabase(),
				},
				ChangesBatchSize:     200,
				ConflictResolverFunc: customConflictResolver,
				Continuous:           true,
				ReplicationStatsMap:  dbstats,
				CollectionsEnabled:   !rt1.GetDatabase().OnlyDefaultCollection(),
			})
			defer func() { assert.NoError(t, ar.Stop()) }()

			// Start the replicator (implicit connect)
			assert.NoError(t, ar.Start(ctx1))
			// wait for the document originally written to rt2 to arrive at rt1.  Should end up as winner under default conflict resolution
			base.WaitForStat(func() int64 {
				return ar.GetStatus().DocsWritten
			}, 1)
			log.Printf("========================Replication should be done, checking with changes")

			// Validate results on the local (rt1)
			changesResults, err := rt1.WaitForChanges(1, fmt.Sprintf("/{{.keyspace}}/_changes?since=%d", localDoc.Sequence), "", true)
			require.NoError(t, err)
			require.Len(t, changesResults.Results, 1)
			assert.Equal(t, docID, changesResults.Results[0].ID)
			assert.Equal(t, test.expectedRevID, changesResults.Results[0].Changes[0]["rev"])
			log.Printf("Changes response is %+v", changesResults)

			rawDocResponse := rt1.SendAdminRequest(http.MethodGet, "/{{.keyspace}}/_raw/"+docID, "")
			log.Printf("Raw response: %s", rawDocResponse.Body.Bytes())

			docResponse := rt1.SendAdminRequest(http.MethodGet, "/{{.keyspace}}/"+docID, "")
			log.Printf("Non-raw response: %s", docResponse.Body.Bytes())

			doc, err := rt1.GetSingleTestDatabaseCollection().GetDocument(base.TestCtx(t), docID, db.DocUnmarshalAll)
			require.NoError(t, err)
			assert.Equal(t, test.expectedRevID, doc.SyncData.CurrentRev)
			assert.Equal(t, db.Body(expectedLocalBody), doc.UnmarshalBody())
			log.Printf("Doc %s is %+v", docID, doc)
			log.Printf("Doc %s attachments are %+v", docID, doc.Attachments)
			for revID, revInfo := range doc.SyncData.History {
				log.Printf("doc revision [%s]: %+v", revID, revInfo)
			}

			// Validate only one active leaf node remains after conflict resolution, and that all parents
			// of leaves have empty bodies
			activeCount := 0
			for _, revID := range doc.SyncData.History.GetLeaves() {
				revInfo, ok := doc.SyncData.History[revID]
				require.True(t, ok)
				if !revInfo.Deleted {
					activeCount++
				}
				if revInfo.Parent != "" {
					parentRevInfo, ok := doc.SyncData.History[revInfo.Parent]
					require.True(t, ok)
					assert.True(t, parentRevInfo.Body == nil)
				}
			}
			assert.Equal(t, 1, activeCount)

			// Validate results on the remote (rt2)
			rt2Since := remoteDoc.Sequence
			if test.expectedRevID == test.remoteRevID {
				// no changes should have been pushed back up to rt2, because this rev won.
				rt2Since = 0
			}
			changesResults, err = rt2.WaitForChanges(1, fmt.Sprintf("/{{.keyspace}}/_changes?since=%d", rt2Since), "", true)
			require.NoError(t, err)
			require.Len(t, changesResults.Results, 1)
			assert.Equal(t, docID, changesResults.Results[0].ID)
			assert.Equal(t, test.expectedRevID, changesResults.Results[0].Changes[0]["rev"])
			log.Printf("Changes response is %+v", changesResults)

			doc, err = rt2.GetSingleTestDatabaseCollection().GetDocument(base.TestCtx(t), docID, db.DocUnmarshalAll)
			require.NoError(t, err)
			assert.Equal(t, test.expectedRevID, doc.SyncData.CurrentRev)
			assert.Equal(t, db.Body(expectedLocalBody), doc.UnmarshalBody())
			log.Printf("Remote Doc %s is %+v", docID, doc)
			log.Printf("Remote Doc %s attachments are %+v", docID, doc.Attachments)
			for revID, revInfo := range doc.SyncData.History {
				log.Printf("doc revision [%s]: %+v", revID, revInfo)
			}

			// Validate only one active leaf node remains after conflict resolution, and that all parents
			// of leaves have empty bodies
			activeCount = 0
			for _, revID := range doc.SyncData.History.GetLeaves() {
				revInfo, ok := doc.SyncData.History[revID]
				require.True(t, ok)
				if !revInfo.Deleted {
					activeCount++
				}
				if revInfo.Parent != "" {
					parentRevInfo, ok := doc.SyncData.History[revInfo.Parent]
					require.True(t, ok)
					assert.True(t, parentRevInfo.Body == nil)
				}
			}
			assert.Equal(t, 1, activeCount)
		})
	}
}

// TestActiveReplicatorPushBasicWithInsecureSkipVerify:
//   - Starts 2 RestTesters, one active (with InsecureSkipVerify), and one passive
//   - Creates a document on rt1 which can be pushed by the replicator to rt2.
//   - rt2 served using a self-signed TLS cert (via httptest)
//   - Uses an ActiveReplicator configured for push to start pushing changes to rt2.
func TestActiveReplicatorPushBasicWithInsecureSkipVerifyEnabled(t *testing.T) {
	base.RequireNumTestBuckets(t, 2)
	base.SetUpTestLogging(t, base.LevelDebug, base.KeyHTTP, base.KeySync, base.KeyChanges, base.KeyCRUD, base.KeyBucket)

	// Passive
	rt2 := rest.NewRestTester(t, nil)
	defer rt2.Close()
	username := "alice"
	rt2.CreateUser(username, []string{username})

	// Active
	rt1 := rest.NewRestTester(t, nil)
	defer rt1.Close()
	ctx1 := rt1.Context()

	docID := t.Name() + "rt1doc1"
	resp := rt1.SendAdminRequest(http.MethodPut, "/{{.keyspace}}/"+docID, `{"source":"rt1","channels":["alice"]}`)
	rest.RequireStatus(t, resp, http.StatusCreated)
	revID := rest.RespRevID(t, resp)

	// Make rt2 listen on an actual HTTP port, so it can receive the blipsync request from rt1.
	srv := httptest.NewTLSServer(rt2.TestPublicHandler())
	defer srv.Close()

	passiveDBURL, err := url.Parse(srv.URL + "/db")
	require.NoError(t, err)

	// Add basic auth creds to target db URL
	passiveDBURL.User = url.UserPassword(username, rest.RestTesterDefaultUserPassword)
	stats, err := base.SyncGatewayStats.NewDBStats(t.Name(), false, false, false, nil, nil)
	require.NoError(t, err)
	dbstats, err := stats.DBReplicatorStats(t.Name())
	require.NoError(t, err)

	ar := db.NewActiveReplicator(ctx1, &db.ActiveReplicatorConfig{
		ID:          t.Name(),
		Direction:   db.ActiveReplicatorTypePush,
		RemoteDBURL: passiveDBURL,
		ActiveDB: &db.Database{
			DatabaseContext: rt1.GetDatabase(),
		},
		ChangesBatchSize:    200,
		InsecureSkipVerify:  true,
		ReplicationStatsMap: dbstats,
		CollectionsEnabled:  !rt1.GetDatabase().OnlyDefaultCollection(),
	})
	require.NoError(t, err)
	defer func() { assert.NoError(t, ar.Stop()) }()

	// Start the replicator (implicit connect)
	require.NoError(t, ar.Start(ctx1))

	// wait for the document originally written to rt1 to arrive at rt2
	changesResults, err := rt2.WaitForChanges(1, "/{{.keyspace}}/_changes?since=0", "", true)
	require.NoError(t, err)
	require.Len(t, changesResults.Results, 1)
	assert.Equal(t, docID, changesResults.Results[0].ID)

	doc, err := rt1.GetSingleTestDatabaseCollection().GetDocument(base.TestCtx(t), docID, db.DocUnmarshalAll)
	assert.NoError(t, err)

	assert.Equal(t, revID, doc.SyncData.CurrentRev)

	body, err := doc.GetDeepMutableBody()
	require.NoError(t, err)
	assert.Equal(t, "rt1", body["source"])
}

// TestActiveReplicatorPushBasicWithInsecureSkipVerifyDisabled:
//   - Starts 2 RestTesters, one active, and one passive
//   - Creates a document on rt1 which can be pushed by the replicator to rt2.
//   - rt2 served using a self-signed TLS cert (via httptest)
//   - Uses an ActiveReplicator configured for push to start pushing changes to rt2.
func TestActiveReplicatorPushBasicWithInsecureSkipVerifyDisabled(t *testing.T) {
	base.RequireNumTestBuckets(t, 2)
	base.SetUpTestLogging(t, base.LevelDebug, base.KeyHTTP, base.KeySync, base.KeyChanges, base.KeyCRUD, base.KeyBucket)

	// Passive
	rt2 := rest.NewRestTester(t, nil)
	defer rt2.Close()

	username := "alice"
	rt2.CreateUser(username, []string{username})

	// Active
	rt1 := rest.NewRestTester(t, nil)
	defer rt1.Close()
	ctx1 := rt1.Context()

	docID := t.Name() + "rt1doc1"
	resp := rt1.SendAdminRequest(http.MethodPut, "/{{.keyspace}}/"+docID, `{"source":"rt1","channels":["alice"]}`)
	rest.RequireStatus(t, resp, http.StatusCreated)

	// Make rt2 listen on an actual HTTP port, so it can receive the blipsync request from rt1.
	srv := httptest.NewTLSServer(rt2.TestPublicHandler())
	defer srv.Close()

	passiveDBURL, err := url.Parse(srv.URL + "/db")
	require.NoError(t, err)

	// Add basic auth creds to target db URL
	passiveDBURL.User = url.UserPassword(username, rest.RestTesterDefaultUserPassword)
	stats, err := base.SyncGatewayStats.NewDBStats(t.Name(), false, false, false, nil, nil)
	require.NoError(t, err)
	dbstats, err := stats.DBReplicatorStats(t.Name())
	require.NoError(t, err)

	ar := db.NewActiveReplicator(ctx1, &db.ActiveReplicatorConfig{
		ID:          t.Name(),
		Direction:   db.ActiveReplicatorTypePush,
		RemoteDBURL: passiveDBURL,
		ActiveDB: &db.Database{
			DatabaseContext: rt1.GetDatabase(),
		},
		ChangesBatchSize:    200,
		InsecureSkipVerify:  false,
		ReplicationStatsMap: dbstats,
		CollectionsEnabled:  !rt1.GetDatabase().OnlyDefaultCollection(),
	})
	require.NoError(t, err)
	defer func() { assert.NoError(t, ar.Stop()) }()

	// Start the replicator (implicit connect)
	assert.Error(t, ar.Start(ctx1), "Error certificate signed by unknown authority")
}

// TestActiveReplicatorRecoverFromLocalFlush:
//   - Starts 2 RestTesters, one active, and one passive.
//   - Creates a document on rt2 which is pulled to rt1.
//   - Checkpoints once finished.
//   - Recreates rt1 with a new bucket (to simulate a flush).
//   - Starts the replication again, and ensures that documents are re-replicated to it.
func TestActiveReplicatorRecoverFromLocalFlush(t *testing.T) {

	base.RequireNumTestBuckets(t, 3)

	base.SetUpTestLogging(t, base.LevelInfo, base.KeyReplicate, base.KeyHTTP, base.KeyHTTPResp, base.KeySync, base.KeySyncMsg)

	// Passive
	rt2 := rest.NewRestTesterDefaultCollection(t, // CBG-2379 test requires default collection
		&rest.RestTesterConfig{
			SyncFn: channels.DocChannelsSyncFunction,
		})
	defer rt2.Close()

	username := "alice"
	rt2.CreateUser(username, []string{username})

	// Create doc on rt2
	docID := t.Name() + "rt2doc"
	resp := rt2.SendAdminRequest(http.MethodPut, "/{{.keyspace}}/"+docID, `{"source":"rt2","channels":["alice"]}`)
	rest.RequireStatus(t, resp, http.StatusCreated)

	assert.NoError(t, rt2.WaitForPendingChanges())

	// Make rt2 listen on an actual HTTP port, so it can receive the blipsync request from rt1
	srv := httptest.NewServer(rt2.TestPublicHandler())
	defer srv.Close()

	// Build passiveDBURL with basic auth creds
	passiveDBURL, err := url.Parse(srv.URL + "/db")
	require.NoError(t, err)
	passiveDBURL.User = url.UserPassword(username, rest.RestTesterDefaultUserPassword)

	// Active
	rt1 := rest.NewRestTesterDefaultCollection(t, nil) // CBG-2379 test requires default collection
	ctx1 := rt1.Context()
	stats, err := base.SyncGatewayStats.NewDBStats(t.Name(), false, false, false, nil, nil)
	require.NoError(t, err)
	dbstats, err := stats.DBReplicatorStats(t.Name())
	require.NoError(t, err)

	arConfig := db.ActiveReplicatorConfig{
		ID:          t.Name(),
		Direction:   db.ActiveReplicatorTypePull,
		RemoteDBURL: passiveDBURL,
		ActiveDB: &db.Database{
			DatabaseContext: rt1.GetDatabase(),
		},
		Continuous:          true,
		ReplicationStatsMap: dbstats,
		CollectionsEnabled:  !rt1.GetDatabase().OnlyDefaultCollection(),
	}

	// Create the first active replicator to pull from seq:0
	ar := db.NewActiveReplicator(ctx1, &arConfig)
	require.NoError(t, err)

	startNumChangesRequestedFromZeroTotal := rt2.GetDatabase().DbStats.CBLReplicationPull().NumPullReplSinceZero.Value()
	startNumRevsSentTotal := rt2.GetDatabase().DbStats.CBLReplicationPull().RevSendCount.Value()

	assert.NoError(t, ar.Start(ctx1))

	// wait for document originally written to rt2 to arrive at rt1
	changesResults, err := rt1.WaitForChanges(1, "/{{.keyspace}}/_changes?since=0", "", true)
	require.NoError(t, err)
	require.Len(t, changesResults.Results, 1)
	assert.Equal(t, docID, changesResults.Results[0].ID)

	doc, err := rt1.GetSingleTestDatabaseCollection().GetDocument(base.TestCtx(t), docID, db.DocUnmarshalAll)
	assert.NoError(t, err)

	body, err := doc.GetDeepMutableBody()
	require.NoError(t, err)
	assert.Equal(t, "rt2", body["source"])

	// one _changes from seq:0 with initial number of docs sent
	numChangesRequestedFromZeroTotal := rt2.GetDatabase().DbStats.CBLReplicationPull().NumPullReplSinceZero.Value()
	assert.Equal(t, startNumChangesRequestedFromZeroTotal+1, numChangesRequestedFromZeroTotal)

	pullCheckpointer := ar.Pull.GetSingleCollection(t).Checkpointer

	// rev assertions
	numRevsSentTotal := rt2.GetDatabase().DbStats.CBLReplicationPull().RevSendCount.Value()
	assert.Equal(t, startNumRevsSentTotal+1, numRevsSentTotal)
	assert.Equal(t, int64(1), pullCheckpointer.Stats().ProcessedSequenceCount)
	assert.Equal(t, int64(1), pullCheckpointer.Stats().ExpectedSequenceCount)

	// checkpoint assertions
	// CBG-2767 skip assertions for GetCheckpoint stats
	if rt2.GetDatabase().OnlyDefaultCollection() {
		assert.Equal(t, int64(0), pullCheckpointer.Stats().GetCheckpointHitCount)
		assert.Equal(t, int64(1), pullCheckpointer.Stats().GetCheckpointMissCount)
	}
	// Since we bumped the checkpointer interval, we're only setting checkpoints on replicator close.
	assert.Equal(t, int64(0), pullCheckpointer.Stats().SetCheckpointCount)
	pullCheckpointer.CheckpointNow()
	assert.Equal(t, int64(1), pullCheckpointer.Stats().SetCheckpointCount)
	assert.NoError(t, ar.Stop())

	// close rt1, and release the underlying bucket back to the pool.
	rt1.Close()

	// recreate rt1 with a new bucket
	rt1 = rest.NewRestTesterDefaultCollection(t, nil) // CBG-2379 test requires default collection
	defer rt1.Close()
	ctx1 = rt1.Context()

	// Create a new replicator using the same config, which should use the checkpoint set from the first.
	// Have to re-set ActiveDB because we recreated it with the new rt1.
	arConfig.ActiveDB = &db.Database{
		DatabaseContext: rt1.GetDatabase(),
	}
	ar = db.NewActiveReplicator(ctx1, &arConfig)
	require.NoError(t, err)

	assert.NoError(t, ar.Start(ctx1))

	// new replicator - new checkpointer
	pullCheckpointer = ar.Pull.GetSingleCollection(t).Checkpointer

	// we pulled the remote checkpoint, but the local checkpoint wasn't there to match it.
	// CBG-2767 skip assertions for GetCheckpoint stats
	if rt1.GetDatabase().OnlyDefaultCollection() {
		assert.Equal(t, int64(0), pullCheckpointer.Stats().GetCheckpointHitCount)
	}
	// wait for document originally written to rt2 to arrive at rt1
	changesResults, err = rt1.WaitForChanges(1, "/{{.keyspace}}/_changes?since=0", "", true)
	require.NoError(t, err)
	require.Len(t, changesResults.Results, 1)
	assert.Equal(t, docID, changesResults.Results[0].ID)

	doc, err = rt1.GetSingleTestDatabaseCollectionWithUser().GetDocument(base.TestCtx(t), docID, db.DocUnmarshalAll)
	require.NoError(t, err)

	body, err = doc.GetDeepMutableBody()
	require.NoError(t, err)
	assert.Equal(t, "rt2", body["source"])

	// one _changes from seq:0 with initial number of docs sent
	endNumChangesRequestedFromZeroTotal := rt2.GetDatabase().DbStats.CBLReplicationPull().NumPullReplSinceZero.Value()
	assert.Equal(t, numChangesRequestedFromZeroTotal+1, endNumChangesRequestedFromZeroTotal)

	// make sure rt2 thinks it has sent all of the revs via a 2.x replicator
	numRevsSentTotal = rt2.GetDatabase().DbStats.CBLReplicationPull().RevSendCount.Value()
	assert.Equal(t, startNumRevsSentTotal+2, numRevsSentTotal)
	assert.Equal(t, int64(1), pullCheckpointer.Stats().ProcessedSequenceCount)
	assert.Equal(t, int64(1), pullCheckpointer.Stats().ExpectedSequenceCount)

	// assert the second active replicator stats
	assert.Equal(t, int64(1), pullCheckpointer.Stats().GetCheckpointMissCount)
	assert.Equal(t, int64(0), pullCheckpointer.Stats().SetCheckpointCount)
	pullCheckpointer.CheckpointNow()
	assert.Equal(t, int64(1), pullCheckpointer.Stats().SetCheckpointCount)

	assert.NoError(t, ar.Stop())
}

// TestActiveReplicatorRecoverFromRemoteFlush:
//   - Starts 2 RestTesters, one active, and one passive.
//   - Creates a document on rt1 which is pushed to rt2.
//   - Checkpoints once finished.
//   - Recreates rt2 with a new bucket (to simulate a flush).
//   - Starts the replication again, and ensures that post-flush, documents are re-replicated to it.
func TestActiveReplicatorRecoverFromRemoteFlush(t *testing.T) {

	base.RequireNumTestBuckets(t, 3)

	base.SetUpTestLogging(t, base.LevelInfo, base.KeyReplicate, base.KeyHTTP, base.KeyHTTPResp, base.KeySync, base.KeySyncMsg)

	// Passive
	rt2 := rest.NewRestTester(t, nil)

	username := "alice"
	rt2.CreateUser(username, []string{username})

	// Make rt2 listen on an actual HTTP port, so it can receive the blipsync request from rt1
	srv := httptest.NewServer(rt2.TestPublicHandler())
	defer srv.Close()

	// Build passiveDBURL with basic auth creds
	passiveDBURL, err := url.Parse(srv.URL + "/db")
	require.NoError(t, err)
	passiveDBURL.User = url.UserPassword(username, rest.RestTesterDefaultUserPassword)

	// Active
	rt1 := rest.NewRestTester(t,
		&rest.RestTesterConfig{
			SyncFn: channels.DocChannelsSyncFunction,
		})
	defer rt1.Close()
	ctx1 := rt1.Context()

	// Create doc on rt1
	docID := t.Name() + "rt1doc"
	resp := rt1.SendAdminRequest(http.MethodPut, "/{{.keyspace}}/"+docID, `{"source":"rt1","channels":["alice"]}`)
	rest.RequireStatus(t, resp, http.StatusCreated)

	assert.NoError(t, rt1.WaitForPendingChanges())

	arConfig := db.ActiveReplicatorConfig{
		ID:          t.Name(),
		Direction:   db.ActiveReplicatorTypePush,
		RemoteDBURL: passiveDBURL,
		ActiveDB: &db.Database{
			DatabaseContext: rt1.GetDatabase(),
		},
		Continuous:         true,
		CollectionsEnabled: !rt1.GetDatabase().OnlyDefaultCollection(),
	}

	// Create the first active replicator to pull from seq:0
	stats, err := base.SyncGatewayStats.NewDBStats(t.Name()+"1", false, false, false, nil, nil)
	require.NoError(t, err)
	dbstats, err := stats.DBReplicatorStats(t.Name())
	require.NoError(t, err)
	arConfig.ReplicationStatsMap = dbstats
	ar := db.NewActiveReplicator(ctx1, &arConfig)
	require.NoError(t, err)

	startNumChangesRequestedFromZeroTotal := rt1.GetDatabase().DbStats.CBLReplicationPull().NumPullReplSinceZero.Value()
	// startNumRevsSentTotal := ar.Pull.GetStats().SendRevCount.Value()
	startNumRevsSentTotal := ar.Push.GetStats().SendRevCount.Value()

	assert.NoError(t, ar.Start(ctx1))

	pushCheckpointer := ar.Push.GetSingleCollection(t).Checkpointer

	// wait for document originally written to rt1 to arrive at rt2
	changesResults, err := rt2.WaitForChanges(1, "/{{.keyspace}}/_changes?since=0", "", true)
	require.NoError(t, err)
	require.Len(t, changesResults.Results, 1)
	assert.Equal(t, docID, changesResults.Results[0].ID)

	doc, err := rt2.GetSingleTestDatabaseCollection().GetDocument(base.TestCtx(t), docID, db.DocUnmarshalAll)
	assert.NoError(t, err)

	body, err := doc.GetDeepMutableBody()
	require.NoError(t, err)
	assert.Equal(t, "rt1", body["source"])

	// one _changes from seq:0 with initial number of docs sent
	numChangesRequestedFromZeroTotal := rt1.GetDatabase().DbStats.CBLReplicationPull().NumPullReplSinceZero.Value()
	assert.Equal(t, startNumChangesRequestedFromZeroTotal+1, numChangesRequestedFromZeroTotal)

	// rev assertions
	_, ok := base.WaitForStat(func() int64 {
		return ar.Push.GetStats().SendRevCount.Value()
	}, startNumRevsSentTotal+1)
	assert.True(t, ok)
	assert.Equal(t, int64(1), pushCheckpointer.Stats().ProcessedSequenceCount)
	assert.Equal(t, int64(1), pushCheckpointer.Stats().ExpectedSequenceCount)

	// checkpoint assertions
	// CBG-2767 skip assertions for GetCheckpoint stats
	if rt1.GetDatabase().OnlyDefaultCollection() {

		assert.Equal(t, int64(0), pushCheckpointer.Stats().GetCheckpointHitCount)
		assert.Equal(t, int64(1), pushCheckpointer.Stats().GetCheckpointMissCount)
	}
	// Since we bumped the checkpointer interval, we're only setting checkpoints on replicator close.
	assert.Equal(t, int64(0), pushCheckpointer.Stats().SetCheckpointCount)
	pushCheckpointer.CheckpointNow()
	assert.Equal(t, int64(1), pushCheckpointer.Stats().SetCheckpointCount)

	assert.NoError(t, ar.Stop())

	// close rt2, and release the underlying bucket back to the pool.
	rt2.Close()

	// recreate rt2 with a new bucket, http server and update target URL in the replicator
	rt2 = rest.NewRestTester(t, nil)
	defer rt2.Close()

	rt2.CreateUser(username, []string{username})

	srv.Config.Handler = rt2.TestPublicHandler()

	passiveDBURL, err = url.Parse(srv.URL + "/db")
	require.NoError(t, err)
	passiveDBURL.User = url.UserPassword(username, rest.RestTesterDefaultUserPassword)
	arConfig.RemoteDBURL = passiveDBURL
	stats, err = base.SyncGatewayStats.NewDBStats(t.Name()+"2", false, false, false, nil, nil)
	require.NoError(t, err)
	dbstats, err = stats.DBReplicatorStats(t.Name())
	require.NoError(t, err)
	arConfig.ReplicationStatsMap = dbstats

	ar = db.NewActiveReplicator(ctx1, &arConfig)
	require.NoError(t, err)

	assert.NoError(t, ar.Start(ctx1))

	pushCheckpointer = ar.Push.GetSingleCollection(t).Checkpointer

	// we pulled the remote checkpoint, but the local checkpoint wasn't there to match it.
	assert.Equal(t, int64(0), pushCheckpointer.Stats().GetCheckpointHitCount)

	// wait for document originally written to rt1 to arrive at rt2
	changesResults, err = rt2.WaitForChanges(1, "/{{.keyspace}}/_changes?since=0", "", true)
	require.NoError(t, err)
	require.Len(t, changesResults.Results, 1)
	assert.Equal(t, docID, changesResults.Results[0].ID)

	doc, err = rt2.GetSingleTestDatabaseCollection().GetDocument(base.TestCtx(t), docID, db.DocUnmarshalAll)
	require.NoError(t, err)

	body, err = doc.GetDeepMutableBody()
	require.NoError(t, err)
	assert.Equal(t, "rt1", body["source"])

	// one _changes from seq:0 with initial number of docs sent
	endNumChangesRequestedFromZeroTotal := rt1.GetDatabase().DbStats.CBLReplicationPull().NumPullReplSinceZero.Value()
	assert.Equal(t, numChangesRequestedFromZeroTotal+1, endNumChangesRequestedFromZeroTotal)

	// make sure the replicator has resent the rev
	_, ok = base.WaitForStat(func() int64 {
		return ar.Push.GetStats().SendRevCount.Value()
	}, startNumRevsSentTotal+1)
	assert.True(t, ok)
	assert.Equal(t, int64(1), pushCheckpointer.Stats().ProcessedSequenceCount)
	assert.Equal(t, int64(1), pushCheckpointer.Stats().ExpectedSequenceCount)

	// assert the second active replicator stats
	// CBG-2767 skip assertions for GetCheckpoint stats
	if rt1.GetDatabase().OnlyDefaultCollection() {

		assert.Equal(t, int64(1), pushCheckpointer.Stats().GetCheckpointMissCount)
	}
	assert.Equal(t, int64(0), pushCheckpointer.Stats().SetCheckpointCount)
	pushCheckpointer.CheckpointNow()
	assert.Equal(t, int64(1), pushCheckpointer.Stats().SetCheckpointCount)

	assert.NoError(t, ar.Stop())
}

// TestActiveReplicatorRecoverFromRemoteRollback:
//   - Starts 2 RestTesters, one active, and one passive.
//   - Creates a document on rt1 which is pushed to rt2.
//   - Checkpoints.
//   - Creates another document on rt1 which is again pushed to rt2.
//   - Manually rolls back the bucket to the first document.
//   - Starts the replication again, and ensures that documents are re-replicated to it.
func TestActiveReplicatorRecoverFromRemoteRollback(t *testing.T) {

	base.RequireNumTestBuckets(t, 2)

	base.SetUpTestLogging(t, base.LevelDebug, base.KeyBucket, base.KeyReplicate, base.KeyHTTP, base.KeyHTTPResp, base.KeySync, base.KeySyncMsg)

	// Passive
	rt2 := rest.NewRestTester(t, nil)
	defer rt2.Close()

	username := "alice"
	rt2.CreateUser(username, []string{username})

	ctx2 := rt2.Context()

	// Make rt2 listen on an actual HTTP port, so it can receive the blipsync request from rt1
	srv := httptest.NewServer(rt2.TestPublicHandler())
	defer srv.Close()

	// Build passiveDBURL with basic auth creds
	passiveDBURL, err := url.Parse(srv.URL + "/db")
	require.NoError(t, err)
	passiveDBURL.User = url.UserPassword(username, rest.RestTesterDefaultUserPassword)

	// Active
	rt1 := rest.NewRestTester(t,
		&rest.RestTesterConfig{
			SyncFn: channels.DocChannelsSyncFunction,
		})
	defer rt1.Close()
	ctx1 := rt1.Context()

	// Create doc1 on rt1
	docID := t.Name() + "rt1doc"
	resp := rt1.SendAdminRequest(http.MethodPut, "/{{.keyspace}}/"+docID, `{"source":"rt1","channels":["alice"]}`)
	rest.RequireStatus(t, resp, http.StatusCreated)

	assert.NoError(t, rt1.WaitForPendingChanges())
	stats, err := base.SyncGatewayStats.NewDBStats(t.Name(), false, false, false, nil, nil)
	require.NoError(t, err)
	dbstats, err := stats.DBReplicatorStats(t.Name())
	require.NoError(t, err)

	arConfig := db.ActiveReplicatorConfig{
		ID:          t.Name(),
		Direction:   db.ActiveReplicatorTypePush,
		RemoteDBURL: passiveDBURL,
		ActiveDB: &db.Database{
			DatabaseContext: rt1.GetDatabase(),
		},
		Continuous:          true,
		ReplicationStatsMap: dbstats,
		CollectionsEnabled:  !rt1.GetDatabase().OnlyDefaultCollection(),
	}

	// Create the first active replicator to pull from seq:0
	ar := db.NewActiveReplicator(ctx1, &arConfig)
	require.NoError(t, err)

	assert.NoError(t, ar.Start(ctx1))

	pushCheckpointer := ar.Push.GetSingleCollection(t).Checkpointer

	base.WaitForStat(func() int64 {
		return ar.Push.GetStats().SendRevCount.Value()
	}, 1)

	// wait for document originally written to rt1 to arrive at rt2
	changesResults, err := rt2.WaitForChanges(1, "/{{.keyspace}}/_changes?since=0", "", true)
	require.NoError(t, err)
	require.Len(t, changesResults.Results, 1)
	assert.Equal(t, docID, changesResults.Results[0].ID)
	lastSeq := changesResults.Last_Seq.(string)

	doc, err := rt1.GetSingleTestDatabaseCollection().GetDocument(base.TestCtx(t), docID, db.DocUnmarshalAll)
	assert.NoError(t, err)

	body, err := doc.GetDeepMutableBody()
	require.NoError(t, err)
	assert.Equal(t, "rt1", body["source"])

	// Since we bumped the checkpointer interval, we're only setting checkpoints on replicator close.
	assert.Equal(t, int64(0), pushCheckpointer.Stats().SetCheckpointCount)
	pushCheckpointer.CheckpointNow()
	assert.Equal(t, int64(1), pushCheckpointer.Stats().SetCheckpointCount)

	cID := ar.Push.CheckpointID
	checkpointDocID := base.SyncDocPrefix + "local:checkpoint/" + cID

	var firstCheckpoint interface{}
	_, err = rt2.GetSingleDataStore().Get(checkpointDocID, &firstCheckpoint)
	require.NoError(t, err)

	// Create doc2 on rt1
	resp = rt1.SendAdminRequest(http.MethodPut, "/{{.keyspace}}/"+docID+"2", `{"source":"rt1","channels":["alice"]}`)
	rest.RequireStatus(t, resp, http.StatusCreated)

	assert.NoError(t, rt1.WaitForPendingChanges())

	base.WaitForStat(func() int64 {
		return ar.Push.GetStats().SendRevCount.Value()
	}, 2)

	// wait for new document to arrive at rt2
	changesResults, err = rt2.WaitForChanges(1, "/{{.keyspace}}/_changes?since="+lastSeq, "", true)
	require.NoError(t, err)
	require.Len(t, changesResults.Results, 1)
	assert.Equal(t, docID+"2", changesResults.Results[0].ID)

	doc, err = rt2.GetSingleTestDatabaseCollection().GetDocument(ctx2, docID, db.DocUnmarshalAll)
	require.NoError(t, err)

	body, err = doc.GetDeepMutableBody()
	require.NoError(t, err)
	assert.Equal(t, "rt1", body["source"])

	assert.Equal(t, int64(1), pushCheckpointer.Stats().SetCheckpointCount)
	pushCheckpointer.CheckpointNow()
	assert.Equal(t, int64(2), pushCheckpointer.Stats().SetCheckpointCount)

	assert.NoError(t, ar.Stop())

	// roll back checkpoint value to first one and remove the associated doc
	err = rt2.GetSingleDataStore().Set(checkpointDocID, 0, nil, firstCheckpoint)
	assert.NoError(t, err)

	rt2collection := rt2.GetSingleTestDatabaseCollectionWithUser()
	err = rt2collection.Purge(ctx2, docID+"2")
	assert.NoError(t, err)

	require.NoError(t, rt2collection.FlushChannelCache(ctx2))
	rt2collection.FlushRevisionCacheForTest()

	assert.NoError(t, ar.Start(ctx1))

	pushCheckpointer = ar.Push.GetSingleCollection(t).Checkpointer

	// wait for new document to arrive at rt2 again
	changesResults, err = rt2.WaitForChanges(1, "/{{.keyspace}}/_changes?since="+lastSeq, "", true)
	require.NoError(t, err)
	require.Len(t, changesResults.Results, 1)
	assert.Equal(t, docID+"2", changesResults.Results[0].ID)

	doc, err = rt2collection.GetDocument(ctx2, docID, db.DocUnmarshalAll)
	require.NoError(t, err)

	body, err = doc.GetDeepMutableBody()
	require.NoError(t, err)
	assert.Equal(t, "rt1", body["source"])

	assert.Equal(t, int64(0), pushCheckpointer.Stats().SetCheckpointCount)
	pushCheckpointer.CheckpointNow()
	assert.Equal(t, int64(1), pushCheckpointer.Stats().SetCheckpointCount)
	assert.NoError(t, ar.Stop())
}

// TestActiveReplicatorRecoverFromMismatchedRev:
//   - Starts 2 RestTesters, one active, and one passive.
//   - Creates a document on rt1 which is pushed to rt2.
//   - Modifies the checkpoint rev ID in the target bucket.
//   - Checkpoints again to ensure it is retried on error.
func TestActiveReplicatorRecoverFromMismatchedRev(t *testing.T) {
	base.RequireNumTestBuckets(t, 2)
	base.SetUpTestLogging(t, base.LevelDebug, base.KeyBucket, base.KeyReplicate, base.KeyHTTP, base.KeyHTTPResp, base.KeySync, base.KeySyncMsg)

	// Passive
	rt2 := rest.NewRestTesterDefaultCollection(t, nil) // CBG-2775 doesn't work yet with default collection
	defer rt2.Close()

	username := "alice"
	rt2.CreateUser(username, []string{username})

	// Make rt2 listen on an actual HTTP port, so it can receive the blipsync request from rt1
	srv := httptest.NewServer(rt2.TestPublicHandler())
	defer srv.Close()

	// Build passiveDBURL with basic auth creds
	passiveDBURL, err := url.Parse(srv.URL + "/db")
	require.NoError(t, err)
	passiveDBURL.User = url.UserPassword(username, rest.RestTesterDefaultUserPassword)

	// Active
	rt1 := rest.NewRestTesterDefaultCollection(t, nil) // CBG-2775 doesn't work yet with default collection
	defer rt1.Close()
	ctx1 := rt1.Context()
	stats, err := base.SyncGatewayStats.NewDBStats(t.Name(), false, false, false, nil, nil)
	require.NoError(t, err)
	dbstats, err := stats.DBReplicatorStats(t.Name())
	require.NoError(t, err)

	arConfig := db.ActiveReplicatorConfig{
		ID:          t.Name(),
		Direction:   db.ActiveReplicatorTypePushAndPull,
		RemoteDBURL: passiveDBURL,
		ActiveDB: &db.Database{
			DatabaseContext: rt1.GetDatabase(),
		},
		Continuous:          true,
		ReplicationStatsMap: dbstats,
		CollectionsEnabled:  !rt1.GetDatabase().OnlyDefaultCollection(),
	}

	// Create the first active replicator to pull from seq:0
	ar := db.NewActiveReplicator(ctx1, &arConfig)
	require.NoError(t, err)

	assert.NoError(t, ar.Start(ctx1))

	defer func() {
		assert.NoError(t, ar.Stop())
	}()

	pushCheckpointID := ar.Push.CheckpointID
	pushCheckpointDocID := base.SyncDocPrefix + "local:checkpoint/" + pushCheckpointID
	err = rt2.GetSingleDataStore().Set(pushCheckpointDocID, 0, nil, map[string]interface{}{"last_sequence": "0", "_rev": "abc"})
	require.NoError(t, err)

	pullCheckpointID := ar.Pull.CheckpointID
	require.NoError(t, err)
	pullCheckpointDocID := base.SyncDocPrefix + "local:checkpoint/" + pullCheckpointID
	err = rt1.GetSingleDataStore().Set(pullCheckpointDocID, 0, nil, map[string]interface{}{"last_sequence": "0", "_rev": "abc"})
	require.NoError(t, err)

	// Create doc1 on rt1
	docID := t.Name() + "rt1doc"
	resp := rt1.SendAdminRequest(http.MethodPut, "/{{.keyspace}}/"+docID, `{"source":"rt1","channels":["alice"]}`)
	rest.RequireStatus(t, resp, http.StatusCreated)
	assert.NoError(t, rt1.WaitForPendingChanges())

	// wait for document originally written to rt1 to arrive at rt2
	changesResults, err := rt2.WaitForChanges(1, "/{{.keyspace}}/_changes?since=0", "", true)
	require.NoError(t, err)
	require.Len(t, changesResults.Results, 1)
	assert.Equal(t, docID, changesResults.Results[0].ID)

	// Create doc2 on rt2
	docID = t.Name() + "rt2doc"
	resp = rt2.SendAdminRequest(http.MethodPut, "/{{.keyspace}}/"+docID, `{"source":"rt2","channels":["alice"]}`)
	rest.RequireStatus(t, resp, http.StatusCreated)
	assert.NoError(t, rt2.WaitForPendingChanges())

	// wait for document originally written to rt2 to arrive at rt1
	changesResults, err = rt1.WaitForChanges(1, "/{{.keyspace}}/_changes?since=1", "", true)
	require.NoError(t, err)
	require.Len(t, changesResults.Results, 1)
	assert.Equal(t, docID, changesResults.Results[0].ID)

	pushCheckpointer := ar.Push.GetSingleCollection(t).Checkpointer
	assert.Equal(t, int64(0), pushCheckpointer.Stats().SetCheckpointCount)
	pushCheckpointer.CheckpointNow()
	assert.Equal(t, int64(1), pushCheckpointer.Stats().SetCheckpointCount)

	pullCheckpointer := ar.Pull.GetSingleCollection(t).Checkpointer
	assert.Equal(t, int64(0), pullCheckpointer.Stats().SetCheckpointCount)
	pullCheckpointer.CheckpointNow()
	assert.Equal(t, int64(1), pullCheckpointer.Stats().SetCheckpointCount)

}

// TestActiveReplicatorIgnoreNoConflicts ensures the IgnoreNoConflicts flag allows Hydrogen<-->Hydrogen replication with no_conflicts set.
func TestActiveReplicatorIgnoreNoConflicts(t *testing.T) {

	base.RequireNumTestBuckets(t, 2)

	base.SetUpTestLogging(t, base.LevelDebug, base.KeyHTTP, base.KeySync, base.KeyChanges, base.KeyCRUD, base.KeyBucket)

	// Passive
	rt2 := rest.NewRestTester(t,
		&rest.RestTesterConfig{
			DatabaseConfig: &rest.DatabaseConfig{DbConfig: rest.DbConfig{
				AllowConflicts: base.BoolPtr(false),
			}},
			SyncFn: channels.DocChannelsSyncFunction,
		})
	defer rt2.Close()

	username := "alice"
	rt2.CreateUser(username, []string{username})

	// Active
	rt1 := rest.NewRestTester(t,
		&rest.RestTesterConfig{
			DatabaseConfig: &rest.DatabaseConfig{DbConfig: rest.DbConfig{
				AllowConflicts: base.BoolPtr(false),
			}},
			SyncFn: channels.DocChannelsSyncFunction,
		})
	defer rt1.Close()
	ctx1 := rt1.Context()

	rt1docID := t.Name() + "rt1doc1"
	resp := rt1.SendAdminRequest(http.MethodPut, "/{{.keyspace}}/"+rt1docID, `{"source":"rt1","channels":["alice"]}`)
	rest.RequireStatus(t, resp, http.StatusCreated)
	rt1revID := rest.RespRevID(t, resp)

	// Make rt2 listen on an actual HTTP port, so it can receive the blipsync request from rt1.
	srv := httptest.NewServer(rt2.TestPublicHandler())
	defer srv.Close()

	passiveDBURL, err := url.Parse(srv.URL + "/db")
	require.NoError(t, err)

	// Add basic auth creds to target db URL
	passiveDBURL.User = url.UserPassword(username, rest.RestTesterDefaultUserPassword)
	stats, err := base.SyncGatewayStats.NewDBStats(t.Name(), false, false, false, nil, nil)
	require.NoError(t, err)
	dbstats, err := stats.DBReplicatorStats(t.Name())
	require.NoError(t, err)

	ar := db.NewActiveReplicator(ctx1, &db.ActiveReplicatorConfig{
		ID:          t.Name(),
		Direction:   db.ActiveReplicatorTypePushAndPull,
		RemoteDBURL: passiveDBURL,
		ActiveDB: &db.Database{
			DatabaseContext: rt1.GetDatabase(),
		},
		Continuous:          true,
		ChangesBatchSize:    200,
		ReplicationStatsMap: dbstats,
		CollectionsEnabled:  !rt1.GetDatabase().OnlyDefaultCollection(),
	})
	defer func() { assert.NoError(t, ar.Stop()) }()

	assert.Equal(t, "", ar.GetStatus().LastSeqPush)

	// Start the replicator (implicit connect)
	assert.NoError(t, ar.Start(ctx1))

	// wait for the document originally written to rt1 to arrive at rt2
	changesResults, err := rt2.WaitForChanges(1, "/{{.keyspace}}/_changes?since=0", "", true)
	require.NoError(t, err)
	require.Len(t, changesResults.Results, 1)
	assert.Equal(t, rt1docID, changesResults.Results[0].ID)

	doc, err := rt2.GetSingleTestDatabaseCollection().GetDocument(base.TestCtx(t), rt1docID, db.DocUnmarshalAll)
	assert.NoError(t, err)

	assert.Equal(t, rt1revID, doc.SyncData.CurrentRev)

	body, err := doc.GetDeepMutableBody()
	require.NoError(t, err)
	assert.Equal(t, "rt1", body["source"])

	// write a doc on rt2 ...
	rt2docID := t.Name() + "rt2doc1"
	resp = rt2.SendAdminRequest(http.MethodPut, "/{{.keyspace}}/"+rt2docID, `{"source":"rt2","channels":["alice"]}`)
	rest.RequireStatus(t, resp, http.StatusCreated)
	rt2revID := rest.RespRevID(t, resp)

	// ... and wait to arrive at rt1
	changesResults, err = rt1.WaitForChanges(2, "/{{.keyspace}}/_changes?since=0", "", true)
	require.NoError(t, err)
	require.Len(t, changesResults.Results, 2)
	assert.Equal(t, rt1docID, changesResults.Results[0].ID)
	assert.Equal(t, rt2docID, changesResults.Results[1].ID)

	doc, err = rt1.GetSingleTestDatabaseCollection().GetDocument(base.TestCtx(t), rt2docID, db.DocUnmarshalAll)
	assert.NoError(t, err)

	assert.Equal(t, rt2revID, doc.SyncData.CurrentRev)

	body, err = doc.GetDeepMutableBody()
	require.NoError(t, err)
	assert.Equal(t, "rt2", body["source"])
}

// TestActiveReplicatorPullFromCheckpointModifiedHash:
//   - Starts 2 RestTesters, one active, and one passive.
//   - Creates enough documents on rt2 which can be pulled by a replicator running in rt1 to start setting checkpoints.
//   - Insert the second batch of docs into rt2.
//   - Starts the pull replication again with a config change, validate checkpoint is reset
func TestActiveReplicatorPullModifiedHash(t *testing.T) {

	base.RequireNumTestBuckets(t, 2)

	base.SetUpTestLogging(t, base.LevelInfo, base.KeyReplicate, base.KeyHTTP, base.KeyHTTPResp, base.KeySync, base.KeySyncMsg)

	const (
		changesBatchSize         = 10
		numDocsPerChannelInitial = 13 // 2 batches of changes
		numDocsPerChannelTotal   = 24 // 2 more batches
		numChannels              = 2  // two channels
	)

	// Passive
	// CBG-2759 needs channel filtering to use non-default collection
	rt2 := rest.NewRestTesterDefaultCollection(t,
		&rest.RestTesterConfig{
			SyncFn: channels.DocChannelsSyncFunction,
		})
	defer rt2.Close()

	username := "alice"
	rt2.CreateUser(username, []string{"chan1", "chan2"})

	// Create first batch of docs, creating numRT2DocsInitial in each channel
	docIDPrefix := t.Name() + "rt2doc"
	for i := 0; i < numDocsPerChannelInitial; i++ {
		rt2.PutDoc(fmt.Sprintf("%s_%s_%d", docIDPrefix, "chan1", i), `{"source":"rt2","channels":["chan1"]}`)
		rt2.PutDoc(fmt.Sprintf("%s_%s_%d", docIDPrefix, "chan2", i), `{"source":"rt2","channels":["chan2"]}`)
	}

	// Make rt2 listen on an actual HTTP port, so it can receive the blipsync request from rt1
	srv := httptest.NewServer(rt2.TestPublicHandler())
	defer srv.Close()

	// Build passiveDBURL with basic auth creds
	passiveDBURL, err := url.Parse(srv.URL + "/db")
	require.NoError(t, err)
	passiveDBURL.User = url.UserPassword(username, rest.RestTesterDefaultUserPassword)

	// Active
	// CBG-2759 needs channel filtering to use non-default collection
	rt1 := rest.NewRestTesterDefaultCollection(t, nil)
	defer rt1.Close()
	ctx1 := rt1.Context()
	stats, err := base.SyncGatewayStats.NewDBStats(t.Name(), false, false, false, nil, nil)
	require.NoError(t, err)
	dbstats, err := stats.DBReplicatorStats(t.Name())
	require.NoError(t, err)

	arConfig := db.ActiveReplicatorConfig{
		ID:          t.Name(),
		Direction:   db.ActiveReplicatorTypePull,
		RemoteDBURL: passiveDBURL,
		ActiveDB: &db.Database{
			DatabaseContext: rt1.GetDatabase(),
		},
		Continuous:          true,
		ChangesBatchSize:    changesBatchSize,
		Filter:              base.ByChannelFilter,
		FilterChannels:      []string{"chan1"},
		ReplicationStatsMap: dbstats,
		CollectionsEnabled:  !rt1.GetDatabase().OnlyDefaultCollection(),
	}

	// Create the first active replicator to pull chan1 from seq:0
	ar := db.NewActiveReplicator(ctx1, &arConfig)

	startNumChangesRequestedFromZeroTotal := rt2.GetDatabase().DbStats.CBLReplicationPull().NumPullReplSinceZero.Value()
	startNumRevsSentTotal := rt2.GetDatabase().DbStats.CBLReplicationPull().RevSendCount.Value()

	assert.NoError(t, ar.Start(ctx1))

	// wait for all of the documents originally written to rt2 to arrive at rt1
	changesResults, err := rt1.WaitForChanges(numDocsPerChannelInitial, "/{{.keyspace}}/_changes?since=0", "", true)
	require.NoError(t, err)
	require.Len(t, changesResults.Results, numDocsPerChannelInitial)
	docIDsSeen := make(map[string]bool, numDocsPerChannelInitial)
	for _, result := range changesResults.Results {
		docIDsSeen[result.ID] = true
	}
	for i := 0; i < numDocsPerChannelInitial; i++ {
		docID := fmt.Sprintf("%s_%s_%d", docIDPrefix, "chan1", i)
		assert.True(t, docIDsSeen[docID])
		doc := rt1.GetDoc(docID)
		assert.Equal(t, "rt2", doc["source"])
	}

	// one _changes from seq:0 with initial number of docs sent
	numChangesRequestedFromZeroTotal := rt2.GetDatabase().DbStats.CBLReplicationPull().NumPullReplSinceZero.Value()
	assert.Equal(t, startNumChangesRequestedFromZeroTotal+1, numChangesRequestedFromZeroTotal)

	pullCheckpointer := ar.Pull.GetSingleCollection(t).Checkpointer

	// rev assertions
	numRevsSentTotal := rt2.GetDatabase().DbStats.CBLReplicationPull().RevSendCount.Value()
	assert.Equal(t, startNumRevsSentTotal+int64(numDocsPerChannelInitial), numRevsSentTotal)
	assert.Equal(t, int64(numDocsPerChannelInitial), pullCheckpointer.Stats().ProcessedSequenceCount)
	assert.Equal(t, int64(numDocsPerChannelInitial), pullCheckpointer.Stats().ExpectedSequenceCount)

	// checkpoint assertions
	// CBG-2767 skip assertions for GetCheckpoint stats
	if rt1.GetDatabase().OnlyDefaultCollection() {

		assert.Equal(t, int64(0), pullCheckpointer.Stats().GetCheckpointHitCount)
		assert.Equal(t, int64(1), pullCheckpointer.Stats().GetCheckpointMissCount)
	}
	// Since we bumped the checkpointer interval, we're only setting checkpoints on replicator close.
	assert.Equal(t, int64(0), pullCheckpointer.Stats().SetCheckpointCount)
	pullCheckpointer.CheckpointNow()
	assert.Equal(t, int64(1), pullCheckpointer.Stats().SetCheckpointCount)

	assert.NoError(t, ar.Stop())

	// Second batch of docs, both channels
	for i := numDocsPerChannelInitial; i < numDocsPerChannelTotal; i++ {
		rt2.PutDoc(fmt.Sprintf("%s_%s_%d", docIDPrefix, "chan1", i), `{"source":"rt2","channels":["chan1"]}`)
		rt2.PutDoc(fmt.Sprintf("%s_%s_%d", docIDPrefix, "chan2", i), `{"source":"rt2","channels":["chan2"]}`)
	}

	// Create a new replicator using the same replicationID but different channel filter, which should reset the checkpoint
	arConfig.FilterChannels = []string{"chan2"}
	ar = db.NewActiveReplicator(ctx1, &arConfig)
	defer func() { assert.NoError(t, ar.Stop()) }()
	assert.NoError(t, ar.Start(ctx1))

	// new replicator - new checkpointer
	pullCheckpointer = ar.Pull.GetSingleCollection(t).Checkpointer

	// wait for all of the documents originally written to rt2 to arrive at rt1
	expectedChan1Docs := numDocsPerChannelInitial
	expectedChan2Docs := numDocsPerChannelTotal
	expectedTotalDocs := expectedChan1Docs + expectedChan2Docs
	changesResults, err = rt1.WaitForChanges(expectedTotalDocs, "/{{.keyspace}}/_changes?since=0", "", true)
	require.NoError(t, err)
	require.Len(t, changesResults.Results, expectedTotalDocs)

	docIDsSeen = make(map[string]bool, expectedTotalDocs)
	for _, result := range changesResults.Results {
		docIDsSeen[result.ID] = true
	}

	for i := 0; i < numDocsPerChannelTotal; i++ {
		docID := fmt.Sprintf("%s_%s_%d", docIDPrefix, "chan2", i)
		assert.True(t, docIDsSeen[docID])

		doc, err := rt1.GetSingleTestDatabaseCollection().GetDocument(base.TestCtx(t), docID, db.DocUnmarshalAll)
		assert.NoError(t, err)

		body, err := doc.GetDeepMutableBody()
		require.NoError(t, err)
		assert.Equal(t, "rt2", body["source"])
	}

	// Should have two replications since zero
	endNumChangesRequestedFromZeroTotal := rt2.GetDatabase().DbStats.CBLReplicationPull().NumPullReplSinceZero.Value()
	assert.Equal(t, startNumChangesRequestedFromZeroTotal+2, endNumChangesRequestedFromZeroTotal)

	// make sure rt2 thinks it has sent all of the revs via a 2.x replicator
	numRevsSentTotal = rt2.GetDatabase().DbStats.CBLReplicationPull().RevSendCount.Value()
	assert.Equal(t, startNumRevsSentTotal+int64(expectedTotalDocs), numRevsSentTotal)
	assert.Equal(t, int64(expectedChan2Docs), pullCheckpointer.Stats().ProcessedSequenceCount)
	assert.Equal(t, int64(expectedChan2Docs), pullCheckpointer.Stats().ExpectedSequenceCount)

	// assert the second active replicator stats
	assert.Equal(t, int64(0), pullCheckpointer.Stats().GetCheckpointHitCount)
	assert.Equal(t, int64(1), pullCheckpointer.Stats().GetCheckpointMissCount)
	assert.Equal(t, int64(0), pullCheckpointer.Stats().SetCheckpointCount)
	pullCheckpointer.CheckpointNow()
	assert.Equal(t, int64(1), pullCheckpointer.Stats().SetCheckpointCount)
}

// TestActiveReplicatorReconnectOnStart ensures ActiveReplicators retry their initial connection for cases like:
// - Incorrect credentials
// - Unroutable remote address
// Will test both indefinite retry, and a timeout.
func TestActiveReplicatorReconnectOnStart(t *testing.T) {
	base.LongRunningTest(t)

	base.RequireNumTestBuckets(t, 2)

	if testing.Short() {
		t.Skipf("Test skipped in short mode")
	}

	tests := []struct {
		name                             string
		usernameOverride                 string
		remoteURLHostOverride            string
		expectedErrorContains            string
		expectedErrorIsConnectionRefused bool
	}{
		{
			name:                  "wrong user",
			usernameOverride:      "bob",
			expectedErrorContains: "unexpected status code 401 from target database",
		},
		{
			name:                             "invalid port", // fails faster than unroutable address (connection refused vs. connect timeout)
			remoteURLHostOverride:            "127.0.0.1:1234",
			expectedErrorIsConnectionRefused: true,
		},
	}
	for _, test := range tests {
		t.Run(test.name, func(t *testing.T) {

			var abortTimeout = time.Millisecond * 500
			if runtime.GOOS == "windows" {
				// A longer timeout is required on Windows as connection refused errors take approx 2 seconds vs. instantaneous on Linux.
				abortTimeout = time.Second * 5
			}
			// test cases with and without a timeout. Ensure replicator retry loop is stopped in both cases.
			timeoutVals := []time.Duration{
				0,
				abortTimeout,
			}

			for _, timeoutVal := range timeoutVals {
				t.Run(test.name+" with timeout "+timeoutVal.String(), func(t *testing.T) {

					base.SetUpTestLogging(t, base.LevelDebug, base.KeyAll)

					// Passive
					rt2 := rest.NewRestTester(t, nil)
					defer rt2.Close()
					username := "alice"
					rt2.CreateUser(username, []string{username})

					// Make rt2 listen on an actual HTTP port, so it can receive the blipsync request from rt1
					srv := httptest.NewServer(rt2.TestPublicHandler())
					defer srv.Close()

					// Build remoteDBURL with basic auth creds
					remoteDBURL, err := url.Parse(srv.URL + "/db")
					require.NoError(t, err)

					// Add basic auth creds to target db URL
					if test.usernameOverride != "" {
						username = test.usernameOverride
					}
					remoteDBURL.User = url.UserPassword(username, rest.RestTesterDefaultUserPassword)

					if test.remoteURLHostOverride != "" {
						remoteDBURL.Host = test.remoteURLHostOverride
					}

					// Active
					rt1 := rest.NewRestTester(t, nil)
					defer rt1.Close()
					ctx1 := rt1.Context()

					sgwStats, err := base.SyncGatewayStats.NewDBStats(t.Name(), false, false, false, nil, nil)
					require.NoError(t, err)
					dbstats, err := sgwStats.DBReplicatorStats(t.Name())
					require.NoError(t, err)

					id, err := base.GenerateRandomID()
					require.NoError(t, err)
					arConfig := db.ActiveReplicatorConfig{
						ID:          id,
						Direction:   db.ActiveReplicatorTypePush,
						RemoteDBURL: remoteDBURL,
						ActiveDB: &db.Database{
							DatabaseContext: rt1.GetDatabase(),
						},
						Continuous: true,
						// aggressive reconnect intervals for testing purposes
						InitialReconnectInterval: time.Millisecond,
						MaxReconnectInterval:     time.Millisecond * 50,
						TotalReconnectTimeout:    timeoutVal,
						ReplicationStatsMap:      dbstats,
						CollectionsEnabled:       !rt1.GetDatabase().OnlyDefaultCollection(),
					}

					// Create the first active replicator to pull from seq:0
					ar := db.NewActiveReplicator(ctx1, &arConfig)
					require.NoError(t, err)

					assert.Equal(t, int64(0), ar.Push.GetStats().NumConnectAttempts.Value())

					err = ar.Start(ctx1)
					assert.Error(t, err, "expecting ar.Start() to return error, but it didn't")
					defer func() { assert.NoError(t, ar.Stop()) }()

					if test.expectedErrorIsConnectionRefused {
						assert.True(t, base.IsConnectionRefusedError(err))
					}

					if test.expectedErrorContains != "" {
						assert.True(t, strings.Contains(err.Error(), test.expectedErrorContains))
					}

					if timeoutVal > 0 {
						// wait for an arbitrary number of reconnect attempts
						rest.WaitAndRequireCondition(t, func() bool {
							return ar.Push.GetStats().NumConnectAttempts.Value() > 2
						}, "Expecting NumConnectAttempts > 2")

						time.Sleep(timeoutVal + time.Millisecond*250)
						// wait for the retry loop to hit the TotalReconnectTimeout and give up retrying
						rest.WaitAndRequireCondition(t, func() bool {
							return ar.Push.GetStats().NumReconnectsAborted.Value() > 0
						}, "Expecting NumReconnectsAborted > 0")
					}
				})
			}
		})
	}
}

// TestActiveReplicatorReconnectOnStartEventualSuccess ensures an active replicator with invalid creds retries,
// but succeeds once the user is created on the remote.
func TestActiveReplicatorReconnectOnStartEventualSuccess(t *testing.T) {

	base.RequireNumTestBuckets(t, 2)

	base.SetUpTestLogging(t, base.LevelInfo, base.KeyReplicate, base.KeyHTTP, base.KeyHTTPResp)

	// Passive
	rt2 := rest.NewRestTester(t, nil)
	defer rt2.Close()

	// Make rt2 listen on an actual HTTP port, so it can receive the blipsync request from rt1
	srv := httptest.NewServer(rt2.TestPublicHandler())
	defer srv.Close()

	// Build remoteDBURL with basic auth creds
	remoteDBURL, err := url.Parse(srv.URL + "/db")
	require.NoError(t, err)

	// Add basic auth creds to target db URL
	remoteDBURL.User = url.UserPassword("alice", "pass")

	// Active
	rt1 := rest.NewRestTester(t, nil)
	defer rt1.Close()
	ctx1 := rt1.Context()

	id, err := base.GenerateRandomID()
	require.NoError(t, err)
	stats, err := base.SyncGatewayStats.NewDBStats(t.Name(), false, false, false, nil, nil)
	require.NoError(t, err)
	dbstats, err := stats.DBReplicatorStats(t.Name())
	require.NoError(t, err)

	arConfig := db.ActiveReplicatorConfig{
		ID:          id,
		Direction:   db.ActiveReplicatorTypePushAndPull,
		RemoteDBURL: remoteDBURL,
		ActiveDB: &db.Database{
			DatabaseContext: rt1.GetDatabase(),
		},
		Continuous: true,
		// aggressive reconnect intervals for testing purposes
		InitialReconnectInterval: time.Millisecond,
		MaxReconnectInterval:     time.Millisecond * 50,
		TotalReconnectTimeout:    time.Second * 30,
		ReplicationStatsMap:      dbstats,
		CollectionsEnabled:       !rt1.GetDatabase().OnlyDefaultCollection(),
	}

	// Create the first active replicator to pull from seq:0
	ar := db.NewActiveReplicator(ctx1, &arConfig)
	require.NoError(t, err)

	assert.Equal(t, int64(0), ar.Push.GetStats().NumConnectAttempts.Value())

	// expected error
	msg401 := "unexpected status code 401 from target database"

	err = ar.Start(ctx1)
	defer func() { assert.NoError(t, ar.Stop()) }() // prevents panic if waiting for ar state running fails
	assert.Error(t, err)
	assert.True(t, strings.Contains(err.Error(), msg401))

	// wait for an arbitrary number of reconnect attempts
	rest.WaitAndRequireCondition(t, func() bool {
		return ar.Push.GetStats().NumConnectAttempts.Value() > 3
	}, "Expecting NumConnectAttempts > 3")

	resp := rt2.SendAdminRequest(http.MethodPut, "/db/_user/alice", `{"password":"pass"}`)
	rest.RequireStatus(t, resp, http.StatusCreated)

	rest.WaitAndRequireCondition(t, func() bool {
		state, errMsg := ar.State()
		if strings.TrimSpace(errMsg) != "" && !strings.Contains(errMsg, msg401) {
			log.Println("unexpected replicator error:", errMsg)
		}
		return state == db.ReplicationStateRunning
	}, "Expecting replication state to be running")
}

// TestActiveReplicatorReconnectSendActions ensures ActiveReplicator reconnect retry loops exit when the replicator is stopped
func TestActiveReplicatorReconnectSendActions(t *testing.T) {

	base.RequireNumTestBuckets(t, 2)

	base.SetUpTestLogging(t, base.LevelInfo, base.KeyReplicate, base.KeyHTTP, base.KeyHTTPResp)

	// Passive
	rt2 := rest.NewRestTester(t, nil)
	defer rt2.Close()

	username := "alice"
	rt2.CreateUser(username, []string{"*"})

	// Make rt2 listen on an actual HTTP port, so it can receive the blipsync request from rt1
	srv := httptest.NewServer(rt2.TestPublicHandler())
	defer srv.Close()

	// Build remoteDBURL with basic auth creds
	remoteDBURL, err := url.Parse(srv.URL + "/db")
	require.NoError(t, err)

	// Add incorrect basic auth creds to target db URL
	remoteDBURL.User = url.UserPassword("bob", "pass")

	// Active
	rt1 := rest.NewRestTester(t, nil)
	defer rt1.Close()
	ctx1 := rt1.Context()
	stats, err := base.SyncGatewayStats.NewDBStats(t.Name(), false, false, false, nil, nil)
	require.NoError(t, err)
	dbstats, err := stats.DBReplicatorStats(t.Name())
	require.NoError(t, err)

	id, err := base.GenerateRandomID()
	require.NoError(t, err)
	arConfig := db.ActiveReplicatorConfig{
		ID:          id,
		Direction:   db.ActiveReplicatorTypePull,
		RemoteDBURL: remoteDBURL,
		ActiveDB: &db.Database{
			DatabaseContext: rt1.GetDatabase(),
		},
		Continuous: true,
		// aggressive reconnect intervals for testing purposes
		InitialReconnectInterval: time.Millisecond,
		MaxReconnectInterval:     time.Millisecond * 50,
		TotalReconnectTimeout:    time.Second * 5,
		ReplicationStatsMap:      dbstats,
		CollectionsEnabled:       !rt1.GetDatabase().OnlyDefaultCollection(),
	}

	// Create the first active replicator to pull from seq:0
	ar := db.NewActiveReplicator(ctx1, &arConfig)
	require.NoError(t, err)

	assert.Equal(t, int64(0), ar.Pull.GetStats().NumConnectAttempts.Value())

	err = ar.Start(ctx1)
	assert.Error(t, err)
	assert.True(t, strings.Contains(err.Error(), "unexpected status code 401 from target database"))

	// wait for an arbitrary number of reconnect attempts
	err = rt1.WaitForCondition(func() bool {
		return ar.Pull.GetStats().NumConnectAttempts.Value() > 3
	})
	assert.NoError(t, err, "Expecting NumConnectAttempts > 3")

	assert.NoError(t, ar.Stop())
	err = rt1.WaitForCondition(func() bool {
		return ar.GetStatus().Status == db.ReplicationStateStopped
	})
	require.NoError(t, err)

	// wait for a bit to see if the reconnect loop has stopped
	reconnectAttempts := ar.Pull.GetStats().NumConnectAttempts.Value()
	time.Sleep(time.Millisecond * 250)
	assert.Equal(t, reconnectAttempts, ar.Pull.GetStats().NumConnectAttempts.Value())

	assert.NoError(t, ar.Reset())

	err = ar.Start(ctx1)
	assert.Error(t, err)
	assert.True(t, strings.Contains(err.Error(), "unexpected status code 401 from target database"))

	// wait for another set of reconnect attempts
	err = rt1.WaitForCondition(func() bool {
		return ar.Pull.GetStats().NumConnectAttempts.Value() > 3
	})
	assert.NoError(t, err, "Expecting NumConnectAttempts > 3")

	require.NoError(t, ar.Stop())
}

// TestActiveReplicatorPullConflictReadWriteIntlProps:
//   - Starts 2 RestTesters, one active, and one passive.
//   - Create the same document id with different content on rt1 and rt2
//   - Publishes the REST API on a httptest server for the passive node (so the active can connect to it)
//   - Uses an ActiveReplicator configured for pull to start pulling changes from rt2.
func TestActiveReplicatorPullConflictReadWriteIntlProps(t *testing.T) {

	base.LongRunningTest(t)

	createRevID := func(generation int, parentRevID string, body rest.Body) string {
		rev, err := document.CreateRevID(generation, parentRevID, db.Body(body))
		require.NoError(t, err, "Error creating revision")
		return rev
	}
	docExpiry := time.Now().Local().Add(time.Hour * time.Duration(4)).Format(time.RFC3339)

	// scenarios
	conflictResolutionTests := []struct {
		name                string
		commonAncestorRevID string
		localRevisionBody   rest.Body
		localRevID          string
		remoteRevisionBody  rest.Body
		remoteRevID         string
		conflictResolver    string
		expectedLocalBody   rest.Body
		expectedLocalRevID  string
	}{
		{
			name: "mergeReadWriteIntlProps",
			localRevisionBody: rest.Body{
				"source": "local",
			},
			localRevID: "1-a",
			remoteRevisionBody: rest.Body{
				"source": "remote",
			},
			remoteRevID: "1-b",
			conflictResolver: `function(conflict) {
				var mergedDoc = new Object();
				mergedDoc.source = "merged";
				mergedDoc.remoteDocId = conflict.RemoteDocument._id;
				mergedDoc.remoteRevId = conflict.RemoteDocument._rev;
				mergedDoc.localDocId = conflict.LocalDocument._id;
				mergedDoc.localRevId = conflict.LocalDocument._rev;
				mergedDoc._id = "foo";
				mergedDoc._rev = "2-c";
				mergedDoc._exp = 100;
				return mergedDoc;
			}`,
			expectedLocalBody: rest.Body{
				db.BodyId:     "foo",
				db.BodyRev:    "2-c",
				db.BodyExpiry: json.Number("100"),
				"localDocId":  "mergeReadWriteIntlProps",
				"localRevId":  "1-a",
				"remoteDocId": "mergeReadWriteIntlProps",
				"remoteRevId": "1-b",
				"source":      "merged",
			},
			expectedLocalRevID: createRevID(2, "1-b", rest.Body{
				db.BodyId:     "foo",
				db.BodyRev:    "2-c",
				db.BodyExpiry: json.Number("100"),
				"localDocId":  "mergeReadWriteIntlProps",
				"localRevId":  "1-a",
				"remoteDocId": "mergeReadWriteIntlProps",
				"remoteRevId": "1-b",
				"source":      "merged",
			}),
		},
		{
			name: "mergeReadWriteAttachments",
			localRevisionBody: map[string]interface{}{
				db.BodyAttachments: map[string]interface{}{
					"A": map[string]interface{}{
						"data": "QQo=",
					}},
				"source": "local",
			},
			localRevID: "1-a",
			remoteRevisionBody: map[string]interface{}{
				db.BodyAttachments: map[string]interface{}{
					"B": map[string]interface{}{
						"data": "Qgo=",
					}},
				"source": "remote",
			},
			remoteRevID: "1-b",
			conflictResolver: `function(conflict) {
				var mergedDoc = new Object();
				mergedDoc.source = "merged";
				var mergedAttachments = new Object();

				dst = conflict.RemoteDocument._attachments;
				for (var key in dst) {
					mergedAttachments[key] = dst[key];
				}
				src = conflict.LocalDocument._attachments;
				for (var key in src) {
					mergedAttachments[key] = src[key];
				}
				mergedDoc._attachments = mergedAttachments;
				return mergedDoc;
			}`,
			expectedLocalBody: map[string]interface{}{
				"source": "merged",
			},
			expectedLocalRevID: createRevID(2, "1-b", rest.Body{
				"source": "merged",
			}),
		},
		{
			name: "mergeReadIntlPropsLocalExpiry",
			localRevisionBody: rest.Body{
				"source":      "local",
				db.BodyExpiry: docExpiry,
			},
			localRevID:         "1-a",
			remoteRevisionBody: rest.Body{"source": "remote"},
			remoteRevID:        "1-b",
			conflictResolver: `function(conflict) {
				var mergedDoc = new Object();
				mergedDoc.source = "merged";
				mergedDoc.localDocExp = conflict.LocalDocument._exp;
				return mergedDoc;
			}`,
			expectedLocalBody: rest.Body{
				"localDocExp": docExpiry,
				"source":      "merged",
			},
			expectedLocalRevID: createRevID(2, "1-b", rest.Body{
				"localDocExp": docExpiry,
				"source":      "merged",
			}),
		},
		{
			name: "mergeWriteIntlPropsExpiry",
			localRevisionBody: rest.Body{
				"source":      "local",
				db.BodyExpiry: docExpiry,
			},
			localRevID: "1-a",
			remoteRevisionBody: rest.Body{
				"source": "remote",
			},
			remoteRevID: "1-b",
			conflictResolver: fmt.Sprintf(`function(conflict) {
				var mergedDoc = new Object();
				mergedDoc.source = "merged";
				mergedDoc._exp = %q;
				return mergedDoc;
			}`, docExpiry),
			expectedLocalBody: rest.Body{
				db.BodyExpiry: docExpiry,
				"source":      "merged",
			},
			expectedLocalRevID: createRevID(2, "1-b", rest.Body{
				db.BodyExpiry: docExpiry,
				"source":      "merged",
			}),
		},
		{
			name: "mergeReadIntlPropsDeletedWithLocalTombstone",
			localRevisionBody: rest.Body{
				"source":       "local",
				db.BodyDeleted: true,
			},
			commonAncestorRevID: "1-a",
			localRevID:          "2-a",
			remoteRevisionBody: rest.Body{
				"source": "remote",
			},
			remoteRevID: "2-b",
			conflictResolver: `function(conflict) {
				var mergedDoc = new Object();
				mergedDoc.source = "merged";
				mergedDoc.localDeleted = conflict.LocalDocument._deleted;
				return mergedDoc;
			}`,
			expectedLocalBody: rest.Body{
				"localDeleted": true,
				"source":       "merged",
			},
			expectedLocalRevID: createRevID(3, "2-b", rest.Body{
				"localDeleted": true,
				"source":       "merged",
			}),
		},
	}

	for _, test := range conflictResolutionTests {
		t.Run(test.name, func(t *testing.T) {
			base.RequireNumTestBuckets(t, 2)
			base.SetUpTestLogging(t, base.LevelDebug, base.KeyAll)

			// Passive
			rt2 := rest.NewRestTester(t, nil)
			defer rt2.Close()

			username := "alice"
			rt2.CreateUser(username, []string{"*"})

			// Create revision on rt2 (remote)
			docID := test.name
			if test.commonAncestorRevID != "" {
				_, err := rt2.PutDocumentWithRevID(docID, test.commonAncestorRevID, "", test.remoteRevisionBody)
				assert.NoError(t, err)
			}
			resp, err := rt2.PutDocumentWithRevID(docID, test.remoteRevID, test.commonAncestorRevID, test.remoteRevisionBody)
			assert.NoError(t, err)
			rest.RequireStatus(t, resp, http.StatusCreated)
			rt2revID := rest.RespRevID(t, resp)
			assert.Equal(t, test.remoteRevID, rt2revID)

			// Make rt2 listen on an actual HTTP port, so it can receive the blipsync request from rt1.
			srv := httptest.NewServer(rt2.TestPublicHandler())
			defer srv.Close()

			passiveDBURL, err := url.Parse(srv.URL + "/db")
			require.NoError(t, err)

			// Add basic auth creds to target db URL
			passiveDBURL.User = url.UserPassword(username, rest.RestTesterDefaultUserPassword)

			// Active
			rt1 := rest.NewRestTester(t, nil)
			defer rt1.Close()
			ctx1 := rt1.Context()

			// Create revision on rt1 (local)
			if test.commonAncestorRevID != "" {
				_, err := rt1.PutDocumentWithRevID(docID, test.commonAncestorRevID, "", test.remoteRevisionBody)
				assert.NoError(t, err)
			}
			resp, err = rt1.PutDocumentWithRevID(docID, test.localRevID, test.commonAncestorRevID, test.localRevisionBody)
			assert.NoError(t, err)
			rest.RequireStatus(t, resp, http.StatusCreated)
			rt1revID := rest.RespRevID(t, resp)
			assert.Equal(t, test.localRevID, rt1revID)

			customConflictResolver, err := db.NewCustomConflictResolver(test.conflictResolver, rt1.GetDatabase().Options.JavascriptTimeout)
			require.NoError(t, err)
			dbstats, err := base.SyncGatewayStats.NewDBStats(t.Name(), false, false, false, nil, nil)
			require.NoError(t, err)
			replicationStats, err := dbstats.DBReplicatorStats(t.Name())
			require.NoError(t, err)

			ar := db.NewActiveReplicator(ctx1, &db.ActiveReplicatorConfig{
				ID:          t.Name(),
				Direction:   db.ActiveReplicatorTypePull,
				RemoteDBURL: passiveDBURL,
				ActiveDB: &db.Database{
					DatabaseContext: rt1.GetDatabase(),
				},
				ChangesBatchSize:     200,
				ConflictResolverFunc: customConflictResolver,
				Continuous:           true,
				ReplicationStatsMap:  replicationStats,
				CollectionsEnabled:   !rt1.GetDatabase().OnlyDefaultCollection(),
			})
			defer func() { assert.NoError(t, ar.Stop()) }()

			// Start the replicator (implicit connect)
			assert.NoError(t, ar.Start(ctx1))
			rest.WaitAndRequireCondition(t, func() bool { return ar.GetStatus().DocsRead == 1 })
			assert.Equal(t, 1, int(replicationStats.ConflictResolvedMergedCount.Value()))

			// Wait for the document originally written to rt2 to arrive at rt1.
			// Should end up as winner under default conflict resolution.
			changesResults, err := rt1.WaitForChanges(1, "/{{.keyspace}}/_changes?&since=0", "", true)
			require.NoError(t, err)
			require.Len(t, changesResults.Results, 1)
			assert.Equal(t, docID, changesResults.Results[0].ID)
			assert.Equal(t, test.expectedLocalRevID, changesResults.Results[0].Changes[0]["rev"])
			log.Printf("Changes response is %+v", changesResults)

			doc, err := rt1.GetSingleTestDatabaseCollection().GetDocument(base.TestCtx(t), docID, db.DocUnmarshalAll)
			require.NoError(t, err)
			assert.Equal(t, test.expectedLocalRevID, doc.SyncData.CurrentRev)
			log.Printf("doc.Body(): %v", doc.UnmarshalBody())
			assert.Equal(t, db.Body(test.expectedLocalBody), doc.UnmarshalBody())
			log.Printf("Doc %s is %+v", docID, doc)
			for revID, revInfo := range doc.SyncData.History {
				log.Printf("doc revision [%s]: %+v", revID, revInfo)
			}

			// Validate only one active leaf node remains after conflict resolution, and that all parents
			// of leaves have empty bodies
			activeCount := 0
			for _, revID := range doc.SyncData.History.GetLeaves() {
				revInfo, ok := doc.SyncData.History[revID]
				require.True(t, ok)
				if !revInfo.Deleted {
					activeCount++
				}
				if revInfo.Parent != "" {
					parentRevInfo, ok := doc.SyncData.History[revInfo.Parent]
					require.True(t, ok)
					assert.True(t, parentRevInfo.Body == nil)
				}
			}
			assert.Equal(t, 1, activeCount)
		})
	}
}
func TestSGR2TombstoneConflictHandling(t *testing.T) {
	base.LongRunningTest(t)
	base.RequireNumTestBuckets(t, 2)

	tombstoneTests := []struct {
		name               string
		longestBranchLocal bool
		resurrectLocal     bool
		sdkResurrect       bool
	}{

		{
			name:               "RemoteLongResurrectLocal",
			longestBranchLocal: false,
			resurrectLocal:     true,
			sdkResurrect:       false,
		},
		{
			name:               "LocalLongResurrectLocal",
			longestBranchLocal: true,
			resurrectLocal:     true,
			sdkResurrect:       false,
		},
		{
			name:               "RemoteLongResurrectRemote",
			longestBranchLocal: false,
			resurrectLocal:     false,
			sdkResurrect:       false,
		},
		{
			name:               "LocalLongResurrectRemote",
			longestBranchLocal: true,
			resurrectLocal:     false,
			sdkResurrect:       false,
		},

		{
			name:               "RemoteLongSDKResurrectLocal",
			longestBranchLocal: false,
			resurrectLocal:     true,
			sdkResurrect:       true,
		},
		{
			name:               "RemoteLongSDKResurrectRemote",
			longestBranchLocal: false,
			resurrectLocal:     false,
			sdkResurrect:       true,
		},
		{
			name:               "LocalLongSDKResurrectLocal",
			longestBranchLocal: true,
			resurrectLocal:     true,
			sdkResurrect:       true,
		},
		{
			name:               "LocalLongSDKResurrectRemote",
			longestBranchLocal: true,
			resurrectLocal:     false,
			sdkResurrect:       true,
		},
	}

	// requireTombstone validates tombstoned revision.
	requireTombstone := func(t *testing.T, dataStore base.DataStore, docID string) {
		var rawBody rest.Body
		_, err := dataStore.Get(docID, &rawBody)
		if base.TestUseXattrs() {
			require.True(t, base.IsDocNotFoundError(err))
			require.Len(t, rawBody, 0)
		} else {
			require.NoError(t, err)
			require.Len(t, rawBody, 1)
			rawSyncData, ok := rawBody[base.SyncPropertyName].(map[string]interface{})
			require.True(t, ok)
			val, ok := rawSyncData["flags"].(float64)
			require.True(t, ok)
			require.NotEqual(t, 0, int(val)&channels.Deleted)
		}
	}

	compareDocRev := func(docRev, cmpRev string) (shouldRetry bool, err error, value interface{}) {
		docGen, docHash := db.ParseRevID(docRev)
		cmpGen, cmpHash := db.ParseRevID(cmpRev)
		if docGen == cmpGen {
			if docHash != cmpHash {
				return false, fmt.Errorf("rev generations match but hashes are different: %v, %v", docRev, cmpRev), nil
			}
			return false, nil, docRev
		}
		return true, nil, nil
	}

	maxAttempts := 200
	attemptSleepMs := 100

	for _, test := range tombstoneTests {

		t.Run(test.name, func(t *testing.T) {
			if test.sdkResurrect && !base.TestUseXattrs() {
				t.Skip("SDK resurrect test cases require xattrs to be enabled")
			}

			makeDoc := func(rt *rest.RestTester, docid string, rev string, value string) string {
				var body rest.Body
				resp := rt.SendAdminRequest("PUT", "/{{.keyspace}}/"+docid+"?rev="+rev, value)
				rest.RequireStatus(t, resp, http.StatusCreated)
				err := json.Unmarshal(resp.BodyBytes(), &body)
				assert.NoError(t, err)
				return body["rev"].(string)
			}

			remotePassiveRT := rest.NewRestTester(t, nil)
			defer remotePassiveRT.Close()

			srv := httptest.NewServer(remotePassiveRT.TestAdminHandler())
			defer srv.Close()

			// Active
			localActiveRT := rest.NewRestTester(t,
				&rest.RestTesterConfig{
					SgReplicateEnabled: true,
				})
			defer localActiveRT.Close()

			replConf := `
			{
				"replication_id": "replication",
				"remote": "` + srv.URL + `/db",
				"direction": "pushAndPull",
				"continuous": true,
				"collections_enabled": ` + strconv.FormatBool(!localActiveRT.GetDatabase().OnlyDefaultCollection()) + `
			}`

			// Send up replication
			resp := localActiveRT.SendAdminRequest("PUT", "/{{.db}}/_replication/replication", replConf)
			rest.RequireStatus(t, resp, http.StatusCreated)

			// Create a doc with 3-revs
			resp = localActiveRT.SendAdminRequest("POST", "/{{.keyspace}}/_bulk_docs", `{"docs":[{"_id": "docid2", "_rev": "1-abc"}, {"_id": "docid2", "_rev": "2-abc", "_revisions": {"start": 2, "ids": ["abc", "abc"]}}, {"_id": "docid2", "_rev": "3-abc", "val":"test", "_revisions": {"start": 3, "ids": ["abc", "abc", "abc"]}}], "new_edits":false}`)
			rest.RequireStatus(t, resp, http.StatusCreated)

			// Wait for the replication to be started
			localActiveRT.WaitForReplicationStatus("replication", db.ReplicationStateRunning)

			// Wait for document to arrive on the doc is was put on
			err := localActiveRT.WaitForConditionShouldRetry(func() (shouldRetry bool, err error, value interface{}) {
				doc, _ := localActiveRT.GetSingleTestDatabaseCollection().GetDocument(base.TestCtx(t), "docid2", db.DocUnmarshalSync)
				if doc != nil {
					return compareDocRev(doc.SyncData.CurrentRev, "3-abc")
				}
				return true, nil, nil
			}, maxAttempts, attemptSleepMs)
			assert.NoError(t, err)

			// Wait for document to be replicated
			err = remotePassiveRT.WaitForConditionShouldRetry(func() (shouldRetry bool, err error, value interface{}) {
				doc, _ := remotePassiveRT.GetSingleTestDatabaseCollection().GetDocument(base.TestCtx(t), "docid2", db.DocUnmarshalSync)
				if doc != nil {
					return compareDocRev(doc.SyncData.CurrentRev, "3-abc")
				}
				return true, nil, nil
			}, maxAttempts, attemptSleepMs)
			assert.NoError(t, err)

			// Stop the replication
			_ = localActiveRT.SendAdminRequest("PUT", "/{{.db}}/_replicationStatus/replication?action=stop", "")
			localActiveRT.WaitForReplicationStatus("replication", db.ReplicationStateStopped)

			// Delete on the short branch and make another doc on the longer branch before deleting it
			if test.longestBranchLocal {
				// Delete doc on remote
				resp = remotePassiveRT.SendAdminRequest("PUT", "/{{.keyspace}}/docid2?rev=3-abc", `{"_deleted": true}`)
				rest.RequireStatus(t, resp, http.StatusCreated)

				// Validate document revision created to prevent race conditions
				err = remotePassiveRT.WaitForConditionShouldRetry(func() (shouldRetry bool, err error, value interface{}) {
					doc, docErr := remotePassiveRT.GetSingleTestDatabaseCollection().GetDocument(base.TestCtx(t), "docid2", db.DocUnmarshalSync)
					if assert.NoError(t, docErr) {
						if shouldRetry, err, value = compareDocRev(doc.SyncData.CurrentRev, "4-cc0337d9d38c8e5fc930ae3deda62bf8"); value != nil {
							requireTombstone(t, remotePassiveRT.GetSingleDataStore(), "docid2")
						}
						return
					}
					return true, nil, nil
				}, maxAttempts, attemptSleepMs)
				assert.NoError(t, err)

				// Create another rev and then delete doc on local - ie tree is longer
				revid := makeDoc(localActiveRT, "docid2", "3-abc", `{"foo":"bar"}`)
				localActiveRT.DeleteDoc("docid2", revid)

				// Validate local is CBS tombstone, expect not found error
				// Expect KeyNotFound error retrieving local tombstone pre-replication
				requireTombstone(t, localActiveRT.GetSingleDataStore(), "docid2")

			} else {
				// Delete doc on localActiveRT (active / local)
				resp = localActiveRT.SendAdminRequest("PUT", "/{{.keyspace}}/docid2?rev=3-abc", `{"_deleted": true}`)
				rest.RequireStatus(t, resp, http.StatusCreated)

				// Validate document revision created to prevent race conditions
				err = localActiveRT.WaitForConditionShouldRetry(func() (shouldRetry bool, err error, value interface{}) {
					doc, docErr := localActiveRT.GetSingleTestDatabaseCollection().GetDocument(base.TestCtx(t), "docid2", db.DocUnmarshalSync)
					if assert.NoError(t, docErr) {
						if shouldRetry, err, value = compareDocRev(doc.SyncData.CurrentRev, "4-cc0337d9d38c8e5fc930ae3deda62bf8"); value != nil {
							requireTombstone(t, localActiveRT.GetSingleDataStore(), "docid2")
						}
						return
					}
					return true, nil, nil
				}, maxAttempts, attemptSleepMs)
				assert.NoError(t, err)

				// Create another rev and then delete doc on remotePassiveRT (passive) - ie, tree is longer
				revid := makeDoc(remotePassiveRT, "docid2", "3-abc", `{"foo":"bar"}`)
				remotePassiveRT.DeleteDoc("docid2", revid)

				// Validate local is CBS tombstone, expect not found error
				// Expect KeyNotFound error retrieving remote tombstone pre-replication
				requireTombstone(t, remotePassiveRT.GetSingleDataStore(), "docid2")
			}

			// Start up repl again
			_ = localActiveRT.SendAdminRequest("PUT", "/{{.db}}/_replicationStatus/replication?action=start", "")
			localActiveRT.WaitForReplicationStatus("replication", db.ReplicationStateRunning)

			// Wait for the recently longest branch to show up on both sides
			err = localActiveRT.WaitForConditionShouldRetry(func() (shouldRetry bool, err error, value interface{}) {
				doc, docErr := localActiveRT.GetSingleTestDatabaseCollection().GetDocument(base.TestCtx(t), "docid2", db.DocUnmarshalSync)
				if assert.NoError(t, docErr) {
					if shouldRetry, err, value = compareDocRev(doc.SyncData.CurrentRev, "5-4a5f5a35196c37c117737afd5be1fc9b"); value != nil {
						// Validate local is CBS tombstone, expect not found error
						// Expect KeyNotFound error retrieving local tombstone post-replication
						requireTombstone(t, localActiveRT.GetSingleDataStore(), "docid2")
					}
					return
				}
				return true, nil, nil
			}, maxAttempts, attemptSleepMs)
			assert.NoError(t, err)

			err = remotePassiveRT.WaitForConditionShouldRetry(func() (shouldRetry bool, err error, value interface{}) {
				doc, docErr := remotePassiveRT.GetSingleTestDatabaseCollection().GetDocument(base.TestCtx(t), "docid2", db.DocUnmarshalSync)
				if assert.NoError(t, docErr) {
					if shouldRetry, err, value = compareDocRev(doc.SyncData.CurrentRev, "5-4a5f5a35196c37c117737afd5be1fc9b"); value != nil {
						// Validate remote is CBS tombstone
						// Expect KeyNotFound error retrieving remote tombstone post-replication
						requireTombstone(t, remotePassiveRT.GetSingleDataStore(), "docid2")
					}
					return
				}
				return true, nil, nil
			}, maxAttempts, attemptSleepMs)
			assert.NoError(t, err)

			// Stop the replication
			_ = localActiveRT.SendAdminRequest("PUT", "/{{.db}}/_replicationStatus/replication?action=stop", "")
			localActiveRT.WaitForReplicationStatus("replication", db.ReplicationStateStopped)

			// Resurrect Doc
			updatedBody := make(map[string]interface{})
			updatedBody["resurrection"] = true
			if test.resurrectLocal {
				if test.sdkResurrect {
					// resurrect doc via SDK on local
					err = localActiveRT.GetSingleDataStore().Set("docid2", 0, nil, updatedBody)
					assert.NoError(t, err, "Unable to resurrect doc docid2")
					// force on-demand import
					_, getErr := localActiveRT.GetSingleTestDatabaseCollection().GetDocument(base.TestCtx(t), "docid2", db.DocUnmarshalSync)
					assert.NoError(t, getErr, "Unable to retrieve resurrected doc docid2")
				} else {
					resp = localActiveRT.SendAdminRequest("PUT", "/{{.keyspace}}/docid2", `{"resurrection": true}`)
					rest.RequireStatus(t, resp, http.StatusCreated)
				}
			} else {
				if test.sdkResurrect {
					// resurrect doc via SDK on remote
					err = remotePassiveRT.GetSingleDataStore().Set("docid2", 0, nil, updatedBody)
					assert.NoError(t, err, "Unable to resurrect doc docid2")
					// force on-demand import
					_, getErr := remotePassiveRT.GetSingleTestDatabaseCollection().GetDocument(base.TestCtx(t), "docid2", db.DocUnmarshalSync)
					assert.NoError(t, getErr, "Unable to retrieve resurrected doc docid2")
				} else {
					resp = remotePassiveRT.SendAdminRequest("PUT", "/{{.keyspace}}/docid2", `{"resurrection": true}`)
					rest.RequireStatus(t, resp, http.StatusCreated)
				}
			}

			// For SG resurrect, rev history is preserved, expect rev 6-...
			expectedRevID := "6-bf187e11c1f8913769dca26e56621036"
			if test.sdkResurrect {
				// For SDK resurrect, rev history is not preserved, expect rev 1-...
				expectedRevID = "1-e5d43a9cdc4a2d4e258800dfc37e9d77"
			}

			// Wait for doc to show up on side that the resurrection was done
			if test.resurrectLocal {
				err = localActiveRT.WaitForRev("docid2", expectedRevID)
			} else {
				err = remotePassiveRT.WaitForRev("docid2", expectedRevID)
			}
			require.NoError(t, err)

			// Start the replication
			_ = localActiveRT.SendAdminRequest("PUT", "/{{.db}}/_replicationStatus/replication?action=start", "")
			localActiveRT.WaitForReplicationStatus("replication", db.ReplicationStateRunning)

			// Wait for doc to replicate from side resurrection was done on to the other side
			if test.resurrectLocal {
				err = remotePassiveRT.WaitForRev("docid2", expectedRevID)
			} else {
				err = localActiveRT.WaitForRev("docid2", expectedRevID)
			}
			assert.NoError(t, err)
		})
	}
}

// This test ensures that the local tombstone revision wins over non-tombstone revision
// whilst applying default conflict resolution policy through pushAndPull replication.
func TestDefaultConflictResolverWithTombstoneLocal(t *testing.T) {

	base.LongRunningTest(t)
	base.RequireNumTestBuckets(t, 2)
	if !base.TestUseXattrs() {
		t.Skip("This test only works with XATTRS enabled")
	}
	base.SetUpTestLogging(t, base.LevelDebug, base.KeyAll)

	defaultConflictResolverWithTombstoneTests := []struct {
		name             string   // A unique name to identify the unit test.
		remoteBodyValues []string // Controls the remote revision generation.
		expectedRevID    string   // Expected document revision ID.
	}{
		{
			// Revision tie with local digest is lower than the remote digest.
			// local generation = remote generation:
			//	- e.g. local is 3-a(T), remote is 3-b
			name:             "revGenTieLocalDigestLower",
			remoteBodyValues: []string{"baz", "EADGBE"},
			expectedRevID:    "4-c6fe7cde8f7187705f9e048322a9c350",
		},
		{
			// Revision tie with local digest is higher than the remote digest.
			// local generation = remote generation:
			//	- e.g. local is 3-c(T), remote is 3-b
			name:             "revGenTieLocalDigestHigher",
			remoteBodyValues: []string{"baz", "qux"},
			expectedRevID:    "4-a210e8a790415d7e842e78e1d051cb3d",
		},
		{
			// Local revision generation is lower than remote revision generation.
			// local generation < remote generation:
			//  - e.g. local is 3-a(T), remote is 4-b
			name:             "revGenLocalLower",
			remoteBodyValues: []string{"baz", "qux", "grunt"},
			expectedRevID:    "5-fe3ac95144be01e9b455bfa163687f0e",
		},
		{
			// Local revision generation is higher than remote revision generation.
			// local generation > remote generation:
			//	- e.g. local is 3-a(T), remote is 2-b
			name:             "revGenLocalHigher",
			remoteBodyValues: []string{"baz"},
			expectedRevID:    "4-232b1f34f6b9341c54435eaf5447d85d",
		},
	}

	for _, test := range defaultConflictResolverWithTombstoneTests {
		t.Run(test.name, func(tt *testing.T) {
			// Passive
			rt2 := rest.NewRestTester(t, &rest.RestTesterConfig{
				SyncFn: channels.DocChannelsSyncFunction,
			})

			defer rt2.Close()

			username := "alice"
			rt2.CreateUser(username, []string{username})

			// Make rt2 listen on an actual HTTP port, so it can receive the blipsync request from rt1
			srv := httptest.NewServer(rt2.TestPublicHandler())
			defer srv.Close()

			// Build passiveDBURL with basic auth creds
			passiveDBURL, err := url.Parse(srv.URL + "/db")
			require.NoError(t, err)
			passiveDBURL.User = url.UserPassword(username, rest.RestTesterDefaultUserPassword)

			// Active
			rt1 := rest.NewRestTester(t, nil)
			defer rt1.Close()
			ctx1 := rt1.Context()

			defaultConflictResolver, err := db.NewCustomConflictResolver(
				`function(conflict) { return defaultPolicy(conflict); }`, rt1.GetDatabase().Options.JavascriptTimeout)
			require.NoError(t, err, "Error creating custom conflict resolver")
			sgwStats, err := base.SyncGatewayStats.NewDBStats(t.Name(), false, false, false, nil, nil)
			require.NoError(t, err)
			dbstats, err := sgwStats.DBReplicatorStats(t.Name())
			require.NoError(t, err)

			config := db.ActiveReplicatorConfig{
				ID:          t.Name(),
				Direction:   db.ActiveReplicatorTypePushAndPull,
				RemoteDBURL: passiveDBURL,
				ActiveDB: &db.Database{
					DatabaseContext: rt1.GetDatabase(),
				},
				Continuous:           true,
				ConflictResolverFunc: defaultConflictResolver,
				ReplicationStatsMap:  dbstats,
				CollectionsEnabled:   !rt1.GetDatabase().OnlyDefaultCollection(),
			}

			// Create the first revision of the document on rt1.
			docID := t.Name() + "foo"
			rt1RevIDCreated := createOrUpdateDoc(t, rt1, docID, "", "foo")

			// Create active replicator and start replication.
			ar := db.NewActiveReplicator(ctx1, &config)
			require.NoError(t, ar.Start(ctx1), "Error starting replication")
			defer func() { require.NoError(t, ar.Stop(), "Error stopping replication") }()

			// Wait for the original document revision written to rt1 to arrive at rt2.
			rt2RevIDCreated := rt1RevIDCreated
			require.NoError(t, rt2.WaitForCondition(func() bool {
<<<<<<< HEAD
				doc, _ := rt2.GetDatabase().GetSingleDatabaseCollection().GetDocument(base.TestCtx(t), docID, db.DocUnmarshalAll)
				return doc != nil && len(doc.UnmarshalBody()) > 0
=======
				doc, _ := rt2.GetSingleTestDatabaseCollection().GetDocument(base.TestCtx(t), docID, db.DocUnmarshalAll)
				return doc != nil && len(doc.Body()) > 0
>>>>>>> ae60c655
			}))
			requireRevID(t, rt2, docID, rt2RevIDCreated)

			// Stop replication.
			require.NoError(t, ar.Stop(), "Error stopping replication")

			// Update the document on rt1 to build a revision history.
			rt1RevIDUpdated := createOrUpdateDoc(t, rt1, docID, rt1RevIDCreated, "bar")

			// Tombstone the document on rt1 to mark the tip of the revision history for deletion.
			resp := rt1.SendAdminRequest(http.MethodDelete, "/{{.keyspace}}/"+docID+"?rev="+rt1RevIDUpdated, ``)
			rest.RequireStatus(t, resp, http.StatusOK)

			// Ensure that the tombstone revision is written to rt1 bucket with an empty body.
			waitForTombstone(t, rt1, docID)

			// Update the document on rt2 with the specified body values.
			rt2RevID := rt2RevIDCreated
			for _, bodyValue := range test.remoteBodyValues {
				rt2RevID = createOrUpdateDoc(t, rt2, docID, rt2RevID, bodyValue)
			}

			// Start replication.
			require.NoError(t, ar.Start(ctx1), "Error starting replication")

			// Wait for default conflict resolution policy to be applied through replication and
			// the winning revision to be written to both rt1 and rt2 buckets. Check whether the
			// winning revision is a tombstone; tombstone revision wins over non-tombstone revision.
			waitForTombstone(t, rt2, docID)
			waitForTombstone(t, rt1, docID)

			requireRevID(t, rt2, docID, test.expectedRevID)
			requireRevID(t, rt1, docID, test.expectedRevID)

			// Ensure that the document body of the winning tombstone revision written to both
			// rt1 and rt2 is empty, i.e., An attempt to read the document body of a tombstone
			// revision via SDK should return a "key not found" error.
			requireErrorKeyNotFound(t, rt2, docID)
			requireErrorKeyNotFound(t, rt1, docID)
		})
	}
}

// This test ensures that the remote tombstone revision wins over non-tombstone revision
// whilst applying default conflict resolution policy through pushAndPull replication.
func TestDefaultConflictResolverWithTombstoneRemote(t *testing.T) {

	base.LongRunningTest(t)
	base.RequireNumTestBuckets(t, 2)
	if !base.TestUseXattrs() {
		t.Skip("This test only works with XATTRS enabled")
	}
	base.SetUpTestLogging(t, base.LevelInfo, base.KeyAll)

	defaultConflictResolverWithTombstoneTests := []struct {
		name            string   // A unique name to identify the unit test.
		localBodyValues []string // Controls the local revision generation.
		expectedRevID   string   // Expected document revision ID.
	}{
		{
			// Revision tie with remote digest is lower than the local digest.
			// local generation = remote generation:
			//	- e.g. local is 3-b, remote is 3-a(T)
			name:            "revGenTieRemoteDigestLower",
			localBodyValues: []string{"baz", "EADGBE"},
			expectedRevID:   "4-0748692c1535b62f59b2c276cc2a8bda",
		},
		{
			// Revision tie with remote digest is higher than the local digest.
			// local generation = remote generation:
			//	- e.g. local is 3-b, remote is 3-c(T)
			name:            "revGenTieRemoteDigestHigher",
			localBodyValues: []string{"baz", "qux"},
			expectedRevID:   "4-5afdb61ba968c9eaa7599e727c4c1b53",
		},
		{
			// Local revision generation is higher than remote revision generation.
			// local generation > remote generation:
			//  - e.g. local is 4-b, remote is 3-a(T)
			name:            "revGenRemoteLower",
			localBodyValues: []string{"baz", "qux", "grunt"},
			expectedRevID:   "5-962dc965fd8e7fd2bc3ffbcab85d53ba",
		},
		{
			// Local revision generation is lower than remote revision generation.
			// local generation < remote generation:
			//	- e.g. local is 2-b, remote is 3-a(T)
			name:            "revGenRemoteHigher",
			localBodyValues: []string{"grunt"},
			expectedRevID:   "3-cd4c29d9c84fc8b2a51c50e1234252c9",
		},
	}

	for _, test := range defaultConflictResolverWithTombstoneTests {
		t.Run(test.name, func(t *testing.T) {
			// Passive
			rt2 := rest.NewRestTester(t,
				&rest.RestTesterConfig{
					SyncFn: channels.DocChannelsSyncFunction,
				})
			defer rt2.Close()

			username := "alice"
			rt2.CreateUser(username, []string{username})

			// Make rt2 listen on an actual HTTP port, so it can receive the blipsync request from rt1
			srv := httptest.NewServer(rt2.TestPublicHandler())
			defer srv.Close()

			// Build passiveDBURL with basic auth creds
			passiveDBURL, err := url.Parse(srv.URL + "/db")
			require.NoError(t, err)
			passiveDBURL.User = url.UserPassword(username, rest.RestTesterDefaultUserPassword)

			// Active
			rt1 := rest.NewRestTester(t, nil)
			defer rt1.Close()
			ctx1 := rt1.Context()

			defaultConflictResolver, err := db.NewCustomConflictResolver(
				`function(conflict) { return defaultPolicy(conflict); }`, rt1.GetDatabase().Options.JavascriptTimeout)
			require.NoError(t, err, "Error creating custom conflict resolver")
			sgwStats, err := base.SyncGatewayStats.NewDBStats(t.Name(), false, false, false, nil, nil)
			require.NoError(t, err)
			dbstats, err := sgwStats.DBReplicatorStats(t.Name())
			require.NoError(t, err)

			config := db.ActiveReplicatorConfig{
				ID:          t.Name(),
				Direction:   db.ActiveReplicatorTypePushAndPull,
				RemoteDBURL: passiveDBURL,
				ActiveDB: &db.Database{
					DatabaseContext: rt1.GetDatabase(),
				},
				Continuous:           true,
				ConflictResolverFunc: defaultConflictResolver,
				ReplicationStatsMap:  dbstats,
				CollectionsEnabled:   !rt1.GetDatabase().OnlyDefaultCollection(),
			}

			// Create the first revision of the document on rt2.
			docID := test.name + "foo"
			rt2RevIDCreated := createOrUpdateDoc(t, rt2, docID, "", "foo")

			// Create active replicator and start replication.
			ar := db.NewActiveReplicator(ctx1, &config)
			require.NoError(t, ar.Start(ctx1), "Error starting replication")
			defer func() { require.NoError(t, ar.Stop(), "Error stopping replication") }()

			// Wait for the original document revision written to rt2 to arrive at rt1.
			rt1RevIDCreated := rt2RevIDCreated
			require.NoError(t, rt1.WaitForCondition(func() bool {
<<<<<<< HEAD
				doc, _ := rt1.GetDatabase().GetSingleDatabaseCollection().GetDocument(base.TestCtx(t), docID, db.DocUnmarshalAll)
				return doc != nil && len(doc.UnmarshalBody()) > 0
=======
				doc, _ := rt1.GetSingleTestDatabaseCollection().GetDocument(base.TestCtx(t), docID, db.DocUnmarshalAll)
				return doc != nil && len(doc.Body()) > 0
>>>>>>> ae60c655
			}))
			requireRevID(t, rt1, docID, rt1RevIDCreated)

			// Stop replication.
			require.NoError(t, ar.Stop(), "Error stopping replication")

			// Update the document on rt2 to build a revision history.
			rt2RevIDUpdated := createOrUpdateDoc(t, rt2, docID, rt2RevIDCreated, "bar")

			// Tombstone the document on rt2 to mark the tip of the revision history for deletion.
			resp := rt2.SendAdminRequest(http.MethodDelete, "/{{.keyspace}}/"+docID+"?rev="+rt2RevIDUpdated, ``)
			rest.RequireStatus(t, resp, http.StatusOK)
			rt2RevID := rest.RespRevID(t, resp)
			log.Printf("rt2RevID: %s", rt2RevID)

			// Ensure that the tombstone revision is written to rt2 bucket with an empty body.
			waitForTombstone(t, rt2, docID)

			// Update the document on rt1 with the specified body values.
			rt1RevID := rt1RevIDCreated
			for _, bodyValue := range test.localBodyValues {
				rt1RevID = createOrUpdateDoc(t, rt1, docID, rt1RevID, bodyValue)
			}

			// Start replication.
			require.NoError(t, ar.Start(ctx1), "Error starting replication")

			// Wait for default conflict resolution policy to be applied through replication and
			// the winning revision to be written to both rt1 and rt2 buckets. Check whether the
			// winning revision is a tombstone; tombstone revision wins over non-tombstone revision.
			waitForTombstone(t, rt1, docID)
			waitForTombstone(t, rt2, docID)

			requireRevID(t, rt1, docID, test.expectedRevID)
			// Wait for conflict resolved doc (tombstone) to be pulled to passive bucket
			// Then require it is the expected rev
			require.NoError(t, rt2.WaitForCondition(func() bool {
				doc, _ := rt2.GetSingleTestDatabaseCollection().GetDocument(base.TestCtx(t), docID, db.DocUnmarshalAll)
				return doc != nil && doc.SyncData.CurrentRev == test.expectedRevID
			}))

			// Ensure that the document body of the winning tombstone revision written to both
			// rt1 and rt2 is empty, i.e., An attempt to read the document body of a tombstone
			// revision via SDK should return a "key not found" error.
			requireErrorKeyNotFound(t, rt2, docID)
			requireErrorKeyNotFound(t, rt1, docID)
		})
	}
}

// TestLocalWinsConflictResolution:
//   - Starts 2 RestTesters, one active, and one passive.
//   - Validates document metadata (deleted, attachments) are preserved during LocalWins conflict
//     resolution, when local rev is rewritten as child of remote
func TestLocalWinsConflictResolution(t *testing.T) {

	if !base.IsEnterpriseEdition() {
		t.Skipf("test is EE only (non-default conflict resolver)")
	}

	type revisionState struct {
		generation       int
		propertyValue    string // test creates documents with body like {"prop": propertyValue}
		deleted          bool
		attachmentRevPos int
	}

	newRevisionState := func(generation int, propertyValue string, deleted bool, attachmentRevPos int) revisionState {
		return revisionState{
			generation:       generation,
			deleted:          deleted,
			attachmentRevPos: attachmentRevPos,
			propertyValue:    propertyValue,
		}
	}

	// makeRevBody creates a revision body with a value "prop" equal to property value, with an attachment
	// if attachmentRevPos is specified.
	makeRevBody := func(propertyValue string, attachmentRevPos, generation int) string {
		// No attachment if revpos==0 or is greater than current generation
		if attachmentRevPos == 0 || generation < attachmentRevPos {
			return fmt.Sprintf(`{"prop": %q}`, propertyValue)
		}

		// Create as new attachment if revpos matches generation
		if attachmentRevPos == generation {
			return fmt.Sprintf(`{"prop": %q, "_attachments": {"hello.txt": {"data":"aGVsbG8gd29ybGQ="}}}`, propertyValue)
		}

		// Otherwise include attachment as digest/stub/revpos
		return fmt.Sprintf(`{"prop": %q, "_attachments": {"hello.txt": {"stub":true,"revpos":%d,"digest":"sha1-Kq5sNclPz7QV2+lfQIuc6R7oRu0="}}}`, propertyValue, attachmentRevPos)
	}

	conflictResolutionTests := []struct {
		name           string
		initialState   revisionState // Initial revision state on both nodes before conflict is introduced
		localMutation  revisionState // Revision state post-mutation on local node
		remoteMutation revisionState // Revision state post-mutation on remote node
		expectedResult revisionState // Expected revision state after conflict resolution and replication
	}{
		{
			// simpleMutation mutates remote and local
			name:           "simpleMutation",
			initialState:   newRevisionState(3, "a", false, 0),
			localMutation:  newRevisionState(4, "b", false, 0),
			remoteMutation: newRevisionState(4, "c", false, 0),
			expectedResult: newRevisionState(5, "b", false, 0),
		},
		{
			// simpleMutation mutates local and tombstones remote, validates _deleted is applied
			name:           "mutateLocal_tombstoneRemote",
			initialState:   newRevisionState(3, "a", false, 0),
			localMutation:  newRevisionState(4, "b", false, 0),
			remoteMutation: newRevisionState(4, "c", true, 0),
			expectedResult: newRevisionState(5, "b", false, 0),
		},
		{
			// simpleMutation includes an attachment prior to conflict, validates it's preserved
			name:           "localAttachment",
			initialState:   newRevisionState(3, "a", false, 2),
			localMutation:  newRevisionState(4, "b", false, 0),
			remoteMutation: newRevisionState(4, "c", false, 0),
			expectedResult: newRevisionState(5, "b", false, 3), // revpos==3 here because the revision isn't replicated until rev 3
		},
		{
			// localAttachmentPostConflict adds a local attachment on a conflicting branch
			name:           "localAttachmentPostConflict",
			initialState:   newRevisionState(3, "a", false, 0),
			localMutation:  newRevisionState(6, "b", false, 5),
			remoteMutation: newRevisionState(6, "c", false, 0),
			expectedResult: newRevisionState(7, "b", false, 7),
		},
		{
			// remoteAttachmentPostConflict adds a remote attachment on a conflicting branch
			name:           "remoteAttachmentPostConflict",
			initialState:   newRevisionState(3, "a", false, 0),
			localMutation:  newRevisionState(6, "b", false, 0),
			remoteMutation: newRevisionState(6, "c", false, 5),
			expectedResult: newRevisionState(7, "b", false, 0),
		},
		{
			// remoteAttachmentPostConflict adds the same attachment to local and remote conflicting branches
			name:           "conflictingDocMatchingAttachmentPostConflict",
			initialState:   newRevisionState(3, "a", false, 0),
			localMutation:  newRevisionState(6, "b", false, 4),
			remoteMutation: newRevisionState(6, "c", false, 5),
			expectedResult: newRevisionState(7, "b", false, 5),
		},
	}

	for _, test := range conflictResolutionTests {
		t.Run(test.name, func(t *testing.T) {
			base.RequireNumTestBuckets(t, 2)
			base.SetUpTestLogging(t, base.LevelTrace, base.KeyAll)

			activeRT, remoteRT, remoteURLString, teardown := rest.SetupSGRPeers(t, true)
			defer teardown()

			// Create initial revision(s) on local
			docID := test.name

			var parentRevID, newRevID string
			for gen := 1; gen <= test.initialState.generation; gen++ {
				newRevID = fmt.Sprintf("%d-initial", gen)
				resp := activeRT.PutNewEditsFalse(docID, newRevID, parentRevID,
					makeRevBody(test.initialState.propertyValue, test.initialState.attachmentRevPos, gen))
				log.Printf("-- Added initial revision: %s", resp.Rev)
				parentRevID = newRevID
			}

			// Create replication, wait for initial revision to be replicated
			replicationID := test.name
			activeRT.CreateReplication(replicationID, remoteURLString, db.ActiveReplicatorTypePushAndPull, nil, true, db.ConflictResolverLocalWins)
			activeRT.WaitForReplicationStatus(replicationID, db.ReplicationStateRunning)

			assert.NoError(t, remoteRT.WaitForRev(docID, newRevID))

			// Stop the replication
			response := activeRT.SendAdminRequest("PUT", "/{{.db}}/_replicationStatus/"+replicationID+"?action=stop", "")
			rest.RequireStatus(t, response, http.StatusOK)
			activeRT.WaitForReplicationStatus(replicationID, db.ReplicationStateStopped)

			rawResponse := activeRT.SendAdminRequest("GET", "/{{.keyspace}}/_raw/"+docID, "")
			log.Printf("-- local raw pre-update: %s", rawResponse.Body.Bytes())
			rawResponse = remoteRT.SendAdminRequest("GET", "/{{.keyspace}}/_raw/"+docID, "")
			log.Printf("-- remote raw pre-update: %s", rawResponse.Body.Bytes())

			// Update local and remote revisions
			localParentRevID := newRevID
			var newLocalRevID string
			for localGen := test.initialState.generation + 1; localGen <= test.localMutation.generation; localGen++ {
				// If deleted=true, tombstone on the last mutation
				if test.localMutation.deleted == true && localGen == test.localMutation.generation {
					activeRT.TombstoneDoc(docID, localParentRevID)
					continue
				}

				newLocalRevID = fmt.Sprintf("%d-local", localGen)
				// Local rev pos is greater of initial state revpos and localMutation rev pos
				localRevPos := test.initialState.attachmentRevPos
				if test.localMutation.attachmentRevPos > 0 {
					localRevPos = test.localMutation.attachmentRevPos
				}
				resp := activeRT.PutNewEditsFalse(docID, newLocalRevID, localParentRevID, makeRevBody(test.localMutation.propertyValue, localRevPos, localGen))
				log.Printf("-- Added local revision: %s", resp.Rev)
				localParentRevID = newLocalRevID
			}

			remoteParentRevID := newRevID
			var newRemoteRevID string
			for remoteGen := test.initialState.generation + 1; remoteGen <= test.remoteMutation.generation; remoteGen++ {
				// If deleted=true, tombstone on the last mutation
				if test.remoteMutation.deleted == true && remoteGen == test.remoteMutation.generation {
					remoteRT.TombstoneDoc(docID, remoteParentRevID)
					continue
				}
				newRemoteRevID = fmt.Sprintf("%d-remote", remoteGen)

				// Local rev pos is greater of initial state revpos and remoteMutation rev pos
				remoteRevPos := test.initialState.attachmentRevPos
				if test.remoteMutation.attachmentRevPos > 0 {
					remoteRevPos = test.remoteMutation.attachmentRevPos
				}
				resp := remoteRT.PutNewEditsFalse(docID, newRemoteRevID, remoteParentRevID, makeRevBody(test.remoteMutation.propertyValue, remoteRevPos, remoteGen))
				log.Printf("-- Added remote revision: %s", resp.Rev)
				remoteParentRevID = newRemoteRevID
			}

			rawResponse = activeRT.SendAdminRequest("GET", "/{{.keyspace}}/_raw/"+docID, "")
			log.Printf("-- local raw pre-replication: %s", rawResponse.Body.Bytes())
			rawResponse = remoteRT.SendAdminRequest("GET", "/{{.keyspace}}/_raw/"+docID, "")
			log.Printf("-- remote raw pre-replication: %s", rawResponse.Body.Bytes())

			// Restart the replication
			response = activeRT.SendAdminRequest("PUT", "/{{.db}}/_replicationStatus/"+replicationID+"?action=start", "")
			rest.RequireStatus(t, response, http.StatusOK)

			// Wait for expected property value on remote to determine replication complete
			waitErr := remoteRT.WaitForCondition(func() bool {
				var remoteDoc rest.Body
				rawResponse := remoteRT.SendAdminRequest("GET", "/{{.keyspace}}/"+docID, "")
				require.NoError(t, base.JSONUnmarshal(rawResponse.Body.Bytes(), &remoteDoc))
				prop, ok := remoteDoc["prop"].(string)
				log.Printf("-- Waiting for property: %v, got property: %v", test.expectedResult.propertyValue, prop)
				return ok && prop == test.expectedResult.propertyValue
			})
			require.NoError(t, waitErr)

			localDoc := activeRT.GetDoc(docID)
			localRevID := localDoc.ExtractRev()
			remoteDoc := remoteRT.GetDoc(docID)
			remoteRevID := remoteDoc.ExtractRev()

			assert.Equal(t, localRevID, remoteRevID) // local and remote rev IDs must match
			localGeneration, _ := db.ParseRevID(localRevID)
			assert.Equal(t, test.expectedResult.generation, localGeneration)               // validate expected generation
			assert.Equal(t, test.expectedResult.propertyValue, remoteDoc["prop"].(string)) // validate expected body
			assert.Equal(t, test.expectedResult.propertyValue, localDoc["prop"].(string))  // validate expected body

			remoteRevpos := getTestRevpos(t, remoteDoc, "hello.txt")
			assert.Equal(t, test.expectedResult.attachmentRevPos, remoteRevpos) // validate expected revpos

			rawResponse = activeRT.SendAdminRequest("GET", "/{{.keyspace}}/_raw/"+docID, "")
			log.Printf("-- local raw post-replication: %s", rawResponse.Body.Bytes())

			rawResponse = remoteRT.SendAdminRequest("GET", "/{{.keyspace}}/_raw/"+docID, "")
			log.Printf("-- remote raw post-replication: %s", rawResponse.Body.Bytes())
		})
	}
}

// This test can be used for testing replication to a pre-hydrogen SGR target. The test itself simply has a passive and
// active node and attempts to replicate and expects the replicator to enter an error state. The intention is that the
// passive side emulates a pre-hydrogen target by having ignoreNoConflicts set to false. In order to use this test this
// flag should be hardcoded during development. This can be set inside the sendChangesOptions struct under the _connect
// method in active_replicator_push.go
func TestSendChangesToNoConflictPreHydrogenTarget(t *testing.T) {
	t.Skip("Test is only for development purposes")

	base.RequireNumTestBuckets(t, 2)

	errorCountBefore := base.SyncGatewayStats.GlobalStats.ResourceUtilizationStats().ErrorCount.Value()

	// Passive
	rt2 := rest.NewRestTester(t,
		&rest.RestTesterConfig{
			DatabaseConfig: &rest.DatabaseConfig{DbConfig: rest.DbConfig{
				AllowConflicts: base.BoolPtr(false),
			}},
		})
	defer rt2.Close()

	rt1 := rest.NewRestTester(t, nil)
	defer rt1.Close()
	ctx1 := rt1.Context()

	// Make rt2 listen on an actual HTTP port, so it can receive the blipsync request from rt1.
	srv := httptest.NewTLSServer(rt2.TestAdminHandler())
	defer srv.Close()

	passiveDBURL, err := url.Parse(srv.URL + "/db")
	require.NoError(t, err)
	sgwStats, err := base.SyncGatewayStats.NewDBStats(t.Name(), false, false, false, nil, nil)
	require.NoError(t, err)
	dbstats, err := sgwStats.DBReplicatorStats(t.Name())
	require.NoError(t, err)

	ar := db.NewActiveReplicator(ctx1, &db.ActiveReplicatorConfig{
		ID:          "test",
		Direction:   db.ActiveReplicatorTypePush,
		RemoteDBURL: passiveDBURL,
		ActiveDB: &db.Database{
			DatabaseContext: rt1.GetDatabase(),
		},
		Continuous:          true,
		InsecureSkipVerify:  true,
		ReplicationStatsMap: dbstats,
		CollectionsEnabled:  !rt1.GetDatabase().OnlyDefaultCollection(),
	})

	defer func() {
		require.NoError(t, ar.Stop())
	}()
	require.NoError(t, ar.Start(ctx1))

	assert.Equal(t, errorCountBefore, base.SyncGatewayStats.GlobalStats.ResourceUtilizationStats().ErrorCount.Value())

	response := rt1.SendAdminRequest("PUT", "/{{.keyspace}}/doc1", "{}")
	rest.RequireStatus(t, response, http.StatusCreated)

	err = rt2.WaitForCondition(func() bool {
		return base.SyncGatewayStats.GlobalStats.ResourceUtilizationStats().ErrorCount.Value() == errorCountBefore+1
	})
	assert.NoError(t, err)

	assert.Equal(t, db.ReplicationStateStopped, ar.GetStatus().Status)
	assert.Equal(t, db.PreHydrogenTargetAllowConflictsError.Error(), ar.GetStatus().ErrorMessage)
}
func TestReplicatorConflictAttachment(t *testing.T) {
	base.RequireNumTestBuckets(t, 2)

	if !base.IsEnterpriseEdition() {
		t.Skipf("requires enterprise edition")
	}

	testCases := []struct {
		name                      string
		conflictResolution        db.ConflictResolverType
		expectedFinalRev          string
		expectedRevPos            int
		expectedAttachmentContent string
	}{
		{
			name:                      "local",
			conflictResolution:        db.ConflictResolverLocalWins,
			expectedFinalRev:          "6-3545745ab68aec5b00e745f9e0e3277c",
			expectedRevPos:            6,
			expectedAttachmentContent: "hello world",
		},
		{
			name:                      "remote",
			conflictResolution:        db.ConflictResolverRemoteWins,
			expectedFinalRev:          "5-remote",
			expectedRevPos:            4,
			expectedAttachmentContent: "goodbye cruel world",
		},
	}

	for _, test := range testCases {
		t.Run(test.name, func(t *testing.T) {
			activeRT, remoteRT, remoteURLString, teardown := rest.SetupSGRPeers(t, true)
			defer teardown()

			docID := test.name

			var parentRevID, newRevID string
			for gen := 1; gen <= 3; gen++ {
				newRevID = fmt.Sprintf("%d-initial", gen)
				resp := activeRT.PutNewEditsFalse(docID, newRevID, parentRevID, "{}")
				parentRevID = newRevID
				assert.True(t, resp.Ok)
			}

			replicationID := "replication"
			activeRT.CreateReplication(replicationID, remoteURLString, db.ActiveReplicatorTypePushAndPull, nil, true, test.conflictResolution)
			activeRT.WaitForReplicationStatus(replicationID, db.ReplicationStateRunning)

			assert.NoError(t, remoteRT.WaitForRev(docID, newRevID))

			response := activeRT.SendAdminRequest("PUT", "/{{.db}}/_replicationStatus/"+replicationID+"?action=stop", "")
			rest.RequireStatus(t, response, http.StatusOK)
			activeRT.WaitForReplicationStatus(replicationID, db.ReplicationStateStopped)

			nextGen := 4

			localGen := nextGen
			localParentRevID := newRevID
			newLocalRevID := fmt.Sprintf("%d-local", localGen)
			resp := activeRT.PutNewEditsFalse(docID, newLocalRevID, localParentRevID, `{"_attachments": {"attach": {"data":"aGVsbG8gd29ybGQ="}}}`)
			assert.True(t, resp.Ok)
			localParentRevID = newLocalRevID

			localGen++
			newLocalRevID = fmt.Sprintf("%d-local", localGen)
			resp = activeRT.PutNewEditsFalse(docID, newLocalRevID, localParentRevID, fmt.Sprintf(`{"_attachments": {"attach": {"stub": true, "revpos": %d, "digest":"sha1-Kq5sNclPz7QV2+lfQIuc6R7oRu0="}}}`, localGen-1))
			assert.True(t, resp.Ok)

			remoteGen := nextGen
			remoteParentRevID := newRevID
			newRemoteRevID := fmt.Sprintf("%d-remote", remoteGen)
			resp = remoteRT.PutNewEditsFalse(docID, newRemoteRevID, remoteParentRevID, `{"_attachments": {"attach": {"data":"Z29vZGJ5ZSBjcnVlbCB3b3JsZA=="}}}`)
			assert.True(t, resp.Ok)
			remoteParentRevID = newRemoteRevID

			remoteGen++
			newRemoteRevID = fmt.Sprintf("%d-remote", remoteGen)
			resp = remoteRT.PutNewEditsFalse(docID, newRemoteRevID, remoteParentRevID, fmt.Sprintf(`{"_attachments": {"attach": {"stub": true, "revpos": %d, "digest":"sha1-gwwPApfQR9bzBKpqoEYwFmKp98A="}}}`, remoteGen-1))

			response = activeRT.SendAdminRequest("PUT", "/{{.db}}/_replicationStatus/"+replicationID+"?action=start", "")
			rest.RequireStatus(t, response, http.StatusOK)

			waitErr := activeRT.WaitForRev(docID, test.expectedFinalRev)
			assert.NoError(t, waitErr)
			waitErr = remoteRT.WaitForRev(docID, test.expectedFinalRev)
			require.NoError(t, waitErr)

			localDoc := activeRT.GetDoc(docID)
			localRevID := localDoc.ExtractRev()

			remoteDoc := remoteRT.GetDoc(docID)
			remoteRevID := remoteDoc.ExtractRev()

			assert.Equal(t, localRevID, remoteRevID)
			remoteRevpos := getTestRevpos(t, remoteDoc, "attach")
			assert.Equal(t, test.expectedRevPos, remoteRevpos)

			response = activeRT.SendAdminRequest("GET", "/{{.keyspace}}/"+docID+"/attach", "")
			assert.Equal(t, test.expectedAttachmentContent, string(response.BodyBytes()))
		})
	}
}
func TestConflictResolveMergeWithMutatedRev(t *testing.T) {
	base.SetUpTestLogging(t, base.LevelDebug, base.KeyAll)

	base.RequireNumTestBuckets(t, 2)

	// Passive
	rt2 := rest.NewRestTester(t, nil)
	defer rt2.Close()

	// Active
	rt1 := rest.NewRestTester(t, nil)
	defer rt1.Close()
	ctx1 := rt1.Context()

	srv := httptest.NewServer(rt2.TestAdminHandler())
	defer srv.Close()

	passiveDBURL, err := url.Parse(srv.URL + "/db")
	require.NoError(t, err)

	customConflictResolver, err := db.NewCustomConflictResolver(`function(conflict){
			var mutatedLocal = conflict.LocalDocument;
			mutatedLocal.source = "merged";
			mutatedLocal["_deleted"] = true;
			mutatedLocal["_rev"] = "";
			return mutatedLocal;
		}`, rt1.GetDatabase().Options.JavascriptTimeout)
	require.NoError(t, err)

	sgwStats, err := base.SyncGatewayStats.NewDBStats(t.Name(), false, false, false, nil, nil)
	require.NoError(t, err)
	dbstats, err := sgwStats.DBReplicatorStats(t.Name())
	require.NoError(t, err)

	ar := db.NewActiveReplicator(ctx1, &db.ActiveReplicatorConfig{
		ID:          t.Name(),
		Direction:   db.ActiveReplicatorTypePull,
		RemoteDBURL: passiveDBURL,
		ActiveDB: &db.Database{
			DatabaseContext: rt1.GetDatabase(),
		},
		Continuous:             false,
		ReplicationStatsMap:    dbstats,
		ConflictResolutionType: db.ConflictResolverCustom,
		ConflictResolverFunc:   customConflictResolver,
		CollectionsEnabled:     !rt1.GetDatabase().OnlyDefaultCollection(),
	})

	resp := rt2.SendAdminRequest("PUT", "/{{.keyspace}}/doc", "{}")
	rest.RequireStatus(t, resp, http.StatusCreated)
	require.NoError(t, rt2.WaitForPendingChanges())

	resp = rt1.SendAdminRequest("PUT", "/{{.keyspace}}/doc", `{"some_val": "val"}`)
	rest.RequireStatus(t, resp, http.StatusCreated)
	require.NoError(t, rt1.WaitForPendingChanges())

	require.NoError(t, ar.Start(ctx1))

	val, found := base.WaitForStat(func() int64 {
		dbRepStats, err := base.SyncGatewayStats.DbStats[t.Name()].DBReplicatorStats(ar.ID)
		require.NoError(t, err)
		return dbRepStats.PulledCount.Value()
	}, 1)
	assert.True(t, found)
	assert.Equal(t, int64(1), val)

	rt1.WaitForReplicationStatus(t.Name(), db.ReplicationStateStopped)
}

// CBG-1427 - ISGR should not try sending a delta when deltaSrc is a tombstone
func TestReplicatorDoNotSendDeltaWhenSrcIsTombstone(t *testing.T) {
	if !base.IsEnterpriseEdition() {
		t.Skipf("Requires EE for delta sync")
	}

	base.RequireNumTestBuckets(t, 2)

	defer db.SuspendSequenceBatching()()
	base.SetUpTestLogging(t, base.LevelDebug, base.KeyAll)

	// Passive //
	passiveBucket := base.GetTestBucket(t)
	passiveRT := rest.NewRestTester(t,
		&rest.RestTesterConfig{
			CustomTestBucket: passiveBucket,
			DatabaseConfig: &rest.DatabaseConfig{
				DbConfig: rest.DbConfig{
					DeltaSync: &rest.DeltaSyncConfig{
						Enabled: base.BoolPtr(true),
					},
				},
			},
		})
	defer passiveRT.Close()

	// Make passive RT listen on an actual HTTP port, so it can receive the blipsync request from the active replicator.
	srv := httptest.NewServer(passiveRT.TestAdminHandler())
	defer srv.Close()

	// Active //
	activeBucket := base.GetTestBucket(t)
	activeRT := rest.NewRestTester(t,
		&rest.RestTesterConfig{
			CustomTestBucket: activeBucket,
			DatabaseConfig: &rest.DatabaseConfig{
				DbConfig: rest.DbConfig{
					DeltaSync: &rest.DeltaSyncConfig{
						Enabled: base.BoolPtr(true),
					},
				},
			},
		})
	defer activeRT.Close()
	activeCtx := activeRT.Context()

	// Create a document //
	resp := activeRT.SendAdminRequest(http.MethodPut, "/{{.keyspace}}/test", `{"field1":"f1_1","field2":"f2_1"}`)
	rest.RequireStatus(t, resp, http.StatusCreated)
	revID := rest.RespRevID(t, resp)
	err := activeRT.WaitForRev("test", revID)
	require.NoError(t, err)

	// Set-up replicator //
	passiveDBURL, err := url.Parse(srv.URL + "/db")
	require.NoError(t, err)
	sgwStats, err := base.SyncGatewayStats.NewDBStats(t.Name(), true, false, false, nil, nil)
	require.NoError(t, err)
	dbstats, err := sgwStats.DBReplicatorStats(t.Name())
	require.NoError(t, err)

	ar := db.NewActiveReplicator(activeCtx, &db.ActiveReplicatorConfig{
		ID:          t.Name(),
		Direction:   db.ActiveReplicatorTypePush,
		RemoteDBURL: passiveDBURL,
		ActiveDB: &db.Database{
			DatabaseContext: activeRT.GetDatabase(),
		},
		Continuous:          true,
		ChangesBatchSize:    1,
		DeltasEnabled:       true,
		ReplicationStatsMap: dbstats,
		CollectionsEnabled:  !activeRT.GetDatabase().OnlyDefaultCollection(),
	})
	assert.Equal(t, "", ar.GetStatus().LastSeqPush)
	assert.NoError(t, ar.Start(activeCtx))

	// Wait for active to replicate to passive
	err = passiveRT.WaitForRev("test", revID)
	require.NoError(t, err)

	// Delete active document
	resp = activeRT.SendAdminRequest(http.MethodDelete, "/{{.keyspace}}/test?rev="+revID, "")
	rest.RequireStatus(t, resp, http.StatusOK)
	revID = rest.RespRevID(t, resp)

	// Replicate tombstone to passive
	err = passiveRT.WaitForCondition(func() bool {
		rawResponse := passiveRT.SendAdminRequest("GET", "/{{.keyspace}}/test?rev="+revID, "")
		return rawResponse.Code == 404
	})
	require.NoError(t, err)

	// Resurrect tombstoned document
	resp = activeRT.SendAdminRequest(http.MethodPut, "/{{.keyspace}}/test?rev="+revID, `{"field2":"f2_2"}`)
	rest.RequireStatus(t, resp, http.StatusCreated)
	revID = rest.RespRevID(t, resp)

	// Replicate resurrection to passive
	err = passiveRT.WaitForRev("test", revID)
	assert.NoError(t, err) // If error, problem not fixed

	// Shutdown replicator to close out
	require.NoError(t, ar.Stop())
	activeRT.WaitForReplicationStatus(ar.ID, db.ReplicationStateStopped)
}

// CBG-1672 - Return 422 status for unprocessable deltas instead of 404 to use non-delta retry handling
// Should log "422 Unable to unmarshal mutable body for doc test deltaSrc=1-dbc7919edc9ec2576d527880186f8e8a"
// then fall back to full body replication
func TestUnprocessableDeltas(t *testing.T) {
	if !base.IsEnterpriseEdition() {
		t.Skipf("Requires EE for some delta sync")
	}

	base.RequireNumTestBuckets(t, 2)

	defer db.SuspendSequenceBatching()()
	base.SetUpTestLogging(t, base.LevelInfo, base.KeyAll)

	// Passive //
	passiveBucket := base.GetTestBucket(t)
	passiveRT := rest.NewRestTester(t,
		&rest.RestTesterConfig{
			CustomTestBucket: passiveBucket,
			DatabaseConfig: &rest.DatabaseConfig{
				DbConfig: rest.DbConfig{
					DeltaSync: &rest.DeltaSyncConfig{
						Enabled: base.BoolPtr(true),
					},
				},
			},
		})
	defer passiveRT.Close()

	// Make passive RT listen on an actual HTTP port, so it can receive the blipsync request from the active replicator.
	srv := httptest.NewServer(passiveRT.TestAdminHandler())
	defer srv.Close()

	// Active //
	activeBucket := base.GetTestBucket(t)
	activeRT := rest.NewRestTester(t,
		&rest.RestTesterConfig{
			CustomTestBucket: activeBucket,
			DatabaseConfig: &rest.DatabaseConfig{
				DbConfig: rest.DbConfig{
					DeltaSync: &rest.DeltaSyncConfig{
						Enabled: base.BoolPtr(true),
					},
				},
			},
		})
	defer activeRT.Close()
	activeCtx := activeRT.Context()

	// Create a document //
	resp := activeRT.SendAdminRequest(http.MethodPut, "/{{.keyspace}}/test", `{"field1":"f1_1","field2":"f2_1"}`)
	rest.RequireStatus(t, resp, http.StatusCreated)
	revID := rest.RespRevID(t, resp)
	err := activeRT.WaitForRev("test", revID)
	require.NoError(t, err)

	// Set-up replicator //
	passiveDBURL, err := url.Parse(srv.URL + "/db")
	require.NoError(t, err)
	sgwStats, err := base.SyncGatewayStats.NewDBStats(t.Name(), true, false, false, nil, nil)
	require.NoError(t, err)
	dbstats, err := sgwStats.DBReplicatorStats(t.Name())
	require.NoError(t, err)

	ar := db.NewActiveReplicator(activeCtx, &db.ActiveReplicatorConfig{
		ID:          t.Name(),
		Direction:   db.ActiveReplicatorTypePush,
		RemoteDBURL: passiveDBURL,
		ActiveDB: &db.Database{
			DatabaseContext: activeRT.GetDatabase(),
		},
		Continuous:          true,
		ChangesBatchSize:    200,
		DeltasEnabled:       true,
		ReplicationStatsMap: dbstats,
		CollectionsEnabled:  !activeRT.GetDatabase().OnlyDefaultCollection(),
	})
	assert.Equal(t, "", ar.GetStatus().LastSeqPush)

	assert.NoError(t, ar.Start(activeCtx))

	err = passiveRT.WaitForRev("test", revID)
	require.NoError(t, err)

	assert.NoError(t, ar.Stop())

	// Make 2nd revision
	resp = activeRT.SendAdminRequest(http.MethodPut, "/{{.keyspace}}/test?rev="+revID, `{"field1":"f1_2","field2":"f2_2"}`)
	rest.RequireStatus(t, resp, http.StatusCreated)
	revID = rest.RespRevID(t, resp)
	err = activeRT.WaitForPendingChanges()
	require.NoError(t, err)

<<<<<<< HEAD
	rev, err := passiveRT.GetDatabase().GetSingleDatabaseCollection().GetRevisionCacheForTest().GetActive(base.TestCtx(t), "test")
	require.NoError(t, err)
	// Making body invalid to trigger log "Unable to unmarshal mutable body for doc" in handleRev
	// Which should give a HTTP 422
	invalidRev := rev.WithBodyBytes([]byte("{invalid}"))
	passiveRT.GetDatabase().GetSingleDatabaseCollection().GetRevisionCacheForTest().Upsert(base.TestCtx(t), invalidRev)
=======
	rev, err := passiveRT.GetSingleTestDatabaseCollection().GetRevisionCacheForTest().GetActive(base.TestCtx(t), "test", true)
	require.NoError(t, err)
	// Making body invalid to trigger log "Unable to unmarshal mutable body for doc" in handleRev
	// Which should give a HTTP 422
	rev.BodyBytes = []byte("{invalid}")
	passiveRT.GetSingleTestDatabaseCollection().GetRevisionCacheForTest().Upsert(base.TestCtx(t), rev)
>>>>>>> ae60c655

	assert.NoError(t, ar.Start(activeCtx))
	// Check if it replicated
	err = passiveRT.WaitForRev("test", revID)
	assert.NoError(t, err)

	assert.NoError(t, ar.Stop())
}

// CBG-1428 - check for regression of ISGR not ignoring _removed:true bodies when purgeOnRemoval is disabled
func TestReplicatorIgnoreRemovalBodies(t *testing.T) {

	base.RequireNumTestBuckets(t, 2)

	// Copies the behaviour of TestGetRemovedAsUser but with replication and no user
	defer db.SuspendSequenceBatching()()
	base.SetUpTestLogging(t, base.LevelInfo, base.KeyAll)

	// Passive //
	passiveBucket := base.GetTestBucket(t)
	passiveRT := rest.NewRestTester(t,
		&rest.RestTesterConfig{
			CustomTestBucket: passiveBucket,
		})
	defer passiveRT.Close()

	// Make passive RT listen on an actual HTTP port, so it can receive the blipsync request from the active replicator
	srv := httptest.NewServer(passiveRT.TestAdminHandler())
	defer srv.Close()

	// Active //
	activeBucket := base.GetTestBucket(t)
	activeRT := rest.NewRestTester(t,
		&rest.RestTesterConfig{
			CustomTestBucket: activeBucket,
		})
	defer activeRT.Close()
	activeCtx := activeRT.Context()

	// Create the docs //
	// Doc rev 1
	resp := activeRT.SendAdminRequest(http.MethodPut, "/{{.keyspace}}/"+t.Name(), `{"key":"12","channels": ["rev1chan"]}`)
	rest.RequireStatus(t, resp, http.StatusCreated)
	rev1ID := rest.RespRevID(t, resp)
	err := activeRT.WaitForRev(t.Name(), rev1ID)
	require.NoError(t, err)

	// doc rev 2
	resp = activeRT.SendAdminRequest(http.MethodPut, fmt.Sprintf("/{{.keyspace}}/%s?rev=%s", t.Name(), rev1ID), `{"key":"12","channels":["rev2+3chan"]}`)
	rest.RequireStatus(t, resp, http.StatusCreated)
	rev2ID := rest.RespRevID(t, resp)
	err = activeRT.WaitForRev(t.Name(), rev2ID)
	require.NoError(t, err)

	// Doc rev 3
	resp = activeRT.SendAdminRequest(http.MethodPut, fmt.Sprintf("/{{.keyspace}}/%s?rev=%s", t.Name(), rev2ID), `{"key":"3","channels":["rev2+3chan"]}`)
	rest.RequireStatus(t, resp, http.StatusCreated)
	rev3ID := rest.RespRevID(t, resp)
	err = activeRT.WaitForRev(t.Name(), rev3ID)
	require.NoError(t, err)

	activeRT.GetSingleTestDatabaseCollection().FlushRevisionCacheForTest()
	err = activeRT.GetSingleDataStore().Delete(fmt.Sprintf("_sync:rev:%s:%d:%s", t.Name(), len(rev2ID), rev2ID))
	require.NoError(t, err)
	// Set-up replicator //
	passiveDBURL, err := url.Parse(srv.URL + "/db")
	require.NoError(t, err)

	sgwStats, err := base.SyncGatewayStats.NewDBStats(t.Name(), false, false, false, nil, nil)
	require.NoError(t, err)
	dbstats, err := sgwStats.DBReplicatorStats(t.Name())
	require.NoError(t, err)

	ar := db.NewActiveReplicator(activeCtx, &db.ActiveReplicatorConfig{
		ID:          t.Name(),
		Direction:   db.ActiveReplicatorTypePush,
		RemoteDBURL: passiveDBURL,
		ActiveDB: &db.Database{
			DatabaseContext: activeRT.GetDatabase(),
		},
		Continuous:          false,
		ChangesBatchSize:    200,
		ReplicationStatsMap: dbstats,
		PurgeOnRemoval:      false,
		Filter:              base.ByChannelFilter,
		FilterChannels:      []string{"rev1chan"},
		CollectionsEnabled:  !activeRT.GetDatabase().OnlyDefaultCollection(),
	})
	docWriteFailuresBefore := ar.GetStatus().DocWriteFailures

	assert.NoError(t, ar.Start(activeCtx))
	activeRT.WaitForReplicationStatus(ar.ID, db.ReplicationStateStopped)

	assert.Equal(t, docWriteFailuresBefore, ar.GetStatus().DocWriteFailures, "ISGR should ignore _remove:true bodies when purgeOnRemoval is disabled. CBG-1428 regression.")
}

// CBG-1995: Test the support for using an underscore prefix in the top-level body of a document
// Tests replication and Rest API
func TestUnderscorePrefixSupport(t *testing.T) {
	base.RequireNumTestBuckets(t, 2)

	// Passive //
	passiveRT := rest.NewRestTester(t, nil)
	defer passiveRT.Close()

	// Make passive RT listen on an actual HTTP port, so it can receive the blipsync request from the active replicator
	srv := httptest.NewServer(passiveRT.TestAdminHandler())
	defer srv.Close()

	// Active //
	activeRT := rest.NewRestTester(t, nil)
	defer activeRT.Close()
	activeCtx := activeRT.Context()

	// Create the document
	docID := t.Name()
	rawDoc := `{"_foo": true, "_exp": 120, "true": false, "_attachments": {"bar": {"data": "Zm9vYmFy"}}}`
	_ = activeRT.PutDoc(docID, rawDoc)

	// Set-up replicator
	passiveDBURL, err := url.Parse(srv.URL + "/db")
	require.NoError(t, err)
	sgwStats, err := base.SyncGatewayStats.NewDBStats(t.Name(), false, false, false, nil, nil)
	require.NoError(t, err)
	dbstats, err := sgwStats.DBReplicatorStats(t.Name())
	require.NoError(t, err)

	ar := db.NewActiveReplicator(activeCtx, &db.ActiveReplicatorConfig{
		ID:          t.Name(),
		Direction:   db.ActiveReplicatorTypePush,
		RemoteDBURL: passiveDBURL,
		ActiveDB: &db.Database{
			DatabaseContext: activeRT.GetDatabase(),
		},
		Continuous:          true,
		ChangesBatchSize:    200,
		ReplicationStatsMap: dbstats,
		PurgeOnRemoval:      false,
		CollectionsEnabled:  !activeRT.GetDatabase().OnlyDefaultCollection(),
	})
	defer func() { require.NoError(t, ar.Stop()) }()

	require.NoError(t, ar.Start(activeCtx))
	activeRT.WaitForReplicationStatus(ar.ID, db.ReplicationStateRunning)

	// Confirm document is replicated
	changesResults, err := passiveRT.WaitForChanges(1, "/{{.keyspace}}/_changes?since=0", "", true)
	assert.NoError(t, err)
	assert.Len(t, changesResults.Results, 1)

	err = passiveRT.WaitForPendingChanges()
	require.NoError(t, err)

	require.NoError(t, ar.Stop())

	// Assert document was replicated successfully
	doc := passiveRT.GetDoc(docID)
	assert.EqualValues(t, true, doc["_foo"])  // Confirm user defined value got created
	assert.EqualValues(t, nil, doc["_exp"])   // Confirm expiry was consumed
	assert.EqualValues(t, false, doc["true"]) // Sanity check normal keys
	// Confirm attachment was created successfully
	resp := passiveRT.SendAdminRequest("GET", "/{{.keyspace}}/"+t.Name()+"/bar", "")
	rest.RequireStatus(t, resp, 200)

	// Edit existing document
	rev := doc["_rev"]
	require.NotNil(t, rev)
	rawDoc = fmt.Sprintf(`{"_rev": "%s","_foo": false, "test": true}`, rev)
	_ = activeRT.PutDoc(docID, rawDoc)

	// Replicate modified document
	require.NoError(t, ar.Start(activeCtx))
	activeRT.WaitForReplicationStatus(ar.ID, db.ReplicationStateRunning)

	changesResults, err = passiveRT.WaitForChanges(1, fmt.Sprintf("/{{.keyspace}}/_changes?since=%v", changesResults.Last_Seq), "", true)
	assert.NoError(t, err)
	assert.Len(t, changesResults.Results, 1)

	err = passiveRT.WaitForPendingChanges()
	require.NoError(t, err)

	// Verify document replicated successfully
	doc = passiveRT.GetDoc(docID)
	assert.NotEqualValues(t, doc["_rev"], rev) // Confirm rev got replaced with new rev
	assert.EqualValues(t, false, doc["_foo"])  // Confirm user defined value got created
	assert.EqualValues(t, true, doc["test"])
	// Confirm attachment was removed successfully in latest revision
	resp = passiveRT.SendAdminRequest("GET", "/{{.keyspace}}/"+docID+"/bar", "")
	rest.RequireStatus(t, resp, 404)

	// Add disallowed _removed tag in document
	rawDoc = fmt.Sprintf(`{"_rev": "%s","_removed": false}`, doc["_rev"])
	resp = activeRT.SendAdminRequest("PUT", "/{{.keyspace}}/"+docID, rawDoc)
	rest.RequireStatus(t, resp, 404)

	// Add disallowed _purged tag in document
	rawDoc = fmt.Sprintf(`{"_rev": "%s","_purged": true}`, doc["_rev"])
	resp = activeRT.SendAdminRequest("PUT", "/{{.keyspace}}/"+docID, rawDoc)
	rest.RequireStatus(t, resp, 400)
}

// TestActiveReplicatorBlipsync uses an ActiveReplicator with another RestTester instance to connect and cleanly disconnect.
func TestActiveReplicatorBlipsync(t *testing.T) {
	base.SetUpTestLogging(t, base.LevelInfo, base.KeyHTTP, base.KeyHTTPResp)

	passiveDBName := "passivedb"
	username := "alice"
	rt := rest.NewRestTester(t, &rest.RestTesterConfig{
		DatabaseConfig: &rest.DatabaseConfig{DbConfig: rest.DbConfig{
			Name: passiveDBName,
			Users: map[string]*auth.PrincipalConfig{
				username: {Password: base.StringPtr(rest.RestTesterDefaultUserPassword)},
			},
		}},
	})
	defer rt.Close()
	ctx := rt.Context()

	// Make rt listen on an actual HTTP port, so it can receive the blipsync request.
	srv := httptest.NewServer(rt.TestPublicHandler())
	defer srv.Close()

	passiveDBURL, err := url.Parse(srv.URL + "/" + passiveDBName)
	require.NoError(t, err)

	// Add basic auth creds to target db URL
	passiveDBURL.User = url.UserPassword(username, rest.RestTesterDefaultUserPassword)
	stats, err := base.SyncGatewayStats.NewDBStats("test", false, false, false, nil, nil)
	require.NoError(t, err)
	dbstats, err := stats.DBReplicatorStats(t.Name())
	require.NoError(t, err)

	ar := db.NewActiveReplicator(ctx, &db.ActiveReplicatorConfig{
		ID:                  t.Name(),
		Direction:           db.ActiveReplicatorTypePushAndPull,
		ActiveDB:            &db.Database{DatabaseContext: rt.GetDatabase()},
		RemoteDBURL:         passiveDBURL,
		Continuous:          true,
		ReplicationStatsMap: dbstats,
		CollectionsEnabled:  !rt.GetDatabase().OnlyDefaultCollection(),
	})

	startNumReplicationsTotal := rt.GetDatabase().DbStats.Database().NumReplicationsTotal.Value()
	startNumReplicationsActive := rt.GetDatabase().DbStats.Database().NumReplicationsActive.Value()

	// Start the replicator (implicit connect)
	assert.NoError(t, ar.Start(ctx))

	// Check total stat
	numReplicationsTotal := rt.GetDatabase().DbStats.Database().NumReplicationsTotal.Value()
	assert.Equal(t, startNumReplicationsTotal+2, numReplicationsTotal)

	// Check active stat
	assert.Equal(t, startNumReplicationsActive+2, rt.GetDatabase().DbStats.Database().NumReplicationsActive.Value())

	// Close the replicator (implicit disconnect)
	assert.NoError(t, ar.Stop())

	// Wait for active stat to drop to original value
	numReplicationsActive, ok := base.WaitForStat(func() int64 {
		return rt.GetDatabase().DbStats.Database().NumReplicationsActive.Value()
	}, startNumReplicationsActive)
	assert.True(t, ok)
	assert.Equal(t, startNumReplicationsActive, numReplicationsActive)

	// Verify total stat has not been decremented
	numReplicationsTotal = rt.GetDatabase().DbStats.Database().NumReplicationsTotal.Value()
	assert.Equal(t, startNumReplicationsTotal+2, numReplicationsTotal)
}

func TestBlipSyncNonUpgradableConnection(t *testing.T) {
	base.SetUpTestLogging(t, base.LevelInfo, base.KeyHTTP, base.KeyHTTPResp)
	rt := rest.NewRestTester(t, &rest.RestTesterConfig{
		DatabaseConfig: &rest.DatabaseConfig{DbConfig: rest.DbConfig{
			Users: map[string]*auth.PrincipalConfig{
				"alice": {Password: base.StringPtr("pass")},
			},
		}},
	})
	defer rt.Close()

	// Make rt listen on an actual HTTP port, so it can receive the blipsync request.
	server := httptest.NewServer(rt.TestPublicHandler())
	defer server.Close()
	dbURL, err := url.Parse(server.URL + "/db/_blipsync")
	require.NoError(t, err)

	// Add basic auth credentials to target db URL
	dbURL.User = url.UserPassword("alice", "pass")
	request, err := http.NewRequest(http.MethodGet, dbURL.String(), nil)
	require.NoError(t, err, "Error creating new request")

	response, err := http.DefaultClient.Do(request)
	require.NoError(t, err, "Error sending request")
	defer func() {
		assert.NoError(t, response.Body.Close())
	}()
	require.Equal(t, http.StatusUpgradeRequired, response.StatusCode)
}

// Test that the username and password fields in the replicator still work and get redacted appropriately.
// This should log a deprecation notice.
func TestReplicatorDeprecatedCredentials(t *testing.T) {
	base.RequireNumTestBuckets(t, 2)

	passiveRT := rest.NewRestTester(t,
		&rest.RestTesterConfig{DatabaseConfig: &rest.DatabaseConfig{
			DbConfig: rest.DbConfig{
				Users: map[string]*auth.PrincipalConfig{
					"alice": {
						Password: base.StringPtr("pass"),
					},
				},
			},
		},
		})
	defer passiveRT.Close()

	adminSrv := httptest.NewServer(passiveRT.TestPublicHandler())
	defer adminSrv.Close()

	activeRT := rest.NewRestTester(t, nil) //  CBG-2319: replicator currently requires default collection
	defer activeRT.Close()
	activeCtx := activeRT.Context()

	err := activeRT.GetDatabase().SGReplicateMgr.StartReplications(activeCtx)
	require.NoError(t, err)

	rev := activeRT.CreateDoc(t, "test")

	replConfig := `
{
	"replication_id": "` + t.Name() + `",
	"remote": "` + adminSrv.URL + `/db",
	"direction": "push",
	"continuous": true,
	"username": "alice",
	"password": "pass",
	"collections_enabled": ` + strconv.FormatBool(!activeRT.GetDatabase().OnlyDefaultCollection()) + `
}
`
	resp := activeRT.SendAdminRequest("POST", "/{{.db}}/_replication/", replConfig)
	rest.RequireStatus(t, resp, 201)

	activeRT.WaitForReplicationStatus(t.Name(), db.ReplicationStateRunning)

	err = passiveRT.WaitForRev("test", rev)
	require.NoError(t, err)

	resp = activeRT.SendAdminRequest("GET", "/{{.db}}/_replication/"+t.Name(), "")
	rest.RequireStatus(t, resp, 200)

	var config db.ReplicationConfig
	err = json.Unmarshal(resp.BodyBytes(), &config)
	require.NoError(t, err)
	assert.Equal(t, "alice", config.Username)
	assert.Equal(t, base.RedactedStr, config.Password)
	assert.Equal(t, "", config.RemoteUsername)
	assert.Equal(t, "", config.RemotePassword)

	_, err = activeRT.GetDatabase().SGReplicateMgr.PutReplicationStatus(t.Name(), "stop")
	require.NoError(t, err)
	activeRT.WaitForReplicationStatus(t.Name(), db.ReplicationStateStopped)
	err = activeRT.GetDatabase().SGReplicateMgr.DeleteReplication(t.Name())
	require.NoError(t, err)
}

// CBG-1581: Ensure activeReplicatorCommon does final checkpoint on stop/disconnect
func TestReplicatorCheckpointOnStop(t *testing.T) {
	base.RequireNumTestBuckets(t, 2)

	passiveRT := rest.NewRestTester(t, nil)
	defer passiveRT.Close()

	adminSrv := httptest.NewServer(passiveRT.TestAdminHandler())
	defer adminSrv.Close()

	activeRT := rest.NewRestTester(t, nil)
	defer activeRT.Close()
	activeCtx := activeRT.Context()

	// Disable checkpointing at an interval
	activeRT.GetDatabase().SGReplicateMgr.CheckpointInterval = 0
	err := activeRT.GetDatabase().SGReplicateMgr.StartReplications(activeCtx)
	require.NoError(t, err)

	rev, doc, err := activeRT.GetSingleTestDatabaseCollectionWithUser().Put(activeCtx, "test", db.Body{})
	require.NoError(t, err)
	seq := strconv.FormatUint(doc.Sequence, 10)

	replConfig := `
{
	"replication_id": "` + t.Name() + `",
	"remote": "` + adminSrv.URL + `/db",
	"direction": "push",
	"continuous": true,
	"collections_enabled": ` + strconv.FormatBool(!activeRT.GetDatabase().OnlyDefaultCollection()) + `
}
`
	resp := activeRT.SendAdminRequest("POST", "/{{.db}}/_replication/", replConfig)
	rest.RequireStatus(t, resp, 201)

	activeRT.WaitForReplicationStatus(t.Name(), db.ReplicationStateRunning)

	err = passiveRT.WaitForRev("test", rev)
	require.NoError(t, err)

	_, err = activeRT.GetDatabase().SGReplicateMgr.PutReplicationStatus(t.Name(), "stop")
	require.NoError(t, err)
	activeRT.WaitForReplicationStatus(t.Name(), db.ReplicationStateStopped)

	// Check checkpoint document was wrote to bucket with correct status
	// _sync:local:checkpoint/sgr2cp:push:TestReplicatorCheckpointOnStop
	expectedCheckpointName := base.SyncDocPrefix + "local:checkpoint/" + db.PushCheckpointID(t.Name())
	lastSeq, err := activeRT.WaitForCheckpointLastSequence(expectedCheckpointName)
	require.NoError(t, err)
	assert.Equal(t, seq, lastSeq)

	err = activeRT.GetDatabase().SGReplicateMgr.DeleteReplication(t.Name())
	require.NoError(t, err)
}

// Tests replications to make sure they are namespaced by group ID
func TestGroupIDReplications(t *testing.T) {
	if base.UnitTestUrlIsWalrus() || !base.TestUseXattrs() {
		t.Skip("This test only works against Couchbase Server with xattrs enabled")
	}
	base.RequireNumTestBuckets(t, 2)

	base.SetUpTestLogging(t, base.LevelInfo, base.KeyAll)

	// Create test buckets to replicate between
	activeBucket := base.GetTestBucket(t)
	defer activeBucket.Close()

	// Set up passive bucket RT
	rt := rest.NewRestTester(t, nil)
	defer rt.Close()

	// Make rt listen on an actual HTTP port, so it can receive replications
	srv := httptest.NewServer(rt.TestAdminHandler())
	defer srv.Close()
	passiveDBURL, err := url.Parse(srv.URL + "/db")
	require.NoError(t, err)

	// Start SG nodes for default group, group A and group B
	groupIDs := []string{"", "GroupA", "GroupB"}
	adminHosts := make([]string, 0, len(groupIDs))
	serverContexts := make([]*rest.ServerContext, 0, len(groupIDs))
	for i, group := range groupIDs {
		serverErr := make(chan error)

		config := rest.BootstrapStartupConfigForTest(t)
		portOffset := i * 10
		adminInterface := fmt.Sprintf("127.0.0.1:%d", 4985+rest.BootstrapTestPortOffset+portOffset)
		adminHosts = append(adminHosts, "http://"+adminInterface)
		config.API.PublicInterface = fmt.Sprintf("127.0.0.1:%d", 4984+rest.BootstrapTestPortOffset+portOffset)
		config.API.AdminInterface = adminInterface
		config.API.MetricsInterface = fmt.Sprintf("127.0.0.1:%d", 4986+rest.BootstrapTestPortOffset+portOffset)
		uniqueUUID, err := uuid.NewRandom()
		require.NoError(t, err)
		config.Bootstrap.ConfigGroupID = group + uniqueUUID.String()

		ctx := base.TestCtx(t)
		sc, err := rest.SetupServerContext(ctx, &config, true)
		require.NoError(t, err)
		serverContexts = append(serverContexts, sc)
		ctx = sc.SetContextLogID(ctx, config.Bootstrap.ConfigGroupID)
		defer func() {
			sc.Close(ctx)
			require.NoError(t, <-serverErr)
		}()
		go func() {
			serverErr <- rest.StartServer(ctx, &config, sc)
		}()
		require.NoError(t, sc.WaitForRESTAPIs())

		dbConfig := rest.DbConfig{
			AutoImport: true,
			BucketConfig: rest.BucketConfig{
				Bucket: base.StringPtr(activeBucket.GetName()),
			},
		}
		if rt.GetDatabase().OnlyDefaultCollection() {
			dbConfig.Sync = base.StringPtr(channels.DocChannelsSyncFunction)
		} else {
			dbConfig.Scopes = rest.GetCollectionsConfigWithSyncFn(rt.TB, rt.TestBucket, base.StringPtr(channels.DocChannelsSyncFunction), 1)
		}
		dbcJSON, err := base.JSONMarshal(dbConfig)
		require.NoError(t, err)

		resp := rest.BootstrapAdminRequestCustomHost(t, http.MethodPut, adminHosts[i], "/db/", string(dbcJSON))
		resp.RequireStatus(http.StatusCreated)
	}

	// Start replicators
	for i, group := range groupIDs {
		channelFilter := []string{"chan" + group}
		replicationConfig := db.ReplicationConfig{
			ID:                     "repl",
			Remote:                 passiveDBURL.String(),
			Direction:              db.ActiveReplicatorTypePush,
			Filter:                 base.ByChannelFilter,
			QueryParams:            map[string]interface{}{"channels": channelFilter},
			Continuous:             true,
			InitialState:           db.ReplicationStateRunning,
			ConflictResolutionType: db.ConflictResolverDefault,
			CollectionsEnabled:     !rt.GetDatabase().OnlyDefaultCollection(),
		}
		resp := rest.BootstrapAdminRequestCustomHost(t, http.MethodPost, adminHosts[i], "/db/_replication/", rest.MarshalConfig(t, replicationConfig))
		resp.RequireStatus(http.StatusCreated)
	}

	dataStore := activeBucket.DefaultDataStore()
	keyspace := "/db/"
	if !rt.GetDatabase().OnlyDefaultCollection() {
		dataStore, err = activeBucket.GetNamedDataStore(0)
		require.NoError(t, err)
		dsName, ok := base.AsDataStoreName(dataStore)
		require.True(t, ok)
		keyspace = fmt.Sprintf("/db.%s.%s/", dsName.ScopeName(), dsName.CollectionName())
	}
	for groupNum, group := range groupIDs {
		channel := "chan" + group
		key := "doc" + group
		body := fmt.Sprintf(`{"channels":["%s"]}`, channel)
		added, err := dataStore.Add(key, 0, []byte(body))
		require.NoError(t, err)
		require.True(t, added)

		// Force on-demand import and cache
		for _, host := range adminHosts {
			resp := rest.BootstrapAdminRequestCustomHost(t, http.MethodGet, host, keyspace+key, "")
			resp.RequireStatus(http.StatusOK)
		}

		for scNum, sc := range serverContexts {
			var expectedPushed int64
			// If replicated doc to db already (including this loop iteration) then expect 1
			if scNum <= groupNum {
				expectedPushed = 1
			}

			ctx := sc.SetContextLogID(base.TestCtx(t), sc.Config.Bootstrap.ConfigGroupID)
			dbContext, err := sc.GetDatabase(ctx, "db")
			require.NoError(t, err)
			dbstats, err := dbContext.DbStats.DBReplicatorStats("repl")
			require.NoError(t, err)
			actualPushed, _ := base.WaitForStat(dbstats.NumDocPushed.Value, expectedPushed)
			assert.Equal(t, expectedPushed, actualPushed)
		}
	}
}

// Reproduces panic seen in CBG-1053
func TestAdhocReplicationStatus(t *testing.T) {
	base.SetUpTestLogging(t, base.LevelDebug, base.KeyAll, base.KeyReplicate)
	// CBG-2770 does not work with non default collections
	rt := rest.NewRestTesterDefaultCollection(t, &rest.RestTesterConfig{SgReplicateEnabled: true})
	defer rt.Close()

	srv := httptest.NewServer(rt.TestAdminHandler())
	defer srv.Close()

	replConf := `
	{
	  "replication_id": "pushandpull-with-target-oneshot-adhoc",
	  "remote": "` + srv.URL + `/db",
	  "direction": "pushAndPull",
	  "adhoc": true,
	  "collections_enabled": ` + strconv.FormatBool(!rt.GetDatabase().OnlyDefaultCollection()) + `
	}`

	resp := rt.SendAdminRequest("PUT", "/{{.db}}/_replication/pushandpull-with-target-oneshot-adhoc", replConf)
	rest.RequireStatus(t, resp, http.StatusCreated)

	// With the error hitting the replicationStatus endpoint will either return running, if not completed, and once
	// completed panics. With the fix after running it'll return a 404 as replication no longer exists.
	stateError := rt.WaitForCondition(func() bool {
		resp = rt.SendAdminRequest("GET", "/{{.db}}/_replicationStatus/pushandpull-with-target-oneshot-adhoc", "")
		return resp.Code == http.StatusNotFound
	})
	assert.NoError(t, stateError)
}

// CBG-1046: Add ability to specify user for active peer in sg-replicate2
func TestSpecifyUserDocsToReplicate(t *testing.T) {
	base.LongRunningTest(t)

	base.RequireNumTestBuckets(t, 2)
	base.SetUpTestLogging(t, base.LevelInfo, base.KeyAll)

	testCases := []struct {
		direction string
	}{
		{
			direction: "push",
		},
		{
			direction: "pull",
		},
	}
	for _, test := range testCases {
		t.Run(test.direction, func(t *testing.T) {
			replName := test.direction
			syncFunc := `
function (doc) {
	if (doc.owner) {
		requireUser(doc.owner);
	}
	channel(doc.channels);
	requireAccess(doc.channels);
}`
			rtConfig := &rest.RestTesterConfig{
				SyncFn: syncFunc,
			}
			// Set up buckets, rest testers, and set up servers
			passiveRT := rest.NewRestTesterDefaultCollection(t, rtConfig) //  CBG-2772: replicator currently requires default collection

			defer passiveRT.Close()

			publicSrv := httptest.NewServer(passiveRT.TestPublicHandler())
			defer publicSrv.Close()

			adminSrv := httptest.NewServer(passiveRT.TestAdminHandler())
			defer adminSrv.Close()

			activeRT := rest.NewRestTesterDefaultCollection(t, rtConfig) //  CBG-2772: replicator currently requires default collection
			defer activeRT.Close()

			for _, rt := range []*rest.RestTester{passiveRT, activeRT} {
				rt.CreateUser("alice", []string{"chanAlpha", "chanBeta", "chanCharlie", "chanHotel", "chanIndia"})
				rt.CreateUser("bob", []string{"chanDelta", "chanEcho"})

			}
			// Change RT depending on direction
			var senderRT *rest.RestTester   // RT that has the initial docs that get replicated to the other bucket
			var receiverRT *rest.RestTester // RT that gets the docs replicated to it
			if test.direction == "push" {
				senderRT = activeRT
				receiverRT = passiveRT
			} else if test.direction == "pull" {
				senderRT = passiveRT
				receiverRT = activeRT
			}

			// Create docs to replicate
			bulkDocsBody := `
{
  "docs": [
	{"channels":["chanAlpha"], "access":"alice"},
	{"channels":["chanBeta","chanFoxtrot"], "access":"alice"},
	{"channels":["chanCharlie","chanEcho"], "access":"alice,bob"},
	{"channels":["chanDelta"], "access":"bob"},
	{"channels":["chanGolf"], "access":""},
	{"channels":["!"], "access":"alice,bob"},
	{"channels":["!"], "access":"bob", "owner":"bob"},
	{"channels":["!"], "access":"alice", "owner":"alice"},
	{"channels":["chanHotel"], "access":"", "owner":"mike"},
	{"channels":["chanIndia"], "access":"alice", "owner":"alice"}
  ]
}
`
			resp := senderRT.SendAdminRequest("POST", "/{{.keyspace}}/_bulk_docs", bulkDocsBody)
			rest.RequireStatus(t, resp, http.StatusCreated)

			err := senderRT.WaitForPendingChanges()
			require.NoError(t, err)

			// Replicate just alices docs
			replConf := `
				{
					"replication_id": "` + replName + `",
					"remote": "` + publicSrv.URL + `/db",
					"direction": "` + test.direction + `",
					"continuous": true,
					"batch": 200,
					"run_as": "alice",
					"remote_username": "alice",
					"remote_password": "letmein",
					"collections_enabled": ` + strconv.FormatBool(!activeRT.GetDatabase().OnlyDefaultCollection()) + `
				}`

			resp = activeRT.SendAdminRequest("PUT", "/{{.db}}/_replication/"+replName, replConf)
			rest.RequireStatus(t, resp, http.StatusCreated)

			activeCtx := activeRT.Context()
			err = activeRT.GetDatabase().SGReplicateMgr.StartReplications(activeCtx)
			require.NoError(t, err)
			activeRT.WaitForReplicationStatus(replName, db.ReplicationStateRunning)

			value, _ := base.WaitForStat(receiverRT.GetDatabase().DbStats.Database().NumDocWrites.Value, 6)
			assert.EqualValues(t, 6, value)

			changesResults, err := receiverRT.WaitForChanges(6, "/{{.keyspace}}/_changes?since=0&include_docs=true", "", true)
			assert.NoError(t, err)
			assert.Len(t, changesResults.Results, 6)
			// Check the docs are alices docs
			for _, result := range changesResults.Results {
				body, err := result.Doc.MarshalJSON()
				require.NoError(t, err)
				assert.Contains(t, string(body), "alice")
			}

			// Stop and remove replicator (to stop checkpointing after teardown causing panic)
			_, err = activeRT.GetDatabase().SGReplicateMgr.PutReplicationStatus(replName, "stop")
			require.NoError(t, err)
			activeRT.WaitForReplicationStatus(replName, db.ReplicationStateStopped)
			err = activeRT.GetDatabase().SGReplicateMgr.DeleteReplication(replName)
			require.NoError(t, err)

			// Replicate all docs
			// Run as admin should default to true
			replConf = `
					{
						"replication_id": "` + replName + `",
						"remote": "` + adminSrv.URL + `/db",
						"direction": "` + test.direction + `",
						"continuous": true,
						"batch": 200,
						"collections_enabled": ` + strconv.FormatBool(!activeRT.GetDatabase().OnlyDefaultCollection()) + `
					}`

			resp = activeRT.SendAdminRequest("PUT", "/{{.db}}/_replication/"+replName, replConf)
			rest.RequireStatus(t, resp, http.StatusCreated)
			activeRT.WaitForReplicationStatus(replName, db.ReplicationStateRunning)

			value, _ = base.WaitForStat(receiverRT.GetDatabase().DbStats.Database().NumDocWrites.Value, 10)
			assert.EqualValues(t, 10, value)

			// Stop and remove replicator
			_, err = activeRT.GetDatabase().SGReplicateMgr.PutReplicationStatus(replName, "stop")
			require.NoError(t, err)
			activeRT.WaitForReplicationStatus(replName, db.ReplicationStateStopped)
			err = activeRT.GetDatabase().SGReplicateMgr.DeleteReplication(replName)
			require.NoError(t, err)
		})
	}
}
func TestBasicGetReplicator2(t *testing.T) {
	rt := rest.NewRestTester(t, nil)
	defer rt.Close()

	var body rest.Body

	// Put document as usual
	response := rt.SendAdminRequest("PUT", "/{{.keyspace}}/doc1", `{"foo": "bar"}`)
	rest.RequireStatus(t, response, http.StatusCreated)
	err := base.JSONUnmarshal(response.Body.Bytes(), &body)
	assert.NoError(t, err)
	assert.True(t, body["ok"].(bool))
	revID := body["rev"].(string)

	// Get a document with rev using replicator2
	response = rt.SendAdminRequest("GET", "/{{.keyspace}}/doc1?replicator2=true&rev="+revID, ``)
	if base.IsEnterpriseEdition() {
		rest.RequireStatus(t, response, http.StatusOK)
		err = base.JSONUnmarshal(response.Body.Bytes(), &body)
		assert.NoError(t, err)
		assert.Equal(t, "bar", body["foo"])
	} else {
		rest.RequireStatus(t, response, http.StatusNotImplemented)
	}

	// Get a document without specifying rev using replicator2
	response = rt.SendAdminRequest("GET", "/{{.keyspace}}/doc1?replicator2=true", ``)
	if base.IsEnterpriseEdition() {
		rest.RequireStatus(t, response, http.StatusOK)
		err = base.JSONUnmarshal(response.Body.Bytes(), &body)
		assert.NoError(t, err)
		assert.Equal(t, "bar", body["foo"])
	} else {
		rest.RequireStatus(t, response, http.StatusNotImplemented)
	}
}
func TestBasicPutReplicator2(t *testing.T) {
	rt := rest.NewRestTester(t, nil)
	defer rt.Close()

	var (
		body  rest.Body
		revID string
		err   error
	)

	response := rt.SendAdminRequest("PUT", "/{{.keyspace}}/doc1?replicator2=true", `{}`)
	if base.IsEnterpriseEdition() {
		rest.RequireStatus(t, response, http.StatusCreated)
		err = base.JSONUnmarshal(response.Body.Bytes(), &body)
		assert.NoError(t, err)
		assert.True(t, body["ok"].(bool))
		revID = body["rev"].(string)
		assert.Equal(t, 1, int(rt.GetDatabase().DbStats.Database().NumDocWrites.Value()))
	} else {
		rest.RequireStatus(t, response, http.StatusNotImplemented)
	}

	// Put basic doc with replicator2 flag and ensure it saves correctly
	response = rt.SendAdminRequest("PUT", "/{{.keyspace}}/doc1?replicator2=true&rev="+revID, `{"foo": "bar"}`)
	if base.IsEnterpriseEdition() {
		rest.RequireStatus(t, response, http.StatusCreated)
		err = base.JSONUnmarshal(response.Body.Bytes(), &body)
		assert.NoError(t, err)
		assert.True(t, body["ok"].(bool))
		assert.Equal(t, 2, int(rt.GetDatabase().DbStats.Database().NumDocWrites.Value()))
	} else {
		rest.RequireStatus(t, response, http.StatusNotImplemented)
	}

	response = rt.SendAdminRequest("GET", "/{{.keyspace}}/doc1", ``)
	if base.IsEnterpriseEdition() {
		rest.RequireStatus(t, response, http.StatusOK)
		err = base.JSONUnmarshal(response.Body.Bytes(), &body)
		assert.NoError(t, err)
		assert.Equal(t, "bar", body["foo"])
		assert.Equal(t, 1, int(rt.GetDatabase().DbStats.Database().NumDocReadsRest.Value()))
	} else {
		rest.RequireStatus(t, response, http.StatusNotFound)
	}
}

func TestDeletedPutReplicator2(t *testing.T) {
	rt := rest.NewRestTester(t, nil)
	defer rt.Close()

	var body rest.Body

	response := rt.SendAdminRequest("PUT", "/{{.keyspace}}/doc1", "{}")
	rest.RequireStatus(t, response, http.StatusCreated)
	err := base.JSONUnmarshal(response.Body.Bytes(), &body)
	assert.NoError(t, err)
	assert.True(t, body["ok"].(bool))
	revID := body["rev"].(string)
	assert.Equal(t, int64(1), rt.GetDatabase().DbStats.Database().NumDocWrites.Value())

	response = rt.SendAdminRequest("PUT", "/{{.keyspace}}/doc1?replicator2=true&rev="+revID+"&deleted=true", "{}")
	if base.IsEnterpriseEdition() {
		rest.RequireStatus(t, response, http.StatusCreated)
		err = base.JSONUnmarshal(response.Body.Bytes(), &body)
		assert.NoError(t, err)
		assert.True(t, body["ok"].(bool))
		revID = body["rev"].(string)
		assert.Equal(t, 2, int(rt.GetDatabase().DbStats.Database().NumDocWrites.Value()))

		response = rt.SendAdminRequest("GET", "/{{.keyspace}}/doc1", ``)
		rest.RequireStatus(t, response, http.StatusNotFound)
		assert.Equal(t, 0, int(rt.GetDatabase().DbStats.Database().NumDocReadsRest.Value()))
	} else {
		rest.RequireStatus(t, response, http.StatusNotImplemented)
	}

	response = rt.SendAdminRequest("PUT", "/{{.keyspace}}/doc1?replicator2=true&rev="+revID+"&deleted=false", `{}`)
	if base.IsEnterpriseEdition() {
		rest.RequireStatus(t, response, http.StatusCreated)
		err = base.JSONUnmarshal(response.Body.Bytes(), &body)
		assert.NoError(t, err)
		assert.True(t, body["ok"].(bool))
		assert.Equal(t, 3, int(rt.GetDatabase().DbStats.Database().NumDocWrites.Value()))

		response = rt.SendAdminRequest("GET", "/{{.keyspace}}/doc1", ``)
		rest.RequireStatus(t, response, http.StatusOK)
		assert.Equal(t, 1, int(rt.GetDatabase().DbStats.Database().NumDocReadsRest.Value()))
	} else {
		rest.RequireStatus(t, response, http.StatusNotImplemented)
	}
}<|MERGE_RESOLUTION|>--- conflicted
+++ resolved
@@ -6219,13 +6219,8 @@
 			// Wait for the original document revision written to rt1 to arrive at rt2.
 			rt2RevIDCreated := rt1RevIDCreated
 			require.NoError(t, rt2.WaitForCondition(func() bool {
-<<<<<<< HEAD
-				doc, _ := rt2.GetDatabase().GetSingleDatabaseCollection().GetDocument(base.TestCtx(t), docID, db.DocUnmarshalAll)
-				return doc != nil && len(doc.UnmarshalBody()) > 0
-=======
 				doc, _ := rt2.GetSingleTestDatabaseCollection().GetDocument(base.TestCtx(t), docID, db.DocUnmarshalAll)
-				return doc != nil && len(doc.Body()) > 0
->>>>>>> ae60c655
+				return doc != nil && doc.HasBody()
 			}))
 			requireRevID(t, rt2, docID, rt2RevIDCreated)
 
@@ -6378,13 +6373,8 @@
 			// Wait for the original document revision written to rt2 to arrive at rt1.
 			rt1RevIDCreated := rt2RevIDCreated
 			require.NoError(t, rt1.WaitForCondition(func() bool {
-<<<<<<< HEAD
-				doc, _ := rt1.GetDatabase().GetSingleDatabaseCollection().GetDocument(base.TestCtx(t), docID, db.DocUnmarshalAll)
-				return doc != nil && len(doc.UnmarshalBody()) > 0
-=======
 				doc, _ := rt1.GetSingleTestDatabaseCollection().GetDocument(base.TestCtx(t), docID, db.DocUnmarshalAll)
-				return doc != nil && len(doc.Body()) > 0
->>>>>>> ae60c655
+				return doc != nil && doc.HasBody()
 			}))
 			requireRevID(t, rt1, docID, rt1RevIDCreated)
 
@@ -7094,21 +7084,12 @@
 	err = activeRT.WaitForPendingChanges()
 	require.NoError(t, err)
 
-<<<<<<< HEAD
-	rev, err := passiveRT.GetDatabase().GetSingleDatabaseCollection().GetRevisionCacheForTest().GetActive(base.TestCtx(t), "test")
+	rev, err := passiveRT.GetSingleTestDatabaseCollection().GetRevisionCacheForTest().GetActive(base.TestCtx(t), "test")
 	require.NoError(t, err)
 	// Making body invalid to trigger log "Unable to unmarshal mutable body for doc" in handleRev
 	// Which should give a HTTP 422
-	invalidRev := rev.WithBodyBytes([]byte("{invalid}"))
-	passiveRT.GetDatabase().GetSingleDatabaseCollection().GetRevisionCacheForTest().Upsert(base.TestCtx(t), invalidRev)
-=======
-	rev, err := passiveRT.GetSingleTestDatabaseCollection().GetRevisionCacheForTest().GetActive(base.TestCtx(t), "test", true)
-	require.NoError(t, err)
-	// Making body invalid to trigger log "Unable to unmarshal mutable body for doc" in handleRev
-	// Which should give a HTTP 422
-	rev.BodyBytes = []byte("{invalid}")
+	rev = rev.WithBodyBytes([]byte("{invalid}"))
 	passiveRT.GetSingleTestDatabaseCollection().GetRevisionCacheForTest().Upsert(base.TestCtx(t), rev)
->>>>>>> ae60c655
 
 	assert.NoError(t, ar.Start(activeCtx))
 	// Check if it replicated
