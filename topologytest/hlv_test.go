// Copyright 2024-Present Couchbase, Inc.
//
// Use of this software is governed by the Business Source License included
// in the file licenses/BSL-Couchbase.txt.  As of the Change Date specified
// in that file, in accordance with the Business Source License, use of this
// software will be governed by the Apache License, Version 2.0, included in
// the file licenses/APL2.txt.

package topologytest

import (
	"fmt"
	"strings"
	"testing"

	"github.com/couchbase/sync_gateway/base"
	"github.com/couchbase/sync_gateway/db"
	"github.com/stretchr/testify/require"
)

// getSingleDsName returns the default scope and collection name for tests
func getSingleDsName() base.ScopeAndCollectionName {
	if base.TestsUseNamedCollections() {
		return base.ScopeAndCollectionName{Scope: "sg_test_0", Collection: "sg_test_0"}
	}
	return base.DefaultScopeAndCollectionName()
}

// BodyAndVersion struct to hold doc update information to assert on
type BodyAndVersion struct {
	docMeta    DocMetadata
	body       []byte // expected body for version
	updatePeer string // the peer this particular document version mutation originated from
}

func (b BodyAndVersion) GoString() string {
	return fmt.Sprintf("%#v body:%s, updatePeer:%s", b.docMeta, string(b.body), b.updatePeer)
}

// requireBodyEqual compares bodies, removing private properties that might exist.
func requireBodyEqual(t *testing.T, expected []byte, actual db.Body) {
	actual = actual.DeepCopy(base.TestCtx(t))
	stripInternalProperties(actual)
	require.JSONEq(t, string(expected), string(base.MustJSONMarshal(t, actual)))
}

func stripInternalProperties(body db.Body) {
	delete(body, "_rev")
	delete(body, "_id")
}

// waitForVersionAndBody waits for a document to reach a specific version on all peers.
func waitForVersionAndBody(t *testing.T, dsName base.ScopeAndCollectionName, docID string, expectedVersion BodyAndVersion, topology Topology) {
	t.Logf("waiting for doc version on all peers, written from %s: %#v", expectedVersion.updatePeer, expectedVersion)
	for _, peer := range topology.SortedPeers() {
		t.Logf("waiting for doc version on peer %s, written from %s: %#v", peer, expectedVersion.updatePeer, expectedVersion)
		body := peer.WaitForDocVersion(dsName, docID, expectedVersion.docMeta, topology)
		requireBodyEqual(t, expectedVersion.body, body)
	}
}

// waitForCVAndBody waits for a document to reach a specific cv on all peers.
<<<<<<< HEAD
func waitForCVAndBody(t *testing.T, dsName base.ScopeAndCollectionName, peers Peers, replications Replications, docID string, expectedVersion BodyAndVersion) {
	t.Logf("waiting for doc version on all peers, written from %s: %#v", expectedVersion.updatePeer, expectedVersion)
	for _, peer := range peers.SortedPeers() {
		t.Logf("waiting for doc version on peer %s, written from %s: %#v", peer, expectedVersion.updatePeer, expectedVersion)
		body := peer.WaitForCV(dsName, docID, expectedVersion.docMeta, replications)
		requireBodyEqual(t, expectedVersion.body, body)
	}
}
func waitForTombstoneVersion(t *testing.T, dsName base.ScopeAndCollectionName, peers Peers, replications Replications, docID string, expectedVersion BodyAndVersion) {
	t.Logf("waiting for tombstone version on all peers, written from %s: %#v", expectedVersion.updatePeer, expectedVersion)
	for _, peer := range peers.SortedPeers() {
		t.Logf("waiting for tombstone version on peer %s, written from %s: %#v", peer, expectedVersion.updatePeer, expectedVersion)
		peer.WaitForTombstoneVersion(dsName, docID, expectedVersion.docMeta, replications)
=======
func waitForCVAndBody(t *testing.T, dsName base.ScopeAndCollectionName, docID string, expectedVersion BodyAndVersion, topology Topology) {
	t.Logf("waiting for doc version on all peers, written from %s: %#v", expectedVersion.updatePeer, expectedVersion)
	for _, peer := range topology.SortedPeers() {
		t.Logf("waiting for doc version on peer %s, written from %s: %#v", peer, expectedVersion.updatePeer, expectedVersion)
		body := peer.WaitForCV(dsName, docID, expectedVersion.docMeta, topology)
		requireBodyEqual(t, expectedVersion.body, body)
>>>>>>> e3368ed8
	}
}
func waitForTombstoneVersion(t *testing.T, dsName base.ScopeAndCollectionName, docID string, expectedVersion BodyAndVersion, topology Topology) {
	t.Logf("waiting for tombstone version on all peers, written from %s: %#v", expectedVersion.updatePeer, expectedVersion)
	for _, peer := range topology.SortedPeers() {
		t.Logf("waiting for tombstone version on peer %s, written from %s: %#v", peer, expectedVersion.updatePeer, expectedVersion)
		peer.WaitForTombstoneVersion(dsName, docID, expectedVersion.docMeta, topology)
	}
}

// createConflictingDocs will create a doc on each peer of the same doc ID to create conflicting documents, then
// returns the last peer to have a doc created on it
func createConflictingDocs(t *testing.T, dsName base.ScopeAndCollectionName, docID string, topology Topology) (lastWrite BodyAndVersion) {
	var documentVersion []BodyAndVersion
	for peerName, peer := range topology.peers.NonImportSortedPeers() {
		if peer.Type() == PeerTypeCouchbaseLite {
			// FIXME: Skipping Couchbase Lite tests for multi actor conflicts, CBG-4434
			continue
		}
		docBody := fmt.Sprintf(`{"activePeer": "%s", "topology": "%s", "action": "create"}`, peerName, topology.specDescription)
		docVersion := peer.CreateDocument(dsName, docID, []byte(docBody))
		t.Logf("%s - createVersion: %#v", peerName, docVersion.docMeta)
		documentVersion = append(documentVersion, docVersion)
	}
	index := len(documentVersion) - 1
	lastWrite = documentVersion[index]

	return lastWrite
}

// updateConflictingDocs will update a doc on each peer of the same doc ID to create conflicting document mutations, then
// returns the last peer to have a doc updated on it.
func updateConflictingDocs(t *testing.T, dsName base.ScopeAndCollectionName, docID string, topology Topology) (lastWrite BodyAndVersion) {
	var documentVersion []BodyAndVersion
	for peerName, peer := range topology.peers.NonImportSortedPeers() {
		docBody := fmt.Sprintf(`{"activePeer": "%s", "topology": "%s", "action": "update"}`, peerName, topology.specDescription)
		docVersion := peer.WriteDocument(dsName, docID, []byte(docBody))
		t.Logf("updateVersion: %#v", docVersion.docMeta)
		documentVersion = append(documentVersion, docVersion)
	}
	index := len(documentVersion) - 1
	lastWrite = documentVersion[index]

	return lastWrite
}

// deleteConflictDocs will delete a doc on each peer of the same doc ID to create conflicting document deletions, then
// returns the last peer to have a doc deleted on it
func deleteConflictDocs(t *testing.T, dsName base.ScopeAndCollectionName, docID string, topology Topology) (lastWrite BodyAndVersion) {
	var documentVersion []BodyAndVersion
	for peerName, peer := range topology.peers.NonImportSortedPeers() {
		deleteVersion := peer.DeleteDocument(dsName, docID)
		t.Logf("deleteVersion: %#v", deleteVersion)
		documentVersion = append(documentVersion, BodyAndVersion{docMeta: deleteVersion, updatePeer: peerName})
	}
	index := len(documentVersion) - 1
	lastWrite = documentVersion[index]

	return lastWrite
}

// getDocID returns a unique doc ID for the test case. Note: when running with Couchbase Server and -count > 1, this will return duplicate IDs for count 2 and higher and they can conflict due to the way bucket pool works.
func getDocID(t *testing.T) string {
	name := strings.TrimPrefix(t.Name(), "Test") // shorten doc name
	replaceChars := []string{" ", "/"}
	for _, char := range replaceChars {
		name = strings.ReplaceAll(name, char, "_")
	}
	return fmt.Sprintf("doc_%s", name)
}

// PrintGlobalDocState returns the current state of a document across all peers, and also logs it on `t`.
func (p Peers) PrintGlobalDocState(t testing.TB, dsName base.ScopeAndCollectionName, docID string) string {
	var globalState strings.Builder
	for peerName, peer := range p {
		docMeta, body := peer.GetDocument(dsName, docID)
		globalState.WriteString(fmt.Sprintf("====\npeer(%s)\n----\n%#v\nbody:%v\n", peerName, docMeta, body))
	}
	globalStateStr := globalState.String()
	t.Logf("Global doc %q state for all peers:\n%s", docID, globalStateStr)
	return globalStateStr
}<|MERGE_RESOLUTION|>--- conflicted
+++ resolved
@@ -60,28 +60,12 @@
 }
 
 // waitForCVAndBody waits for a document to reach a specific cv on all peers.
-<<<<<<< HEAD
-func waitForCVAndBody(t *testing.T, dsName base.ScopeAndCollectionName, peers Peers, replications Replications, docID string, expectedVersion BodyAndVersion) {
-	t.Logf("waiting for doc version on all peers, written from %s: %#v", expectedVersion.updatePeer, expectedVersion)
-	for _, peer := range peers.SortedPeers() {
-		t.Logf("waiting for doc version on peer %s, written from %s: %#v", peer, expectedVersion.updatePeer, expectedVersion)
-		body := peer.WaitForCV(dsName, docID, expectedVersion.docMeta, replications)
-		requireBodyEqual(t, expectedVersion.body, body)
-	}
-}
-func waitForTombstoneVersion(t *testing.T, dsName base.ScopeAndCollectionName, peers Peers, replications Replications, docID string, expectedVersion BodyAndVersion) {
-	t.Logf("waiting for tombstone version on all peers, written from %s: %#v", expectedVersion.updatePeer, expectedVersion)
-	for _, peer := range peers.SortedPeers() {
-		t.Logf("waiting for tombstone version on peer %s, written from %s: %#v", peer, expectedVersion.updatePeer, expectedVersion)
-		peer.WaitForTombstoneVersion(dsName, docID, expectedVersion.docMeta, replications)
-=======
 func waitForCVAndBody(t *testing.T, dsName base.ScopeAndCollectionName, docID string, expectedVersion BodyAndVersion, topology Topology) {
 	t.Logf("waiting for doc version on all peers, written from %s: %#v", expectedVersion.updatePeer, expectedVersion)
 	for _, peer := range topology.SortedPeers() {
 		t.Logf("waiting for doc version on peer %s, written from %s: %#v", peer, expectedVersion.updatePeer, expectedVersion)
 		body := peer.WaitForCV(dsName, docID, expectedVersion.docMeta, topology)
 		requireBodyEqual(t, expectedVersion.body, body)
->>>>>>> e3368ed8
 	}
 }
 func waitForTombstoneVersion(t *testing.T, dsName base.ScopeAndCollectionName, docID string, expectedVersion BodyAndVersion, topology Topology) {
@@ -151,16 +135,4 @@
 		name = strings.ReplaceAll(name, char, "_")
 	}
 	return fmt.Sprintf("doc_%s", name)
-}
-
-// PrintGlobalDocState returns the current state of a document across all peers, and also logs it on `t`.
-func (p Peers) PrintGlobalDocState(t testing.TB, dsName base.ScopeAndCollectionName, docID string) string {
-	var globalState strings.Builder
-	for peerName, peer := range p {
-		docMeta, body := peer.GetDocument(dsName, docID)
-		globalState.WriteString(fmt.Sprintf("====\npeer(%s)\n----\n%#v\nbody:%v\n", peerName, docMeta, body))
-	}
-	globalStateStr := globalState.String()
-	t.Logf("Global doc %q state for all peers:\n%s", docID, globalStateStr)
-	return globalStateStr
 }