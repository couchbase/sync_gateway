--- conflicted
+++ resolved
@@ -49,16 +49,11 @@
 	// Upsert will remove existing value and re-create new one
 	Upsert(ctx context.Context, docRev DocumentRevision, collectionID uint32)
 
-<<<<<<< HEAD
-	// Remove eliminates a revision in the cache.
-	Remove(ctx context.Context, docID, revID string, collectionID uint32)
-=======
 	// RemoveWithRev evicts a revision from the cache using its revID.
 	RemoveWithRev(ctx context.Context, docID, revID string, collectionID uint32)
 
 	// RemoveWithCV evicts a revision from the cache using its current version.
 	RemoveWithCV(ctx context.Context, docID string, cv *Version, collectionID uint32)
->>>>>>> 8acc6c28
 
 	// UpdateDelta stores the given toDelta value in the given rev if cached
 	UpdateDelta(ctx context.Context, docID, revID string, collectionID uint32, toDelta RevisionDelta)
@@ -172,11 +167,6 @@
 	(*c.revCache).Upsert(ctx, docRev, c.collectionID)
 }
 
-<<<<<<< HEAD
-// Remove is for per collection access to Remove method
-func (c *collectionRevisionCache) Remove(ctx context.Context, docID, revID string) {
-	(*c.revCache).Remove(ctx, docID, revID, c.collectionID)
-=======
 // RemoveWithRev is for per collection access to Remove method
 func (c *collectionRevisionCache) RemoveWithRev(ctx context.Context, docID, revID string) {
 	(*c.revCache).RemoveWithRev(ctx, docID, revID, c.collectionID)
@@ -185,7 +175,6 @@
 // RemoveWithCV is for per collection access to Remove method
 func (c *collectionRevisionCache) RemoveWithCV(ctx context.Context, docID string, cv *Version) {
 	(*c.revCache).RemoveWithCV(ctx, docID, cv, c.collectionID)
->>>>>>> 8acc6c28
 }
 
 // UpdateDelta is for per collection access to UpdateDelta method
