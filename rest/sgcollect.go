/*
Copyright 2018-Present Couchbase, Inc.

Use of this software is governed by the Business Source License included in
the file licenses/BSL-Couchbase.txt.  As of the Change Date specified in that
file, in accordance with the Business Source License, use of this software will
be governed by the Apache License, Version 2.0, included in the file
licenses/APL2.txt.
*/

package rest

import (
	"bufio"
	"context"
	"fmt"
	"io"
	"net"
	"net/http"
	"os"
	"os/exec"
	"path/filepath"
	"regexp"
	"runtime"
	"slices"
<<<<<<< HEAD
	"strings"
=======
>>>>>>> 910c3d36
	"sync/atomic"
	"time"

	"github.com/couchbase/sync_gateway/base"
	"github.com/pkg/errors"
)

var (
	// ErrSGCollectInfoAlreadyRunning is returned if sgcollect_info is already running.
	ErrSGCollectInfoAlreadyRunning = errors.New("already running")
	// ErrSGCollectInfoNotRunning is returned if sgcollect_info is not running.
	ErrSGCollectInfoNotRunning = errors.New("not running")

	validateTicketPattern = regexp.MustCompile(`\d{1,7}`)
<<<<<<< HEAD

	sgcollectTokenEnvVar = "SGCOLLECT_TOKEN" // Environment variable to set the token for sgcollect_info
=======
>>>>>>> 910c3d36
)

const (
	sgStopped uint32 = iota
	sgRunning

<<<<<<< HEAD
	defaultSGUploadHost = "https://uploads.couchbase.com"

	sgcollectTokenTimeout = 12 * time.Hour
=======
	DefaultSGCollectUploadHost = "https://uploads.couchbase.com"
>>>>>>> 910c3d36
)

// sgCollectOutputStream handles stderr/stdout from a running sgcollect process.
type sgCollectOutputStream struct {
	stdoutPipeWriter io.WriteCloser // Pipe writer for stdout
	stderrPipeWriter io.WriteCloser // Pipe writer for stderr
	stderrPipeReader io.Reader      // Pipe reader for stderr
	stdoutPipeReader io.Reader      // Pipe reader for stdout
	stdoutDoneChan   chan struct{}  // Channel to signal stdout processing completion
	stderrDoneChan   chan struct{}  // Channel to signal stderr processing completion
}

// sgCollect manages the state of a running sgcollect_info process.
type sgCollect struct {
	cancel           context.CancelFunc // Function to cancel a running sgcollect_info process, set when status == sgRunning
	status           *uint32
	sgPath           string    // Path to the Sync Gateway executable
<<<<<<< HEAD
	sgCollectPath    []string  // Path to the sgcollect_info executable
	sgCollectPathErr error     // Error if sgcollect_info path could not be determined
	token            string    // Token for sgcollect_info, if required
	tokenAge         time.Time // Time when the token was created
	stdout           io.Writer // test seam, is nil in production
	stderr           io.Writer // test seam, is nil in production
}

// Start will attempt to start sgcollect_info, if another is not already running.
func (sg *sgCollect) Start(ctx context.Context, logFilePath string, zipFilename string, params sgCollectOptions) error {
=======
	SGCollectPath    []string  // Path to the sgcollect_info executable
	SGCollectPathErr error     // Error if sgcollect_info path could not be determined
	Stdout           io.Writer // test seam, is nil in production
	Stderr           io.Writer // test seam, is nil in production
}

// Start will attempt to start sgcollect_info, if another is not already running.
func (sg *sgCollect) Start(ctx context.Context, logFilePath string, zipFilename string, params SGCollectOptions) error {
>>>>>>> 910c3d36
	if atomic.LoadUint32(sg.status) == sgRunning {
		return ErrSGCollectInfoAlreadyRunning
	}

	// Return error if there is any failure while obtaining sgCollectPaths.
<<<<<<< HEAD
	if sg.sgCollectPathErr != nil {
		return sg.sgCollectPathErr
=======
	if sg.SGCollectPathErr != nil {
		return sg.SGCollectPathErr
>>>>>>> 910c3d36
	}

	if params.OutputDirectory == "" {
		// If no output directory specified, default to the configured LogFilePath
		if logFilePath != "" {
			params.OutputDirectory = logFilePath
			base.DebugfCtx(ctx, base.KeyAdmin, "sgcollect_info: no output directory specified, using LogFilePath: %v", params.OutputDirectory)
		} else {
			// If LogFilePath is not set, and DefaultLogFilePath is not set via a service script, error out.
			return errors.New("no output directory or LogFilePath specified")
		}

		// Validate the path, just in case were not getting it correctly.
		if err := validateOutputDirectory(params.OutputDirectory); err != nil {
			return err
		}
	}

	zipPath := filepath.Join(params.OutputDirectory, zipFilename)

<<<<<<< HEAD
	cmdline := slices.Clone(sg.sgCollectPath)
	cmdline = append(cmdline, params.Args()...)
	cmdline = append(cmdline, "--sync-gateway-executable", sg.sgPath)
	cmdline = append(cmdline, zipPath)

	ctx, sg.cancel = context.WithCancel(ctx)
	cmd := exec.CommandContext(ctx, cmdline[0], cmdline[1:]...)

	err := sg.createNewToken()
	if err != nil {
		return fmt.Errorf("failed to get sgcollect_info token: %w", err)
	}
	cmd.Env = append(os.Environ(),
		sgcollectTokenEnvVar+"="+sg.token,
	)
	outStream := newSGCollectOutputStream(ctx, sg.stdout, sg.stderr)
=======
	cmdline := slices.Clone(sg.SGCollectPath)
	cmdline = append(cmdline, params.Args()...)
	cmdline = append(cmdline, "--sync-gateway-executable", sg.sgPath)
	cmdline = append(cmdline, zipPath)

	ctx, sg.cancel = context.WithCancel(ctx)
	cmd := exec.CommandContext(ctx, cmdline[0], cmdline[1:]...)

	outStream := newSGCollectOutputStream(ctx, sg.Stdout, sg.Stderr)
>>>>>>> 910c3d36
	cmd.Stdout = outStream.stdoutPipeWriter
	cmd.Stderr = outStream.stderrPipeWriter

	if err := cmd.Start(); err != nil {
		outStream.Close(ctx)
		return err
	}

	atomic.StoreUint32(sg.status, sgRunning)
	startTime := time.Now()
<<<<<<< HEAD
	base.InfofCtx(ctx, base.KeyAdmin, "sgcollect_info started with cmdline: %v", base.UD(cmdline))
=======
	base.InfofCtx(ctx, base.KeyAdmin, "sgcollect_info started with output zip: %v", base.UD(zipPath))
>>>>>>> 910c3d36

	go func() {
		defer sg.clearToken()
		// Blocks until command finishes
		err := cmd.Wait()
		outStream.Close(ctx)

		atomic.StoreUint32(sg.status, sgStopped)
		duration := time.Since(startTime)

		if err != nil {
			if err.Error() == "signal: killed" {
				base.InfofCtx(ctx, base.KeyAdmin, "sgcollect_info cancelled after %v", duration)
				return
			}

			base.ErrorfCtx(ctx, "sgcollect_info failed after %v with reason: %v. Check warning level logs for more information.", duration, err)
			return
		}

		base.InfofCtx(ctx, base.KeyAdmin, "sgcollect_info finished successfully after %v", duration)
	}()

	return nil
}

// Stop will stop sgcollect_info, if running.
func (sg *sgCollect) Stop() error {
	if atomic.LoadUint32(sg.status) == sgStopped {
		return ErrSGCollectInfoNotRunning
	}

	sg.cancel()
	atomic.StoreUint32(sg.status, sgStopped)

	return nil
}

// IsRunning returns true if sgcollect_info is running
func (sg *sgCollect) IsRunning() bool {
	return atomic.LoadUint32(sg.status) == sgRunning
}

<<<<<<< HEAD
// createNewToken creates a token specific to running sgcollect.
func (sg *sgCollect) createNewToken() error {
	token, err := base.GenerateRandomSecret()
	if err != nil {
		sg.clearToken()
	}
	sg.token = token
	sg.tokenAge = time.Now()
	return err
}

// clearToken clears the token.
func (sg *sgCollect) clearToken() {
	sg.token = ""
	sg.tokenAge = time.Time{}
}

// getToken returns an sgcollect specific token from headers, if found. If not found, returns an empty string.
func (sg *sgCollect) getToken(headers http.Header) string {
	auth := headers.Get("Authorization")
	if auth == "" {
		return ""
	}
	authPrefix := "SGCollect "
	if !strings.HasPrefix(auth, authPrefix) {
		return ""
	}
	return auth[len(authPrefix):]
}

// hasValidToken checks if the provided headers contain a valid token for sgcollect_info.
func (sg *sgCollect) hasValidToken(ctx context.Context, token string) bool {
	if time.Since(sg.tokenAge) > sgcollectTokenTimeout {
		base.DebugfCtx(ctx, base.KeyAdmin, "sgcollect_info token has expired after %d secs", time.Since(sg.tokenAge)*time.Second)
		return false
	}
	return token == sg.token
}

type sgCollectOptions struct {
=======
type SGCollectOptions struct {
>>>>>>> 910c3d36
	RedactLevel     string `json:"redact_level,omitempty"`
	RedactSalt      string `json:"redact_salt,omitempty"`
	OutputDirectory string `json:"output_dir,omitempty"`
	Upload          bool   `json:"upload,omitempty"`
	UploadHost      string `json:"upload_host,omitempty"`
	UploadProxy     string `json:"upload_proxy,omitempty"`
	Customer        string `json:"customer,omitempty"`
	Ticket          string `json:"ticket,omitempty"`
	KeepZip         bool   `json:"keep_zip,omitempty"`

<<<<<<< HEAD
	adminURL string // URL to the Sync Gateway admin API.
=======
	// Unexported - Don't allow these to be set via the JSON body.
	// We'll set them from the request's basic auth.
	syncGatewayUsername string
	syncGatewayPassword string
	adminURL            string // URL to the Sync Gateway admin API.
>>>>>>> 910c3d36
}

// validateOutputDirectory will check that the given path exists, and is a directory.
func validateOutputDirectory(dir string) error {
	// Clean the given path first, mainly for cross-platform compatibility.
	dir = filepath.Clean(dir)

	// Validate given output directory exists, and is a directory.
	// This does not check for write permission, however sgcollect_info
	// will fail with an error giving that reason, if this is the case.
	if fileInfo, err := os.Stat(dir); err != nil {
		if os.IsNotExist(err) {
			return errors.Wrap(err, "no such file or directory")
		}
		return err
	} else if !fileInfo.IsDir() {
		return errors.New("not a directory")
	}

	return nil
}

// newSGCollectOutputStream creates an instance to monitor stdout and stderr. Stdout is logged at Debug and Stderr at Info. extraStdout and extraStderr are optional writers used for testing only.
func newSGCollectOutputStream(ctx context.Context, extraStdout io.Writer, extraStderr io.Writer) *sgCollectOutputStream {
	stderrPipeReader, stderrPipeWriter := io.Pipe()
	stdoutPipeReader, stdoutPipeWriter := io.Pipe()
	o := &sgCollectOutputStream{
		stdoutPipeWriter: stdoutPipeWriter,
		stderrPipeWriter: stderrPipeWriter,
		stderrPipeReader: stderrPipeReader,
		stdoutPipeReader: stdoutPipeReader,
		stdoutDoneChan:   make(chan struct{}),
		stderrDoneChan:   make(chan struct{}),
	}
	go func() {
		defer close(o.stderrDoneChan)
		scanner := bufio.NewScanner(stderrPipeReader)
		for scanner.Scan() {
			text := scanner.Text()
			base.InfofCtx(ctx, base.KeyAll, "sgcollect_info: %v", text)
			if extraStderr != nil {
				_, err := extraStderr.Write([]byte(text + "\n"))
				if err != nil {
					base.ErrorfCtx(ctx, "sgcollect_info: failed to write to stderr pipe: %v", err)
				}
			}
		}
		if err := scanner.Err(); err != nil {
			base.ErrorfCtx(ctx, "sgcollect_info: unexpected error: %v", err)
		}
	}()

	// Stream sgcollect_info stdout to debug logs
	go func() {
		defer close(o.stdoutDoneChan)
		scanner := bufio.NewScanner(stdoutPipeReader)
		for scanner.Scan() {
			text := scanner.Text()
			base.InfofCtx(ctx, base.KeyAll, "sgcollect_info: %v", text)
			if extraStdout != nil {
				_, err := extraStdout.Write([]byte(text + "\n"))
				if err != nil {
					base.ErrorfCtx(ctx, "sgcollect_info: failed to write to stdout pipe: %v", err)
				}
			}
		}
		if err := scanner.Err(); err != nil {
			base.ErrorfCtx(ctx, "sgcollect_info: unexpected error: %v", err)
		}
	}()
	return o
}

// Close the output streams, required to close goroutines when sgCollectOutputStream is created.
func (o *sgCollectOutputStream) Close(ctx context.Context) {
	err := o.stderrPipeWriter.Close()
	if err != nil {
		base.WarnfCtx(ctx, "sgcollect_info: failed to close stderr pipe writer: %v", err)
	}
	err = o.stdoutPipeWriter.Close()
	if err != nil {
		base.WarnfCtx(ctx, "sgcollect_info: failed to close stdout pipe writer: %v", err)
	}
	// Wait for the goroutines to finish processing the output streams, or exit after 5 seconds.
	select {
	case <-o.stdoutDoneChan:
	case <-time.After(5 * time.Second):
		base.WarnfCtx(ctx, "sgcollect_info: timed out waiting for stdout processing to finish")
	}
	select {
	case <-o.stderrDoneChan:
	case <-time.After(5 * time.Second):
		base.WarnfCtx(ctx, "sgcollect_info: timed out waiting for stderr processing to finish")
	}
}

// Validate ensures the options are OK to use in sgcollect_info.
func (c *SGCollectOptions) Validate() error {

	var errs *base.MultiError
	if c.OutputDirectory != "" {
		if err := validateOutputDirectory(c.OutputDirectory); err != nil {
			errs = errs.Append(err)
		}
	}

	if c.Ticket != "" {
		if !validateTicketPattern.MatchString(c.Ticket) {
			errs = errs.Append(errors.New("'ticket' must be 1 to 7 digits"))
		}
	}

	if c.Upload {
		// Customer number is required if uploading.
		if c.Customer == "" {
			errs = errs.Append(errors.New("'customer' must be set if upload is true"))
		}
		// Default uploading to support bucket if upload_host is not specified.
		if c.UploadHost == "" {
			c.UploadHost = DefaultSGCollectUploadHost
		}
	} else {
		// These fields suggest the user actually wanted to upload,
		// so we'll enforce "upload: true" if any of these are set.
		if c.UploadHost != "" {
			errs = errs.Append(errors.New("'upload' must be set to true if 'upload_host' is specified"))
		}
		if c.Customer != "" {
			errs = errs.Append(errors.New("'upload' must be set to true if 'customer' is specified"))
		}
		if c.Ticket != "" {
			errs = errs.Append(errors.New("'upload' must be set to true if 'ticket' is specified"))
		}
	}

	if c.RedactLevel != "" && c.RedactLevel != "none" && c.RedactLevel != "partial" {
		errs = errs.Append(errors.New("'redact_level' must be either 'none' or 'partial'"))
	}

	return errs.ErrorOrNil()
}

// Args returns a set of arguments to pass to sgcollect_info.
func (c *SGCollectOptions) Args() []string {
	var args = make([]string, 0)

	if c.Upload {
		args = append(args, "--upload-host", c.UploadHost)
	}

	if c.UploadProxy != "" {
		args = append(args, "--upload-proxy", c.UploadProxy)
	}

	if c.Customer != "" {
		args = append(args, "--customer", c.Customer)
	}

	if c.Ticket != "" {
		args = append(args, "--ticket", c.Ticket)
	}

	if c.RedactLevel != "" {
		args = append(args, "--log-redaction-level", c.RedactLevel)
	}

	if c.RedactSalt != "" {
		args = append(args, "--log-redaction-salt", c.RedactSalt)
	}

	if c.KeepZip {
		args = append(args, "--keep-zip")
	}
	if c.adminURL != "" {
		args = append(args, "--sync-gateway-url", c.adminURL)
	}
	return args
}

// sgCollectPaths attempts to return the absolute paths to Sync Gateway and to sgcollect_info binaries. Returns an error if either cannot be found.
//
// The sgcollect_info return value is allowed to be a list of strings for testing, where is it , or an error if not.
func sgCollectPaths(ctx context.Context) (sgBinary string, sgCollect []string, err error) {
	sgBinary, err = os.Executable()
	if err != nil {
		return "", nil, err
	}

	sgBinary, err = filepath.Abs(sgBinary)
	if err != nil {
		return "", nil, err
	}

	hasBinDir := true
	sgCollectPath := filepath.Join("tools", "sgcollect_info")

	if runtime.GOOS == "windows" {
		sgCollectPath += ".exe"
		// Windows has no bin directory for the SG executable.
		hasBinDir = false
	}

	for {
		var sgCollectBinary string
		if hasBinDir {
			sgCollectBinary = filepath.Join(filepath.Dir(filepath.Dir(sgBinary)), sgCollectPath)
		} else {
			sgCollectBinary = filepath.Join(filepath.Dir(sgBinary), sgCollectPath)
		}

		// Check sgcollect_info exists at the path we guessed.
		base.DebugfCtx(ctx, base.KeyAdmin, "Checking sgcollect_info binary exists at: %v", sgCollectBinary)
		_, err = os.Stat(sgCollectBinary)
		if err != nil {

			// First attempt may fail if there's no bin directory, so we'll try once more without.
			if hasBinDir {
				hasBinDir = false
				continue
			}

			return "", nil, err
		}

		return sgBinary, []string{sgCollectBinary}, nil
	}
}

// SGCollectFilename returns a Windows-safe filename for sgcollect_info zip files.
func SGCollectFilename() string {

	// get timestamp
	timestamp := time.Now().UTC().Format("2006-01-02t150405")

	// use a shortened product name
	name := "sg"

	// get primary IP address
	ip, err := base.FindPrimaryAddr()
	if err != nil {
		ip = net.IPv4zero
	}

	// E.g: sgcollectinfo-2018-05-10t133456-sg@203.0.113.123.zip
	filename := fmt.Sprintf("sgcollectinfo-%s-%s@%s.zip", timestamp, name, ip)

	// Strip illegal Windows filename characters
	filename = base.ReplaceAll(filename, "\\/:*?\"<>|", "")

	return filename
}

// newSGCollect creates a new sgCollect instance.
func newSGCollect(ctx context.Context) *sgCollect {
	sgCollectInstance := sgCollect{
		status: base.Ptr(sgStopped),
	}
<<<<<<< HEAD
	sgCollectInstance.sgPath, sgCollectInstance.sgCollectPath, sgCollectInstance.sgCollectPathErr = sgCollectPaths(ctx)
=======
	sgCollectInstance.sgPath, sgCollectInstance.SGCollectPath, sgCollectInstance.SGCollectPathErr = sgCollectPaths(ctx)
>>>>>>> 910c3d36
	return &sgCollectInstance
}<|MERGE_RESOLUTION|>--- conflicted
+++ resolved
@@ -23,10 +23,7 @@
 	"regexp"
 	"runtime"
 	"slices"
-<<<<<<< HEAD
 	"strings"
-=======
->>>>>>> 910c3d36
 	"sync/atomic"
 	"time"
 
@@ -41,24 +38,17 @@
 	ErrSGCollectInfoNotRunning = errors.New("not running")
 
 	validateTicketPattern = regexp.MustCompile(`\d{1,7}`)
-<<<<<<< HEAD
 
 	sgcollectTokenEnvVar = "SGCOLLECT_TOKEN" // Environment variable to set the token for sgcollect_info
-=======
->>>>>>> 910c3d36
 )
 
 const (
 	sgStopped uint32 = iota
 	sgRunning
 
-<<<<<<< HEAD
-	defaultSGUploadHost = "https://uploads.couchbase.com"
+	DefaultSGCollectUploadHost = "https://uploads.couchbase.com"
 
 	sgcollectTokenTimeout = 12 * time.Hour
-=======
-	DefaultSGCollectUploadHost = "https://uploads.couchbase.com"
->>>>>>> 910c3d36
 )
 
 // sgCollectOutputStream handles stderr/stdout from a running sgcollect process.
@@ -76,39 +66,23 @@
 	cancel           context.CancelFunc // Function to cancel a running sgcollect_info process, set when status == sgRunning
 	status           *uint32
 	sgPath           string    // Path to the Sync Gateway executable
-<<<<<<< HEAD
-	sgCollectPath    []string  // Path to the sgcollect_info executable
-	sgCollectPathErr error     // Error if sgcollect_info path could not be determined
+	SGCollectPath    []string  // Path to the sgcollect_info executable
+	SGCollectPathErr error     // Error if sgcollect_info path could not be determined
 	token            string    // Token for sgcollect_info, if required
 	tokenAge         time.Time // Time when the token was created
-	stdout           io.Writer // test seam, is nil in production
-	stderr           io.Writer // test seam, is nil in production
-}
-
-// Start will attempt to start sgcollect_info, if another is not already running.
-func (sg *sgCollect) Start(ctx context.Context, logFilePath string, zipFilename string, params sgCollectOptions) error {
-=======
-	SGCollectPath    []string  // Path to the sgcollect_info executable
-	SGCollectPathErr error     // Error if sgcollect_info path could not be determined
 	Stdout           io.Writer // test seam, is nil in production
 	Stderr           io.Writer // test seam, is nil in production
 }
 
 // Start will attempt to start sgcollect_info, if another is not already running.
 func (sg *sgCollect) Start(ctx context.Context, logFilePath string, zipFilename string, params SGCollectOptions) error {
->>>>>>> 910c3d36
 	if atomic.LoadUint32(sg.status) == sgRunning {
 		return ErrSGCollectInfoAlreadyRunning
 	}
 
 	// Return error if there is any failure while obtaining sgCollectPaths.
-<<<<<<< HEAD
-	if sg.sgCollectPathErr != nil {
-		return sg.sgCollectPathErr
-=======
 	if sg.SGCollectPathErr != nil {
 		return sg.SGCollectPathErr
->>>>>>> 910c3d36
 	}
 
 	if params.OutputDirectory == "" {
@@ -129,24 +103,6 @@
 
 	zipPath := filepath.Join(params.OutputDirectory, zipFilename)
 
-<<<<<<< HEAD
-	cmdline := slices.Clone(sg.sgCollectPath)
-	cmdline = append(cmdline, params.Args()...)
-	cmdline = append(cmdline, "--sync-gateway-executable", sg.sgPath)
-	cmdline = append(cmdline, zipPath)
-
-	ctx, sg.cancel = context.WithCancel(ctx)
-	cmd := exec.CommandContext(ctx, cmdline[0], cmdline[1:]...)
-
-	err := sg.createNewToken()
-	if err != nil {
-		return fmt.Errorf("failed to get sgcollect_info token: %w", err)
-	}
-	cmd.Env = append(os.Environ(),
-		sgcollectTokenEnvVar+"="+sg.token,
-	)
-	outStream := newSGCollectOutputStream(ctx, sg.stdout, sg.stderr)
-=======
 	cmdline := slices.Clone(sg.SGCollectPath)
 	cmdline = append(cmdline, params.Args()...)
 	cmdline = append(cmdline, "--sync-gateway-executable", sg.sgPath)
@@ -155,8 +111,14 @@
 	ctx, sg.cancel = context.WithCancel(ctx)
 	cmd := exec.CommandContext(ctx, cmdline[0], cmdline[1:]...)
 
+	err := sg.createNewToken()
+	if err != nil {
+		return fmt.Errorf("failed to get sgcollect_info token: %w", err)
+	}
+	cmd.Env = append(os.Environ(),
+		sgcollectTokenEnvVar+"="+sg.token,
+	)
 	outStream := newSGCollectOutputStream(ctx, sg.Stdout, sg.Stderr)
->>>>>>> 910c3d36
 	cmd.Stdout = outStream.stdoutPipeWriter
 	cmd.Stderr = outStream.stderrPipeWriter
 
@@ -167,11 +129,7 @@
 
 	atomic.StoreUint32(sg.status, sgRunning)
 	startTime := time.Now()
-<<<<<<< HEAD
-	base.InfofCtx(ctx, base.KeyAdmin, "sgcollect_info started with cmdline: %v", base.UD(cmdline))
-=======
 	base.InfofCtx(ctx, base.KeyAdmin, "sgcollect_info started with output zip: %v", base.UD(zipPath))
->>>>>>> 910c3d36
 
 	go func() {
 		defer sg.clearToken()
@@ -215,7 +173,6 @@
 	return atomic.LoadUint32(sg.status) == sgRunning
 }
 
-<<<<<<< HEAD
 // createNewToken creates a token specific to running sgcollect.
 func (sg *sgCollect) createNewToken() error {
 	token, err := base.GenerateRandomSecret()
@@ -255,10 +212,7 @@
 	return token == sg.token
 }
 
-type sgCollectOptions struct {
-=======
 type SGCollectOptions struct {
->>>>>>> 910c3d36
 	RedactLevel     string `json:"redact_level,omitempty"`
 	RedactSalt      string `json:"redact_salt,omitempty"`
 	OutputDirectory string `json:"output_dir,omitempty"`
@@ -269,15 +223,7 @@
 	Ticket          string `json:"ticket,omitempty"`
 	KeepZip         bool   `json:"keep_zip,omitempty"`
 
-<<<<<<< HEAD
 	adminURL string // URL to the Sync Gateway admin API.
-=======
-	// Unexported - Don't allow these to be set via the JSON body.
-	// We'll set them from the request's basic auth.
-	syncGatewayUsername string
-	syncGatewayPassword string
-	adminURL            string // URL to the Sync Gateway admin API.
->>>>>>> 910c3d36
 }
 
 // validateOutputDirectory will check that the given path exists, and is a directory.
@@ -535,10 +481,6 @@
 	sgCollectInstance := sgCollect{
 		status: base.Ptr(sgStopped),
 	}
-<<<<<<< HEAD
-	sgCollectInstance.sgPath, sgCollectInstance.sgCollectPath, sgCollectInstance.sgCollectPathErr = sgCollectPaths(ctx)
-=======
 	sgCollectInstance.sgPath, sgCollectInstance.SGCollectPath, sgCollectInstance.SGCollectPathErr = sgCollectPaths(ctx)
->>>>>>> 910c3d36
 	return &sgCollectInstance
 }