--- conflicted
+++ resolved
@@ -70,11 +70,8 @@
 	serverless                      bool // Runs SG in serverless mode. Must be used in conjunction with persistent config
 	collectionConfig                collectionConfiguration
 	numCollections                  int
-<<<<<<< HEAD
 	syncGatewayVersion              *base.ComparableVersion // alternate version of Sync Gateway to use on startup
-=======
 	allowDbConfigEnvVars            *bool
->>>>>>> ce51e976
 }
 
 type collectionConfiguration uint8
