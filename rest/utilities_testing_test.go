/*
Copyright 2018-Present Couchbase, Inc.

Use of this software is governed by the Business Source License included in
the file licenses/BSL-Couchbase.txt.  As of the Change Date specified in that
file, in accordance with the Business Source License, use of this software will
be governed by the Apache License, Version 2.0, included in the file
licenses/APL2.txt.
*/

package rest

import (
	"fmt"
	"log"
	"net/http"
	"net/url"
	"strings"
	"testing"

	"github.com/couchbase/sync_gateway/base"
	"github.com/couchbase/sync_gateway/db"
	"github.com/stretchr/testify/assert"
	"github.com/stretchr/testify/require"
)

func TestDocumentUnmarshal(t *testing.T) {

	jsonContent := `
{
   "_id":"docid",
   "_rev":"1-rev",
   "foo":"bar",
   "_attachments":{
      "myattachment":{
         "content_type":"text",
         "digest":"987u98u",
         "length":10,
         "revpos":1,
         "stub":true
      }
   }
}
`

	doc := RestDocument{}
	err := base.JSONUnmarshal([]byte(jsonContent), &doc)
	if err != nil {
		log.Printf("Error: %v", err)
	}
	assert.True(t, err == nil)
	log.Printf("doc: %+v", doc)

	assert.True(t, doc.ID() == "docid")

	docFooField, hasFoo := doc["foo"]
	assert.True(t, hasFoo)
	log.Printf("docFooField: %v", docFooField)

	attachments, err := doc.GetAttachments()
	assert.True(t, err == nil)

	assert.Equal(t, 1, len(attachments))
	myattachment := attachments["myattachment"]
	assert.Equal(t, "text", myattachment.ContentType)

}

func TestAttachmentRoundTrip(t *testing.T) {

	doc := RestDocument{}
	attachmentMap := db.AttachmentMap{
		"foo": &db.DocAttachment{
			ContentType: "application/octet-stream",
			Digest:      "WHATEVER",
		},
		"bar": &db.DocAttachment{
			ContentType: "text/plain",
			Digest:      "something",
		},
		"baz": &db.DocAttachment{
			Data: []byte(""),
		},
	}

	doc.SetAttachments(attachmentMap)

	attachments, err := doc.GetAttachments()
	require.NoError(t, err)
	require.Equal(t, 3, len(attachments))

	require.NotNil(t, attachments["foo"])
	assert.Equal(t, "application/octet-stream", attachments["foo"].ContentType)
	assert.Equal(t, "WHATEVER", attachments["foo"].Digest)

	require.NotNil(t, attachments["bar"])
	assert.Equal(t, "text/plain", attachments["bar"].ContentType)
	assert.Equal(t, "something", attachments["bar"].Digest)

	require.NotNil(t, attachments["baz"])
	assert.Equal(t, "", attachments["baz"].ContentType)
	assert.Equal(t, "", attachments["baz"].Digest)
	assert.Equal(t, []byte{}, attachments["baz"].Data) // data field is explicitly ignored

}

<<<<<<< HEAD
func TestCECheck(t *testing.T) {
	if base.UnitTestUrlIsWalrus() {
		t.Skip("Only works with CBS")
	}
	if base.TestsUseServerCE() {
		t.Skip("test only runs with CE server")
	}
	rt := NewRestTester(t, nil)
	defer rt.Close()
	form := url.Values{}
	form.Add("password", "password")
	form.Add("roles", "[mobile_sync_Gateway]")
	eps, _, err := rt.ServerContext().ObtainManagementEndpointsAndHTTPClient()
	require.NoError(t, err)

	req, err := http.NewRequest("PUT", fmt.Sprintf("%s/settings/rbac/users/local/%s", eps[0], "username"), strings.NewReader(form.Encode()))
	require.Error(t, err)
	require.Equal(t, req, http.StatusBadRequest)

=======
// TestRestTesterInvalidPathVariable ensures that invalid path variables return an error instead of silently returning "<no value>" or empty string.
func TestRestTesterInvalidPathVariable(t *testing.T) {
	const dbName = "dbname"
	rt := NewRestTester(t, &RestTesterConfig{
		DatabaseConfig: &DatabaseConfig{
			DbConfig: DbConfig{
				Name: dbName,
			},
		},
	})
	defer rt.Close()

	uri, err := rt.templateResource("/foo/{{.invalid}}/bar")
	assert.Errorf(t, err, "Expected error for invalid path variable")
	assert.Equalf(t, "", uri, "Expected empty URI for invalid path variable")
	assert.NotContainsf(t, uri, "<no value>", "Expected URI to not contain \"<no value>\" for invalid path variable")

	uri, err = rt.templateResource("/foo/{{.db}}/bar")
	assert.NoError(t, err)
	assert.Equalf(t, "/foo/"+dbName+"/bar", uri, "Expected valid URI for valid path variable")
>>>>>>> 51394bae
}<|MERGE_RESOLUTION|>--- conflicted
+++ resolved
@@ -104,27 +104,6 @@
 
 }
 
-<<<<<<< HEAD
-func TestCECheck(t *testing.T) {
-	if base.UnitTestUrlIsWalrus() {
-		t.Skip("Only works with CBS")
-	}
-	if base.TestsUseServerCE() {
-		t.Skip("test only runs with CE server")
-	}
-	rt := NewRestTester(t, nil)
-	defer rt.Close()
-	form := url.Values{}
-	form.Add("password", "password")
-	form.Add("roles", "[mobile_sync_Gateway]")
-	eps, _, err := rt.ServerContext().ObtainManagementEndpointsAndHTTPClient()
-	require.NoError(t, err)
-
-	req, err := http.NewRequest("PUT", fmt.Sprintf("%s/settings/rbac/users/local/%s", eps[0], "username"), strings.NewReader(form.Encode()))
-	require.Error(t, err)
-	require.Equal(t, req, http.StatusBadRequest)
-
-=======
 // TestRestTesterInvalidPathVariable ensures that invalid path variables return an error instead of silently returning "<no value>" or empty string.
 func TestRestTesterInvalidPathVariable(t *testing.T) {
 	const dbName = "dbname"
@@ -145,5 +124,25 @@
 	uri, err = rt.templateResource("/foo/{{.db}}/bar")
 	assert.NoError(t, err)
 	assert.Equalf(t, "/foo/"+dbName+"/bar", uri, "Expected valid URI for valid path variable")
->>>>>>> 51394bae
+}
+
+func TestCECheck(t *testing.T) {
+	if base.UnitTestUrlIsWalrus() {
+		t.Skip("Only works with CBS")
+	}
+	if base.TestsUseServerCE() {
+		t.Skip("test only runs with CE server")
+	}
+	rt := NewRestTester(t, nil)
+	defer rt.Close()
+	form := url.Values{}
+	form.Add("password", "password")
+	form.Add("roles", "[mobile_sync_Gateway]")
+	eps, _, err := rt.ServerContext().ObtainManagementEndpointsAndHTTPClient()
+	require.NoError(t, err)
+
+	req, err := http.NewRequest("PUT", fmt.Sprintf("%s/settings/rbac/users/local/%s", eps[0], "username"), strings.NewReader(form.Encode()))
+	require.Error(t, err)
+	require.Equal(t, req, http.StatusBadRequest)
+
 }