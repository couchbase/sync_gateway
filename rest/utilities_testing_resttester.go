// Copyright 2022-Present Couchbase, Inc.
//
// Use of this software is governed by the Business Source License included
// in the file licenses/BSL-Couchbase.txt.  As of the Change Date specified
// in that file, in accordance with the Business Source License, use of this
// software will be governed by the Apache License, Version 2.0, included in
// the file licenses/APL2.txt.

package rest

import (
	"encoding/json"
	"fmt"
	"net/http"
	"net/http/httptest"
	"net/url"
	"slices"
	"sync/atomic"
	"testing"
	"time"

	"github.com/couchbase/sync_gateway/base"
	"github.com/couchbase/sync_gateway/channels"
	"github.com/couchbase/sync_gateway/db"
	"github.com/stretchr/testify/assert"
	"github.com/stretchr/testify/require"
)

// Run is equivalent to testing.T.Run() but updates the RestTester's TB to the new testing.T
// so that checks are made against the right instance (otherwise the outer test complains
// "subtest may have called FailNow on a parent test")
func (rt *RestTester) Run(name string, test func(*testing.T)) {
	mainT := rt.TB().(*testing.T)
	mainT.Run(name, func(t *testing.T) {
		var tb testing.TB = t
		old := rt.testingTB.Swap(&tb)
		defer func() { rt.testingTB.Store(old) }()
		test(t)
	})
}

func (rt *RestTester) UpdateTB(t *testing.T) {
	var tb testing.TB = t
	rt.testingTB.Store(&tb)
}

// GetDocBody returns the doc body for the given docID. If the document is not found, t.Fail will be called.
func (rt *RestTester) GetDocBody(docID string) db.Body {
	rawResponse := rt.SendAdminRequest("GET", "/{{.keyspace}}/"+docID, "")
	RequireStatus(rt.TB(), rawResponse, 200)
	var body db.Body
	require.NoError(rt.TB(), base.JSONUnmarshal(rawResponse.Body.Bytes(), &body))
	return body
}

// GetDoc returns the doc body and version for the given docID. If the document is not found, t.Fail will be called.
func (rt *RestTester) GetDoc(docID string) (DocVersion, db.Body) {
	rawResponse := rt.SendAdminRequest("GET", "/{{.keyspace}}/"+docID, "")
	RequireStatus(rt.TB(), rawResponse, 200)
	var body db.Body
	require.NoError(rt.TB(), base.JSONUnmarshal(rawResponse.Body.Bytes(), &body))
	var r struct {
		RevID *string `json:"_rev"`
	}
	require.NoError(rt.TB(), base.JSONUnmarshal(rawResponse.Body.Bytes(), &r))
	return DocVersion{RevTreeID: *r.RevID}, body
}

// GetDocVersion returns the doc body and version for the given docID and version. If the document is not found, t.Fail will be called.
func (rt *RestTester) GetDocVersion(docID string, version DocVersion) db.Body {
	rawResponse := rt.SendAdminRequest("GET", "/{{.keyspace}}/"+docID+"?rev="+version.RevTreeID, "")
	RequireStatus(rt.TB(), rawResponse, http.StatusOK)
	var body db.Body
	require.NoError(rt.TB(), base.JSONUnmarshal(rawResponse.Body.Bytes(), &body))
	return body
}

// CreateTestDoc creates a document with an arbitrary body.
func (rt *RestTester) CreateTestDoc(docid string) DocVersion {
	response := rt.SendAdminRequest("PUT", fmt.Sprintf("/%s/%s", rt.GetSingleKeyspace(), docid), `{"prop":true}`)
	RequireStatus(rt.TB(), response, 201)
	return DocVersionFromPutResponse(rt.TB(), response)
}

// PutDoc will upsert the document with a given contents.
func (rt *RestTester) PutDoc(docID string, body string) DocVersion {
	rawResponse := rt.SendAdminRequest("PUT", fmt.Sprintf("/%s/%s?show_cv=true", rt.GetSingleKeyspace(), docID), body)
	RequireStatus(rt.TB(), rawResponse, 201)
	return DocVersionFromPutResponse(rt.TB(), rawResponse)
}

// UpdateDocRev updates a document at a specific revision and returns the new version. Deprecated for UpdateDoc.
func (rt *RestTester) UpdateDocRev(docID, revID string, body string) string {
	version := rt.UpdateDoc(docID, DocVersion{RevTreeID: revID}, body)
	return version.RevTreeID
}

// UpdateDoc updates a document at a specific version and returns the new version.
func (rt *RestTester) UpdateDoc(docID string, version DocVersion, body string) DocVersion {
	resource := fmt.Sprintf("/%s/%s?rev=%s", rt.GetSingleKeyspace(), docID, version.RevTreeID)
	rawResponse := rt.SendAdminRequest(http.MethodPut, resource, body)
	RequireStatus(rt.TB(), rawResponse, http.StatusCreated)
	return DocVersionFromPutResponse(rt.TB(), rawResponse)
}

// DeleteDoc deletes a document at a specific version. The test will fail if the revision does not exist.
func (rt *RestTester) DeleteDoc(docID string, docVersion DocVersion) DocVersion {
	resp := rt.SendAdminRequest(http.MethodDelete,
		fmt.Sprintf("/%s/%s?rev=%s", rt.GetSingleKeyspace(), docID, docVersion.RevTreeID), "")
	RequireStatus(rt.TB(), resp, http.StatusOK)
	return DocVersionFromPutResponse(rt.TB(), resp)
}

<<<<<<< HEAD
// GetDatabaseRoot returns the DatabaseRoot for a given dtabase. This will fail the test harness if the database is not available.
=======
// DeleteDocRev removes a document at a specific revision. Deprecated for DeleteDoc.
func (rt *RestTester) DeleteDocRev(docID, revID string) {
	rt.DeleteDoc(docID, DocVersion{RevTreeID: revID})
}

>>>>>>> 8acc6c28
func (rt *RestTester) GetDatabaseRoot(dbname string) DatabaseRoot {
	var dbroot DatabaseRoot
	resp := rt.SendAdminRequest("GET", "/"+dbname+"/", "")
	RequireStatus(rt.TB(), resp, 200)
	require.NoError(rt.TB(), base.JSONUnmarshal(resp.BodyBytes(), &dbroot))
	return dbroot
}

// WaitForVersion retries a GET for a given document version until it returns 200 or 201 for a given document and revision. If version is not found, the test will fail.
func (rt *RestTester) WaitForVersion(docID string, version DocVersion) {
	if version.RevTreeID == "" {
		require.NotEqual(rt.TB(), "", version.CV.String(), "Expected CV if RevTreeID in WaitForVersion")
	}
	require.EventuallyWithT(rt.TB(), func(c *assert.CollectT) {
		rawResponse := rt.SendAdminRequest("GET", "/{{.keyspace}}/"+docID+"?show_cv=true", "")
		if !assert.Contains(c, []int{200, 201}, rawResponse.Code, "Unexpected status code for %s", rawResponse.Body.String()) {
			return
		}
		var body db.Body
		require.NoError(rt.TB(), base.JSONUnmarshal(rawResponse.Body.Bytes(), &body))
		if version.RevTreeID != "" {
			assert.Equal(c, version.RevTreeID, body.ExtractRev())
		}
		if !version.CV.IsEmpty() {
			assert.Equal(c, version.CV.String(), body["_cv"].(string))
		}
	}, 10*time.Second, 50*time.Millisecond)
}

// WaitForTombstone waits for a the document version to exist and be tombstoned. If the document is not found, the test will fail.
func (rt *RestTester) WaitForTombstone(docID string, deleteVersion DocVersion) {
	collection, ctx := rt.GetSingleTestDatabaseCollectionWithUser()
	require.EventuallyWithT(rt.TB(), func(c *assert.CollectT) {
		doc, err := collection.GetDocument(ctx, docID, db.DocUnmarshalAll)
		if !assert.NoError(c, err) {
			return
		}
		assert.NotEqual(c, int64(0), doc.TombstonedAt)
		assert.Equal(c, deleteVersion.RevID, doc.SyncData.CurrentRev)
	}, time.Second*10, time.Millisecond*100)
}

func (rt *RestTester) WaitForCheckpointLastSequence(expectedName string) (string, error) {
	var lastSeq string
	successFunc := func() bool {
		val, _, err := rt.GetSingleDataStore().GetRaw(expectedName)
		if err != nil {
			rt.TB().Logf("Error getting checkpoint: %v - will retry", err)
			return false
		}
		var config struct { // db.replicationCheckpoint
			LastSeq string `json:"last_sequence"`
		}
		err = json.Unmarshal(val, &config)
		if err != nil {
			rt.TB().Logf("Error unmarshalling checkpoint: %v - will retry", err)
			return false
		}
		lastSeq = config.LastSeq
		return lastSeq != ""
	}
	return lastSeq, rt.WaitForCondition(successFunc)
}

func (rt *RestTester) WaitForActiveReplicatorInitialization(count int) {
	successFunc := func() bool {
		ar := rt.GetDatabase().SGReplicateMgr.GetNumberActiveReplicators()
		return ar == count
	}
	require.NoError(rt.TB(), rt.WaitForCondition(successFunc), "mismatch on number of active replicators")
}

func (rt *RestTester) WaitForPullBlipSenderInitialisation(name string) {
	successFunc := func() bool {
		bs := rt.GetDatabase().SGReplicateMgr.GetActiveReplicator(name).Pull.GetBlipSender()
		return bs != nil
	}
	require.NoError(rt.TB(), rt.WaitForCondition(successFunc), "blip sender on active replicator not initialized")
}

// createReplication creates a replication via the REST API with the specified ID, remoteURL, direction and channel filter
func (rt *RestTester) CreateReplication(replicationID string, remoteURLString string, direction db.ActiveReplicatorDirection, channels []string, continuous bool, conflictResolver db.ConflictResolverType) {
	rt.CreateReplicationForDB("{{.db}}", replicationID, remoteURLString, direction, channels, continuous, conflictResolver)
}

func (rt *RestTester) CreateReplicationForDB(dbName string, replicationID string, remoteURLString string, direction db.ActiveReplicatorDirection, channels []string, continuous bool, conflictResolver db.ConflictResolverType) {
	replicationConfig := &db.ReplicationConfig{
		ID:                     replicationID,
		Direction:              direction,
		Remote:                 remoteURLString,
		Continuous:             continuous,
		ConflictResolutionType: conflictResolver,
		CollectionsEnabled:     base.TestsUseNamedCollections(),
	}

	if len(channels) > 0 {
		replicationConfig.Filter = base.ByChannelFilter
		replicationConfig.QueryParams = map[string]interface{}{"channels": channels}
	}
	payload, err := json.Marshal(replicationConfig)
	require.NoError(rt.TB(), err)
	resp := rt.SendAdminRequest(http.MethodPost, "/"+dbName+"/_replication/", string(payload))
	RequireStatus(rt.TB(), resp, http.StatusCreated)
}

func (rt *RestTester) WaitForAssignedReplications(count int) {
	successFunc := func() bool {
		replicationStatuses := rt.GetReplicationStatuses("?localOnly=true")
		return len(replicationStatuses) == count
	}
	require.NoError(rt.TB(), rt.WaitForCondition(successFunc))
}

func (rt *RestTester) GetActiveReplicatorCount() int {
	rt.ServerContext().ActiveReplicationsCounter.lock.Lock()
	defer rt.ServerContext().ActiveReplicationsCounter.lock.Unlock()
	return rt.ServerContext().ActiveReplicationsCounter.activeReplicatorCount
}

func (rt *RestTester) WaitForActiveReplicatorCount(expCount int) {
	var count int
	successFunc := func() bool {
		count = rt.GetActiveReplicatorCount()
		return count == expCount
	}
	require.NoError(rt.TB(), rt.WaitForCondition(successFunc), "Mismatch in active replicator count, expected count %d actual %d", expCount, count)
}

func (rt *RestTester) WaitForReplicationStatusForDB(dbName string, replicationID string, targetStatus string) {
	var status db.ReplicationStatus
	successFunc := func() bool {
		status = rt.GetReplicationStatusForDB(dbName, replicationID)
		return status.Status == targetStatus
	}
	require.NoError(rt.TB(), rt.WaitForCondition(successFunc), "Expected status: %s, actual status: %s", targetStatus, status.Status)
}

func (rt *RestTester) WaitForReplicationStatus(replicationID string, targetStatus string) {
	rt.WaitForReplicationStatusForDB("{{.db}}", replicationID, targetStatus)
}

func (rt *RestTester) GetReplications() (replications map[string]db.ReplicationCfg) {
	rawResponse := rt.SendAdminRequest("GET", "/{{.db}}/_replication/", "")
	RequireStatus(rt.TB(), rawResponse, 200)
	require.NoError(rt.TB(), base.JSONUnmarshal(rawResponse.Body.Bytes(), &replications))
	return replications
}

func (rt *RestTester) GetReplicationStatus(replicationID string) (status db.ReplicationStatus) {
	return rt.GetReplicationStatusForDB("{{.db}}", replicationID)
}

func (rt *RestTester) GetReplicationStatusForDB(dbName string, replicationID string) (status db.ReplicationStatus) {
	rawResponse := rt.SendAdminRequest("GET", "/"+dbName+"/_replicationStatus/"+replicationID, "")
	RequireStatus(rt.TB(), rawResponse, 200)
	require.NoError(rt.TB(), base.JSONUnmarshal(rawResponse.Body.Bytes(), &status))
	return status
}

func (rt *RestTester) GetReplicationStatuses(queryString string) (statuses []db.ReplicationStatus) {
	rawResponse := rt.SendAdminRequest("GET", "/{{.db}}/_replicationStatus/"+queryString, "")
	RequireStatus(rt.TB(), rawResponse, 200)
	require.NoError(rt.TB(), base.JSONUnmarshal(rawResponse.Body.Bytes(), &statuses))
	return statuses
}

// RunResync takes database offline, runs resync and waits for it to complete and takes database online. Returns the completed resync status.
func (rt *RestTester) RunResync() db.ResyncManagerResponseDCP {
	rt.TakeDbOffline()
	resp := rt.SendAdminRequest("POST", "/{{.db}}/_resync", "")
	RequireStatus(rt.TB(), resp, http.StatusOK)
	return rt.WaitForResyncDCPStatus(db.BackgroundProcessStateCompleted)
}

// WaitForResyncDCPStatus waits for the resync status to reach the expected status and returns the final status.
func (rt *RestTester) WaitForResyncDCPStatus(status db.BackgroundProcessState) db.ResyncManagerResponseDCP {
	var resyncStatus db.ResyncManagerResponseDCP
	require.EventuallyWithT(rt.TB(), func(c *assert.CollectT) {
		response := rt.SendAdminRequest("GET", "/{{.db}}/_resync", "")
		err := json.Unmarshal(response.BodyBytes(), &resyncStatus)
		assert.NoError(c, err)

		assert.Equal(c, status, resyncStatus.State)
		if slices.Contains([]db.BackgroundProcessState{db.BackgroundProcessStateCompleted, db.BackgroundProcessStateStopped}, status) {
			_, err = rt.Bucket().DefaultDataStore().Get(rt.GetDatabase().ResyncManager.GetHeartbeatDocID(rt.TB()), nil)
			assert.True(c, base.IsDocNotFoundError(err), "expected heartbeat doc to be deleted, got: %v", err)
		}
	}, time.Second*10, time.Millisecond*10)
	return resyncStatus
}

// UpdatePersistedBucketName will update the persisted config bucket name to name specified in parameters
func (rt *RestTester) UpdatePersistedBucketName(dbConfig *DatabaseConfig, newBucketName *string) (*DatabaseConfig, error) {
	updatedDbConfig := DatabaseConfig{}
	_, err := rt.ServerContext().BootstrapContext.UpdateConfig(base.TestCtx(rt.TB()), *dbConfig.Bucket, rt.ServerContext().Config.Bootstrap.ConfigGroupID, dbConfig.Name, func(originalConfig *DatabaseConfig) (updatedConfig *DatabaseConfig, err error) {

		bucketDbConfig := dbConfig
		bucketDbConfig.cfgCas = originalConfig.cfgCas
		bucketDbConfig.Bucket = newBucketName

		return bucketDbConfig, nil
	})
	return &updatedDbConfig, err
}

func (rt *RestTester) InsertDbConfigToBucket(config *DatabaseConfig, bucketName string) {
	_, insertErr := rt.ServerContext().BootstrapContext.InsertConfig(base.TestCtx(rt.TB()), bucketName, rt.ServerContext().Config.Bootstrap.ConfigGroupID, config)
	require.NoError(rt.TB(), insertErr)
}

func (rt *RestTester) RemoveDbConfigFromBucket(dbName string, bucketName string) {
	deleteErr := rt.ServerContext().BootstrapContext.DeleteConfig(base.TestCtx(rt.TB()), bucketName, rt.ServerContext().Config.Bootstrap.ConfigGroupID, dbName)
	require.NoError(rt.TB(), deleteErr)
}

func (rt *RestTester) PersistDbConfigToBucket(dbConfig DbConfig, bucketName string) {
	version, err := GenerateDatabaseConfigVersionID(rt.Context(), "", &dbConfig)
	require.NoError(rt.TB(), err)

	metadataID, metadataIDError := rt.ServerContext().BootstrapContext.ComputeMetadataIDForDbConfig(base.TestCtx(rt.TB()), &dbConfig)
	require.NoError(rt.TB(), metadataIDError)

	dbConfig.Bucket = &bucketName
	persistedConfig := DatabaseConfig{
		Version:    version,
		MetadataID: metadataID,
		DbConfig:   dbConfig,
		SGVersion:  base.ProductVersion.String(),
	}
	rt.InsertDbConfigToBucket(&persistedConfig, rt.CustomTestBucket.GetName())
}

// setupSGRPeers sets up two rest testers to be used for sg-replicate testing with the following configuration:
//
//	activeRT:
//	  - backed by test bucket
//	  - has sgreplicate enabled
//	passiveRT:
//	  - backed by different test bucket
//	  - user 'alice' created with star channel access
//	  - http server wrapping the public API, remoteDBURLString targets the rt2 database as user alice (e.g. http://alice:pass@host/db)
//	returned teardown function closes activeRT, passiveRT and the http server, should be invoked with defer
func SetupSGRPeers(t *testing.T) (activeRT *RestTester, passiveRT *RestTester, remoteDBURLString string, teardown func()) {
	// Set up passive RestTester (rt2)
	passiveTestBucket := base.GetTestBucket(t)

	passiveRTConfig := &RestTesterConfig{
		CustomTestBucket: passiveTestBucket.NoCloseClone(),
		DatabaseConfig: &DatabaseConfig{DbConfig: DbConfig{
			Name: "passivedb",
		}},
		SyncFn: channels.DocChannelsSyncFunction,
	}
	passiveRT = NewRestTester(t, passiveRTConfig)
	passiveRT.CreateUser("alice", []string{"*"})

	// Make rt2 listen on an actual HTTP port, so it can receive the blipsync request from rt1
	srv := httptest.NewServer(passiveRT.TestPublicHandler())

	// Build passiveDBURL with basic auth creds
	passiveDBURL, _ := url.Parse(srv.URL + "/" + passiveRT.GetDatabase().Name)
	passiveDBURL.User = url.UserPassword("alice", RestTesterDefaultUserPassword)

	// Set up active RestTester (rt1)
	activeTestBucket := base.GetTestBucket(t)
	activeRTConfig := &RestTesterConfig{
		DatabaseConfig: &DatabaseConfig{DbConfig: DbConfig{
			Name: "activedb",
		}},
		CustomTestBucket:   activeTestBucket.NoCloseClone(),
		SgReplicateEnabled: true,
		SyncFn:             channels.DocChannelsSyncFunction,
	}
	activeRT = NewRestTester(t, activeRTConfig)
	// Initialize RT and bucket
	_ = activeRT.Bucket()

	teardown = func() {
		ctx := base.TestCtx(t)
		activeRT.Close()
		activeTestBucket.Close(ctx)
		srv.Close()
		passiveRT.Close()
		passiveTestBucket.Close(ctx)
	}
	return activeRT, passiveRT, passiveDBURL.String(), teardown
}

// TakeDbOffline takes the database offline.
func (rt *RestTester) TakeDbOffline() {
	if rt.PersistentConfig {
		resp := rt.SendAdminRequest(http.MethodPost, "/{{.db}}/_config", `{"offline":true}`)
		RequireStatus(rt.TB(), resp, http.StatusCreated)
		rt.WaitForDBState(db.RunStateString[db.DBOffline])
	} else {
		resp := rt.SendAdminRequest(http.MethodPost, "/{{.db}}/_offline", "")
		RequireStatus(rt.TB(), resp, http.StatusOK)
	}
	require.Equal(rt.TB(), db.DBOffline, atomic.LoadUint32(&rt.GetDatabase().State))
}

// TakeDbOnline takes the database online and waits for online status.
func (rt *RestTester) TakeDbOnline() {
	if rt.PersistentConfig {
		resp := rt.SendAdminRequest(http.MethodPost, "/{{.db}}/_config", `{"offline":false}`)
		RequireStatus(rt.TB(), resp, http.StatusCreated)
	} else {
		resp := rt.SendAdminRequest(http.MethodPost, "/{{.db}}/_online", "")
		RequireStatus(rt.TB(), resp, http.StatusOK)
	}
	rt.WaitForDBOnline()
}

// RequireDbOnline asserts that the state of the database is online
func (rt *RestTester) RequireDbOnline() {
	response := rt.SendAdminRequest("GET", "/{{.db}}/", "")
	var body db.Body
	require.NoError(rt.TB(), base.JSONUnmarshal(response.Body.Bytes(), &body))
	require.Equal(rt.TB(), "Online", body["state"].(string))
}

// TEMPORARY HELPER METHODS FOR BLIP TEST CLIENT RUNNER
func (rt *RestTester) PutDocDirectly(docID string, body db.Body) DocVersion {
	collection, ctx := rt.GetSingleTestDatabaseCollectionWithUser()
	rev, doc, err := collection.Put(ctx, docID, body)
	require.NoError(rt.TB(), err)
	return DocVersion{RevTreeID: rev, CV: db.Version{SourceID: doc.HLV.SourceID, Value: doc.HLV.Version}}
}

func (rt *RestTester) UpdateDocDirectly(docID string, version DocVersion, body db.Body) DocVersion {
	collection, ctx := rt.GetSingleTestDatabaseCollectionWithUser()
	body[db.BodyId] = docID
	body[db.BodyRev] = version.RevTreeID
	rev, doc, err := collection.Put(ctx, docID, body)
	require.NoError(rt.TB(), err)
	return DocVersion{RevTreeID: rev, CV: db.Version{SourceID: doc.HLV.SourceID, Value: doc.HLV.Version}}
}

func (rt *RestTester) DeleteDocDirectly(docID string, version DocVersion) DocVersion {
	collection, ctx := rt.GetSingleTestDatabaseCollectionWithUser()
	// TODO: CBG-4426 - DeleteDocDirectly does not support CV
	rev, doc, err := collection.DeleteDoc(ctx, docID, version.RevTreeID)
	require.NoError(rt.TB(), err)
	return DocVersion{RevTreeID: rev, CV: db.Version{SourceID: doc.HLV.SourceID, Value: doc.HLV.Version}}
}

func (rt *RestTester) PutDocDirectlyInCollection(collection *db.DatabaseCollection, docID string, body db.Body) DocVersion {
	dbUser := &db.DatabaseCollectionWithUser{
		DatabaseCollection: collection,
	}
	ctx := base.UserLogCtx(collection.AddCollectionContext(rt.Context()), "gotest", base.UserDomainBuiltin, nil)
	rev, doc, err := dbUser.Put(ctx, docID, body)
	require.NoError(rt.TB(), err)
	return DocVersion{RevTreeID: rev, CV: db.Version{SourceID: doc.HLV.SourceID, Value: doc.HLV.Version}}
}

// PutDocWithAttachment will upsert the document with a given contents and attachments.
func (rt *RestTester) PutDocWithAttachment(docID string, body string, attachmentName, attachmentBody string) DocVersion {
	// create new body with a 1.x style inline attachment body like `{"_attachments": {"camera.txt": {"data": "Q2Fub24gRU9TIDVEIE1hcmsgSVY="}}}`.
	require.NotEmpty(rt.TB(), attachmentName)
	require.NotEmpty(rt.TB(), attachmentBody)
	var rawBody db.Body
	require.NoError(rt.TB(), base.JSONUnmarshal([]byte(body), &rawBody))
	require.NotContains(rt.TB(), rawBody, db.BodyAttachments)
	rawBody[db.BodyAttachments] = map[string]any{
		attachmentName: map[string]any{"data": attachmentBody},
	}
	return rt.PutDocDirectly(docID, rawBody)
}<|MERGE_RESOLUTION|>--- conflicted
+++ resolved
@@ -111,15 +111,11 @@
 	return DocVersionFromPutResponse(rt.TB(), resp)
 }
 
-<<<<<<< HEAD
-// GetDatabaseRoot returns the DatabaseRoot for a given dtabase. This will fail the test harness if the database is not available.
-=======
 // DeleteDocRev removes a document at a specific revision. Deprecated for DeleteDoc.
 func (rt *RestTester) DeleteDocRev(docID, revID string) {
 	rt.DeleteDoc(docID, DocVersion{RevTreeID: revID})
 }
 
->>>>>>> 8acc6c28
 func (rt *RestTester) GetDatabaseRoot(dbname string) DatabaseRoot {
 	var dbroot DatabaseRoot
 	resp := rt.SendAdminRequest("GET", "/"+dbname+"/", "")
@@ -158,7 +154,12 @@
 			return
 		}
 		assert.NotEqual(c, int64(0), doc.TombstonedAt)
-		assert.Equal(c, deleteVersion.RevID, doc.SyncData.CurrentRev)
+		if deleteVersion.RevTreeID != "" {
+			assert.Equal(c, deleteVersion.RevTreeID, doc.SyncData.CurrentRev)
+		}
+		if !deleteVersion.CV.IsEmpty() {
+			assert.Equal(c, deleteVersion.CV.String(), doc.SyncData.HLV.GetCurrentVersionString())
+		}
 	}, time.Second*10, time.Millisecond*100)
 }
 
