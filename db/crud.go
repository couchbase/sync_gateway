--- conflicted
+++ resolved
@@ -2209,11 +2209,7 @@
 
 // Calls the JS sync function to assign the doc to channels, grant users
 // access to channels, and reject invalid documents.
-<<<<<<< HEAD
-func (db *DatabaseCollectionWithUser) getChannelsAndAccess(ctx context.Context, doc *Document, body Body, metaMap channels.MetaMap, revID string) (
-=======
-func (col *DatabaseCollectionWithUser) getChannelsAndAccess(ctx context.Context, doc *Document, body Body, metaMap map[string]interface{}, revID string) (
->>>>>>> 44a437d7
+func (col *DatabaseCollectionWithUser) getChannelsAndAccess(ctx context.Context, doc *Document, body Body, metaMap channels.MetaMap, revID string) (
 	result base.Set,
 	access channels.AccessMap,
 	roles channels.AccessMap,
@@ -2267,13 +2263,8 @@
 		var output *channels.ChannelMapperOutput
 
 		startTime := time.Now()
-<<<<<<< HEAD
-		output, err = db.channelMapper().MapToChannelsAndAccess2(docID, revID, string(bodyJson), oldJson, metaMap,
-			MakeUserCtx(db.user, db.ScopeName(), db.Name()))
-=======
-		output, err = col.channelMapper().MapToChannelsAndAccess(body, oldJson, metaMap,
+		output, err = col.channelMapper().MapToChannelsAndAccess2(docID, revID, string(bodyJson), oldJson, metaMap,
 			MakeUserCtx(col.user, col.ScopeName, col.Name))
->>>>>>> 44a437d7
 		syncFunctionTimeNano := time.Since(startTime).Nanoseconds()
 
 		col.dbStats().Database().SyncFunctionTime.Add(syncFunctionTimeNano)
