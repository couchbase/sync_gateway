--- conflicted
+++ resolved
@@ -85,17 +85,12 @@
 	sc.getShard(docRev.DocID).Upsert(ctx, docRev, collectionID)
 }
 
-<<<<<<< HEAD
-func (sc *ShardedLRURevisionCache) RemoveWithRev(docID, revID string, collectionID uint32) {
-	sc.getShard(docID).RemoveWithRev(docID, revID, collectionID)
-}
-
-func (sc *ShardedLRURevisionCache) RemoveWithCV(docID string, cv *Version, collectionID uint32) {
-	sc.getShard(docID).RemoveWithCV(docID, cv, collectionID)
-=======
-func (sc *ShardedLRURevisionCache) Remove(ctx context.Context, docID, revID string, collectionID uint32) {
-	sc.getShard(docID).Remove(ctx, docID, revID, collectionID)
->>>>>>> 150702a4
+func (sc *ShardedLRURevisionCache) RemoveWithRev(ctx context.Context, docID, revID string, collectionID uint32) {
+	sc.getShard(docID).RemoveWithRev(ctx, docID, revID, collectionID)
+}
+
+func (sc *ShardedLRURevisionCache) RemoveWithCV(ctx context.Context, docID string, cv *Version, collectionID uint32) {
+	sc.getShard(docID).RemoveWithCV(ctx, docID, cv, collectionID)
 }
 
 // An LRU cache of document revision bodies, together with their channel access.
@@ -116,7 +111,6 @@
 
 // The cache payload data. Stored as the Value of a list Element.
 type revCacheValue struct {
-<<<<<<< HEAD
 	err          error
 	history      Revisions
 	channels     base.Set
@@ -131,22 +125,8 @@
 	lock         sync.RWMutex
 	deleted      bool
 	removed      bool
-	itemBytes    int64
+	itemBytes    atomic.Int64
 	collectionID uint32
-=======
-	err         error
-	history     Revisions
-	channels    base.Set
-	expiry      *time.Time
-	attachments AttachmentsMeta
-	delta       *RevisionDelta
-	key         IDAndRev
-	bodyBytes   []byte
-	lock        sync.RWMutex
-	deleted     bool
-	removed     bool
-	itemBytes   atomic.Int64
->>>>>>> 150702a4
 }
 
 // Creates a revision cache with the given capacity and an optional loader function.
@@ -203,20 +183,21 @@
 	}
 }
 
-<<<<<<< HEAD
 func (rc *LRURevisionCache) UpdateDeltaCV(ctx context.Context, docID string, cv *Version, collectionID uint32, toDelta RevisionDelta) {
-	value := rc.getValueByCV(docID, cv, collectionID, false)
+	value := rc.getValueByCV(ctx, docID, cv, collectionID, false)
 	if value != nil {
-		value.updateDelta(toDelta)
+		outGoingBytes := value.updateDelta(toDelta)
+		if outGoingBytes != 0 {
+			rc.currMemoryUsage.Add(outGoingBytes)
+			rc.cacheMemoryBytesStat.Add(outGoingBytes)
+		}
+		// check for memory based eviction
+		rc.revCacheMemoryBasedEviction(ctx)
 	}
 }
 
 func (rc *LRURevisionCache) getFromCacheByRev(ctx context.Context, docID, revID string, collectionID uint32, loadOnCacheMiss, includeDelta bool) (DocumentRevision, error) {
-	value := rc.getValue(docID, revID, collectionID, loadOnCacheMiss)
-=======
-func (rc *LRURevisionCache) getFromCache(ctx context.Context, docID, revID string, collectionID uint32, loadOnCacheMiss, includeDelta bool) (DocumentRevision, error) {
 	value := rc.getValue(ctx, docID, revID, collectionID, loadOnCacheMiss)
->>>>>>> 150702a4
 	if value == nil {
 		return DocumentRevision{}, nil
 	}
@@ -228,12 +209,8 @@
 		// cache miss so we had to load doc, increment memory count
 		rc.incrRevCacheMemoryUsage(ctx, value.getItemBytes())
 		// check for memory based eviction
-<<<<<<< HEAD
-		rc.revCacheMemoryBasedEviction()
+		rc.revCacheMemoryBasedEviction(ctx)
 		rc.addToHLVMapPostLoad(docID, docRev.RevID, docRev.CV)
-=======
-		rc.revCacheMemoryBasedEviction(ctx)
->>>>>>> 150702a4
 	}
 
 	if err != nil {
@@ -244,7 +221,7 @@
 }
 
 func (rc *LRURevisionCache) getFromCacheByCV(ctx context.Context, docID string, cv *Version, collectionID uint32, loadCacheOnMiss bool, includeDelta bool) (DocumentRevision, error) {
-	value := rc.getValueByCV(docID, cv, collectionID, loadCacheOnMiss)
+	value := rc.getValueByCV(ctx, docID, cv, collectionID, loadCacheOnMiss)
 	if value == nil {
 		return DocumentRevision{}, nil
 	}
@@ -257,6 +234,10 @@
 	}
 
 	if !cacheHit && err == nil {
+		// cache miss so we had to load doc, increment memory count
+		rc.incrRevCacheMemoryUsage(ctx, value.getItemBytes())
+		// check for memory based eviction
+		rc.revCacheMemoryBasedEviction(ctx)
 		rc.addToRevMapPostLoad(docID, docRev.RevID, docRev.CV, collectionID)
 	}
 
@@ -318,14 +299,10 @@
 		// TODO: CBG-1948
 		panic("Missing history for RevisionCache.Put")
 	}
-<<<<<<< HEAD
 
 	// doc should always have a cv present in a PUT operation on the cache (update HLV is called before hand in doc update process)
 	// thus we can call getValueByCV directly the update the rev lookup post this
-	value := rc.getValueByCV(docRev.DocID, docRev.CV, collectionID, true)
-=======
-	value := rc.getValue(ctx, docRev.DocID, docRev.RevID, collectionID, true)
->>>>>>> 150702a4
+	value := rc.getValueByCV(ctx, docRev.DocID, docRev.CV, collectionID, true)
 	// increment incoming bytes
 	docRev.CalculateBytes()
 	rc.incrRevCacheMemoryUsage(ctx, docRev.MemoryBytes)
@@ -358,13 +335,8 @@
 	if found {
 		revItem := existingElem.Value.(*revCacheValue)
 		// decrement item bytes by the removed item
-<<<<<<< HEAD
-		rc.updateRevCacheMemoryUsage(-revItem.getItemBytes())
+		rc._decrRevCacheMemoryUsage(ctx, -revItem.getItemBytes())
 		rc.lruList.Remove(existingElem)
-=======
-		rc._decrRevCacheMemoryUsage(ctx, -revItem.getItemBytes())
-		rc.lruList.Remove(elem)
->>>>>>> 150702a4
 		newItem = false
 	}
 
@@ -392,12 +364,7 @@
 
 	docRev.CalculateBytes()
 	// add new item bytes to overall count
-<<<<<<< HEAD
-	rc.updateRevCacheMemoryUsage(docRev.MemoryBytes)
-
-=======
 	rc.incrRevCacheMemoryUsage(ctx, docRev.MemoryBytes)
->>>>>>> 150702a4
 	value.store(docRev)
 
 	// check we aren't over memory capacity, if so perform eviction
@@ -419,17 +386,9 @@
 		rc.cache[key] = rc.lruList.PushFront(value)
 		rc.cacheNumItems.Add(1)
 
-<<<<<<< HEAD
-		// evict if over number capacity
-		var numItemsRemoved int
-		for rc.lruList.Len() > int(rc.capacity) {
-			rc.purgeOldest_()
-			numItemsRemoved++
-=======
 		numItemsRemoved, numBytesEvicted := rc._numberCapacityEviction()
 		if numBytesEvicted > 0 {
 			rc._decrRevCacheMemoryUsage(ctx, -numBytesEvicted)
->>>>>>> 150702a4
 		}
 		rc.lock.Unlock() // release lock as eviction is finished
 		if numItemsRemoved > 0 {
@@ -442,9 +401,7 @@
 	return
 }
 
-// getValueByCV gets a value from rev cache by CV, if not found and create is true, will add the value to cache and both lookup maps
-
-func (rc *LRURevisionCache) getValueByCV(docID string, cv *Version, collectionID uint32, create bool) (value *revCacheValue) {
+func (rc *LRURevisionCache) getValueByCV(ctx context.Context, docID string, cv *Version, collectionID uint32, create bool) (value *revCacheValue) {
 	if docID == "" || cv == nil {
 		return nil
 	}
@@ -461,15 +418,17 @@
 		rc.cacheNumItems.Add(1)
 
 		// evict if over number capacity
-		var numItemsRemoved int
-		for rc.lruList.Len() > int(rc.capacity) {
-			rc.purgeOldest_()
-			numItemsRemoved++
-		}
+		numItemsRemoved, numBytesEvicted := rc._numberCapacityEviction()
+		if numBytesEvicted > 0 {
+			rc._decrRevCacheMemoryUsage(ctx, -numBytesEvicted)
+		}
+		rc.lock.Unlock() // release lock as eviction is finished
 
 		if numItemsRemoved > 0 {
-			rc.cacheNumItems.Add(int64(-numItemsRemoved))
-		}
+			rc.cacheNumItems.Add(-numItemsRemoved)
+		}
+		// return early as rev cache mutex has been released at this point
+		return
 	}
 	rc.lock.Unlock()
 	return
@@ -533,18 +492,17 @@
 }
 
 // Remove removes a value from the revision cache, if present.
-<<<<<<< HEAD
-func (rc *LRURevisionCache) RemoveWithRev(docID, revID string, collectionID uint32) {
-	rc.removeFromCacheByRev(docID, revID, collectionID)
+func (rc *LRURevisionCache) RemoveWithRev(ctx context.Context, docID, revID string, collectionID uint32) {
+	rc.removeFromCacheByRev(ctx, docID, revID, collectionID)
 }
 
 // RemoveWithCV removes a value from rev cache by CV reference if present
-func (rc *LRURevisionCache) RemoveWithCV(docID string, cv *Version, collectionID uint32) {
-	rc.removeFromCacheByCV(docID, cv, collectionID)
+func (rc *LRURevisionCache) RemoveWithCV(ctx context.Context, docID string, cv *Version, collectionID uint32) {
+	rc.removeFromCacheByCV(ctx, docID, cv, collectionID)
 }
 
 // removeFromCacheByCV removes an entry from rev cache by CV
-func (rc *LRURevisionCache) removeFromCacheByCV(docID string, cv *Version, collectionID uint32) {
+func (rc *LRURevisionCache) removeFromCacheByCV(ctx context.Context, docID string, cv *Version, collectionID uint32) {
 	key := IDandCV{DocID: docID, Source: cv.SourceID, Version: cv.Value, CollectionID: collectionID}
 	rc.lock.Lock()
 	defer rc.lock.Unlock()
@@ -554,18 +512,17 @@
 	}
 	// grab the revid key from the value to enable us to remove the reference from the rev lookup map too
 	elem := element.Value.(*revCacheValue)
-	legacyKey := IDAndRev{DocID: docID, RevID: elem.revID}
+	legacyKey := IDAndRev{DocID: docID, RevID: elem.revID, CollectionID: collectionID}
 	rc.lruList.Remove(element)
 	delete(rc.hlvCache, key)
 	// remove from rev lookup map too
 	delete(rc.cache, legacyKey)
+	rc._decrRevCacheMemoryUsage(ctx, -elem.getItemBytes())
+	rc.cacheNumItems.Add(-1)
 }
 
 // removeFromCacheByRev removes an entry from rev cache by revID
-func (rc *LRURevisionCache) removeFromCacheByRev(docID, revID string, collectionID uint32) {
-=======
-func (rc *LRURevisionCache) Remove(ctx context.Context, docID, revID string, collectionID uint32) {
->>>>>>> 150702a4
+func (rc *LRURevisionCache) removeFromCacheByRev(ctx context.Context, docID, revID string, collectionID uint32) {
 	key := IDAndRev{DocID: docID, RevID: revID, CollectionID: collectionID}
 	rc.lock.Lock()
 	defer rc.lock.Unlock()
@@ -575,15 +532,14 @@
 	}
 	// grab the cv key from the value to enable us to remove the reference from the rev lookup map too
 	elem := element.Value.(*revCacheValue)
-	hlvKey := IDandCV{DocID: docID, Source: elem.cv.SourceID, Version: elem.cv.Value}
+	hlvKey := IDandCV{DocID: docID, Source: elem.cv.SourceID, Version: elem.cv.Value, CollectionID: collectionID}
 	rc.lruList.Remove(element)
 	// decrement the overall memory bytes count
-	revItem := element.Value.(*revCacheValue)
-	rc._decrRevCacheMemoryUsage(ctx, -revItem.getItemBytes())
+	rc._decrRevCacheMemoryUsage(ctx, -elem.getItemBytes())
 	delete(rc.cache, key)
-	rc.cacheNumItems.Add(-1)
 	// remove from CV lookup map too
 	delete(rc.hlvCache, hlvKey)
+	rc.cacheNumItems.Add(-1)
 }
 
 // removeValue removes a value from the revision cache, if present and the value matches the the value. If there's an item in the revision cache with a matching docID and revID but the document is different, this item will not be removed from the rev cache.
@@ -610,27 +566,19 @@
 	}
 }
 
-<<<<<<< HEAD
-func (rc *LRURevisionCache) purgeOldest_() {
-	value := rc.lruList.Remove(rc.lruList.Back()).(*revCacheValue)
-	revKey := IDAndRev{DocID: value.id, RevID: value.revID, CollectionID: value.collectionID}
-	hlvKey := IDandCV{DocID: value.id, Source: value.cv.SourceID, Version: value.cv.Value, CollectionID: value.collectionID}
-	delete(rc.cache, revKey)
-	delete(rc.hlvCache, hlvKey)
-	// decrement memory overall size
-	rc.updateRevCacheMemoryUsage(-value.getItemBytes())
-=======
 // _numberCapacityEviction will iterate removing the last element in cache til we fall below the maximum number of items
 // threshold for this shard, retuning the bytes evicted and number of items evicted
 func (rc *LRURevisionCache) _numberCapacityEviction() (numItemsEvicted int64, numBytesEvicted int64) {
-	for len(rc.cache) > int(rc.capacity) {
+	for rc.lruList.Len() > int(rc.capacity) {
 		value := rc.lruList.Remove(rc.lruList.Back()).(*revCacheValue)
-		delete(rc.cache, value.key)
+		hlvKey := IDandCV{DocID: value.id, Source: value.cv.SourceID, Version: value.cv.Value, CollectionID: value.collectionID}
+		revKey := IDAndRev{DocID: value.id, RevID: value.revID, CollectionID: value.collectionID}
+		delete(rc.cache, revKey)
+		delete(rc.hlvCache, hlvKey)
 		numItemsEvicted++
 		numBytesEvicted += value.getItemBytes()
 	}
 	return numItemsEvicted, numBytesEvicted
->>>>>>> 150702a4
 }
 
 // Gets the body etc. out of a revCacheValue. If they aren't present already, the loader func
@@ -767,6 +715,7 @@
 	value.lock.Lock()
 	if value.bodyBytes == nil {
 		value.revID = docRev.RevID
+		value.id = docRev.DocID
 		value.bodyBytes = docRev.BodyBytes
 		value.history = docRev.History
 		value.channels = docRev.Channels
@@ -774,12 +723,8 @@
 		value.attachments = docRev.Attachments.ShallowCopy() // Don't store attachments the caller might later mutate
 		value.deleted = docRev.Deleted
 		value.err = nil
-<<<<<<< HEAD
-		value.itemBytes = docRev.MemoryBytes
+		value.itemBytes.Store(docRev.MemoryBytes)
 		value.hlvHistory = docRev.hlvHistory
-=======
-		value.itemBytes.Store(docRev.MemoryBytes)
->>>>>>> 150702a4
 	}
 	value.lock.Unlock()
 }
@@ -858,7 +803,10 @@
 		bytesNeededToRemove := currMemoryUsage - rc.memoryCapacity
 		for bytesNeededToRemove > numBytesRemoved {
 			value := rc.lruList.Remove(rc.lruList.Back()).(*revCacheValue)
-			delete(rc.cache, value.key)
+			revKey := IDAndRev{DocID: value.id, RevID: value.revID, CollectionID: value.collectionID}
+			hlvKey := IDandCV{DocID: value.id, Source: value.cv.SourceID, Version: value.cv.Value, CollectionID: value.collectionID}
+			delete(rc.cache, revKey)
+			delete(rc.hlvCache, hlvKey)
 			numItemsRemoved++
 			valueBytes := value.getItemBytes()
 			numBytesRemoved += valueBytes
