--- conflicted
+++ resolved
@@ -37,11 +37,7 @@
 // This gets replaced before the statement is sent to N1QL by the replaceSyncTokens methods.
 var syncNoXattr = fmt.Sprintf("%s.%s", base.KeyspaceQueryToken, base.SyncPropertyName)
 var syncXattr = "meta().xattrs." + base.SyncXattrName
-<<<<<<< HEAD
-var syncXattrQuery = fmt.Sprintf("meta(%s).xattrs.%s", base.KeyspaceQueryToken, base.SyncXattrName) // Replacement for $sync token for xattr queries
-=======
 var syncXattrQuery = fmt.Sprintf("meta(%s).xattrs.%s", base.KeyspaceQueryAlias, base.SyncXattrName) // Replacement for $sync token for xattr queries
->>>>>>> 8744c2a4
 
 type SGIndexType int
 
@@ -122,29 +118,17 @@
 	// Queries used to check readiness on startup.  Only required for critical indexes.
 	readinessQueries = map[SGIndexType]string{
 		IndexAccess: "SELECT $sync.access.foo as val " +
-<<<<<<< HEAD
-			"FROM %s " +
-=======
 			"FROM %s AS %s " +
->>>>>>> 8744c2a4
 			"USE INDEX ($idx) " +
 			"WHERE ANY op in OBJECT_PAIRS($sync.access) SATISFIES op.name = 'foo' end " +
 			"LIMIT 1",
 		IndexRoleAccess: "SELECT $sync.role_access.foo as val " +
-<<<<<<< HEAD
-			"FROM %s " +
-=======
 			"FROM %s AS %s " +
->>>>>>> 8744c2a4
 			"USE INDEX ($idx) " +
 			"WHERE ANY op in OBJECT_PAIRS($sync.role_access) SATISFIES op.name = 'foo' end " +
 			"LIMIT 1",
 		IndexChannels: "SELECT  [op.name, LEAST($sync.sequence, op.val.seq),IFMISSING(op.val.rev,null), IFMISSING(op.val.del,null)][1] AS sequence " +
-<<<<<<< HEAD
-			"FROM %s " +
-=======
 			"FROM %s AS %s " +
->>>>>>> 8744c2a4
 			"USE INDEX ($idx) " +
 			"UNNEST OBJECT_PAIRS($sync.channels) AS op " +
 			"WHERE [op.name, LEAST($sync.sequence, op.val.seq),IFMISSING(op.val.rev,null), IFMISSING(op.val.del,null)]  BETWEEN  ['foo', 0] AND ['foo', 1] " +
