//  Copyright 2022-Present Couchbase, Inc.
//
//  Use of this software is governed by the Business Source License included
//  in the file licenses/BSL-Couchbase.txt.  As of the Change Date specified
//  in that file, in accordance with the Business Source License, use of this
//  software will be governed by the Apache License, Version 2.0, included in
//  the file licenses/APL2.txt.

//go:build cb_sg_v8

package functionsapitest

import (
	"encoding/json"
	"fmt"
	"net/http"
	"strings"
	"testing"
	"time"
<<<<<<< HEAD

	"github.com/couchbase/sync_gateway/db"
=======
>>>>>>> 36a3204b

	"github.com/couchbase/sync_gateway/base"
	"github.com/couchbase/sync_gateway/db/functions"
	"github.com/couchbase/sync_gateway/rest"
	"github.com/stretchr/testify/assert"
)

//////// FUNCTIONS EXECUTION API TESTS

/// AUTH TESTS

func createUser(t *testing.T, rt *rest.RestTester) (string, string) {
	username := "alice"
	password := "pass"

	userDetails := fmt.Sprintf(`{"name":"%s", "password":"%s", "admin_channels":["wonderland"]}`, username, password)
	resp := rt.SendAdminRequest("POST", "/db/_user/", userDetails)
	rest.RequireStatus(t, resp, http.StatusCreated)

	return username, password
}

var kUserFunctionAuthTestConfig = functions.FunctionsConfig{
	Definitions: functions.FunctionsDefs{
		"square": &functions.FunctionConfig{
			Type:  "javascript",
			Code:  "function(context, args) {return args.numero * args.numero;}",
			Args:  []string{"numero"},
			Allow: &functions.Allow{Channels: []string{"wonderland"}},
		},
		"admin_only": &functions.FunctionConfig{
			Type:  "javascript",
			Code:  `function(context, args) {return "OK";}`,
			Allow: nil, // no 'allow' property means admin-only
		},
		"allow_all": &functions.FunctionConfig{
			Type:  "javascript",
			Code:  `function(context, args) {return "OK";}`,
			Allow: allowAll,
		},
	},
}

func TestUserFunctions(t *testing.T) {
	rt := rest.NewRestTesterForUserQueries(t, rest.DbConfig{
		UserFunctions: &kUserFunctionAuthTestConfig,
	})
	if rt == nil {
		return
	}
	defer rt.Close()

	t.Run("AsAdmin", func(t *testing.T) { testUserFunctionsAsAdmin(t, rt) })
	t.Run("AsUser", func(t *testing.T) { testUserFunctionsAsUser(t, rt) })
}

func TestJSFunctionAsGuest(t *testing.T) {
	rt := rest.NewRestTester(t, &rest.RestTesterConfig{GuestEnabled: true, EnableUserQueries: true})
	if rt == nil {
		return
	}
	defer rt.Close()

	rt.DatabaseConfig = &rest.DatabaseConfig{
		DbConfig: rest.DbConfig{
			UserFunctions: &kUserFunctionAuthTestConfig,
		},
	}

	sendReqFn := rt.SendRequest

	t.Run("function not configured", func(t *testing.T) {
		response := sendReqFn("GET", "/db/_function/xxxx", "")
		assert.Equal(t, 401, response.Result().StatusCode)
		assert.Contains(t, string(response.BodyBytes()), "login required")
	})

	t.Run("allow all", func(t *testing.T) {
		response := sendReqFn("GET", "/db/_function/allow_all", "")
		assert.Equal(t, 200, response.Result().StatusCode)
		assert.EqualValues(t, `"OK"`, string(response.BodyBytes()))
	})

	t.Run("user required", func(t *testing.T) {
		response := sendReqFn("POST", "/db/_function/square", `{"numero": 42}`)
		assert.Equal(t, 401, response.Result().StatusCode)
		assert.Contains(t, string(response.BodyBytes()), "Login required")
	})

	t.Run("admin-only", func(t *testing.T) {
		response := sendReqFn("GET", "/db/_function/admin_only", "")
		assert.Equal(t, 401, response.Result().StatusCode)
		assert.Contains(t, string(response.BodyBytes()), "Login required")
	})
}

func testUserFunctionsCommon(t *testing.T, rt *rest.RestTester, sendReqFn func(string, string, string) *rest.TestResponse) {
	t.Run("commons/passing a param", func(t *testing.T) {
		response := sendReqFn("POST", "/db/_function/square", `{"numero": 42}`)
		assert.Equal(t, 200, response.Result().StatusCode)
		assert.EqualValues(t, "1764", string(response.BodyBytes()))
	})

	t.Run("commons/passing a param through query params", func(t *testing.T) {
		response := sendReqFn("GET", "/db/_function/square?numero=42", "")
		assert.Equal(t, 200, response.Result().StatusCode)
		assert.EqualValues(t, "1764", string(response.BodyBytes()))
	})

	t.Run("commons/allow all", func(t *testing.T) {
		response := sendReqFn("GET", "/db/_function/allow_all", "")
		assert.Equal(t, 200, response.Result().StatusCode)
		assert.EqualValues(t, `"OK"`, string(response.BodyBytes()))
	})
}

func testUserFunctionsAsAdmin(t *testing.T, rt *rest.RestTester) {
	testUserFunctionsCommon(t, rt, rt.SendAdminRequest)

	t.Run("Admin-only", func(t *testing.T) {
		response := rt.SendAdminRequest("GET", "/db/_function/admin_only", "")
		assert.Equal(t, 200, response.Result().StatusCode)
		assert.EqualValues(t, "\"OK\"", string(response.BodyBytes()))
	})

	// negative cases:
	t.Run("function not configured", func(t *testing.T) {
		response := rt.SendAdminRequest("GET", "/db/_function/xxxx", "")
		assert.Equal(t, 404, response.Result().StatusCode)
	})
}

func testUserFunctionsAsUser(t *testing.T, rt *rest.RestTester) {
	username, password := createUser(t, rt)
	sendReqFn := func(method, resource, body string) *rest.TestResponse {
		return rt.SendUserRequestWithHeaders(method, resource, body, nil, username, password)
	}
	testUserFunctionsCommon(t, rt, sendReqFn)

	// negative cases
	t.Run("function not configured", func(t *testing.T) {
		response := sendReqFn("GET", "/db/_function/xxxx", "")
		assert.Equal(t, 403, response.Result().StatusCode)
	})

	t.Run("admin-only", func(t *testing.T) {
		response := sendReqFn("GET", "/db/_function/admin_only", "")
		assert.Equal(t, 403, response.Result().StatusCode)
	})
}

var kUserN1QLFunctionsAuthTestConfig = functions.FunctionsConfig{
	Definitions: functions.FunctionsDefs{
		"square": &functions.FunctionConfig{
			Type:  "query",
			Code:  "SELECT $args.numero * $args.numero AS square",
			Args:  []string{"numero"},
			Allow: &functions.Allow{Channels: []string{"wonderland"}},
		},
		"user": &functions.FunctionConfig{
			Type:  "query",
			Code:  "SELECT $user AS `user`", // use backticks for n1ql reserved keywords
			Allow: allowAll,
		},
		"admin_only": &functions.FunctionConfig{
			Type:  "query",
			Code:  `SELECT "ok" AS status`,
			Allow: nil, // no 'allow' property means admin-only
		},
	},
}

func TestUserN1QLQueries(t *testing.T) {

	rt := rest.NewRestTesterForUserQueries(t, rest.DbConfig{})
	if rt == nil {
		return
	}
	defer rt.Close()

	// Configure User Queries
	request, err := json.Marshal(kUserN1QLFunctionsAuthTestConfig)
	assert.NoError(t, err)
	response := rt.SendAdminRequest("PUT", "/db/_config/functions", string(request))
	assert.Equal(t, 200, response.Result().StatusCode)

	t.Run("AsAdmin", func(t *testing.T) { testUserQueriesAsAdmin(t, rt) })
	t.Run("AsUser", func(t *testing.T) { testUserQueriesAsUser(t, rt) })
}

func TestN1QLFunctionAsGuest(t *testing.T) {
	if base.UnitTestUrlIsWalrus() {
		t.Skip("This test requires persistent configs")
	}

	rt := rest.NewRestTester(t, &rest.RestTesterConfig{GuestEnabled: true, EnableUserQueries: true})
	if rt == nil {
		return
	}
	defer rt.Close()

	rt.DatabaseConfig = &rest.DatabaseConfig{
		DbConfig: rest.DbConfig{
			UserFunctions: &kUserN1QLFunctionsAuthTestConfig,
		},
	}

	sendReqFn := rt.SendRequest

	t.Run("select user", func(t *testing.T) {
		response := sendReqFn("GET", "/db/_function/user", "")
		if !assert.Equal(t, 200, response.Result().StatusCode) {
			return
		}
		var body []map[string]any
		if !assert.NoError(t, json.Unmarshal(response.BodyBytes(), &body)) {
			return
		}
		user, ok := body[0]["user"].(map[string]any)
		assert.True(t, ok, "Result 'user' property is missing or not an object")
		assert.Equal(t, "", user["name"])
	})

	t.Run("user required", func(t *testing.T) {
		t.Skip("Does not work with SG_TEST_USE_DEFAULT_COLLECTION=true CBG-2702")
		response := sendReqFn("POST", "/db/_function/square", `{"numero": 16}`)
		assert.Equal(t, 401, response.Result().StatusCode)
		assert.Contains(t, string(response.BodyBytes()), "Login required")
	})

	t.Run("admin only", func(t *testing.T) {
		response := sendReqFn("GET", "/db/_function/admin_only", "")
		assert.Equal(t, 401, response.Result().StatusCode)
		assert.Contains(t, string(response.BodyBytes()), "Login required")
	})

	t.Run("unconfigured query", func(t *testing.T) {
		response := sendReqFn("GET", "/db/_function/xxxx", "")
		assert.Equal(t, 401, response.Result().StatusCode)
		assert.Contains(t, string(response.BodyBytes()), "login required")
	})
}

func testUserQueriesCommon(t *testing.T, rt *rest.RestTester, sendReqFn func(string, string, string) *rest.TestResponse) {
	// positive cases:
	t.Run("commons/passing a param", func(t *testing.T) {
		response := sendReqFn("POST", "/db/_function/square", `{"numero": 16}`)
		assert.Equal(t, 200, response.Result().StatusCode)
		assert.EqualValues(t, "[{\"square\":256}]", string(response.BodyBytes()))
	})
}

func testUserQueriesAsAdmin(t *testing.T, rt *rest.RestTester) {
	testUserQueriesCommon(t, rt, rt.SendAdminRequest)

	// positive cases:
	t.Run("select user", func(t *testing.T) {
		response := rt.SendAdminRequest("GET", "/db/_function/user", "")
		assert.Equal(t, 200, response.Result().StatusCode)
		assert.EqualValues(t, "[{\"user\":{}}]", string(response.BodyBytes()))
	})

	t.Run("admin only", func(t *testing.T) {
		response := rt.SendAdminRequest("GET", "/db/_function/admin_only", "")
		assert.Equal(t, 200, response.Result().StatusCode)
		assert.EqualValues(t, "[{\"status\":\"ok\"}]", string(response.BodyBytes()))
	})

	//negative cases:
	t.Run("unconfigured query", func(t *testing.T) {
		response := rt.SendAdminRequest("GET", "/db/_function/xxxx", "")
		assert.Equal(t, 404, response.Result().StatusCode)
	})
}

func testUserQueriesAsUser(t *testing.T, rt *rest.RestTester) {
	username, password := createUser(t, rt)
	sendReqFn := func(method, resource, body string) *rest.TestResponse {
		return rt.SendUserRequestWithHeaders(method, resource, body, nil, username, password)
	}
	testUserQueriesCommon(t, rt, sendReqFn)

	// positive cases:
	t.Run("select user", func(t *testing.T) {
		response := sendReqFn("GET", "/db/_function/user", "")
		assert.Equal(t, 200, response.Result().StatusCode)
		assert.True(t, strings.HasPrefix(string(response.BodyBytes()), `[{"user":{"channels":["`) && strings.HasSuffix(string(response.BodyBytes()), "\"],\"name\":\"alice\"}}]"), "Unexpected response: %s", response.BodyBytes())
	})

	//negative cases:
	t.Run("admin only", func(t *testing.T) {
		response := sendReqFn("GET", "/db/_function/admin_only", "")
		assert.Equal(t, 403, response.Result().StatusCode)
	})

	t.Run("unconfigured query", func(t *testing.T) {
		response := sendReqFn("GET", "/db/_function/xxxx", "")
		assert.Equal(t, 403, response.Result().StatusCode)
	})
}

func TestFunctionMutability(t *testing.T) {
	kUserMutabilityFunctionsTestConfig := &functions.FunctionsConfig{
		Definitions: functions.FunctionsDefs{
			"putDocMutabilityFalse": {
				Type:  "javascript",
				Code:  "function(context,args) { return context.user.defaultCollection.save(args.doc, args.docID); }",
				Args:  []string{"doc", "docID"},
				Allow: &functions.Allow{Channels: []string{"*"}},
			},
			"putDocMutabilityTrue": {
				Type:     "javascript",
				Code:     "function(context,args) { return context.user.defaultCollection.save(args.doc, args.docID); }",
				Args:     []string{"doc", "docID"},
				Allow:    &functions.Allow{Channels: []string{"*"}},
				Mutating: true,
			},
			"callerMutabilityFalse": {
				Type:     "javascript",
				Code:     "function(context,args) { var funcName = args.funcName; delete args.funcName; return context.user.function(funcName, args);}",
				Args:     []string{"doc", "docID", "funcName"},
				Allow:    &functions.Allow{Channels: []string{"*"}},
				Mutating: false,
			},
			"callerMutabilityTrue": {
				Type:     "javascript",
				Code:     "function(context,args) { var funcName = args.funcName; delete args.funcName; return context.user.function(funcName, args);}",
				Args:     []string{"doc", "docID", "funcName"},
				Allow:    &functions.Allow{Channels: []string{"*"}},
				Mutating: true,
			},
			//using context.admin priviledge overides its own mutatibility flag, it acts as though the REST API were called by an administrator.
			"callerOverride": {
				Type:     "javascript",
				Code:     "function(context,args) { var funcName = args.funcName; delete args.funcName; return context.admin.function(funcName, args);}",
				Args:     []string{"doc", "docID", "funcName"},
				Allow:    &functions.Allow{Channels: []string{"*"}},
				Mutating: false,
			},
		},
	}

	rt := rest.NewRestTesterForUserQueries(t, rest.DbConfig{})
	if rt == nil {
		return
	}
	defer rt.Close()

	request, err := json.Marshal(kUserMutabilityFunctionsTestConfig)
	assert.NoError(t, err)

	var body string = `{
		"doc": {"key": 123},
		"docID": "Test123",
		"funcName": "%s"
	}`
	var putFuncName string
	var callerFuncName string

	response := rt.SendAdminRequest("PUT", "/db/_config/functions", string(request))
	assert.Equal(t, 200, response.Result().StatusCode)

	//Negative Cases
	t.Run("Func with mutating True calls another function with a mutating value of False", func(t *testing.T) {
		putFuncName = "putDocMutabilityFalse"
		callerFuncName = "callerMutabilityTrue"
		response := rt.SendAdminRequest("POST", fmt.Sprintf("/db/_function/%s", callerFuncName), fmt.Sprintf(body, putFuncName))
		assert.Equal(t, http.StatusForbidden, response.Result().StatusCode)
	})

	t.Run("Func with mutating False calls another function with a mutating value of True", func(t *testing.T) {
		putFuncName = "putDocMutabilityTrue"
		callerFuncName = "callerMutabilityFalse"
		response := rt.SendAdminRequest("POST", fmt.Sprintf("/db/_function/%s", callerFuncName), fmt.Sprintf(body, putFuncName))
		assert.Equal(t, http.StatusForbidden, response.Result().StatusCode)
	})

	t.Run("Func with mutating False calls another function with a mutating value of False", func(t *testing.T) {
		putFuncName = "putDocMutabilityFalse"
		callerFuncName = "callerMutabilityFalse"
		response := rt.SendAdminRequest("POST", fmt.Sprintf("/db/_function/%s", callerFuncName), fmt.Sprintf(body, putFuncName))
		assert.Equal(t, http.StatusForbidden, response.Result().StatusCode)
	})

	//Positive Cases

	//Mutability of the function being called is false. Still succeeds because it was called through the 'admin' object.
	t.Run("context.admin to call a Non-mutating function", func(t *testing.T) {
		putFuncName = "putDocMutabilityFalse"
		callerFuncName = "callerOverride"
		response := rt.SendAdminRequest("POST", fmt.Sprintf("/db/_function/%s", callerFuncName), fmt.Sprintf(body, putFuncName))
		assert.Equal(t, http.StatusOK, response.Result().StatusCode)
	})

	t.Run("Func with mutating True calls another function with a mutating value of True", func(t *testing.T) {
		putFuncName = "putDocMutabilityTrue"
		callerFuncName = "callerMutabilityTrue"
		response := rt.SendAdminRequest("POST", fmt.Sprintf("/db/_function/%s", callerFuncName), fmt.Sprintf(body, putFuncName))
		assert.Equal(t, http.StatusOK, response.Result().StatusCode)
		assert.EqualValues(t, "\"Test123\"", string(response.BodyBytes()))
	})

	//using context.admin priviledge overides its own mutatibility flag, it acts as though the REST API were called by an administrator.
	t.Run("context.admin to call a mutating function", func(t *testing.T) {
		putFuncName = "putDocMutabilityTrue"
		callerFuncName = "callerOverride"
		response := rt.SendAdminRequest("POST", fmt.Sprintf("/db/_function/%s", callerFuncName), fmt.Sprintf(body, putFuncName))
		assert.Equal(t, http.StatusOK, response.Result().StatusCode)
		assert.EqualValues(t, "\"Test123\"", string(response.BodyBytes()))
	})
}

func TestFunctionTimeout(t *testing.T) {
	const timeout = 5 * time.Second
	oldTimeout := db.UserFunctionTimeout
	db.UserFunctionTimeout = timeout
	defer func() { db.UserFunctionTimeout = oldTimeout }()

	kUserTimeoutFunctionsTestConfig := &functions.FunctionsConfig{
		Definitions: functions.FunctionsDefs{
			"sleep": {
				Type: "javascript",
				Code: `function(context,args) {
					// simulating sleep using a while loop
					// can't use setTimeout in Otto interpreter
					var start = new Date().getTime();
					var ms = parseInt(args.ms)
					while (new Date().getTime() < start + ms);
				}`,
				Args:  []string{"ms"},
				Allow: allowAll,
			},
		},
	}

	rt := rest.NewRestTesterForUserQueries(t, rest.DbConfig{
		UserFunctions: kUserTimeoutFunctionsTestConfig,
	})
	if rt == nil {
		return
	}
	defer rt.Close()
	timeout := 500 * time.Millisecond
	rt.GetDatabase().UserFunctionTimeout = timeout
	// positive case:
<<<<<<< HEAD
	reqBody := fmt.Sprintf(`{"ms": %d}`, timeout.Milliseconds()/2)
=======
>>>>>>> 36a3204b
	t.Run("under time limit", func(t *testing.T) {
		reqBody := `{"ms": 1}`
		response := rt.SendAdminRequest("POST", "/db/_function/sleep", reqBody)
		assert.Equal(t, 200, response.Result().StatusCode)
	})

	// negative case:
<<<<<<< HEAD
	reqBody = fmt.Sprintf(`{"ms": %d}`, 2*timeout.Milliseconds())
=======
>>>>>>> 36a3204b
	t.Run("over time limit", func(t *testing.T) {
		reqBody := fmt.Sprintf(`{"ms": %d}`, 2*timeout)
		response := rt.SendAdminRequest("POST", "/db/_function/sleep", reqBody)
		assert.Equal(t, 500, response.Result().StatusCode)
	})
}<|MERGE_RESOLUTION|>--- conflicted
+++ resolved
@@ -17,11 +17,6 @@
 	"strings"
 	"testing"
 	"time"
-<<<<<<< HEAD
-
-	"github.com/couchbase/sync_gateway/db"
-=======
->>>>>>> 36a3204b
 
 	"github.com/couchbase/sync_gateway/base"
 	"github.com/couchbase/sync_gateway/db/functions"
@@ -435,11 +430,6 @@
 }
 
 func TestFunctionTimeout(t *testing.T) {
-	const timeout = 5 * time.Second
-	oldTimeout := db.UserFunctionTimeout
-	db.UserFunctionTimeout = timeout
-	defer func() { db.UserFunctionTimeout = oldTimeout }()
-
 	kUserTimeoutFunctionsTestConfig := &functions.FunctionsConfig{
 		Definitions: functions.FunctionsDefs{
 			"sleep": {
@@ -467,23 +457,15 @@
 	timeout := 500 * time.Millisecond
 	rt.GetDatabase().UserFunctionTimeout = timeout
 	// positive case:
-<<<<<<< HEAD
 	reqBody := fmt.Sprintf(`{"ms": %d}`, timeout.Milliseconds()/2)
-=======
->>>>>>> 36a3204b
 	t.Run("under time limit", func(t *testing.T) {
-		reqBody := `{"ms": 1}`
 		response := rt.SendAdminRequest("POST", "/db/_function/sleep", reqBody)
 		assert.Equal(t, 200, response.Result().StatusCode)
 	})
 
 	// negative case:
-<<<<<<< HEAD
 	reqBody = fmt.Sprintf(`{"ms": %d}`, 2*timeout.Milliseconds())
-=======
->>>>>>> 36a3204b
 	t.Run("over time limit", func(t *testing.T) {
-		reqBody := fmt.Sprintf(`{"ms": %d}`, 2*timeout)
 		response := rt.SendAdminRequest("POST", "/db/_function/sleep", reqBody)
 		assert.Equal(t, 500, response.Result().StatusCode)
 	})
