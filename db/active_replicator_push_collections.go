--- conflicted
+++ resolved
@@ -50,54 +50,6 @@
 		bh.collectionIdx = collectionIdx
 		bh.loggingCtx = bh.collection.AddCollectionContext(bh.BlipSyncContext.loggingCtx)
 
-<<<<<<< HEAD
-		var channels base.Set
-		if filteredChannels := apr.config.getFilteredChannels(collectionIdx); len(filteredChannels) > 0 {
-			channels = base.SetFromArray(filteredChannels)
-		}
-
-		apr.blipSyncContext.fatalErrorCallback = func(err error) {
-			if strings.Contains(err.Error(), ErrUseProposeChanges.Message) {
-				err = ErrUseProposeChanges
-				_ = apr.setError(PreHydrogenTargetAllowConflictsError)
-				err = apr.stopAndDisconnect()
-				if err != nil {
-					base.ErrorfCtx(apr.ctx, "Failed to stop and disconnect replication: %v", err)
-				}
-			} else if strings.Contains(err.Error(), ErrDatabaseWentAway.Message) {
-				err = apr.reconnect()
-				if err != nil {
-					base.ErrorfCtx(apr.ctx, "Failed to reconnect replication: %v", err)
-				}
-			}
-			// No special handling for error
-		}
-		apr.activeSendChanges.Set(true)
-		go func(s *blip.Sender) {
-			defer apr.activeSendChanges.Set(false)
-			isComplete, err := bh.sendChanges(s, &sendChangesOptions{
-				docIDs:            apr.config.DocIDs,
-				since:             replicationCollection.Checkpointer.lastCheckpointSeq,
-				continuous:        apr.config.Continuous,
-				activeOnly:        apr.config.ActiveOnly,
-				batchSize:         int(apr.config.ChangesBatchSize),
-				revocations:       apr.config.PurgeOnRemoval,
-				channels:          channels,
-				clientType:        clientTypeSGR2,
-				ignoreNoConflicts: true, // force the passive side to accept a "changes" message, even in no conflicts mode.
-				changesCtx:        c.changesCtx,
-			})
-			if err != nil {
-				base.InfofCtx(apr.ctx, base.KeyReplicate, "Error sending changes: %v", err)
-			}
-			// On a normal completion, call complete for the replication
-			if isComplete {
-				apr.Complete()
-			}
-		}(apr.blipSender)
-		return nil
-=======
 		return apr._startSendingChanges(bh, replicationCollection.Checkpointer.lastCheckpointSeq)
->>>>>>> c7d63d2c
 	})
 }