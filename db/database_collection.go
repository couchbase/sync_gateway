// Copyright 2022-Present Couchbase, Inc.
//
// Use of this software is governed by the Business Source License included
// in the file licenses/BSL-Couchbase.txt.  As of the Change Date specified
// in that file, in accordance with the Business Source License, use of this
// software will be governed by the Apache License, Version 2.0, included in
// the file licenses/APL2.txt.

package db

import (
	"context"
	"fmt"
	"time"

	sgbucket "github.com/couchbase/sg-bucket"
	"github.com/couchbase/sync_gateway/auth"
	"github.com/couchbase/sync_gateway/base"
	"github.com/couchbase/sync_gateway/channels"
)

// DatabaseCollection provides a representation of a single collection of a database.
type DatabaseCollection struct {
	dataStore            base.DataStore          // Storage
	revisionCache        RevisionCache           // Cache of recently-accessed doc revisions
	collectionStats      *base.CollectionStats   // pointer to the collection stats (to avoid map lookups when used)
	dbCtx                *DatabaseContext        // pointer to database context to allow passthrough of functions
	ChannelMapper        *channels.ChannelMapper // Collection's sync function
	importFilterFunction ImportFilterFunction    // collections import options
	Name                 string
	ScopeName            string
}

// DatabaseCollectionWithUser represents CouchDB database. A new instance is created for each request,
// so this struct does not have to be thread-safe.
type DatabaseCollectionWithUser struct {
	*DatabaseCollection
	user auth.User
}

// newDatabaseCollection returns a collection which inherits values from the database but is specific to a given DataStore.
func newDatabaseCollection(ctx context.Context, dbContext *DatabaseContext, dataStore base.DataStore, stats *base.CollectionStats) (*DatabaseCollection, error) {
	dbCollection := &DatabaseCollection{
		dataStore:       dataStore,
		dbCtx:           dbContext,
		collectionStats: stats,
	}
	dbCollection.revisionCache = NewRevisionCache(
		dbContext.Options.RevisionCacheOptions,
		dbCollection,
		dbContext.DbStats.Cache(),
	)
	if metadataStoreName, ok := base.AsDataStoreName(dataStore); ok {
		dbCollection.ScopeName = metadataStoreName.ScopeName()
		dbCollection.Name = metadataStoreName.CollectionName()
	} else {
		dbCollection.ScopeName = base.DefaultScope
		dbCollection.Name = base.DefaultCollection
	}

	return dbCollection, nil
}

// AllowConflicts allows different revisions of a single document to be pushed. This is controlled at the database level.
func (c *DatabaseCollection) AllowConflicts() bool {
	if c.dbCtx.Options.AllowConflicts != nil {
		return *c.dbCtx.Options.AllowConflicts
	}
	return base.DefaultAllowConflicts
}

func (c *DatabaseCollection) GetCollectionDatastore() base.DataStore {
	return c.dataStore
}

// allPrincipalIDs returns the IDs of all users and roles, including deleted Roles
func (c *DatabaseCollection) allPrincipalIDs(ctx context.Context) (users, roles []string, err error) {
	return c.dbCtx.AllPrincipalIDs(ctx)
}

// Authenticator returns authentication options associated with the collection's database.
func (c *DatabaseCollection) Authenticator(ctx context.Context) *auth.Authenticator {
	return c.dbCtx.Authenticator(ctx)
}

// activeChannels tracks active replications by channel. This is a database level property.
func (c *DatabaseCollection) activeChannels() *channels.ActiveChannels {
	return c.dbCtx.activeChannels
}

// backupOldRev creates a temporary copy of a old revision body when resolving conflicts. This is controlled at the database level.
func (c *DatabaseCollection) backupOldRev() bool {
	return c.dbCtx.Options.ImportOptions.BackupOldRev

}

// bucketName returns the name of the bucket this collection is stored in.
func (c *DatabaseCollection) bucketName() string {
	return c.dataStore.GetName()

}

// changeCache returns the change cache for the database.
func (c *DatabaseCollection) changeCache() *changeCache {
	return &c.dbCtx.changeCache
}

// channelQueryLimit returns the pagination for the number of channels returned in a query. This is a database level property.
func (c *DatabaseCollection) channelQueryLimit() int {
	return c.dbCtx.Options.CacheOptions.ChannelQueryLimit
}

// clusterUUID returns a couchbase server UUID. If running with walrus, return an empty string.
func (c *DatabaseCollection) serverUUID() string {
	return c.dbCtx.ServerUUID
}

// DbStats are stats that correspond to database level collections.
func (c *DatabaseCollection) dbStats() *base.DbStats {
	return c.dbCtx.DbStats
}

// deltaSyncEnabled returns true if delta sync is enabled. This is controlled at the database level.
func (c *DatabaseCollection) deltaSyncEnabled() bool {
	return c.dbCtx.Options.DeltaSyncOptions.Enabled
}

// deltaSyncRevMaxAgeSeconds is the number of seconds that old revisions will be in memory. This is controlled at database level.
func (c *DatabaseCollection) deltaSyncRevMaxAgeSeconds() uint32 {
	return c.dbCtx.Options.DeltaSyncOptions.RevMaxAgeSeconds
}

// eventMgr manages nofication events. This is controlled at database level.
func (c *DatabaseCollection) eventMgr() *EventManager {
	return c.dbCtx.EventMgr
}

// exitChanges will close active _changes feeds on the DB. This is a database level close.
func (c *DatabaseCollection) exitChanges() chan struct{} {
	return c.dbCtx.ExitChanges
}

// GetCollectionID returns a collectionID. If couchbase server does not return collections, it will return base.DefaultCollectionID, like the default collection for a Couchbase Server that does support collections.
func (c *DatabaseCollection) GetCollectionID() uint32 {
	ds := base.GetBaseDataStore(c.dataStore)
	return base.GetCollectionID(ds)
}

// GetRevisionCacheForTest allow accessing a copy of revision cache.
func (c *DatabaseCollection) GetRevisionCacheForTest() RevisionCache {
	return c.revisionCache
}

// groupID return the GroupID defined at a database level.
func (c *DatabaseCollection) groupID() string {
	return c.dbCtx.Options.GroupID
}

// FlushChannelCache flush support. Currently test-only - added for unit test access from rest package
func (c *DatabaseCollection) FlushChannelCache(ctx context.Context) error {
	base.InfofCtx(ctx, base.KeyCache, "Flushing channel cache")
	return c.dbCtx.changeCache.Clear()
}

// FlushRevisionCacheForTest creates a new revision cache. This is currently at the database level. Only use this in test code.
func (c *DatabaseCollection) FlushRevisionCacheForTest() {
	c.revisionCache = NewRevisionCache(
		c.dbCtx.Options.RevisionCacheOptions,
		c,
		c.dbStats().Cache(),
	)

}

// ForceAPIForbiddenErrors returns true if we return 403 vs empty docs. This is controlled at the database level.
func (c *DatabaseCollection) ForceAPIForbiddenErrors() bool {
	return c.dbCtx.Options.UnsupportedOptions != nil && c.dbCtx.Options.UnsupportedOptions.ForceAPIForbiddenErrors
}

// importFilter returns the import filter function.
func (c *DatabaseCollection) importFilter() ImportFilterFunction {
	return c.importFilterFunction
}

// IsClosed returns true if the underlying collection has been closed.
func (c *DatabaseCollection) IsClosed() bool {
	return c.dataStore == nil
}

// IsDefaultCollection returns true if collection is _default._default.
func (c *DatabaseCollection) IsDefaultCollection() bool {
	return base.IsDefaultCollection(c.ScopeName, c.Name)
}

// isGuestReadOnly returns true if the guest user can only perform read operations. This is controlled at the database level.
func (c *DatabaseCollection) isGuestReadOnly() bool {
	return c.dbCtx.Options.UnsupportedOptions != nil && c.dbCtx.Options.UnsupportedOptions.GuestReadOnly
}

// LastSequence returns the highest sequence number allocated for this collection.
func (c *DatabaseCollection) LastSequence() (uint64, error) {
	return c.dbCtx.sequences.lastSequence()
}

// localDocExpirySecs returns the expiry for docs tracking Couchbase Lite replication state. This is controlled at the database level.
func (c *DatabaseCollection) localDocExpirySecs() uint32 {
	return c.dbCtx.Options.LocalDocExpirySecs
}

// mutationListener returns mutation level for the database.
func (c *DatabaseCollection) mutationListener() *changeListener {
	return &c.dbCtx.mutationListener
}

// oldRevExpirySeconds is the number of seconds before old revisions are removed from Couchbase server. This is controlled at a database level.
func (c *DatabaseCollection) oldRevExpirySeconds() uint32 {
	return c.dbCtx.Options.OldRevExpirySeconds
}

// Runs a N1QL query.
func (c *DatabaseCollection) Query(ctx context.Context, queryName string, statement string, params map[string]interface{}, consistency base.ConsistencyMode, adhoc bool) (results sgbucket.QueryResultIterator, err error) {
	return N1QLQueryWithStats(
		ctx,
		c.dataStore,
		queryName,
		statement,
		params,
		consistency,
		adhoc,
		c.dbStats(),
		c.slowQueryWarningThreshold())
}

// queryPaginationLimit limits the size of large queries. This is is controlled at a database level.
func (c *DatabaseCollection) queryPaginationLimit() int {
	return c.dbCtx.Options.QueryPaginationLimit
}

// ReloadUser the User object, in case its persistent properties have been changed. This code does not lock and is not safe to call from concurrent goroutines.
func (c *DatabaseCollectionWithUser) ReloadUser(ctx context.Context) error {
	if c.user == nil {
		return nil
	}
	user, err := c.Authenticator(ctx).GetUser(c.user.Name())
	if err != nil {
		return err
	}
	if user == nil {
		return fmt.Errorf("User not found during reload")
	}
	c.user = user
	return nil
}

// RemoveFromChangeCache removes select documents from all channel caches and returns the number of documents removed.
func (c *DatabaseCollection) RemoveFromChangeCache(docIDs []string, startTime time.Time) int {
	return c.dbCtx.changeCache.Remove(c.GetCollectionID(), docIDs, startTime)
}

// revsLimit is the max depth a document's revision tree can grow to. This is controlled at a database level.
func (c *DatabaseCollection) revsLimit() uint32 {
	return c.dbCtx.RevsLimit
}

// sequences returns the sequence generator for a collection.
func (c *DatabaseCollection) sequences() *sequenceAllocator {
	return c.dbCtx.sequences
}

// slowQueryWarningThreshold is the duration of N1QL query to log as slow. This is controlled at a database level.
func (c *DatabaseCollection) slowQueryWarningThreshold() time.Duration {
	return c.dbCtx.Options.SlowQueryWarningThreshold
}

// unsupportedOptions returns options that are potentially unstable. This is controlled at a database level.
func (c *DatabaseCollection) unsupportedOptions() *UnsupportedOptions {
	return c.dbCtx.Options.UnsupportedOptions
}

// Returns the xattr key that will be accessible from the sync function. This is controlled at a database level.
func (c *DatabaseCollection) userXattrKey() string {
	return c.dbCtx.Options.UserXattrKey
}

// UseXattrs specifies whether the collection stores metadata in xattars or inline. This is controlled at a database level.
func (c *DatabaseCollection) UseXattrs() bool {
	return c.dbCtx.Options.EnableXattr
}

// User will return the user object.
func (c *DatabaseCollectionWithUser) User() auth.User {
	return c.user
}

// useViews will return whether the bucket is configured using views.
func (c *DatabaseCollection) useViews() bool {
	return c.dbCtx.Options.UseViews
}

// Sets the collection's sync function based on the JS code from config.
// Returns a boolean indicating whether the function is different from the saved one.
// If multiple gateway instances try to update the function at the same time (to the same new
// value) only one of them will get a changed=true result.
func (c *DatabaseCollection) UpdateSyncFun(ctx context.Context, syncFun string) (changed bool, err error) {
	if syncFun == "" {
<<<<<<< HEAD
		dc.ChannelMapper = nil
	} else if dc.ChannelMapper != nil {
		err = dc.ChannelMapper.SetFunction(syncFun)
	} else {
		dc.ChannelMapper = channels.NewChannelMapper(&dc.dbCtx.JS, syncFun, dc.dbCtx.Options.JavascriptTimeout)
=======
		c.ChannelMapper = nil
	} else if c.ChannelMapper != nil {
		_, err = c.ChannelMapper.SetFunction(syncFun)
	} else {
		c.ChannelMapper = channels.NewChannelMapper(syncFun, c.dbCtx.Options.JavascriptTimeout)
>>>>>>> 290eb9ba
	}
	if err != nil {
		base.WarnfCtx(ctx, "Error setting sync function: %s", err)
		return
	}

	var syncData struct { // format of the sync-fn document
		Sync string
	}

	syncFunctionDocID := base.CollectionSyncFunctionKeyWithGroupID(c.dbCtx.Options.GroupID, c.ScopeName, c.Name)
	_, err = c.dbCtx.MetadataStore.Update(syncFunctionDocID, 0, func(currentValue []byte) ([]byte, *uint32, bool, error) {
		// The first time opening a new db, currentValue will be nil. Don't treat this as a change.
		if currentValue != nil {
			parseErr := base.JSONUnmarshal(currentValue, &syncData)
			if parseErr != nil || syncData.Sync != syncFun {
				changed = true
			}
		}
		if changed || currentValue == nil {
			syncData.Sync = syncFun
			bytes, err := base.JSONMarshal(syncData)
			return bytes, nil, false, err
		} else {
			return nil, nil, false, base.ErrUpdateCancel // value unchanged, no need to save
		}
	})

	if err == base.ErrUpdateCancel {
		err = nil
	}
	return
}<|MERGE_RESOLUTION|>--- conflicted
+++ resolved
@@ -303,19 +303,11 @@
 // value) only one of them will get a changed=true result.
 func (c *DatabaseCollection) UpdateSyncFun(ctx context.Context, syncFun string) (changed bool, err error) {
 	if syncFun == "" {
-<<<<<<< HEAD
-		dc.ChannelMapper = nil
-	} else if dc.ChannelMapper != nil {
-		err = dc.ChannelMapper.SetFunction(syncFun)
-	} else {
-		dc.ChannelMapper = channels.NewChannelMapper(&dc.dbCtx.JS, syncFun, dc.dbCtx.Options.JavascriptTimeout)
-=======
 		c.ChannelMapper = nil
 	} else if c.ChannelMapper != nil {
-		_, err = c.ChannelMapper.SetFunction(syncFun)
+		err = c.ChannelMapper.SetFunction(syncFun)
 	} else {
-		c.ChannelMapper = channels.NewChannelMapper(syncFun, c.dbCtx.Options.JavascriptTimeout)
->>>>>>> 290eb9ba
+		c.ChannelMapper = channels.NewChannelMapper(&c.dbCtx.JS, syncFun, c.dbCtx.Options.JavascriptTimeout)
 	}
 	if err != nil {
 		base.WarnfCtx(ctx, "Error setting sync function: %s", err)
