--- conflicted
+++ resolved
@@ -389,11 +389,7 @@
 // TestBadAgentPriority makes sure we can not specify agent priority as high
 func TestBadAgentPriority(t *testing.T) {
 	if UnitTestUrlIsWalrus() {
-<<<<<<< HEAD
-		t.Skip("This test only works against Couchbase Server, since DCPClient requires collections")
-=======
 		t.Skip("This test only works against Couchbase Server, since DCPClient requires a base.Collection")
->>>>>>> bad3d412
 	}
 
 	bucket := GetTestBucket(t)
