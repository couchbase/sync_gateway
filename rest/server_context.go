--- conflicted
+++ resolved
@@ -825,7 +825,7 @@
 		ClientPartitionWindow:     clientPartitionWindow,
 		BcryptCost:                bcryptCost,
 		GroupID:                   groupID,
-<<<<<<< HEAD
+		JavascriptTimeout:         javascriptTimeout,
 		// UserQueries:               config.UserQueries,   // behind feature flag (see below)
 		// UserFunctions:             config.UserFunctions, // behind feature flag (see below)
 		// GraphQL:                   config.GraphQL,       // behind feature flag (see below)
@@ -837,9 +837,6 @@
 		contextOptions.GraphQL = config.GraphQL
 	} else if config.UserQueries != nil || config.UserFunctions != nil || config.GraphQL != nil {
 		base.WarnfCtx(context.TODO(), `Database config options "queries", "functions", "graphql" ignored because unsupported.user_queries feature flag is not enabled`)
-=======
-		JavascriptTimeout:         javascriptTimeout,
->>>>>>> 8744c2a4
 	}
 
 	return contextOptions, nil
