/*
Copyright 2020-Present Couchbase, Inc.

Use of this software is governed by the Business Source License included in
the file licenses/BSL-Couchbase.txt.  As of the Change Date specified in that
file, in accordance with the Business Source License, use of this software will
be governed by the Apache License, Version 2.0, included in the file
licenses/APL2.txt.
*/

package rest

import (
	"fmt"
	"net/http"
	"strconv"
	"testing"

	"github.com/couchbase/sync_gateway/base"
	"github.com/couchbase/sync_gateway/db"
	"github.com/stretchr/testify/assert"
)

// TestX509RoundtripUsingIP is a happy-path roundtrip write test for SG connecting to CBS using valid X.509 certs for authentication.
// The test enforces SG connects using an IP address which is also present in the node cert.
func TestX509RoundtripUsingIP(t *testing.T) {
	base.SetUpTestLogging(t, base.LevelDebug, base.KeyAll)

	ctx := base.TestCtx(t)
	tb := base.GetTestBucket(t)
	defer tb.Close(ctx)

	rt := NewRestTester(t, &RestTesterConfig{CustomTestBucket: tb, useTLSServer: true})
	defer rt.Close()

	// write a doc to ensure bucket ops work
	tr := rt.SendAdminRequest(http.MethodPut, "/db/"+t.Name(), `{"sgwrite":true}`)
	RequireStatus(t, tr, http.StatusCreated)

	// wait for doc to come back over DCP
	rt.WaitForDoc(t.Name())
}

// TestX509RoundtripUsingDomain is a happy-path roundtrip write test for SG connecting to CBS using valid X.509 certs for authentication.
// The test enforces SG connects using a domain name which is also present in the node cert.
func TestX509RoundtripUsingDomain(t *testing.T) {
	base.SetUpTestLogging(t, base.LevelDebug, base.KeyAll)

	ctx := base.TestCtx(t)
	tb := base.GetTestBucket(t)
	defer tb.Close(ctx)

	rt := NewRestTester(t, &RestTesterConfig{CustomTestBucket: tb, useTLSServer: true})
	defer rt.Close()

	// write a doc to ensure bucket ops work
	tr := rt.SendAdminRequest(http.MethodPut, "/db/"+t.Name(), `{"sgwrite":true}`)
	RequireStatus(t, tr, http.StatusCreated)

	// wait for doc to come back over DCP
	rt.WaitForDoc(t.Name())
}

func TestX509UnknownAuthorityWrap(t *testing.T) {
	base.SetUpTestLogging(t, base.LevelDebug, base.KeyAll)

	ctx := base.TestCtx(t)
	tb := base.GetTestBucket(t)
	defer tb.Close(ctx)

	tb.BucketSpec.CACertPath = ""

	sc := DefaultStartupConfig("")

<<<<<<< HEAD
	sc.Bootstrap.Server = tb.BucketSpec.Server
	if tb.BucketSpec.Auth != nil {
		username, password, _ := tb.BucketSpec.Auth.GetCredentials()
		sc.Bootstrap.Username = username
		sc.Bootstrap.Password = password
	}

	_, err := initClusterAgent(base.TestCtx(t), sc.Bootstrap.Server, sc.Bootstrap.Username, sc.Bootstrap.Password,
		sc.Bootstrap.X509CertPath, sc.Bootstrap.X509KeyPath, sc.Bootstrap.CACertPath, sc.Bootstrap.ServerTLSSkipVerify)
=======
	username, password, _ := tb.BucketSpec.Auth.GetCredentials()

	_, err := base.NewClusterAgent(base.TestCtx(t),
		base.CouchbaseClusterSpec{
			Server:        tb.BucketSpec.Server,
			Username:      username,
			Password:      password,
			X509Certpath:  sc.Bootstrap.X509CertPath,
			X509Keypath:   sc.Bootstrap.X509KeyPath,
			CACertpath:    sc.Bootstrap.CACertPath,
			TLSSkipVerify: base.ValDefault(sc.Bootstrap.ServerTLSSkipVerify, false),
		},
	)
>>>>>>> 1f365a4f
	assert.Error(t, err)

	assert.Contains(t, err.Error(), "Provide a CA cert, or set tls_skip_verify to true in config")
}

func TestAttachmentCompactionRun(t *testing.T) {
	ctx := base.TestCtx(t)
	tb := base.GetTestBucket(t)
	defer tb.Close(ctx)

	rt := NewRestTester(t, &RestTesterConfig{CustomTestBucket: tb, useTLSServer: true})
	defer rt.Close()

	collection, ctx := rt.GetSingleTestDatabaseCollectionWithUser()

	for i := 0; i < 20; i++ {
		docID := fmt.Sprintf("testDoc-%d", i)
		attID := fmt.Sprintf("testAtt-%d", i)
		attBody := map[string]interface{}{"value": strconv.Itoa(i)}
		attJSONBody, err := base.JSONMarshal(attBody)
		assert.NoError(t, err)
		CreateLegacyAttachmentDoc(t, ctx, collection, docID, []byte("{}"), attID, attJSONBody)
	}

	resp := rt.SendAdminRequest("POST", "/db/_compact?type=attachment", "")
	RequireStatus(t, resp, http.StatusOK)

	status := rt.WaitForAttachmentCompactionStatus(t, db.BackgroundProcessStateCompleted)
	assert.Equal(t, int64(20), status.MarkedAttachments)
}<|MERGE_RESOLUTION|>--- conflicted
+++ resolved
@@ -68,38 +68,10 @@
 	tb := base.GetTestBucket(t)
 	defer tb.Close(ctx)
 
-	tb.BucketSpec.CACertPath = ""
-
-	sc := DefaultStartupConfig("")
-
-<<<<<<< HEAD
-	sc.Bootstrap.Server = tb.BucketSpec.Server
-	if tb.BucketSpec.Auth != nil {
-		username, password, _ := tb.BucketSpec.Auth.GetCredentials()
-		sc.Bootstrap.Username = username
-		sc.Bootstrap.Password = password
-	}
-
-	_, err := initClusterAgent(base.TestCtx(t), sc.Bootstrap.Server, sc.Bootstrap.Username, sc.Bootstrap.Password,
-		sc.Bootstrap.X509CertPath, sc.Bootstrap.X509KeyPath, sc.Bootstrap.CACertPath, sc.Bootstrap.ServerTLSSkipVerify)
-=======
-	username, password, _ := tb.BucketSpec.Auth.GetCredentials()
-
-	_, err := base.NewClusterAgent(base.TestCtx(t),
-		base.CouchbaseClusterSpec{
-			Server:        tb.BucketSpec.Server,
-			Username:      username,
-			Password:      password,
-			X509Certpath:  sc.Bootstrap.X509CertPath,
-			X509Keypath:   sc.Bootstrap.X509KeyPath,
-			CACertpath:    sc.Bootstrap.CACertPath,
-			TLSSkipVerify: base.ValDefault(sc.Bootstrap.ServerTLSSkipVerify, false),
-		},
-	)
->>>>>>> 1f365a4f
-	assert.Error(t, err)
-
-	assert.Contains(t, err.Error(), "Provide a CA cert, or set tls_skip_verify to true in config")
+	clusterSpec := base.TestClusterSpec(t)
+	clusterSpec.CACertpath = "" // remove certificate
+	_, err := base.NewClusterAgent(base.TestCtx(t), clusterSpec)
+	assert.ErrorContains(t, err, "Provide a CA cert, or set tls_skip_verify to true in config")
 }
 
 func TestAttachmentCompactionRun(t *testing.T) {
