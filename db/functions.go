/*
Copyright 2022-Present Couchbase, Inc.

Use of this software is governed by the Business Source License included in
the file licenses/BSL-Couchbase.txt.  As of the Change Date specified in that
file, in accordance with the Business Source License, use of this software will
be governed by the Apache License, Version 2.0, included in the file
licenses/APL2.txt.
*/

package db

import (
	"context"
	"encoding/json"
	"fmt"
	"net/http"
	"time"

	sgbucket "github.com/couchbase/sg-bucket"
	"github.com/couchbase/sync_gateway/auth"
	"github.com/couchbase/sync_gateway/base"
	"github.com/couchbase/sync_gateway/js"
)

/* This is the interface to the functions and GraphQL APIs implemented in the functions package. */

// Timeout for N1QL, JavaScript and GraphQL queries. (Applies to REST and BLIP requests.)
const UserFunctionTimeout = 60 * time.Second

// Abstract interface for user-functions & GraphQL configuration.
type IFunctionsAndGraphQLConfig interface {
	// Compiles the configuration into a live UserFunctions intance.
	Compile(*js.VMPool) (*UserFunctions, GraphQL, error)

	// Returns the names of all N1QL queries used.
	N1QLQueryNames() []string
}

//////// USER FUNCTIONS

// A map from names to user functions.
type UserFunctions struct {
	Definitions    map[string]UserFunction
	MaxRequestSize *int
}

// A JavaScript function or N1QL query that can be invoked by a client.
// (Created by functions.CompileUserFunction or functions.CompileUserFunctions)
type UserFunction interface {
	// The function's name
	Name() string

	// Returns the name assigned to the N1QL query, if there is one.
	N1QLQueryName() (string, bool)

	// Creates an invocation of the function, which can then be run or iterated.
	Invoke(db *Database, args map[string]interface{}, mutationAllowed bool, ctx context.Context) (UserFunctionInvocation, error)
}

// The context for running a user function; created by UserFunction.Invoke.
type UserFunctionInvocation interface {
	// Calls a user function, returning a query result iterator.
	// If this function does not support iteration, returns nil; then call `Run` instead.
	Iterate() (sgbucket.QueryResultIterator, error)

	// Calls a user function, returning the entire result.
	// (If this is a N1QL query it will return all the result rows in an array, which is less efficient than iterating them, so try calling `Iterate` first.)
	Run() (interface{}, error)

	// Same as Run() but the result is encoded as JSON.
	RunAsJSON() ([]byte, error)
}

//////// GRAPHQL

// Represents a compiled GraphQL schema and its resolver functions.
// Created by functions.CompileGraphQL.
type GraphQL interface {
	// The configuration's maximum request size (in bytes); or nil if none.
	MaxRequestSize() *int

	// Runs a GraphQL query on behalf of a user, presumably invoked via a REST or BLIP API.
	// The result is an object with keys `data`, `errors`.
	// If `jsonEncoded` is true, it will be JSON-encoded and returned as a []byte.
	Query(db *Database, query string, operationName string, variables map[string]interface{}, mutationAllowed bool, ctx context.Context) (*GraphQLResult, error)

	// Same as Query() but the result is JSON-encoded.
	QueryAsJSON(db *Database, query string, operationName string, variables map[string]interface{}, mutationAllowed bool, ctx context.Context) ([]byte, error)

	// Returns the names of all N1QL queries used.
	N1QLQueryNames() []string
}

type GraphQLResult struct {
	Data       interface{}            `json:"data"`
	Errors     []FormattedError       `json:"errors,omitempty"`
	Extensions map[string]interface{} `json:"extensions,omitempty"`
}

type FormattedError struct {
	Message    string                 `json:"message"`
	Locations  []SourceLocation       `json:"locations"`
	Path       []interface{}          `json:"path,omitempty"`
	Extensions map[string]interface{} `json:"extensions,omitempty"`
}

func (err *FormattedError) Error() string {
	return err.Message
}

type SourceLocation struct {
	Line   int `json:"line"`
	Column int `json:"column"`
}

//////// DATABASE API FOR USER FUNCTIONS:

// Looks up a UserFunction by name and returns an Invocation.
func (db *Database) GetUserFunction(name string, args map[string]interface{}, mutationAllowed bool, ctx context.Context) (UserFunctionInvocation, error) {
<<<<<<< HEAD
	if db.UserFunctions != nil {
		if fn, found := db.UserFunctions.Definitions[name]; found {
=======
	if db.Options.UserFunctions != nil {
		if fn, found := db.Options.UserFunctions.Definitions[name]; found {
>>>>>>> 012421f8
			return fn.Invoke(db, args, mutationAllowed, ctx)
		}
	}
	return nil, missingError(db.User(), "function", name)
}

// Calls a user function by name, returning all the results at once.
func (db *Database) CallUserFunction(name string, args map[string]interface{}, mutationAllowed bool, ctx context.Context) (interface{}, error) {
	invocation, err := db.GetUserFunction(name, args, mutationAllowed, ctx)
	if err != nil {
		return nil, err
	}
	return invocation.Run()
}

// Top-level public method to run a GraphQL query on a db.Database.
<<<<<<< HEAD
func (db *Database) UserGraphQLQuery(query string, operationName string, variables map[string]interface{}, mutationAllowed bool, ctx context.Context) (*GraphQLResult, error) {
	if graphql := db.GraphQL; graphql == nil {
=======
func (db *Database) UserGraphQLQuery(query string, operationName string, variables map[string]interface{}, mutationAllowed bool, ctx context.Context) (*graphql.Result, error) {
	if graphql := db.Options.GraphQL; graphql == nil {
>>>>>>> 012421f8
		return nil, base.HTTPErrorf(http.StatusServiceUnavailable, "GraphQL is not configured")
	} else {
		return graphql.Query(db, query, operationName, variables, mutationAllowed, ctx)
	}
}

//////// UTILITIES

// Returns an HTTP 413 error if `maxSize` is non-nil and less than `actualSize`.
func CheckRequestSize[T int | int64](actualSize T, maxSize *int) error {
	if maxSize != nil && int64(actualSize) > int64(*maxSize) {
		return base.HTTPErrorf(http.StatusRequestEntityTooLarge, "Arguments too large")
	} else {
		return nil
	}
}

// Utility that returns a rough estimate of the original size of the JSON a value was parsed from.
func EstimateSizeOfJSON(args any) int {
	switch arg := args.(type) {
<<<<<<< HEAD
=======
	case nil:
		return 4
>>>>>>> 012421f8
	case bool:
		return 4
	case int64:
		return 4
	case float64:
		return 8
	case json.Number:
<<<<<<< HEAD
		return len(arg) + 2
=======
		return len(arg)
>>>>>>> 012421f8
	case string:
		return len(arg) + 2
	case []any:
		size := 2
		for _, item := range arg {
			size += EstimateSizeOfJSON(item) + 1
		}
		return size
	case map[string]any:
<<<<<<< HEAD
		size := 0
=======
		size := 2
>>>>>>> 012421f8
		for key, item := range arg {
			size += len(key) + EstimateSizeOfJSON(item) + 4
		}
		return size
	default:
		//log.Printf("*** sizeOfArgs doesn't handle %T", arg)
		return 1
	}
}

// Returns the appropriate HTTP error for when a function/query doesn't exist.
// For security reasons, we don't let a non-admin user know what function names exist;
// so instead of a 404 we return the same 401/403 error as if they didn't have access to it.
func missingError(user auth.User, what string, name string) error {
	if user == nil {
		return base.HTTPErrorf(http.StatusNotFound, "no such %s %q", what, name)
	} else {
		return user.UnauthError(fmt.Sprintf("you are not allowed to call %s %q", what, name))
	}
}<|MERGE_RESOLUTION|>--- conflicted
+++ resolved
@@ -118,13 +118,8 @@
 
 // Looks up a UserFunction by name and returns an Invocation.
 func (db *Database) GetUserFunction(name string, args map[string]interface{}, mutationAllowed bool, ctx context.Context) (UserFunctionInvocation, error) {
-<<<<<<< HEAD
 	if db.UserFunctions != nil {
 		if fn, found := db.UserFunctions.Definitions[name]; found {
-=======
-	if db.Options.UserFunctions != nil {
-		if fn, found := db.Options.UserFunctions.Definitions[name]; found {
->>>>>>> 012421f8
 			return fn.Invoke(db, args, mutationAllowed, ctx)
 		}
 	}
@@ -141,13 +136,8 @@
 }
 
 // Top-level public method to run a GraphQL query on a db.Database.
-<<<<<<< HEAD
 func (db *Database) UserGraphQLQuery(query string, operationName string, variables map[string]interface{}, mutationAllowed bool, ctx context.Context) (*GraphQLResult, error) {
 	if graphql := db.GraphQL; graphql == nil {
-=======
-func (db *Database) UserGraphQLQuery(query string, operationName string, variables map[string]interface{}, mutationAllowed bool, ctx context.Context) (*graphql.Result, error) {
-	if graphql := db.Options.GraphQL; graphql == nil {
->>>>>>> 012421f8
 		return nil, base.HTTPErrorf(http.StatusServiceUnavailable, "GraphQL is not configured")
 	} else {
 		return graphql.Query(db, query, operationName, variables, mutationAllowed, ctx)
@@ -168,11 +158,8 @@
 // Utility that returns a rough estimate of the original size of the JSON a value was parsed from.
 func EstimateSizeOfJSON(args any) int {
 	switch arg := args.(type) {
-<<<<<<< HEAD
-=======
 	case nil:
 		return 4
->>>>>>> 012421f8
 	case bool:
 		return 4
 	case int64:
@@ -180,11 +167,7 @@
 	case float64:
 		return 8
 	case json.Number:
-<<<<<<< HEAD
-		return len(arg) + 2
-=======
 		return len(arg)
->>>>>>> 012421f8
 	case string:
 		return len(arg) + 2
 	case []any:
@@ -194,11 +177,7 @@
 		}
 		return size
 	case map[string]any:
-<<<<<<< HEAD
-		size := 0
-=======
 		size := 2
->>>>>>> 012421f8
 		for key, item := range arg {
 			size += len(key) + EstimateSizeOfJSON(item) + 4
 		}
