--- conflicted
+++ resolved
@@ -570,23 +570,10 @@
 func setupTestDBWithFunctions(t *testing.T, fnConfig *FunctionsConfig, gqConfig *GraphQLConfig) (*db.Database, context.Context) {
 	cacheOptions := db.DefaultCacheOptions()
 	options := db.DatabaseContextOptions{
-<<<<<<< HEAD
 		CacheOptions:     &cacheOptions,
+		Scopes:           db.GetScopesOptionsDefaultCollectionOnly(t),
 		FunctionsConfig:  &Config{fnConfig, gqConfig},
 		JavaScriptEngine: base.StringPtr("V8"), // Not compatible with Otto, it's too old
-=======
-		CacheOptions: &cacheOptions,
-		Scopes:       db.GetScopesOptionsDefaultCollectionOnly(t),
-	}
-	var err error
-	if fnConfig != nil {
-		options.UserFunctions, err = CompileFunctions(*fnConfig)
-		assert.NoError(t, err)
-	}
-	if gqConfig != nil {
-		options.GraphQL, err = CompileGraphQL(gqConfig)
-		assert.NoError(t, err)
->>>>>>> 981723c7
 	}
 	return setupTestDBWithOptions(t, options)
 }
