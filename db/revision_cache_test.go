/*
Copyright 2016-Present Couchbase, Inc.

Use of this software is governed by the Business Source License included in
the file licenses/BSL-Couchbase.txt.  As of the Change Date specified in that
file, in accordance with the Business Source License, use of this software will
be governed by the Apache License, Version 2.0, included in the file
licenses/APL2.txt.
*/

package db

import (
	"context"
	"fmt"
	"log"
	"math/rand"
	"strconv"
	"sync"
	"testing"

	"github.com/couchbase/sync_gateway/base"
	"github.com/stretchr/testify/assert"
	"github.com/stretchr/testify/require"
)

// testBackingStore always returns an empty doc at rev:"1-abc" in channel "*" except for docs not in 'notFoundDocIDs'
type testBackingStore struct {
	// notFoundDocIDs is a list of doc IDs that GetDocument returns a 404 for.
	notFoundDocIDs     []string
	getDocumentCounter *base.SgwIntStat
	getRevisionCounter *base.SgwIntStat
}

func (t *testBackingStore) GetDocument(ctx context.Context, docid string, unmarshalLevel DocumentUnmarshalLevel) (doc *Document, err error) {
	t.getDocumentCounter.Add(1)

	for _, d := range t.notFoundDocIDs {
		if docid == d {
			return nil, ErrMissing
		}
	}

	doc = NewDocument(docid)
	doc._body = Body{
		"testing": true,
	}
	doc.CurrentRev = "1-abc"
	doc.History = RevTree{
		doc.CurrentRev: {
			Channels: base.SetOf("*"),
		},
	}

	doc.HLV = &HybridLogicalVector{
		SourceID: "test",
		Version:  123,
	}
	_, _, err = doc.updateChannels(ctx, base.SetOf("*"))
	if err != nil {
		return nil, err
	}

	return doc, nil
}

func (t *testBackingStore) getRevision(ctx context.Context, doc *Document, revid string) ([]byte, AttachmentsMeta, error) {
	t.getRevisionCounter.Add(1)

	b := Body{
		"testing":     true,
		BodyId:        doc.ID,
		BodyRev:       doc.CurrentRev,
		BodyRevisions: Revisions{RevisionsStart: 1},
	}
	bodyBytes, err := base.JSONMarshal(b)
	return bodyBytes, nil, err
}

func (t *testBackingStore) getCurrentVersion(ctx context.Context, doc *Document, cv Version) ([]byte, AttachmentsMeta, error) {
	t.getRevisionCounter.Add(1)

	b := Body{
		"testing":         true,
		BodyId:            doc.ID,
		BodyRev:           doc.CurrentRev,
		"current_version": &Version{Value: doc.HLV.Version, SourceID: doc.HLV.SourceID},
	}
	if err := doc.HasCurrentVersion(ctx, cv); err != nil {
		return nil, nil, err
	}
	bodyBytes, err := base.JSONMarshal(b)
	return bodyBytes, nil, err
}

type noopBackingStore struct{}

func (*noopBackingStore) GetDocument(ctx context.Context, docid string, unmarshalLevel DocumentUnmarshalLevel) (doc *Document, err error) {
	return nil, nil
}

func (*noopBackingStore) getRevision(ctx context.Context, doc *Document, revid string) ([]byte, AttachmentsMeta, error) {
	return nil, nil, nil
}

func (*noopBackingStore) getCurrentVersion(ctx context.Context, doc *Document, cv Version) ([]byte, AttachmentsMeta, error) {
	return nil, nil, nil
}

// testCollectionID is a test collection ID to use for a key in the backing store map to point to a tests backing store.
// This should only be used in tests that have no database context being created.
const testCollectionID = 0

// CreateTestSingleBackingStoreMap will create map of rev cache backing stores and assign the specified backing store to collection ID specified for testing purposes
func CreateTestSingleBackingStoreMap(backingStore RevisionCacheBackingStore, collectionID uint32) map[uint32]RevisionCacheBackingStore {
	backingStoreMap := make(map[uint32]RevisionCacheBackingStore)
	backingStoreMap[collectionID] = backingStore
	return backingStoreMap
}

// Tests the eviction from the LRURevisionCache
func TestLRURevisionCacheEviction(t *testing.T) {
	cacheHitCounter, cacheMissCounter, cacheNumItems, memoryBytesCounted := base.SgwIntStat{}, base.SgwIntStat{}, base.SgwIntStat{}, base.SgwIntStat{}
	backingStoreMap := CreateTestSingleBackingStoreMap(&noopBackingStore{}, testCollectionID)
	cacheOptions := &RevisionCacheOptions{
		MaxItemCount: 10,
		MaxBytes:     0,
	}
	cache := NewLRURevisionCache(cacheOptions, backingStoreMap, &cacheHitCounter, &cacheMissCounter, &cacheNumItems, &memoryBytesCounted)

	ctx := base.TestCtx(t)

	// Fill up the rev cache with the first 10 docs
	for docID := 0; docID < 10; docID++ {
		id := strconv.Itoa(docID)
		vrs := uint64(docID)
		cache.Put(ctx, DocumentRevision{BodyBytes: []byte(`{}`), DocID: id, RevID: "1-abc", CV: &Version{Value: vrs, SourceID: "test"}, History: Revisions{"start": 1}}, testCollectionID)
	}
	assert.Equal(t, int64(10), cacheNumItems.Value())
	assert.Equal(t, int64(20), memoryBytesCounted.Value())

	// Get them back out
	for i := 0; i < 10; i++ {
		docID := strconv.Itoa(i)
		docRev, err := cache.GetWithRev(ctx, docID, "1-abc", testCollectionID, RevCacheOmitDelta)
		assert.NoError(t, err)
		assert.NotNil(t, docRev.BodyBytes, "nil body for %s", docID)
		assert.Equal(t, docID, docRev.DocID)
		assert.Equal(t, int64(0), cacheMissCounter.Value())
		assert.Equal(t, int64(i+1), cacheHitCounter.Value())
	}
	assert.Equal(t, int64(10), cacheNumItems.Value())
	assert.Equal(t, int64(20), memoryBytesCounted.Value())

	// Add 3 more docs to the now full revcache
	for i := 10; i < 13; i++ {
		docID := strconv.Itoa(i)
		vrs := uint64(i)
		cache.Put(ctx, DocumentRevision{BodyBytes: []byte(`{}`), DocID: docID, RevID: "1-abc", CV: &Version{Value: vrs, SourceID: "test"}, History: Revisions{"start": 1}}, testCollectionID)
	}
	assert.Equal(t, int64(10), cacheNumItems.Value())
	assert.Equal(t, int64(20), memoryBytesCounted.Value())

	// Check that the first 3 docs were evicted
	prevCacheHitCount := cacheHitCounter.Value()
	for i := 0; i < 3; i++ {
		docID := strconv.Itoa(i)
		docRev, ok := cache.Peek(ctx, docID, "1-abc", testCollectionID)
		assert.False(t, ok)
		assert.Nil(t, docRev.BodyBytes)
		assert.Equal(t, int64(0), cacheMissCounter.Value()) // peek incurs no cache miss if not found
		assert.Equal(t, prevCacheHitCount, cacheHitCounter.Value())
	}
	assert.Equal(t, int64(10), cacheNumItems.Value())
	assert.Equal(t, int64(20), memoryBytesCounted.Value())

	// and check we can Get up to and including the last 3 we put in
	for i := 0; i < 10; i++ {
		id := strconv.Itoa(i + 3)
		docRev, err := cache.GetWithRev(ctx, id, "1-abc", testCollectionID, RevCacheOmitDelta)
		assert.NoError(t, err)
		assert.NotNil(t, docRev.BodyBytes, "nil body for %s", id)
		assert.Equal(t, id, docRev.DocID)
		assert.Equal(t, int64(0), cacheMissCounter.Value())
		assert.Equal(t, prevCacheHitCount+int64(i)+1, cacheHitCounter.Value())
	}
}

// TestLRURevisionCacheEvictionMixedRevAndCV:
//   - Add 10 docs to the cache
//   - Assert that the cache list and relevant lookup maps have correct lengths
//   - Add 3 more docs
//   - Assert that lookup maps and the cache list still only have 10 elements in
//   - Perform a Get with CV specified on all 10 elements in the cache and assert we get a hit for each element and no misses,
//     testing the eviction worked correct
//   - Then do the same but for rev lookup
func TestLRURevisionCacheEvictionMixedRevAndCV(t *testing.T) {

	cacheHitCounter, cacheMissCounter, cacheNumItems, memoryBytesCounted := base.SgwIntStat{}, base.SgwIntStat{}, base.SgwIntStat{}, base.SgwIntStat{}
	backingStoreMap := CreateTestSingleBackingStoreMap(&noopBackingStore{}, testCollectionID)
	cacheOptions := &RevisionCacheOptions{
		MaxItemCount: 10,
		MaxBytes:     0,
	}
	cache := NewLRURevisionCache(cacheOptions, backingStoreMap, &cacheHitCounter, &cacheMissCounter, &cacheNumItems, &memoryBytesCounted)

	ctx := base.TestCtx(t)

	// Fill up the rev cache with the first 10 docs
	for docID := 0; docID < 10; docID++ {
		id := strconv.Itoa(docID)
		vrs := uint64(docID)
		cache.Put(ctx, DocumentRevision{BodyBytes: []byte(`{}`), DocID: id, RevID: "1-abc", CV: &Version{Value: vrs, SourceID: "test"}, History: Revisions{"start": 1}}, testCollectionID)
	}

	// assert that the list has 10 elements along with both lookup maps
	assert.Equal(t, 10, len(cache.hlvCache))
	assert.Equal(t, 10, len(cache.cache))
	assert.Equal(t, 10, cache.lruList.Len())

	// Add 3 more docs to the now full rev cache to trigger eviction
	for docID := 10; docID < 13; docID++ {
		id := strconv.Itoa(docID)
		vrs := uint64(docID)
		cache.Put(ctx, DocumentRevision{BodyBytes: []byte(`{}`), DocID: id, RevID: "1-abc", CV: &Version{Value: vrs, SourceID: "test"}, History: Revisions{"start": 1}}, testCollectionID)
	}
	// assert the cache and associated lookup maps only have 10 items in them (i.e.e is eviction working?)
	assert.Equal(t, 10, len(cache.hlvCache))
	assert.Equal(t, 10, len(cache.cache))
	assert.Equal(t, 10, cache.lruList.Len())

	// assert we can get a hit on all 10 elements in the cache by CV lookup
	prevCacheHitCount := cacheHitCounter.Value()
	for i := 0; i < 10; i++ {
		id := strconv.Itoa(i + 3)
		vrs := uint64(i + 3)
		cv := Version{Value: vrs, SourceID: "test"}
		docRev, err := cache.GetWithCV(ctx, id, &cv, testCollectionID, RevCacheOmitDelta)

		assert.NoError(t, err)
		assert.NotNil(t, docRev.BodyBytes, "nil body for %s", id)
		assert.Equal(t, id, docRev.DocID)
		assert.Equal(t, int64(0), cacheMissCounter.Value())
		assert.Equal(t, prevCacheHitCount+int64(i)+1, cacheHitCounter.Value())
	}

	// now do same but for rev lookup
	prevCacheHitCount = cacheHitCounter.Value()
	for i := 0; i < 10; i++ {
		id := strconv.Itoa(i + 3)
		docRev, err := cache.GetWithRev(ctx, id, "1-abc", testCollectionID, RevCacheOmitDelta)
		assert.NoError(t, err)
		assert.NotNil(t, docRev.BodyBytes, "nil body for %s", id)
		assert.Equal(t, id, docRev.DocID)
		assert.Equal(t, int64(0), cacheMissCounter.Value())
		assert.Equal(t, prevCacheHitCount+int64(i)+1, cacheHitCounter.Value())
	}
	assert.Equal(t, int64(10), cacheNumItems.Value())
	assert.Equal(t, int64(20), memoryBytesCounted.Value())
}

func TestLRURevisionCacheEvictionMemoryBased(t *testing.T) {
	dbcOptions := DatabaseContextOptions{
		RevisionCacheOptions: &RevisionCacheOptions{
			MaxBytes:     725,
			MaxItemCount: 10,
		},
	}
	db, ctx := SetupTestDBWithOptions(t, dbcOptions)
	defer db.Close(ctx)
	collection, ctx := GetSingleDatabaseCollectionWithUser(ctx, t, db)
	cacheStats := db.DbStats.Cache()

	smallBody := Body{
		"channels": "_default", // add channel for default sync func in default collection test runs
	}

	var currMem, expValue, revZeroSize int64
	for i := 0; i < 10; i++ {
		currMem = cacheStats.RevisionCacheTotalMemory.Value()
		revSize, _ := createDocAndReturnSizeAndRev(t, ctx, fmt.Sprint(i), collection, smallBody)
		if i == 0 {
			revZeroSize = int64(revSize)
		}
		expValue = currMem + int64(revSize)
		assert.Equal(t, expValue, cacheStats.RevisionCacheTotalMemory.Value())
	}

	// test eviction by number of items (adding new doc from createDocAndReturnSizeAndRev shouldn't take memory over threshold defined as 730 bytes)
	expValue -= revZeroSize // for doc being evicted
	docSize, rev := createDocAndReturnSizeAndRev(t, ctx, fmt.Sprint(11), collection, smallBody)
	expValue += int64(docSize)
	// assert doc 0 been evicted
	docRev, ok := db.revisionCache.Peek(ctx, "0", rev, collection.GetCollectionID())
	assert.False(t, ok)
	assert.Nil(t, docRev.BodyBytes)

	currMem = cacheStats.RevisionCacheTotalMemory.Value()
	// assert total memory is as expected
	assert.Equal(t, expValue, currMem)

	// remove doc "1" to give headroom for memory based eviction
<<<<<<< HEAD
	db.revisionCache.RemoveWithRev("1", rev, collection.GetCollectionID())
=======
	db.revisionCache.Remove(ctx, "1", rev, collection.GetCollectionID())
>>>>>>> 150702a4
	docRev, ok = db.revisionCache.Peek(ctx, "1", rev, collection.GetCollectionID())
	assert.False(t, ok)
	assert.Nil(t, docRev.BodyBytes)

	// assert current memory from rev cache decreases by the doc size (all docs added thus far are same size)
	afterRemoval := currMem - int64(docSize)
	assert.Equal(t, afterRemoval, cacheStats.RevisionCacheTotalMemory.Value())

	// add new doc that will trigger eviction due to taking over memory size
	largeBody := Body{
		"type":     "test",
		"doc":      "testDocument",
		"foo":      "bar",
		"lets":     "test",
		"larger":   "document",
		"for":      "eviction",
		"channels": "_default", // add channel for default sync func in default collection test runs
	}
	_, _, err := collection.Put(ctx, "12", largeBody)
	require.NoError(t, err)

	// assert doc "2" has been evicted even though we only have 9 items in cache with capacity of 10, so memory based
	// eviction took place
	docRev, ok = db.revisionCache.Peek(ctx, "2", rev, collection.GetCollectionID())
	assert.False(t, ok)
	assert.Nil(t, docRev.BodyBytes)

	// assert that the overall memory for rev cache is not over maximum
	assert.LessOrEqual(t, cacheStats.RevisionCacheTotalMemory.Value(), dbcOptions.RevisionCacheOptions.MaxBytes)
}

func TestBackingStoreMemoryCalculation(t *testing.T) {
	cacheHitCounter, cacheMissCounter, getDocumentCounter, getRevisionCounter, cacheNumItems, memoryBytesCounted := base.SgwIntStat{}, base.SgwIntStat{}, base.SgwIntStat{}, base.SgwIntStat{}, base.SgwIntStat{}, base.SgwIntStat{}
	backingStoreMap := CreateTestSingleBackingStoreMap(&testBackingStore{[]string{"doc2"}, &getDocumentCounter, &getRevisionCounter}, testCollectionID)
	cacheOptions := &RevisionCacheOptions{
		MaxItemCount: 10,
		MaxBytes:     205,
	}
	cache := NewLRURevisionCache(cacheOptions, backingStoreMap, &cacheHitCounter, &cacheMissCounter, &cacheNumItems, &memoryBytesCounted)
	ctx := base.TestCtx(t)

	docRev, err := cache.GetWithRev(ctx, "doc1", "1-abc", testCollectionID, RevCacheOmitDelta)
	require.NoError(t, err)
	assert.Equal(t, "doc1", docRev.DocID)
	assert.NotNil(t, docRev.History)
	assert.NotNil(t, docRev.Channels)

	currMemStat := memoryBytesCounted.Value()
	// assert stats is incremented by appropriate bytes on doc rev
	assert.Equal(t, docRev.MemoryBytes, currMemStat)

	// Test get active code pathway of a load from bucket
	docRev, err = cache.GetActive(ctx, "doc", testCollectionID)
	require.NoError(t, err)
	assert.Equal(t, "doc", docRev.DocID)
	assert.NotNil(t, docRev.History)
	assert.NotNil(t, docRev.Channels)

	newMemStat := currMemStat + docRev.MemoryBytes
	// assert stats is incremented by appropriate bytes on doc rev
	assert.Equal(t, newMemStat, memoryBytesCounted.Value())

	// test fail load event doesn't increment memory stat
	docRev, err = cache.GetWithRev(ctx, "doc2", "1-abc", testCollectionID, RevCacheOmitDelta)
	assertHTTPError(t, err, 404)
	assert.Nil(t, docRev.BodyBytes)
	assert.Equal(t, newMemStat, memoryBytesCounted.Value())

	// assert length is 2 as expected
	assert.Equal(t, 2, cache.lruList.Len())

	memStatBeforeThirdLoad := memoryBytesCounted.Value()
	// test another load from bucket but doing so should trigger memory based eviction
	docRev, err = cache.GetWithRev(ctx, "doc3", "1-abc", testCollectionID, RevCacheOmitDelta)
	require.NoError(t, err)
	assert.Equal(t, "doc3", docRev.DocID)
	assert.NotNil(t, docRev.History)
	assert.NotNil(t, docRev.Channels)

	// assert length is still 2 (eviction took place) + test Peek for first added doc is failure
	assert.Equal(t, 2, cache.lruList.Len())
	memStatAfterEviction := (memStatBeforeThirdLoad + docRev.MemoryBytes) - currMemStat
	assert.Equal(t, memStatAfterEviction, memoryBytesCounted.Value())
	_, ok := cache.Peek(ctx, "doc1", "1-abc", testCollectionID)
	assert.False(t, ok)
}

func TestBackingStore(t *testing.T) {

	cacheHitCounter, cacheMissCounter, getDocumentCounter, getRevisionCounter, cacheNumItems, memoryBytesCounted := base.SgwIntStat{}, base.SgwIntStat{}, base.SgwIntStat{}, base.SgwIntStat{}, base.SgwIntStat{}, base.SgwIntStat{}
	backingStoreMap := CreateTestSingleBackingStoreMap(&testBackingStore{[]string{"Peter"}, &getDocumentCounter, &getRevisionCounter}, testCollectionID)
	cacheOptions := &RevisionCacheOptions{
		MaxItemCount: 10,
		MaxBytes:     0,
	}
	cache := NewLRURevisionCache(cacheOptions, backingStoreMap, &cacheHitCounter, &cacheMissCounter, &cacheNumItems, &memoryBytesCounted)

	// Get Rev for the first time - miss cache, but fetch the doc and revision to store
	docRev, err := cache.GetWithRev(base.TestCtx(t), "Jens", "1-abc", testCollectionID, RevCacheOmitDelta)
	assert.NoError(t, err)
	assert.Equal(t, "Jens", docRev.DocID)
	assert.NotNil(t, docRev.History)
	assert.NotNil(t, docRev.Channels)
	assert.Equal(t, int64(0), cacheHitCounter.Value())
	assert.Equal(t, int64(1), cacheMissCounter.Value())
	assert.Equal(t, int64(1), getDocumentCounter.Value())
	assert.Equal(t, int64(1), getRevisionCounter.Value())

	// Doc doesn't exist, so miss the cache, and fail when getting the doc
	docRev, err = cache.GetWithRev(base.TestCtx(t), "Peter", "1-abc", testCollectionID, RevCacheOmitDelta)
	assertHTTPError(t, err, 404)
	assert.Nil(t, docRev.BodyBytes)
	assert.Equal(t, int64(0), cacheHitCounter.Value())
	assert.Equal(t, int64(2), cacheMissCounter.Value())
	assert.Equal(t, int64(2), getDocumentCounter.Value())
	assert.Equal(t, int64(1), getRevisionCounter.Value())

	// Rev is already resident, but still issue GetDocument to check for later revisions
	docRev, err = cache.GetWithRev(base.TestCtx(t), "Jens", "1-abc", testCollectionID, RevCacheOmitDelta)
	assert.NoError(t, err)
	assert.Equal(t, "Jens", docRev.DocID)
	assert.NotNil(t, docRev.History)
	assert.NotNil(t, docRev.Channels)
	assert.Equal(t, int64(1), cacheHitCounter.Value())
	assert.Equal(t, int64(2), cacheMissCounter.Value())
	assert.Equal(t, int64(2), getDocumentCounter.Value())
	assert.Equal(t, int64(1), getRevisionCounter.Value())

	// Rev still doesn't exist, make sure it wasn't cached
	docRev, err = cache.GetWithRev(base.TestCtx(t), "Peter", "1-abc", testCollectionID, RevCacheOmitDelta)
	assertHTTPError(t, err, 404)
	assert.Nil(t, docRev.BodyBytes)
	assert.Equal(t, int64(1), cacheHitCounter.Value())
	assert.Equal(t, int64(3), cacheMissCounter.Value())
	assert.Equal(t, int64(3), getDocumentCounter.Value())
	assert.Equal(t, int64(1), getRevisionCounter.Value())
}

// TestBackingStoreCV:
// - Perform a Get on a doc by cv that is not currently in the rev cache, assert we get cache miss
// - Perform a Get again on the same doc and assert we get cache hit
// - Perform a Get on doc that doesn't exist, so misses cache and will fail on retrieving doc from bucket
// - Try a Get again on the same doc and assert it wasn't loaded into the cache as it doesn't exist
func TestBackingStoreCV(t *testing.T) {
	cacheHitCounter, cacheMissCounter, cacheNumItems, memoryBytesCounted, getDocumentCounter, getRevisionCounter := base.SgwIntStat{}, base.SgwIntStat{}, base.SgwIntStat{}, base.SgwIntStat{}, base.SgwIntStat{}, base.SgwIntStat{}

	backingStoreMap := CreateTestSingleBackingStoreMap(&testBackingStore{[]string{"not_found"}, &getDocumentCounter, &getRevisionCounter}, testCollectionID)
	cacheOptions := &RevisionCacheOptions{
		MaxItemCount: 10,
		MaxBytes:     0,
	}
	cache := NewLRURevisionCache(cacheOptions, backingStoreMap, &cacheHitCounter, &cacheMissCounter, &cacheNumItems, &memoryBytesCounted)

	// Get Rev for the first time - miss cache, but fetch the doc and revision to store
	cv := Version{SourceID: "test", Value: 123}
	docRev, err := cache.GetWithCV(base.TestCtx(t), "doc1", &cv, testCollectionID, RevCacheOmitDelta)
	assert.NoError(t, err)
	assert.Equal(t, "doc1", docRev.DocID)
	assert.NotNil(t, docRev.Channels)
	assert.Equal(t, "test", docRev.CV.SourceID)
	assert.Equal(t, uint64(123), docRev.CV.Value)
	assert.Equal(t, int64(0), cacheHitCounter.Value())
	assert.Equal(t, int64(1), cacheMissCounter.Value())
	assert.Equal(t, int64(1), getDocumentCounter.Value())
	assert.Equal(t, int64(1), getRevisionCounter.Value())

	// Perform a get on the same doc as above, check that we get cache hit
	docRev, err = cache.GetWithCV(base.TestCtx(t), "doc1", &cv, testCollectionID, RevCacheOmitDelta)
	assert.NoError(t, err)
	assert.Equal(t, "doc1", docRev.DocID)
	assert.Equal(t, "test", docRev.CV.SourceID)
	assert.Equal(t, uint64(123), docRev.CV.Value)
	assert.Equal(t, int64(1), cacheHitCounter.Value())
	assert.Equal(t, int64(1), cacheMissCounter.Value())
	assert.Equal(t, int64(1), getDocumentCounter.Value())
	assert.Equal(t, int64(1), getRevisionCounter.Value())

	// Doc doesn't exist, so miss the cache, and fail when getting the doc
	cv = Version{SourceID: "test11", Value: 100}
	docRev, err = cache.GetWithCV(base.TestCtx(t), "not_found", &cv, testCollectionID, RevCacheOmitDelta)

	assertHTTPError(t, err, 404)
	assert.Nil(t, docRev.BodyBytes)
	assert.Equal(t, int64(1), cacheHitCounter.Value())
	assert.Equal(t, int64(2), cacheMissCounter.Value())
	assert.Equal(t, int64(2), getDocumentCounter.Value())
	assert.Equal(t, int64(1), getRevisionCounter.Value())

	// Rev still doesn't exist, make sure it wasn't cached
	docRev, err = cache.GetWithCV(base.TestCtx(t), "not_found", &cv, testCollectionID, RevCacheOmitDelta)
	assertHTTPError(t, err, 404)
	assert.Nil(t, docRev.BodyBytes)
	assert.Equal(t, int64(1), cacheHitCounter.Value())
	assert.Equal(t, int64(3), cacheMissCounter.Value())
	assert.Equal(t, int64(3), getDocumentCounter.Value())
	assert.Equal(t, int64(1), getRevisionCounter.Value())
}

// Ensure internal properties aren't being incorrectly stored in revision cache
func TestRevisionCacheInternalProperties(t *testing.T) {

	db, ctx := setupTestDB(t)
	defer db.Close(ctx)
	collection, ctx := GetSingleDatabaseCollectionWithUser(ctx, t, db)

	// Invalid _revisions property will be stripped.  Should also not be present in the rev cache.
	rev1body := Body{
		"value":       1234,
		BodyRevisions: "unexpected data",
	}
	rev1id, _, err := collection.Put(ctx, "doc1", rev1body)
	assert.NoError(t, err, "Put")

	// Get the raw document directly from the bucket, validate _revisions property isn't found
	var bucketBody Body
	_, err = collection.dataStore.Get("doc1", &bucketBody)
	require.NoError(t, err)
	_, ok := bucketBody[BodyRevisions]
	if ok {
		t.Error("_revisions property still present in document retrieved directly from bucket.")
	}

	// Get the doc while still resident in the rev cache w/ history=false, validate _revisions property isn't found
	body, err := collection.Get1xRevBody(ctx, "doc1", rev1id, false, nil)
	assert.NoError(t, err, "Get1xRevBody")
	badRevisions, ok := body[BodyRevisions]
	if ok {
		t.Errorf("_revisions property still present in document retrieved from rev cache: %s", badRevisions)
	}

	// Get the doc while still resident in the rev cache w/ history=true, validate _revisions property is returned with expected
	// properties ("start", "ids")
	bodyWithHistory, err := collection.Get1xRevBody(ctx, "doc1", rev1id, true, nil)
	assert.NoError(t, err, "Get1xRevBody")
	validRevisions, ok := bodyWithHistory[BodyRevisions]
	if !ok {
		t.Errorf("Expected _revisions property not found in document retrieved from rev cache: %s", validRevisions)
	}

	validRevisionsMap, ok := validRevisions.(Revisions)
	require.True(t, ok)
	_, startOk := validRevisionsMap[RevisionsStart]
	assert.True(t, startOk)
	_, idsOk := validRevisionsMap[RevisionsIds]
	assert.True(t, idsOk)
}

func TestBypassRevisionCache(t *testing.T) {
	t.Skip("Revs are backed up by hash of CV now, test needs to fetch backup rev by revID, CBG-3748 (backwards compatibility for revID)")
	base.SetUpTestLogging(t, base.LevelInfo, base.KeyAll)

	db, ctx := setupTestDB(t)
	defer db.Close(ctx)

	collection, ctx := GetSingleDatabaseCollectionWithUser(ctx, t, db)
	backingStoreMap := CreateTestSingleBackingStoreMap(collection, testCollectionID)

	docBody := Body{
		"value": 1234,
	}
	key := "doc1"
	rev1, _, err := collection.Put(ctx, key, docBody)
	assert.NoError(t, err)

	docBody["_rev"] = rev1
	docBody["value"] = 5678
	rev2, _, err := collection.Put(ctx, key, docBody)
	assert.NoError(t, err)

	bypassStat := base.SgwIntStat{}
	rc := NewBypassRevisionCache(backingStoreMap, &bypassStat)

	// Peek always returns false for BypassRevisionCache
	_, ok := rc.Peek(ctx, key, rev1, 0)
	assert.False(t, ok)
	_, ok = rc.Peek(ctx, key, rev2, 0)
	assert.False(t, ok)

	// Get non-existing doc
	_, err = rc.GetWithRev(base.TestCtx(t), "invalid", rev1, testCollectionID, RevCacheOmitDelta)
	assert.True(t, base.IsDocNotFoundError(err))

	// Get non-existing revision
	_, err = rc.GetWithRev(base.TestCtx(t), key, "3-abc", testCollectionID, RevCacheOmitDelta)
	assertHTTPError(t, err, 404)

	// Get specific revision
	doc, err := rc.GetWithRev(base.TestCtx(t), key, rev1, testCollectionID, RevCacheOmitDelta)
	assert.NoError(t, err)
	require.NotNil(t, doc)
	assert.Equal(t, `{"value":1234}`, string(doc.BodyBytes))

	// Check peek is still returning false for "Get"
	_, ok = rc.Peek(ctx, key, rev1, testCollectionID)
	assert.False(t, ok)

	// Put no-ops
	rc.Put(ctx, doc, testCollectionID)

	// Check peek is still returning false for "Put"
	_, ok = rc.Peek(ctx, key, rev1, testCollectionID)
	assert.False(t, ok)

	// Get active revision
	doc, err = rc.GetActive(ctx, key, testCollectionID)
	assert.NoError(t, err)
	assert.Equal(t, `{"value":5678}`, string(doc.BodyBytes))

}

// Ensure attachment properties aren't being incorrectly stored in revision cache body when inserted via Put
func TestPutRevisionCacheAttachmentProperty(t *testing.T) {

	base.SetUpTestLogging(t, base.LevelInfo, base.KeyAll)

	db, ctx := setupTestDB(t)
	defer db.Close(ctx)
	collection, ctx := GetSingleDatabaseCollectionWithUser(ctx, t, db)

	rev1body := Body{
		"value":         1234,
		BodyAttachments: map[string]interface{}{"myatt": map[string]interface{}{"content_type": "text/plain", "data": "SGVsbG8gV29ybGQh"}},
	}
	rev1key := "doc1"
	rev1id, _, err := collection.Put(ctx, rev1key, rev1body)
	assert.NoError(t, err, "Unexpected error calling collection.Put")

	// Get the raw document directly from the bucket, validate _attachments property isn't found
	var bucketBody Body
	_, err = collection.dataStore.Get(rev1key, &bucketBody)
	assert.NoError(t, err, "Unexpected error calling bucket.Get")
	_, ok := bucketBody[BodyAttachments]
	assert.False(t, ok, "_attachments property still present in document body retrieved from bucket: %#v", bucketBody)

	// Get the raw document directly from the revcache, validate _attachments property isn't found
	docRevision, ok := collection.revisionCache.Peek(ctx, rev1key, rev1id)
	assert.True(t, ok)
	assert.NotContains(t, docRevision.BodyBytes, BodyAttachments, "_attachments property still present in document body retrieved from rev cache: %#v", bucketBody)
	_, ok = docRevision.Attachments["myatt"]
	assert.True(t, ok, "'myatt' not found in revcache attachments metadata")

	// db.getRev stamps _attachments back in from revcache Attachment metadata
	body, err := collection.Get1xRevBody(ctx, rev1key, rev1id, false, nil)
	assert.NoError(t, err, "Unexpected error calling collection.Get1xRevBody")
	atts, ok := body[BodyAttachments]
	assert.True(t, ok, "_attachments property was not stamped back in body during collection.Get1xRevBody: %#v", body)

	attsMap, ok := atts.(AttachmentsMeta)
	require.True(t, ok)
	_, ok = attsMap["myatt"]
	assert.True(t, ok, "'myatt' not found in attachment map")
}

// Ensure attachment properties aren't being incorrectly stored in revision cache body when inserted via PutExistingRev
func TestPutExistingRevRevisionCacheAttachmentProperty(t *testing.T) {

	base.SetUpTestLogging(t, base.LevelInfo, base.KeyAll)

	db, ctx := setupTestDB(t)
	defer db.Close(ctx)
	collection, ctx := GetSingleDatabaseCollectionWithUser(ctx, t, db)

	docKey := "doc1"
	rev1body := Body{
		"value": 1234,
	}
	rev1id, _, err := collection.Put(ctx, docKey, rev1body)
	assert.NoError(t, err, "Unexpected error calling collection.Put")

	rev2id := "2-xxx"
	rev2body := Body{
		"value":         1235,
		BodyAttachments: map[string]interface{}{"myatt": map[string]interface{}{"content_type": "text/plain", "data": "SGVsbG8gV29ybGQh"}},
	}
	_, _, err = collection.PutExistingRevWithBody(ctx, docKey, rev2body, []string{rev2id, rev1id}, false, ExistingVersionWithUpdateToHLV)
	assert.NoError(t, err, "Unexpected error calling collection.PutExistingRev")

	// Get the raw document directly from the bucket, validate _attachments property isn't found
	var bucketBody Body
	_, err = collection.dataStore.Get(docKey, &bucketBody)
	assert.NoError(t, err, "Unexpected error calling bucket.Get")
	_, ok := bucketBody[BodyAttachments]
	assert.False(t, ok, "_attachments property still present in document body retrieved from bucket: %#v", bucketBody)

	// Get the raw document directly from the revcache, validate _attachments property isn't found
	docRevision, err := collection.revisionCache.GetWithRev(base.TestCtx(t), docKey, rev2id, RevCacheOmitDelta)
	assert.NoError(t, err, "Unexpected error calling collection.revisionCache.Get")
	assert.NotContains(t, docRevision.BodyBytes, BodyAttachments, "_attachments property still present in document body retrieved from rev cache: %#v", bucketBody)
	_, ok = docRevision.Attachments["myatt"]
	assert.True(t, ok, "'myatt' not found in revcache attachments metadata")

	// db.getRev stamps _attachments back in from revcache Attachment metadata
	body, err := collection.Get1xRevBody(ctx, docKey, rev2id, false, nil)
	assert.NoError(t, err, "Unexpected error calling collection.Get1xRevBody")
	atts, ok := body[BodyAttachments]
	assert.True(t, ok, "_attachments property was not stamped back in body during collection.Get1xRevBody: %#v", body)

	attsMap, ok := atts.(AttachmentsMeta)
	require.True(t, ok)
	_, ok = attsMap["myatt"]
	assert.True(t, ok, "'myatt' not found in attachment map")
}

// Ensure subsequent updates to delta don't mutate previously retrieved deltas
func TestRevisionImmutableDelta(t *testing.T) {
	cacheHitCounter, cacheMissCounter, getDocumentCounter, getRevisionCounter, cacheNumItems, memoryBytesCounted := base.SgwIntStat{}, base.SgwIntStat{}, base.SgwIntStat{}, base.SgwIntStat{}, base.SgwIntStat{}, base.SgwIntStat{}
	backingStoreMap := CreateTestSingleBackingStoreMap(&testBackingStore{nil, &getDocumentCounter, &getRevisionCounter}, testCollectionID)
	cacheOptions := &RevisionCacheOptions{
		MaxItemCount: 10,
		MaxBytes:     0,
	}
	cache := NewLRURevisionCache(cacheOptions, backingStoreMap, &cacheHitCounter, &cacheMissCounter, &cacheNumItems, &memoryBytesCounted)

	firstDelta := []byte("delta")
	secondDelta := []byte("modified delta")

	// Trigger load into cache
	_, err := cache.GetWithRev(base.TestCtx(t), "doc1", "1-abc", testCollectionID, RevCacheIncludeDelta)
	assert.NoError(t, err, "Error adding to cache")
	cache.UpdateDelta(base.TestCtx(t), "doc1", "1-abc", testCollectionID, RevisionDelta{ToRevID: "rev2", DeltaBytes: firstDelta})

	// Retrieve from cache
	retrievedRev, err := cache.GetWithRev(base.TestCtx(t), "doc1", "1-abc", testCollectionID, RevCacheIncludeDelta)
	assert.NoError(t, err, "Error retrieving from cache")
	assert.Equal(t, "rev2", retrievedRev.Delta.ToRevID)
	assert.Equal(t, firstDelta, retrievedRev.Delta.DeltaBytes)

	// Update delta again, validate data in retrievedRev isn't mutated
	cache.UpdateDelta(base.TestCtx(t), "doc1", "1-abc", testCollectionID, RevisionDelta{ToRevID: "rev3", DeltaBytes: secondDelta})
	assert.Equal(t, "rev2", retrievedRev.Delta.ToRevID)
	assert.Equal(t, firstDelta, retrievedRev.Delta.DeltaBytes)

	// Retrieve again, validate delta is correct
	updatedRev, err := cache.GetWithRev(base.TestCtx(t), "doc1", "1-abc", testCollectionID, RevCacheIncludeDelta)
	assert.NoError(t, err, "Error retrieving from cache")
	assert.Equal(t, "rev3", updatedRev.Delta.ToRevID)
	assert.Equal(t, secondDelta, updatedRev.Delta.DeltaBytes)

	assert.Equal(t, "rev2", retrievedRev.Delta.ToRevID)
	assert.Equal(t, firstDelta, retrievedRev.Delta.DeltaBytes)

}

func TestUpdateDeltaRevCacheMemoryStat(t *testing.T) {
	cacheHitCounter, cacheMissCounter, getDocumentCounter, getRevisionCounter, cacheNumItems, memoryBytesCounted := base.SgwIntStat{}, base.SgwIntStat{}, base.SgwIntStat{}, base.SgwIntStat{}, base.SgwIntStat{}, base.SgwIntStat{}
	backingStoreMap := CreateTestSingleBackingStoreMap(&testBackingStore{nil, &getDocumentCounter, &getRevisionCounter}, testCollectionID)
	cacheOptions := &RevisionCacheOptions{
		MaxItemCount: 10,
		MaxBytes:     125,
	}
	cache := NewLRURevisionCache(cacheOptions, backingStoreMap, &cacheHitCounter, &cacheMissCounter, &cacheNumItems, &memoryBytesCounted)

	firstDelta := []byte("delta")
	secondDelta := []byte("modified delta")
	thirdDelta := []byte("another delta further modified")
	ctx := base.TestCtx(t)

	// Trigger load into cache
	docRev, err := cache.GetWithRev(ctx, "doc1", "1-abc", testCollectionID, RevCacheIncludeDelta)
	assert.NoError(t, err, "Error adding to cache")

	revCacheMem := memoryBytesCounted.Value()
	revCacheDelta := newRevCacheDelta(firstDelta, "1-abc", docRev, false, nil)
	cache.UpdateDelta(ctx, "doc1", "1-abc", testCollectionID, revCacheDelta)
	// assert that rev cache memory increases by expected amount
	newMem := revCacheMem + revCacheDelta.totalDeltaBytes
	assert.Equal(t, newMem, memoryBytesCounted.Value())
	oldDeltaSize := revCacheDelta.totalDeltaBytes

	newMem = memoryBytesCounted.Value()
	revCacheDelta = newRevCacheDelta(secondDelta, "1-abc", docRev, false, nil)
	cache.UpdateDelta(ctx, "doc1", "1-abc", testCollectionID, revCacheDelta)

	// assert the overall memory stat is correctly updated (by the diff between the old delta and the new delta)
	newMem += revCacheDelta.totalDeltaBytes - oldDeltaSize
	assert.Equal(t, newMem, memoryBytesCounted.Value())

	revCacheDelta = newRevCacheDelta(thirdDelta, "1-abc", docRev, false, nil)
	cache.UpdateDelta(ctx, "doc1", "1-abc", testCollectionID, revCacheDelta)

	// assert that eviction took place and as result stat is now 0 (only item in cache was doc1)
	assert.Equal(t, int64(0), memoryBytesCounted.Value())
	assert.Equal(t, 0, cache.lruList.Len())
}

func TestImmediateRevCacheMemoryBasedEviction(t *testing.T) {
	cacheHitCounter, cacheMissCounter, getDocumentCounter, getRevisionCounter, cacheNumItems, memoryBytesCounted := base.SgwIntStat{}, base.SgwIntStat{}, base.SgwIntStat{}, base.SgwIntStat{}, base.SgwIntStat{}, base.SgwIntStat{}
	backingStoreMap := CreateTestSingleBackingStoreMap(&testBackingStore{nil, &getDocumentCounter, &getRevisionCounter}, testCollectionID)
	cacheOptions := &RevisionCacheOptions{
		MaxItemCount: 10,
		MaxBytes:     10,
	}
	ctx := base.TestCtx(t)
	cache := NewLRURevisionCache(cacheOptions, backingStoreMap, &cacheHitCounter, &cacheMissCounter, &cacheNumItems, &memoryBytesCounted)

	cache.Put(ctx, DocumentRevision{BodyBytes: []byte(`{"some":"test"}`), DocID: "doc1", RevID: "1-abc", CV: &Version{Value: 123, SourceID: "test"}, History: Revisions{"start": 1}}, testCollectionID)

	assert.Equal(t, int64(0), memoryBytesCounted.Value())
	assert.Equal(t, int64(0), cacheNumItems.Value())

	cache.Upsert(ctx, DocumentRevision{BodyBytes: []byte(`{"some":"test"}`), DocID: "doc2", RevID: "1-abc", CV: &Version{Value: 123, SourceID: "test"}, History: Revisions{"start": 1}}, testCollectionID)

	assert.Equal(t, int64(0), memoryBytesCounted.Value())
	assert.Equal(t, int64(0), cacheNumItems.Value())

	// assert we can still fetch this upsert doc
	docRev, err := cache.GetWithRev(ctx, "doc2", "1-abc", testCollectionID, false)
	require.NoError(t, err)
	assert.Equal(t, "doc2", docRev.DocID)
	assert.Equal(t, int64(102), docRev.MemoryBytes)
	assert.NotNil(t, docRev.BodyBytes)
	assert.Equal(t, int64(0), memoryBytesCounted.Value())
	assert.Equal(t, int64(0), cacheNumItems.Value())

	docRev, err = cache.GetWithRev(ctx, "doc1", "1-abc", testCollectionID, RevCacheOmitDelta)
	require.NoError(t, err)
	assert.NotNil(t, docRev.BodyBytes)

	assert.Equal(t, int64(0), memoryBytesCounted.Value())
	assert.Equal(t, int64(0), cacheNumItems.Value())

	docRev, err = cache.GetActive(ctx, "doc1", testCollectionID)
	require.NoError(t, err)
	assert.NotNil(t, docRev.BodyBytes)

	assert.Equal(t, int64(0), memoryBytesCounted.Value())
	assert.Equal(t, int64(0), cacheNumItems.Value())
}

// TestShardedMemoryEviction:
//   - Test adding a doc to each shard in the test
//   - Assert that each shard has individual count for memory usage as expected
//   - Add new doc that will take over the shard memory capacity and assert that that eviction takes place and
//     all stats are as expected
func TestShardedMemoryEviction(t *testing.T) {
	dbcOptions := DatabaseContextOptions{
		RevisionCacheOptions: &RevisionCacheOptions{
			MaxBytes:     160,
			MaxItemCount: 10,
			ShardCount:   2,
		},
	}
	db, ctx := SetupTestDBWithOptions(t, dbcOptions)
	defer db.Close(ctx)
	collection, ctx := GetSingleDatabaseCollectionWithUser(ctx, t, db)
	cacheStats := db.DbStats.Cache()

	docBody := Body{
		"channels": "_default",
	}

	// add doc that will be added to one shard
	size, _ := createDocAndReturnSizeAndRev(t, ctx, "doc1", collection, docBody)
	assert.Equal(t, int64(size), cacheStats.RevisionCacheTotalMemory.Value())
	// grab this particular shard + assert that the shard memory usage is as expected
	shardedCache := db.revisionCache.(*ShardedLRURevisionCache)
	doc1Shard := shardedCache.getShard("doc1")
	assert.Equal(t, int64(size), doc1Shard.currMemoryUsage.Value())

	// add new doc in diff shard + assert that the shard memory usage is as expected
	size, _ = createDocAndReturnSizeAndRev(t, ctx, "doc2", collection, docBody)
	doc2Shard := shardedCache.getShard("doc2")
	assert.Equal(t, int64(size), doc2Shard.currMemoryUsage.Value())
	// overall mem usage should be combination oif the two added docs
	assert.Equal(t, int64(size*2), cacheStats.RevisionCacheTotalMemory.Value())

	// two docs should reside in cache at this time
	assert.Equal(t, int64(2), cacheStats.RevisionCacheNumItems.Value())

	docBody = Body{
		"channels": "_default",
		"some":     "field",
	}
	// add new doc to trigger eviction and assert stats are as expected
	newDocSize, _ := createDocAndReturnSizeAndRev(t, ctx, "doc3", collection, docBody)
	doc3Shard := shardedCache.getShard("doc3")
	assert.Equal(t, int64(newDocSize), doc3Shard.currMemoryUsage.Value())
	assert.Equal(t, int64(2), cacheStats.RevisionCacheNumItems.Value())
	assert.Equal(t, int64(size+newDocSize), cacheStats.RevisionCacheTotalMemory.Value())
}

// TestShardedMemoryEvictionWhenShardEmpty:
//   - Test adding a doc to sharded revision cache that will immediately be evicted due to size
//   - Assert that stats look as expected
func TestShardedMemoryEvictionWhenShardEmpty(t *testing.T) {
	dbcOptions := DatabaseContextOptions{
		RevisionCacheOptions: &RevisionCacheOptions{
			MaxBytes:     100,
			MaxItemCount: 10,
			ShardCount:   2,
		},
	}
	db, ctx := SetupTestDBWithOptions(t, dbcOptions)
	defer db.Close(ctx)
	collection, ctx := GetSingleDatabaseCollectionWithUser(ctx, t, db)
	cacheStats := db.DbStats.Cache()

	docBody := Body{
		"channels": "_default",
	}

	// add doc that will be added to one shard
	rev, _, err := collection.Put(ctx, "doc1", docBody)
	require.NoError(t, err)
	shardedCache := db.revisionCache.(*ShardedLRURevisionCache)

	// assert that doc was not added to cache as it's too large
	doc1Shard := shardedCache.getShard("doc1")
	assert.Equal(t, int64(0), doc1Shard.currMemoryUsage.Value())
	assert.Equal(t, int64(0), cacheStats.RevisionCacheNumItems.Value())
	assert.Equal(t, int64(0), cacheStats.RevisionCacheTotalMemory.Value())

	// test we can still fetch this doc
	docRev, err := collection.GetRev(ctx, "doc1", rev, false, nil)
	require.NoError(t, err)
	assert.Equal(t, "doc1", docRev.DocID)
	assert.NotNil(t, docRev.BodyBytes)

	// assert rev cache is still empty
	assert.Equal(t, int64(0), doc1Shard.currMemoryUsage.Value())
	assert.Equal(t, int64(0), cacheStats.RevisionCacheNumItems.Value())
	assert.Equal(t, int64(0), cacheStats.RevisionCacheTotalMemory.Value())
}

func TestImmediateRevCacheItemBasedEviction(t *testing.T) {
	cacheHitCounter, cacheMissCounter, getDocumentCounter, getRevisionCounter, cacheNumItems, memoryBytesCounted := base.SgwIntStat{}, base.SgwIntStat{}, base.SgwIntStat{}, base.SgwIntStat{}, base.SgwIntStat{}, base.SgwIntStat{}
	backingStoreMap := CreateTestSingleBackingStoreMap(&testBackingStore{nil, &getDocumentCounter, &getRevisionCounter}, testCollectionID)
	cacheOptions := &RevisionCacheOptions{
		MaxItemCount: 1,
		MaxBytes:     0, // turn off memory based eviction
	}
	ctx := base.TestCtx(t)
	cache := NewLRURevisionCache(cacheOptions, backingStoreMap, &cacheHitCounter, &cacheMissCounter, &cacheNumItems, &memoryBytesCounted)
	// load up item to hit max capacity
	cache.Put(ctx, DocumentRevision{BodyBytes: []byte(`{"some":"test"}`), DocID: "doc1", RevID: "1-abc", CV: &Version{Value: 123, SourceID: "test"}, History: Revisions{"start": 1}}, testCollectionID)

	// eviction starts from here in test
	cache.Put(ctx, DocumentRevision{BodyBytes: []byte(`{"some":"test"}`), DocID: "newDoc", RevID: "1-abc", CV: &Version{Value: 123, SourceID: "test"}, History: Revisions{"start": 1}}, testCollectionID)

	assert.Equal(t, int64(15), memoryBytesCounted.Value())
	assert.Equal(t, int64(1), cacheNumItems.Value())

	cache.Upsert(ctx, DocumentRevision{BodyBytes: []byte(`{"some":"test"}`), DocID: "doc2", RevID: "1-abc", CV: &Version{Value: 123, SourceID: "test"}, History: Revisions{"start": 1}}, testCollectionID)

	assert.Equal(t, int64(15), memoryBytesCounted.Value())
	assert.Equal(t, int64(1), cacheNumItems.Value())

	docRev, err := cache.GetWithRev(ctx, "doc3", "1-abc", testCollectionID, RevCacheOmitDelta)
	require.NoError(t, err)
	assert.NotNil(t, docRev.BodyBytes)

	assert.Equal(t, int64(102), memoryBytesCounted.Value())
	assert.Equal(t, int64(1), cacheNumItems.Value())

	docRev, err = cache.GetActive(ctx, "doc4", testCollectionID)
	require.NoError(t, err)
	assert.NotNil(t, docRev.BodyBytes)

	assert.Equal(t, int64(102), memoryBytesCounted.Value())
	assert.Equal(t, int64(1), cacheNumItems.Value())
}

func TestResetRevCache(t *testing.T) {
	dbcOptions := DatabaseContextOptions{
		RevisionCacheOptions: &RevisionCacheOptions{
			MaxBytes:     100,
			MaxItemCount: 10,
		},
	}
	db, ctx := SetupTestDBWithOptions(t, dbcOptions)
	defer db.Close(ctx)
	collection, ctx := GetSingleDatabaseCollectionWithUser(ctx, t, db)
	cacheStats := db.DbStats.Cache()

	// add a doc
	docSize, _ := createDocAndReturnSizeAndRev(t, ctx, "doc1", collection, Body{"test": "doc"})
	assert.Equal(t, int64(docSize), cacheStats.RevisionCacheTotalMemory.Value())
	assert.Equal(t, int64(1), cacheStats.RevisionCacheNumItems.Value())

	// re create rev cache
	db.FlushRevisionCacheForTest()

	// assert rev cache is reset as expected
	assert.Equal(t, int64(0), cacheStats.RevisionCacheTotalMemory.Value())
	assert.Equal(t, int64(0), cacheStats.RevisionCacheNumItems.Value())
}

func TestBasicOperationsOnCacheWithMemoryStat(t *testing.T) {
	dbcOptions := DatabaseContextOptions{
		RevisionCacheOptions: &RevisionCacheOptions{
			MaxBytes:     730,
			MaxItemCount: 10,
		},
	}
	db, ctx := SetupTestDBWithOptions(t, dbcOptions)
	defer db.Close(ctx)
	collection, ctx := GetSingleDatabaseCollectionWithUser(ctx, t, db)
	cacheStats := db.DbStats.Cache()
	collctionID := collection.GetCollectionID()

	// Test Put on new doc
	docSize, revID := createDocAndReturnSizeAndRev(t, ctx, "doc1", collection, Body{"test": "doc"})
	assert.Equal(t, int64(docSize), cacheStats.RevisionCacheTotalMemory.Value())

	// Test Get with item in the cache
	docRev, err := db.revisionCache.GetWithRev(ctx, "doc1", revID, collctionID, RevCacheOmitDelta)
	require.NoError(t, err)
	assert.NotNil(t, docRev.BodyBytes)
	assert.Equal(t, int64(docSize), cacheStats.RevisionCacheTotalMemory.Value())
	revIDDoc1 := docRev.RevID

	// Test Get operation with load from bucket, need to first create and remove from rev cache
	prevMemStat := cacheStats.RevisionCacheTotalMemory.Value()
	revDoc2 := createThenRemoveFromRevCache(t, ctx, "doc2", db, collection)
	// load from doc from bucket
	docRev, err = db.revisionCache.GetWithRev(ctx, "doc2", docRev.RevID, collctionID, RevCacheOmitDelta)
	require.NoError(t, err)
	assert.NotNil(t, docRev.BodyBytes)
	assert.Equal(t, "doc2", docRev.DocID)
	assert.Greater(t, cacheStats.RevisionCacheTotalMemory.Value(), prevMemStat)

	// Test Get active with item resident in cache
	prevMemStat = cacheStats.RevisionCacheTotalMemory.Value()
	docRev, err = db.revisionCache.GetActive(ctx, "doc2", collctionID)
	require.NoError(t, err)
	assert.Equal(t, "doc2", docRev.DocID)
	assert.Equal(t, prevMemStat, cacheStats.RevisionCacheTotalMemory.Value())

	// Test Get active with item to be loaded from bucket, need to first create and remove from rev cache
	prevMemStat = cacheStats.RevisionCacheTotalMemory.Value()
	revDoc3 := createThenRemoveFromRevCache(t, ctx, "doc3", db, collection)
	docRev, err = db.revisionCache.GetActive(ctx, "doc3", collctionID)
	require.NoError(t, err)
	assert.Equal(t, "doc3", docRev.DocID)
	assert.Greater(t, cacheStats.RevisionCacheTotalMemory.Value(), prevMemStat)

	// Test Peek at item not in cache, assert stats unchanged
	prevMemStat = cacheStats.RevisionCacheTotalMemory.Value()
	docRev, ok := db.revisionCache.Peek(ctx, "doc4", "1-abc", collctionID)
	require.False(t, ok)
	assert.Nil(t, docRev.BodyBytes)
	assert.Equal(t, prevMemStat, cacheStats.RevisionCacheTotalMemory.Value())

	// Test Peek in cache, assert stat unchanged
	docRev, ok = db.revisionCache.Peek(ctx, "doc3", revDoc3.RevTreeID, collctionID)
	require.True(t, ok)
	assert.Equal(t, "doc3", docRev.DocID)
	assert.Equal(t, prevMemStat, cacheStats.RevisionCacheTotalMemory.Value())

	// Test Upsert with item in cache + assert stat is expected
	docRev.CalculateBytes()
	doc3Size := docRev.MemoryBytes
	expMem := cacheStats.RevisionCacheTotalMemory.Value() - doc3Size
	newDocRev := documentRevisionForCacheTestUpdate("doc3", `"some": "body"`, revDoc3)

	expMem = expMem + 14 // size for above doc rev
	db.revisionCache.Upsert(ctx, newDocRev, collctionID)
	assert.Equal(t, expMem, cacheStats.RevisionCacheTotalMemory.Value())

	// Test Upsert with item not in cache, assert stat is as expected
	newDocRev = documentRevisionForCacheTest("doc5", `"some": "body"`)
	expMem = cacheStats.RevisionCacheTotalMemory.Value() + 14 // size for above doc rev
	db.revisionCache.Upsert(ctx, newDocRev, collctionID)
	assert.Equal(t, expMem, cacheStats.RevisionCacheTotalMemory.Value())

	// Test Remove with something in cache, assert stat decrements by expected value
<<<<<<< HEAD
	db.revisionCache.RemoveWithRev("doc5", "1-abc", collctionID)
=======
	db.revisionCache.Remove(ctx, "doc5", "1-abc", collctionID)
>>>>>>> 150702a4
	expMem -= 14
	assert.Equal(t, expMem, cacheStats.RevisionCacheTotalMemory.Value())

	// Test Remove with item not in cache, assert stat is unchanged
	prevMemStat = cacheStats.RevisionCacheTotalMemory.Value()
<<<<<<< HEAD
	db.revisionCache.RemoveWithRev("doc6", "1-abc", collctionID)
=======
	db.revisionCache.Remove(ctx, "doc6", "1-abc", collctionID)
>>>>>>> 150702a4
	assert.Equal(t, prevMemStat, cacheStats.RevisionCacheTotalMemory.Value())

	// Test Update Delta, assert stat increases as expected
	revDelta := newRevCacheDelta([]byte(`"rev":"delta"`), "1-abc", newDocRev, false, nil)
	expMem = prevMemStat + revDelta.totalDeltaBytes
	db.revisionCache.UpdateDelta(ctx, "doc3", revDoc3.RevTreeID, collctionID, revDelta)
	assert.Equal(t, expMem, cacheStats.RevisionCacheTotalMemory.Value())

	// Empty cache and see memory stat is 0
<<<<<<< HEAD
	db.revisionCache.RemoveWithRev("doc3", revDoc3.RevTreeID, collctionID)
	db.revisionCache.RemoveWithRev("doc2", revDoc2.RevTreeID, collctionID)
	db.revisionCache.RemoveWithRev("doc1", revIDDoc1, collctionID)
=======
	db.revisionCache.Remove(ctx, "doc3", revIDDoc3, collctionID)
	db.revisionCache.Remove(ctx, "doc2", revIDDoc2, collctionID)
	db.revisionCache.Remove(ctx, "doc1", revIDDoc1, collctionID)
>>>>>>> 150702a4

	// TODO: pending CBG-4135 assert rev cache had 0 items in it
	assert.Equal(t, int64(0), cacheStats.RevisionCacheTotalMemory.Value())
}

// Ensure subsequent updates to delta don't mutate previously retrieved deltas
func TestSingleLoad(t *testing.T) {
	cacheHitCounter, cacheMissCounter, getDocumentCounter, getRevisionCounter, cacheNumItems, memoryBytesCounted := base.SgwIntStat{}, base.SgwIntStat{}, base.SgwIntStat{}, base.SgwIntStat{}, base.SgwIntStat{}, base.SgwIntStat{}
	backingStoreMap := CreateTestSingleBackingStoreMap(&testBackingStore{nil, &getDocumentCounter, &getRevisionCounter}, testCollectionID)
	cacheOptions := &RevisionCacheOptions{
		MaxItemCount: 10,
		MaxBytes:     0,
	}
	cache := NewLRURevisionCache(cacheOptions, backingStoreMap, &cacheHitCounter, &cacheMissCounter, &cacheNumItems, &memoryBytesCounted)

	cache.Put(base.TestCtx(t), DocumentRevision{BodyBytes: []byte(`{"test":"1234"}`), DocID: "doc123", RevID: "1-abc", CV: &Version{Value: 123, SourceID: "test"}, History: Revisions{"start": 1}}, testCollectionID)
	_, err := cache.GetWithRev(base.TestCtx(t), "doc123", "1-abc", testCollectionID, false)

	assert.NoError(t, err)
}

// Ensure subsequent updates to delta don't mutate previously retrieved deltas
func TestConcurrentLoad(t *testing.T) {
	cacheHitCounter, cacheMissCounter, getDocumentCounter, getRevisionCounter, cacheNumItems, memoryBytesCounted := base.SgwIntStat{}, base.SgwIntStat{}, base.SgwIntStat{}, base.SgwIntStat{}, base.SgwIntStat{}, base.SgwIntStat{}
	backingStoreMap := CreateTestSingleBackingStoreMap(&testBackingStore{nil, &getDocumentCounter, &getRevisionCounter}, testCollectionID)
	cacheOptions := &RevisionCacheOptions{
		MaxItemCount: 10,
		MaxBytes:     0,
	}
	cache := NewLRURevisionCache(cacheOptions, backingStoreMap, &cacheHitCounter, &cacheMissCounter, &cacheNumItems, &memoryBytesCounted)

	cache.Put(base.TestCtx(t), DocumentRevision{BodyBytes: []byte(`{"test":"1234"}`), DocID: "doc1", RevID: "1-abc", CV: &Version{Value: 1234, SourceID: "test"}, History: Revisions{"start": 1}}, testCollectionID)

	// Trigger load into cache
	var wg sync.WaitGroup
	wg.Add(20)
	for i := 0; i < 20; i++ {
		go func() {
			_, err := cache.GetWithRev(base.TestCtx(t), "doc1", "1-abc", testCollectionID, false)
			assert.NoError(t, err)
			wg.Done()
		}()
	}

	wg.Wait()

}

func TestRevisionCacheRemove(t *testing.T) {
	db, ctx := setupTestDB(t)
	defer db.Close(ctx)
	collection, ctx := GetSingleDatabaseCollectionWithUser(ctx, t, db)

	rev1id, _, err := collection.Put(ctx, "doc", Body{"val": 123})
	assert.NoError(t, err)

	docRev, err := collection.revisionCache.GetWithRev(base.TestCtx(t), "doc", rev1id, true)
	assert.NoError(t, err)
	assert.Equal(t, rev1id, docRev.RevID)
	assert.Equal(t, int64(0), db.DbStats.Cache().RevisionCacheMisses.Value())

<<<<<<< HEAD
	collection.revisionCache.RemoveWithRev("doc", rev1id)
=======
	collection.revisionCache.Remove(ctx, "doc", rev1id)
>>>>>>> 150702a4

	docRev, err = collection.revisionCache.GetWithRev(base.TestCtx(t), "doc", rev1id, true)
	assert.NoError(t, err)
	assert.Equal(t, rev1id, docRev.RevID)
	assert.Equal(t, int64(1), db.DbStats.Cache().RevisionCacheMisses.Value())

	docRev, err = collection.revisionCache.GetActive(ctx, "doc")
	assert.NoError(t, err)
	assert.Equal(t, rev1id, docRev.RevID)
	assert.Equal(t, int64(1), db.DbStats.Cache().RevisionCacheMisses.Value())

	docRev, err = collection.GetRev(ctx, "doc", docRev.RevID, true, nil)
	assert.NoError(t, err)
	assert.Equal(t, rev1id, docRev.RevID)
	assert.Equal(t, int64(1), db.DbStats.Cache().RevisionCacheMisses.Value())

	docRev, err = collection.GetRev(ctx, "doc", "", true, nil)
	assert.NoError(t, err)
	assert.Equal(t, rev1id, docRev.RevID)
	assert.Equal(t, int64(1), db.DbStats.Cache().RevisionCacheMisses.Value())
}

// TestRevCacheHitMultiCollection:
//   - Create db with two collections
//   - Add docs of the same ID to each collection the database
//   - Perform a Get for each doc in each collection
//   - Assert each doc returned is the correct one (correct rev ID etc)
//   - Assert that each doc is found at the rev cache and no misses are reported
func TestRevCacheHitMultiCollection(t *testing.T) {
	base.TestRequiresCollections(t)

	tb := base.GetTestBucket(t)
	defer tb.Close(base.TestCtx(t))
	dbOptions := DatabaseContextOptions{}
	dbOptions.Scopes = GetScopesOptions(t, tb, 2)

	db, ctx := SetupTestDBForDataStoreWithOptions(t, tb, dbOptions)
	defer db.Close(ctx)

	var collectionList []*DatabaseCollectionWithUser
	var revList []string
	// add a doc with the same docs id to each collection on the database
	for _, collection := range db.CollectionByID {
		collWIthUser := &DatabaseCollectionWithUser{
			DatabaseCollection: collection,
		}
		collectionList = append(collectionList, collWIthUser)
	}

	// add a doc to each collection on the db with the same document id (testing the cache still gets unique keys)
	for i, collection := range collectionList {
		ctx := collection.AddCollectionContext(ctx)
		docRevID, _, err := collection.Put(ctx, "doc", Body{"test": fmt.Sprintf("doc%d", i)})
		require.NoError(t, err)
		revList = append(revList, docRevID)
	}

	// Perform a get for the doc in each collection
	for i, collection := range collectionList {
		ctx := collection.AddCollectionContext(ctx)
		docRev, err := collection.GetRev(ctx, "doc", revList[i], false, nil)
		require.NoError(t, err)
		assert.Equal(t, "doc", docRev.DocID)
		assert.Equal(t, revList[i], docRev.RevID)
	}

	// assert that both docs were found in rev cache and no cache misses are being reported
	assert.Equal(t, int64(2), db.DbStats.Cache().RevisionCacheHits.Value())
	assert.Equal(t, int64(0), db.DbStats.Cache().RevisionCacheMisses.Value())
}

// TestRevCacheHitMultiCollectionLoadFromBucket:
//   - Create db with two collections and have rev cache size of 1
//   - Create two docs one on each collection
//   - Perform Get on first doc to trigger load from bucket, assert doc is as expected
//   - This in turn evicts the second doc
//   - Perform Get on that second doc to trigger load from the bucket, assert doc is as expected
func TestRevCacheHitMultiCollectionLoadFromBucket(t *testing.T) {

	t.Skip("Pending CBG-4164")
	base.TestRequiresCollections(t)

	tb := base.GetTestBucket(t)
	defer tb.Close(base.TestCtx(t))
	// create database context with rev cache size 1
	dbOptions := DatabaseContextOptions{
		RevisionCacheOptions: &RevisionCacheOptions{
			MaxItemCount: 1,
		},
	}
	dbOptions.Scopes = GetScopesOptions(t, tb, 2)

	db, ctx := SetupTestDBForDataStoreWithOptions(t, tb, dbOptions)
	defer db.Close(ctx)

	var collectionList []*DatabaseCollectionWithUser
	var revList []string
	// add a doc with the same docs id to each collection on the database
	for _, collection := range db.CollectionByID {
		collWIthUser := &DatabaseCollectionWithUser{
			DatabaseCollection: collection,
		}
		collectionList = append(collectionList, collWIthUser)
	}

	// add a doc to each collection on the db with the same document id (testing the cache still gets unique keys)
	for i, collection := range collectionList {
		ctx := collection.AddCollectionContext(ctx)
		docRevID, _, err := collection.Put(ctx, fmt.Sprintf("doc%d", i), Body{"test": fmt.Sprintf("doc%d", i)})
		require.NoError(t, err)
		revList = append(revList, docRevID)
	}

	// at this point the second doc added should be the only doc in the cache, the first one being evicted
	// perform a get on the first doc to trigger load from bucket and assert its correct document
	collection0Ctx := collectionList[0].AddCollectionContext(ctx)
	docRev, err := collectionList[0].GetRev(collection0Ctx, "doc0", revList[0], false, nil)
	require.NoError(t, err)
	assert.Equal(t, "doc0", docRev.DocID)
	assert.Equal(t, revList[0], docRev.RevID)

	// now do the same with doc1 and assert it is correctly loaded
	collection1Ctx := collectionList[1].AddCollectionContext(ctx)
	docRev, err = collectionList[1].GetRev(collection1Ctx, "doc1", revList[1], false, nil)
	require.NoError(t, err)
	assert.Equal(t, "doc1", docRev.DocID)
	assert.Equal(t, revList[1], docRev.RevID)

	// assert that both docs were not found in rev cache and had to be loaded from bucket
	assert.Equal(t, int64(0), db.DbStats.Cache().RevisionCacheHits.Value())
	assert.Equal(t, int64(2), db.DbStats.Cache().RevisionCacheMisses.Value())
}

func TestRevCacheCapacityStat(t *testing.T) {
	cacheHitCounter, cacheMissCounter, getDocumentCounter, getRevisionCounter, cacheNumItems, cacheMemoryStat := base.SgwIntStat{}, base.SgwIntStat{}, base.SgwIntStat{}, base.SgwIntStat{}, base.SgwIntStat{}, base.SgwIntStat{}
	backingStoreMap := CreateTestSingleBackingStoreMap(&testBackingStore{[]string{"badDoc"}, &getDocumentCounter, &getRevisionCounter}, testCollectionID)
	cacheOptions := &RevisionCacheOptions{
		MaxItemCount: 4,
		MaxBytes:     0,
	}
	cache := NewLRURevisionCache(cacheOptions, backingStoreMap, &cacheHitCounter, &cacheMissCounter, &cacheNumItems, &cacheMemoryStat)
	ctx := base.TestCtx(t)

	assert.Equal(t, int64(0), cacheNumItems.Value())
	assert.Equal(t, int64(len(cache.cache)), cacheNumItems.Value())

	// Create a new doc + asert num items increments
	cache.Put(ctx, documentRevisionForCacheTest("doc1", `{"test":"1234"}`), testCollectionID)
	assert.Equal(t, int64(1), cacheNumItems.Value())
	assert.Equal(t, int64(len(cache.cache)), cacheNumItems.Value())

	// test not found doc, assert that the stat isn't incremented
	_, err := cache.GetWithRev(ctx, "badDoc", "1-abc", testCollectionID, false)
	require.Error(t, err)
	assert.Equal(t, int64(1), cacheNumItems.Value())
	assert.Equal(t, int64(len(cache.cache)), cacheNumItems.Value())

	// Get on a doc that doesn't exist in cache, assert num items increments
	docRev, err := cache.GetWithRev(ctx, "doc2", "1-abc", testCollectionID, false)
	require.NoError(t, err)
	assert.Equal(t, "doc2", docRev.DocID)
	assert.Equal(t, int64(2), cacheNumItems.Value())
	assert.Equal(t, int64(len(cache.cache)), cacheNumItems.Value())

	// Get on item in cache, assert num items remains the same
	docRev, err = cache.GetWithRev(ctx, "doc1", "1-abc", testCollectionID, false)
	require.NoError(t, err)
	assert.Equal(t, "doc1", docRev.DocID)
	assert.Equal(t, int64(2), cacheNumItems.Value())
	assert.Equal(t, int64(len(cache.cache)), cacheNumItems.Value())

	// Get Active on doc not in cache, assert num items increments
	docRev, err = cache.GetActive(ctx, "doc3", testCollectionID)
	require.NoError(t, err)
	assert.Equal(t, "doc3", docRev.DocID)
	assert.Equal(t, int64(3), cacheNumItems.Value())
	assert.Equal(t, int64(len(cache.cache)), cacheNumItems.Value())

	// Get Active on doc in the cache, assert that the num items stat remains unchanged
	docRev, err = cache.GetActive(ctx, "doc1", testCollectionID)
	require.NoError(t, err)
	assert.Equal(t, "doc1", docRev.DocID)
	assert.Equal(t, int64(3), cacheNumItems.Value())
	assert.Equal(t, int64(len(cache.cache)), cacheNumItems.Value())

	// Upsert a doc resident in cache, assert stat is unchanged
	cache.Upsert(ctx, documentRevisionForCacheTest("doc1", `{"test":"12345"}`), testCollectionID)
	assert.Equal(t, int64(3), cacheNumItems.Value())
	assert.Equal(t, int64(len(cache.cache)), cacheNumItems.Value())

	// Upsert new doc, assert the num items stat increments
	cache.Upsert(ctx, documentRevisionForCacheTest("doc4", `{"test":"1234}`), testCollectionID)
	assert.Equal(t, int64(4), cacheNumItems.Value())
	assert.Equal(t, int64(len(cache.cache)), cacheNumItems.Value())

	// Peek a doc that is resident in cache, assert stat is unchanged
	docRev, ok := cache.Peek(ctx, "doc4", "1-abc", testCollectionID)
	require.True(t, ok)
	assert.Equal(t, "doc4", docRev.DocID)
	assert.Equal(t, int64(4), cacheNumItems.Value())
	assert.Equal(t, int64(len(cache.cache)), cacheNumItems.Value())

	// Peek a doc that is not resident in cache, assert stat is unchanged
	docRev, ok = cache.Peek(ctx, "doc5", "1-abc", testCollectionID)
	require.False(t, ok)
	assert.Equal(t, int64(4), cacheNumItems.Value())
	assert.Equal(t, int64(len(cache.cache)), cacheNumItems.Value())

	// Eviction situation and assert stat doesn't go over the capacity set
	cache.Put(ctx, documentRevisionForCacheTest("doc5", `{"test":"1234"}`), testCollectionID)
	assert.Equal(t, int64(4), cacheNumItems.Value())
	assert.Equal(t, int64(len(cache.cache)), cacheNumItems.Value())

	// test case of eviction for upsert
	cache.Upsert(ctx, documentRevisionForCacheTest("doc6", `{"test":"12345"}`), testCollectionID)
	assert.Equal(t, int64(4), cacheNumItems.Value())
	assert.Equal(t, int64(len(cache.cache)), cacheNumItems.Value())

	// Empty cache
<<<<<<< HEAD
	cache.RemoveWithRev("doc1", "1-abc", testCollectionID)
	cache.RemoveWithRev("doc4", "1-abc", testCollectionID)
	cache.RemoveWithRev("doc5", "1-abc", testCollectionID)
	cache.RemoveWithRev("doc6", "1-abc", testCollectionID)
=======
	cache.Remove(ctx, "doc1", "1-abc", testCollectionID)
	cache.Remove(ctx, "doc4", "1-abc", testCollectionID)
	cache.Remove(ctx, "doc5", "1-abc", testCollectionID)
	cache.Remove(ctx, "doc6", "1-abc", testCollectionID)
>>>>>>> 150702a4

	// Assert num items goes back to 0
	assert.Equal(t, int64(0), cacheNumItems.Value())
	assert.Equal(t, int64(len(cache.cache)), cacheNumItems.Value())
}

<<<<<<< HEAD
// documentRevisionForCacheTest creates a document revision with the specified body and key, and a hardcoded revID, cv and history:
//
//	RevID: 1-abc
//	CV: Version{SourceID: "test", Value: 123}
//	History: Revisions{"start": 1}}
func documentRevisionForCacheTest(key string, body string) DocumentRevision {
	cv := Version{SourceID: "test", Value: 123}
	return DocumentRevision{
		BodyBytes: []byte(body),
		DocID:     key,
		RevID:     "1-abc",
		History:   Revisions{"start": 1},
		CV:        &cv,
	}
}

// documentRevisionForCacheTestUpsert creates a document revision with the specified body and key and Version
//
//	History: Revisions{"start": 1}}
func documentRevisionForCacheTestUpdate(key string, body string, version DocVersion) DocumentRevision {
	return DocumentRevision{
		BodyBytes: []byte(body),
		DocID:     key,
		RevID:     version.RevTreeID,
		History:   Revisions{"start": 1},
		CV:        &version.CV,
	}
}

// TestRevCacheOperationsCV:
//   - Create doc revision, put the revision into the cache
//   - Perform a get on that doc by cv and assert that it has correctly been handled
//   - Updated doc revision and upsert the cache
//   - Get the updated doc by cv and assert iot has been correctly handled
//   - Peek the doc by cv and assert it has been found
//   - Peek the rev id cache for the same doc and assert that doc also has been updated in that lookup cache
//   - Remove the doc by cv, and asser that the doc is gone
func TestRevCacheOperationsCV(t *testing.T) {

	cacheHitCounter, cacheMissCounter, cacheNumItems, memoryBytesCounted, getDocumentCounter, getRevisionCounter := base.SgwIntStat{}, base.SgwIntStat{}, base.SgwIntStat{}, base.SgwIntStat{}, base.SgwIntStat{}, base.SgwIntStat{}
	cacheOptions := &RevisionCacheOptions{
		MaxItemCount: 10,
		MaxBytes:     0,
	}
	cache := NewLRURevisionCache(cacheOptions, CreateTestSingleBackingStoreMap(&testBackingStore{[]string{"test_doc"}, &getDocumentCounter, &getRevisionCounter}, testCollectionID), &cacheHitCounter, &cacheMissCounter, &cacheNumItems, &memoryBytesCounted)

	cv := Version{SourceID: "test", Value: 123}
	documentRevision := DocumentRevision{
		DocID:     "doc1",
		RevID:     "1-abc",
		BodyBytes: []byte(`{"test":"1234"}`),
		Channels:  base.SetOf("chan1"),
		History:   Revisions{"start": 1},
		CV:        &cv,
	}
	cache.Put(base.TestCtx(t), documentRevision, testCollectionID)

	docRev, err := cache.GetWithCV(base.TestCtx(t), "doc1", &cv, testCollectionID, RevCacheOmitDelta)
	require.NoError(t, err)
	assert.Equal(t, "doc1", docRev.DocID)
	assert.Equal(t, base.SetOf("chan1"), docRev.Channels)
	assert.Equal(t, "test", docRev.CV.SourceID)
	assert.Equal(t, uint64(123), docRev.CV.Value)
	assert.Equal(t, int64(1), cacheHitCounter.Value())
	assert.Equal(t, int64(0), cacheMissCounter.Value())

	documentRevision.BodyBytes = []byte(`{"test":"12345"}`)

	cache.Upsert(base.TestCtx(t), documentRevision, testCollectionID)

	docRev, err = cache.GetWithCV(base.TestCtx(t), "doc1", &cv, testCollectionID, RevCacheOmitDelta)
	require.NoError(t, err)
	assert.Equal(t, "doc1", docRev.DocID)
	assert.Equal(t, base.SetOf("chan1"), docRev.Channels)
	assert.Equal(t, "test", docRev.CV.SourceID)
	assert.Equal(t, uint64(123), docRev.CV.Value)
	assert.Equal(t, []byte(`{"test":"12345"}`), docRev.BodyBytes)
	assert.Equal(t, int64(2), cacheHitCounter.Value())
	assert.Equal(t, int64(0), cacheMissCounter.Value())

	// remove the doc rev from the cache and assert that the document is no longer present in cache
	cache.RemoveWithCV("doc1", &cv, testCollectionID)
	assert.Equal(t, 0, len(cache.cache))
	assert.Equal(t, 0, len(cache.hlvCache))
	assert.Equal(t, 0, cache.lruList.Len())
=======
func TestRevCacheOnDemand(t *testing.T) {
	base.SkipImportTestsIfNotEnabled(t)

	dbcOptions := DatabaseContextOptions{
		RevisionCacheOptions: &RevisionCacheOptions{
			MaxItemCount: 2,
			ShardCount:   1,
		},
	}
	db, ctx := SetupTestDBWithOptions(t, dbcOptions)
	defer db.Close(ctx)
	collection, ctx := GetSingleDatabaseCollectionWithUser(ctx, t, db)
	docID := "doc1"
	revID, _, err := collection.Put(ctx, docID, Body{"ver": "1"})
	require.NoError(t, err)

	testCtx, testCtxCancel := context.WithCancel(base.TestCtx(t))
	defer testCtxCancel()

	for i := 0; i < 2; i++ {
		docID := fmt.Sprintf("extraDoc%d", i)
		revID, _, err := collection.Put(ctx, docID, Body{"fake": "body"})
		require.NoError(t, err)
		go func() {
			for {
				select {
				case <-testCtx.Done():
					return
				default:
					_, err = db.revisionCache.Get(ctx, docID, revID, collection.GetCollectionID(), RevCacheOmitDelta) //nolint:errcheck
				}
			}
		}()
	}
	log.Printf("Updating doc to trigger on-demand import")
	err = collection.dataStore.Set(docID, 0, nil, []byte(`{"ver": "2"}`))
	require.NoError(t, err)
	log.Printf("Calling getRev for %s, %s", docID, revID)
	rev, err := collection.getRev(ctx, docID, revID, 0, nil)
	require.Error(t, err)
	if base.IsEnterpriseEdition() {
		fmt.Println("here")
	}
	require.ErrorContains(t, err, "missing")
	// returns empty doc rev
	assert.Equal(t, "", rev.DocID)
}

func TestRevCacheOnDemandMemoryEviction(t *testing.T) {
	base.SkipImportTestsIfNotEnabled(t)

	dbcOptions := DatabaseContextOptions{
		RevisionCacheOptions: &RevisionCacheOptions{
			MaxItemCount: 20,
			ShardCount:   1,
			MaxBytes:     112, // equivalent to max size 2 items
		},
	}
	db, ctx := SetupTestDBWithOptions(t, dbcOptions)
	defer db.Close(ctx)
	collection, ctx := GetSingleDatabaseCollectionWithUser(ctx, t, db)
	docID := "doc1"
	revID, _, err := collection.Put(ctx, docID, Body{"ver": "1"})
	require.NoError(t, err)

	testCtx, testCtxCancel := context.WithCancel(base.TestCtx(t))
	defer testCtxCancel()

	for i := 0; i < 2; i++ {
		docID := fmt.Sprintf("extraDoc%d", i)
		revID, _, err := collection.Put(ctx, docID, Body{"fake": "body"})
		require.NoError(t, err)
		go func() {
			for {
				select {
				case <-testCtx.Done():
					return
				default:
					_, err = db.revisionCache.Get(ctx, docID, revID, collection.GetCollectionID(), RevCacheOmitDelta) //nolint:errcheck
				}
			}
		}()
	}
	log.Printf("Updating doc to trigger on-demand import")
	err = collection.dataStore.Set(docID, 0, nil, []byte(`{"ver": "2"}`))
	require.NoError(t, err)
	log.Printf("Calling getRev for %s, %s", docID, revID)
	rev, err := collection.getRev(ctx, docID, revID, 0, nil)
	require.Error(t, err)
	require.ErrorContains(t, err, "missing")
	// returns empty doc rev
	assert.Equal(t, "", rev.DocID)

}

func TestLoadActiveDocFromBucketRevCacheChurn(t *testing.T) {
	base.SkipImportTestsIfNotEnabled(t)

	dbcOptions := DatabaseContextOptions{
		RevisionCacheOptions: &RevisionCacheOptions{
			MaxItemCount: 2,
			ShardCount:   1,
		},
	}
	var wg sync.WaitGroup
	db, ctx := SetupTestDBWithOptions(t, dbcOptions)
	defer db.Close(ctx)
	collection, ctx := GetSingleDatabaseCollectionWithUser(ctx, t, db)
	docID := "doc1"
	_, _, err := collection.Put(ctx, docID, Body{"ver": "0"})
	require.NoError(t, err)
	wg.Add(1)

	testCtx, testCtxCancel := context.WithCancel(base.TestCtx(t))
	defer testCtxCancel()

	for i := 0; i < 2; i++ {
		docID := fmt.Sprintf("extraDoc%d", i)
		revID, _, err := collection.Put(ctx, docID, Body{"fake": "body"})
		require.NoError(t, err)
		go func() {
			for {
				select {
				case <-testCtx.Done():
					return
				default:
					_, err = db.revisionCache.Get(ctx, docID, revID, collection.GetCollectionID(), RevCacheOmitDelta) //nolint:errcheck
				}
			}
		}()
	}

	go func() {
		for i := 0; i < 100; i++ {
			err = collection.dataStore.Set(docID, 0, nil, []byte(fmt.Sprintf(`{"ver": "%d"}`, i)))
			require.NoError(t, err)
			_, err := db.revisionCache.GetActive(ctx, docID, collection.GetCollectionID())
			if err != nil {
				break
			}
		}
		wg.Done()
	}()
	wg.Wait()
	require.NoError(t, err)
}

func TestLoadRequestedRevFromBucketHighChurn(t *testing.T) {

	dbcOptions := DatabaseContextOptions{
		RevisionCacheOptions: &RevisionCacheOptions{
			MaxItemCount: 2,
			ShardCount:   1,
		},
	}
	var wg sync.WaitGroup
	db, ctx := SetupTestDBWithOptions(t, dbcOptions)
	defer db.Close(ctx)
	collection, ctx := GetSingleDatabaseCollectionWithUser(ctx, t, db)
	docID := "doc1"
	rev1ID, _, err := collection.Put(ctx, docID, Body{"ver": "0"})
	require.NoError(t, err)
	wg.Add(1)

	testCtx, testCtxCancel := context.WithCancel(base.TestCtx(t))
	defer testCtxCancel()

	for i := 0; i < 2; i++ {
		docID := fmt.Sprintf("extraDoc%d", i)
		revID, _, err := collection.Put(ctx, docID, Body{"fake": "body"})
		require.NoError(t, err)
		go func() {
			for {
				select {
				case <-testCtx.Done():
					return
				default:
					_, err = db.revisionCache.Get(ctx, docID, revID, collection.GetCollectionID(), RevCacheOmitDelta) //nolint:errcheck
				}
			}
		}()
	}

	var getErr error
	go func() {
		for i := 0; i < 100; i++ {
			_, getErr = db.revisionCache.Get(ctx, docID, rev1ID, collection.GetCollectionID(), true)
			if getErr != nil {
				break
			}
		}
		wg.Done()
	}()
	wg.Wait()
	require.NoError(t, getErr)
}

func TestPutRevHighRevCacheChurn(t *testing.T) {

	dbcOptions := DatabaseContextOptions{
		RevisionCacheOptions: &RevisionCacheOptions{
			MaxItemCount: 2,
			ShardCount:   1,
		},
	}
	var wg sync.WaitGroup
	db, ctx := SetupTestDBWithOptions(t, dbcOptions)
	defer db.Close(ctx)
	collection, ctx := GetSingleDatabaseCollectionWithUser(ctx, t, db)
	docID := "doc1"
	wg.Add(1)

	testCtx, testCtxCancel := context.WithCancel(base.TestCtx(t))
	defer testCtxCancel()

	for i := 0; i < 2; i++ {
		docID := fmt.Sprintf("extraDoc%d", i)
		revID, _, err := collection.Put(ctx, docID, Body{"fake": "body"})
		require.NoError(t, err)
		go func() {
			for {
				select {
				case <-testCtx.Done():
					return
				default:
					_, err = db.revisionCache.Get(ctx, docID, revID, collection.GetCollectionID(), RevCacheOmitDelta) //nolint:errcheck
				}
			}
		}()
	}

	go func() {
		for i := 0; i < 100; i++ {
			docRev := DocumentRevision{DocID: docID, RevID: fmt.Sprintf("1-%d", i), BodyBytes: []byte(fmt.Sprintf(`{"ver": "%d"}`, i)), History: Revisions{"start": 1}}
			db.revisionCache.Put(ctx, docRev, collection.GetCollectionID())
		}
		wg.Done()
	}()
	wg.Wait()
>>>>>>> 150702a4
}

func BenchmarkRevisionCacheRead(b *testing.B) {
	base.SetUpBenchmarkLogging(b, base.LevelDebug, base.KeyAll)

	cacheHitCounter, cacheMissCounter, getDocumentCounter, getRevisionCounter, cacheNumItems, memoryBytesCounted := base.SgwIntStat{}, base.SgwIntStat{}, base.SgwIntStat{}, base.SgwIntStat{}, base.SgwIntStat{}, base.SgwIntStat{}
	backingStoreMap := CreateTestSingleBackingStoreMap(&testBackingStore{nil, &getDocumentCounter, &getRevisionCounter}, testCollectionID)
	cacheOptions := &RevisionCacheOptions{
		MaxItemCount: DefaultRevisionCacheSize,
		MaxBytes:     0,
	}
	cache := NewLRURevisionCache(cacheOptions, backingStoreMap, &cacheHitCounter, &cacheMissCounter, &cacheNumItems, &memoryBytesCounted)

	ctx := base.TestCtx(b)

	// trigger load into cache
	for i := 0; i < 5000; i++ {
		_, _ = cache.GetWithRev(ctx, fmt.Sprintf("doc%d", i), "1-abc", testCollectionID, RevCacheOmitDelta)
	}

	b.ResetTimer()
	b.RunParallel(func(pb *testing.PB) {
		// GET the document until test run has completed
		for pb.Next() {
			docId := fmt.Sprintf("doc%d", rand.Intn(5000))
			_, _ = cache.GetWithRev(ctx, docId, "1-abc", testCollectionID, RevCacheOmitDelta)
		}
	})
}

// createThenRemoveFromRevCache will create a doc and then immediately remove it from the rev cache
func createThenRemoveFromRevCache(t *testing.T, ctx context.Context, docID string, db *Database, collection *DatabaseCollectionWithUser) DocVersion {
	revIDDoc, doc, err := collection.Put(ctx, docID, Body{"test": "doc"})
	require.NoError(t, err)

<<<<<<< HEAD
	db.revisionCache.RemoveWithRev(docID, revIDDoc, collection.GetCollectionID())
	docVersion := DocVersion{
		RevTreeID: doc.CurrentRev,
	}
	if doc.HLV != nil {
		docVersion.CV = *doc.HLV.ExtractCurrentVersionFromHLV()
	}
	return docVersion
=======
	db.revisionCache.Remove(ctx, docID, revIDDoc, collection.GetCollectionID())

	return revIDDoc
>>>>>>> 150702a4
}

// createDocAndReturnSizeAndRev creates a rev and measures its size based on rev cache measurements
func createDocAndReturnSizeAndRev(t *testing.T, ctx context.Context, docID string, collection *DatabaseCollectionWithUser, body Body) (int, string) {

	rev, doc, err := collection.Put(ctx, docID, body)
	require.NoError(t, err)

	var expectedSize int
	his, err := doc.SyncData.History.getHistory(rev)
	require.NoError(t, err)

	historyBytes := 32 * len(his)
	expectedSize += historyBytes
	expectedSize += len(doc._rawBody)

	// channels
	chanArray := doc.Channels.KeySet()
	for _, v := range chanArray {
		expectedSize += len([]byte(v))
	}

	return expectedSize, rev
}

<<<<<<< HEAD
// TestLoaderMismatchInCV:
//   - Get doc that is not in cache by CV to trigger a load from bucket
//   - Ensure the CV passed into the GET operation won't match the doc in the bucket
//   - Assert we get error and the value is not loaded into the cache
func TestLoaderMismatchInCV(t *testing.T) {
	cacheHitCounter, cacheMissCounter, cacheNumItems, memoryBytesCounted, getDocumentCounter, getRevisionCounter := base.SgwIntStat{}, base.SgwIntStat{}, base.SgwIntStat{}, base.SgwIntStat{}, base.SgwIntStat{}, base.SgwIntStat{}
	cacheOptions := &RevisionCacheOptions{
		MaxItemCount: 10,
		MaxBytes:     0,
	}
	cache := NewLRURevisionCache(cacheOptions, CreateTestSingleBackingStoreMap(&testBackingStore{[]string{"test_doc"}, &getDocumentCounter, &getRevisionCounter}, testCollectionID), &cacheHitCounter, &cacheMissCounter, &cacheNumItems, &memoryBytesCounted)

	// create cv with incorrect version to the one stored in backing store
	cv := Version{SourceID: "test", Value: 1234}

	_, err := cache.GetWithCV(base.TestCtx(t), "doc1", &cv, testCollectionID, RevCacheOmitDelta)
	require.Error(t, err)
	require.Error(t, err, base.ErrNotFound)
	assert.Equal(t, int64(0), cacheHitCounter.Value())
	assert.Equal(t, int64(1), cacheMissCounter.Value())
	assert.Equal(t, 0, cache.lruList.Len())
	assert.Equal(t, 0, len(cache.hlvCache))
	assert.Equal(t, 0, len(cache.cache))
}

// TestConcurrentLoadByCVAndRevOnCache:
//   - Create cache
//   - Now perform two concurrent Gets, one by CV and one by revid on a document that doesn't exist in the cache
//   - This will trigger two concurrent loads from bucket in the CV code path and revid code path
//   - In doing so we will have two processes trying to update lookup maps at the same time and a race condition will appear
//   - In doing so will cause us to potentially have two of the same elements the cache, one with nothing referencing it
//   - Assert after both gets are processed, that the cache only has one element in it and that both lookup maps have only one
//     element
//   - Grab the single element in the list and assert that both maps point to that element in the cache list
func TestConcurrentLoadByCVAndRevOnCache(t *testing.T) {
	cacheHitCounter, cacheMissCounter, cacheNumItems, memoryBytesCounted, getDocumentCounter, getRevisionCounter := base.SgwIntStat{}, base.SgwIntStat{}, base.SgwIntStat{}, base.SgwIntStat{}, base.SgwIntStat{}, base.SgwIntStat{}
	cacheOptions := &RevisionCacheOptions{
		MaxItemCount: 10,
		MaxBytes:     0,
	}
	cache := NewLRURevisionCache(cacheOptions, CreateTestSingleBackingStoreMap(&testBackingStore{[]string{"test_doc"}, &getDocumentCounter, &getRevisionCounter}, testCollectionID), &cacheHitCounter, &cacheMissCounter, &cacheNumItems, &memoryBytesCounted)

	ctx := base.TestCtx(t)

	wg := sync.WaitGroup{}
	wg.Add(2)

	cv := Version{SourceID: "test", Value: 123}
	go func() {
		_, err := cache.GetWithRev(ctx, "doc1", "1-abc", testCollectionID, RevCacheIncludeDelta)
		require.NoError(t, err)
		wg.Done()
	}()

	go func() {
		_, err := cache.GetWithCV(ctx, "doc1", &cv, testCollectionID, RevCacheIncludeDelta)
		require.NoError(t, err)
		wg.Done()
	}()

	wg.Wait()

	revElement := cache.cache[IDAndRev{RevID: "1-abc", DocID: "doc1"}]
	cvElement := cache.hlvCache[IDandCV{DocID: "doc1", Source: "test", Version: 123}]
	assert.Equal(t, 1, cache.lruList.Len())
	assert.Equal(t, 1, len(cache.cache))
	assert.Equal(t, 1, len(cache.hlvCache))
	// grab the single elem in the cache list
	cacheElem := cache.lruList.Front()
	// assert that both maps point to the same element in cache list
	assert.Equal(t, cacheElem, cvElement)
	assert.Equal(t, cacheElem, revElement)
}

// TestGetActive:
//   - Create db, create a doc on the db
//   - Call GetActive pn the rev cache and assert that the rev and cv are correct
func TestGetActive(t *testing.T) {
	db, ctx := setupTestDB(t)
	defer db.Close(ctx)
	collection, ctx := GetSingleDatabaseCollectionWithUser(ctx, t, db)

	rev1id, doc, err := collection.Put(ctx, "doc", Body{"val": 123})
	require.NoError(t, err)

	expectedCV := Version{
		SourceID: db.EncodedSourceID,
		Value:    doc.Cas,
	}

	// remove the entry form the rev cache to force the cache to not have the active version in it
	collection.revisionCache.RemoveWithCV("doc", &expectedCV)

	// call get active to get the active version from the bucket
	docRev, err := collection.revisionCache.GetActive(base.TestCtx(t), "doc")
	assert.NoError(t, err)
	assert.Equal(t, rev1id, docRev.RevID)
	assert.Equal(t, expectedCV, *docRev.CV)
}

// TestConcurrentPutAndGetOnRevCache:
//   - Perform a Get with rev on the cache for a doc not in the cache
//   - Concurrently perform a PUT on the cache with doc revision the same as the GET
//   - Assert we get consistent cache with only 1 entry in lookup maps and the cache itself
func TestConcurrentPutAndGetOnRevCache(t *testing.T) {
	cacheHitCounter, cacheMissCounter, cacheNumItems, memoryBytesCounted, getDocumentCounter, getRevisionCounter := base.SgwIntStat{}, base.SgwIntStat{}, base.SgwIntStat{}, base.SgwIntStat{}, base.SgwIntStat{}, base.SgwIntStat{}
	cacheOptions := &RevisionCacheOptions{
		MaxItemCount: 10,
		MaxBytes:     0,
	}
	cache := NewLRURevisionCache(cacheOptions, CreateTestSingleBackingStoreMap(&testBackingStore{[]string{"test_doc"}, &getDocumentCounter, &getRevisionCounter}, testCollectionID), &cacheHitCounter, &cacheMissCounter, &cacheNumItems, &memoryBytesCounted)

	ctx := base.TestCtx(t)

	wg := sync.WaitGroup{}
	wg.Add(2)

	cv := Version{SourceID: "test", Value: 123}
	docRev := DocumentRevision{
		DocID:     "doc1",
		RevID:     "1-abc",
		BodyBytes: []byte(`{"test":"1234"}`),
		Channels:  base.SetOf("chan1"),
		History:   Revisions{"start": 1},
		CV:        &cv,
	}

	go func() {
		_, err := cache.GetWithRev(ctx, "doc1", "1-abc", testCollectionID, RevCacheIncludeDelta)
		require.NoError(t, err)
		wg.Done()
	}()

	go func() {
		cache.Put(ctx, docRev, testCollectionID)
		wg.Done()
	}()

	wg.Wait()

	revElement := cache.cache[IDAndRev{RevID: "1-abc", DocID: "doc1"}]
	cvElement := cache.hlvCache[IDandCV{DocID: "doc1", Source: "test", Version: 123}]

	assert.Equal(t, 1, cache.lruList.Len())
	assert.Equal(t, 1, len(cache.cache))
	assert.Equal(t, 1, len(cache.hlvCache))
	cacheElem := cache.lruList.Front()
	// assert that both maps point to the same element in cache list
	assert.Equal(t, cacheElem, cvElement)
	assert.Equal(t, cacheElem, revElement)
=======
func TestRevCacheOnDemandImport(t *testing.T) {
	base.SkipImportTestsIfNotEnabled(t)

	dbcOptions := DatabaseContextOptions{
		RevisionCacheOptions: &RevisionCacheOptions{
			MaxItemCount: 2,
			ShardCount:   1,
		},
	}
	db, ctx := SetupTestDBWithOptions(t, dbcOptions)
	defer db.Close(ctx)
	collection, ctx := GetSingleDatabaseCollectionWithUser(ctx, t, db)
	docID := "doc1"
	revID, _, err := collection.Put(ctx, docID, Body{"ver": "1"})
	require.NoError(t, err)
	for i := 0; i < 2; i++ {
		docID := fmt.Sprintf("extraDoc%d", i)
		revID, _, err := collection.Put(ctx, docID, Body{"fake": "body"})
		require.NoError(t, err)
		go func() {
			for {
				_, err = db.revisionCache.Get(ctx, docID, revID, collection.GetCollectionID(), RevCacheOmitDelta) //nolint:errcheck
			}
		}()
	}
	err = collection.dataStore.Set(docID, 0, nil, []byte(`{"ver": "2"}`))
	require.NoError(t, err)
	rev, err := collection.getRev(ctx, docID, revID, 0, nil)
	require.Error(t, err)
	require.ErrorContains(t, err, "missing")
	// returns empty doc rev
	assert.Equal(t, "", rev.DocID)
}

func TestRevCacheOnDemandMemoryEviction(t *testing.T) {
	base.SkipImportTestsIfNotEnabled(t)

	dbcOptions := DatabaseContextOptions{
		RevisionCacheOptions: &RevisionCacheOptions{
			MaxItemCount: 20,
			ShardCount:   1,
			MaxBytes:     112, // equivalent to max size 2 items
		},
	}
	db, ctx := SetupTestDBWithOptions(t, dbcOptions)
	defer db.Close(ctx)
	collection, ctx := GetSingleDatabaseCollectionWithUser(ctx, t, db)
	docID := "doc1"
	revID, _, err := collection.Put(ctx, docID, Body{"ver": "1"})
	require.NoError(t, err)
	for i := 0; i < 2; i++ {
		docID := fmt.Sprintf("extraDoc%d", i)
		revID, _, err := collection.Put(ctx, docID, Body{"fake": "body"})
		require.NoError(t, err)
		go func() {
			for {
				_, err = db.revisionCache.Get(ctx, docID, revID, collection.GetCollectionID(), RevCacheOmitDelta) //nolint:errcheck
			}
		}()
	}
	err = collection.dataStore.Set(docID, 0, nil, []byte(`{"ver": "2"}`))
	require.NoError(t, err)
	rev, err := collection.getRev(ctx, docID, revID, 0, nil)
	require.Error(t, err)
	require.ErrorContains(t, err, "missing")
	// returns empty doc rev
	assert.Equal(t, "", rev.DocID)

}

func TestRevCacheOnDemandImportNoCache(t *testing.T) {
	base.SkipImportTestsIfNotEnabled(t)

	db, ctx := setupTestDB(t)
	defer db.Close(ctx)
	collection, ctx := GetSingleDatabaseCollectionWithUser(ctx, t, db)

	docID := "doc1"
	revID1, _, err := collection.Put(ctx, docID, Body{"foo": "bar"})
	require.NoError(t, err)

	_, exists := collection.revisionCache.Peek(ctx, docID, revID1)
	require.True(t, exists)

	require.NoError(t, collection.dataStore.Set(docID, 0, nil, []byte(`{"foo": "baz"}`)))

	doc, err := collection.GetDocument(ctx, docID, DocUnmarshalSync)
	require.NoError(t, err)
	require.Equal(t, Body{"foo": "baz"}, doc.Body(ctx))

	// rev1 still exists in cache but not on server
	_, exists = collection.revisionCache.Peek(ctx, docID, revID1)
	require.True(t, exists)

	// rev2 is not in cache but is on server
	_, exists = collection.revisionCache.Peek(ctx, docID, doc.CurrentRev)
	require.False(t, exists)
>>>>>>> 150702a4
}<|MERGE_RESOLUTION|>--- conflicted
+++ resolved
@@ -138,6 +138,8 @@
 	}
 	assert.Equal(t, int64(10), cacheNumItems.Value())
 	assert.Equal(t, int64(20), memoryBytesCounted.Value())
+	assert.Equal(t, 10, len(cache.cache))
+	assert.Equal(t, 10, len(cache.hlvCache))
 
 	// Get them back out
 	for i := 0; i < 10; i++ {
@@ -151,6 +153,8 @@
 	}
 	assert.Equal(t, int64(10), cacheNumItems.Value())
 	assert.Equal(t, int64(20), memoryBytesCounted.Value())
+	assert.Equal(t, 10, len(cache.cache))
+	assert.Equal(t, 10, len(cache.hlvCache))
 
 	// Add 3 more docs to the now full revcache
 	for i := 10; i < 13; i++ {
@@ -160,6 +164,8 @@
 	}
 	assert.Equal(t, int64(10), cacheNumItems.Value())
 	assert.Equal(t, int64(20), memoryBytesCounted.Value())
+	assert.Equal(t, 10, len(cache.cache))
+	assert.Equal(t, 10, len(cache.hlvCache))
 
 	// Check that the first 3 docs were evicted
 	prevCacheHitCount := cacheHitCounter.Value()
@@ -173,6 +179,8 @@
 	}
 	assert.Equal(t, int64(10), cacheNumItems.Value())
 	assert.Equal(t, int64(20), memoryBytesCounted.Value())
+	assert.Equal(t, 10, len(cache.cache))
+	assert.Equal(t, 10, len(cache.hlvCache))
 
 	// and check we can Get up to and including the last 3 we put in
 	for i := 0; i < 10; i++ {
@@ -260,136 +268,198 @@
 }
 
 func TestLRURevisionCacheEvictionMemoryBased(t *testing.T) {
-	dbcOptions := DatabaseContextOptions{
-		RevisionCacheOptions: &RevisionCacheOptions{
-			MaxBytes:     725,
-			MaxItemCount: 10,
-		},
-	}
-	db, ctx := SetupTestDBWithOptions(t, dbcOptions)
-	defer db.Close(ctx)
-	collection, ctx := GetSingleDatabaseCollectionWithUser(ctx, t, db)
-	cacheStats := db.DbStats.Cache()
-
-	smallBody := Body{
-		"channels": "_default", // add channel for default sync func in default collection test runs
-	}
-
-	var currMem, expValue, revZeroSize int64
-	for i := 0; i < 10; i++ {
-		currMem = cacheStats.RevisionCacheTotalMemory.Value()
-		revSize, _ := createDocAndReturnSizeAndRev(t, ctx, fmt.Sprint(i), collection, smallBody)
-		if i == 0 {
-			revZeroSize = int64(revSize)
-		}
-		expValue = currMem + int64(revSize)
-		assert.Equal(t, expValue, cacheStats.RevisionCacheTotalMemory.Value())
-	}
-
-	// test eviction by number of items (adding new doc from createDocAndReturnSizeAndRev shouldn't take memory over threshold defined as 730 bytes)
-	expValue -= revZeroSize // for doc being evicted
-	docSize, rev := createDocAndReturnSizeAndRev(t, ctx, fmt.Sprint(11), collection, smallBody)
-	expValue += int64(docSize)
-	// assert doc 0 been evicted
-	docRev, ok := db.revisionCache.Peek(ctx, "0", rev, collection.GetCollectionID())
-	assert.False(t, ok)
-	assert.Nil(t, docRev.BodyBytes)
-
-	currMem = cacheStats.RevisionCacheTotalMemory.Value()
-	// assert total memory is as expected
-	assert.Equal(t, expValue, currMem)
-
-	// remove doc "1" to give headroom for memory based eviction
-<<<<<<< HEAD
-	db.revisionCache.RemoveWithRev("1", rev, collection.GetCollectionID())
-=======
-	db.revisionCache.Remove(ctx, "1", rev, collection.GetCollectionID())
->>>>>>> 150702a4
-	docRev, ok = db.revisionCache.Peek(ctx, "1", rev, collection.GetCollectionID())
-	assert.False(t, ok)
-	assert.Nil(t, docRev.BodyBytes)
-
-	// assert current memory from rev cache decreases by the doc size (all docs added thus far are same size)
-	afterRemoval := currMem - int64(docSize)
-	assert.Equal(t, afterRemoval, cacheStats.RevisionCacheTotalMemory.Value())
-
-	// add new doc that will trigger eviction due to taking over memory size
-	largeBody := Body{
-		"type":     "test",
-		"doc":      "testDocument",
-		"foo":      "bar",
-		"lets":     "test",
-		"larger":   "document",
-		"for":      "eviction",
-		"channels": "_default", // add channel for default sync func in default collection test runs
-	}
-	_, _, err := collection.Put(ctx, "12", largeBody)
-	require.NoError(t, err)
-
-	// assert doc "2" has been evicted even though we only have 9 items in cache with capacity of 10, so memory based
-	// eviction took place
-	docRev, ok = db.revisionCache.Peek(ctx, "2", rev, collection.GetCollectionID())
-	assert.False(t, ok)
-	assert.Nil(t, docRev.BodyBytes)
-
-	// assert that the overall memory for rev cache is not over maximum
-	assert.LessOrEqual(t, cacheStats.RevisionCacheTotalMemory.Value(), dbcOptions.RevisionCacheOptions.MaxBytes)
+	testCases := []struct {
+		name       string
+		UseCVCache bool
+	}{
+		{
+			name:       "Rev cache pathway",
+			UseCVCache: false,
+		},
+		{
+			name:       "CV cache pathway",
+			UseCVCache: true,
+		},
+	}
+	for _, testCase := range testCases {
+		t.Run(testCase.name, func(t *testing.T) {
+			dbcOptions := DatabaseContextOptions{
+				RevisionCacheOptions: &RevisionCacheOptions{
+					MaxBytes:     725,
+					MaxItemCount: 10,
+				},
+			}
+			db, ctx := SetupTestDBWithOptions(t, dbcOptions)
+			defer db.Close(ctx)
+			collection, ctx := GetSingleDatabaseCollectionWithUser(ctx, t, db)
+			cacheStats := db.DbStats.Cache()
+
+			smallBody := Body{
+				"channels": "_default", // add channel for default sync func in default collection test runs
+			}
+
+			var currMem, expValue, revZeroSize int64
+			var rev1Version *Version
+			for i := 0; i < 10; i++ {
+				currMem = cacheStats.RevisionCacheTotalMemory.Value()
+				revSize, _, docVersion := createDocAndReturnSizeAndRev(t, ctx, fmt.Sprint(i), collection, smallBody)
+				if i == 0 {
+					revZeroSize = int64(revSize)
+				}
+				if i == 1 {
+					rev1Version = docVersion
+				}
+				expValue = currMem + int64(revSize)
+				assert.Equal(t, expValue, cacheStats.RevisionCacheTotalMemory.Value())
+			}
+
+			// test eviction by number of items (adding new doc from createDocAndReturnSizeAndRev shouldn't take memory over threshold defined as 730 bytes)
+			expValue -= revZeroSize // for doc being evicted
+			docSize, rev, _ := createDocAndReturnSizeAndRev(t, ctx, fmt.Sprint(11), collection, smallBody)
+			expValue += int64(docSize)
+			// assert doc 0 been evicted
+			docRev, ok := db.revisionCache.Peek(ctx, "0", rev, collection.GetCollectionID())
+			assert.False(t, ok)
+			assert.Nil(t, docRev.BodyBytes)
+
+			currMem = cacheStats.RevisionCacheTotalMemory.Value()
+			// assert total memory is as expected
+			assert.Equal(t, expValue, currMem)
+
+			// remove doc "1" to give headroom for memory based eviction
+			if testCase.UseCVCache {
+				db.revisionCache.RemoveWithCV(ctx, "1", rev1Version, collection.GetCollectionID())
+			} else {
+				db.revisionCache.RemoveWithRev(ctx, "1", rev, collection.GetCollectionID())
+			}
+			docRev, ok = db.revisionCache.Peek(ctx, "1", rev, collection.GetCollectionID())
+			assert.False(t, ok)
+			assert.Nil(t, docRev.BodyBytes)
+
+			// assert current memory from rev cache decreases by the doc size (all docs added thus far are same size)
+			afterRemoval := currMem - int64(docSize)
+			assert.Equal(t, afterRemoval, cacheStats.RevisionCacheTotalMemory.Value())
+
+			// add new doc that will trigger eviction due to taking over memory size
+			largeBody := Body{
+				"type":     "test",
+				"doc":      "testDocument",
+				"foo":      "bar",
+				"lets":     "test",
+				"larger":   "document",
+				"for":      "eviction",
+				"channels": "_default", // add channel for default sync func in default collection test runs
+			}
+			_, _, err := collection.Put(ctx, "12", largeBody)
+			require.NoError(t, err)
+
+			// assert doc "2" has been evicted even though we only have 9 items in cache with capacity of 10, so memory based
+			// eviction took place
+			docRev, ok = db.revisionCache.Peek(ctx, "2", rev, collection.GetCollectionID())
+			assert.False(t, ok)
+			assert.Nil(t, docRev.BodyBytes)
+
+			// assert that the overall memory for rev cache is not over maximum
+			assert.LessOrEqual(t, cacheStats.RevisionCacheTotalMemory.Value(), dbcOptions.RevisionCacheOptions.MaxBytes)
+		})
+	}
+
 }
 
 func TestBackingStoreMemoryCalculation(t *testing.T) {
-	cacheHitCounter, cacheMissCounter, getDocumentCounter, getRevisionCounter, cacheNumItems, memoryBytesCounted := base.SgwIntStat{}, base.SgwIntStat{}, base.SgwIntStat{}, base.SgwIntStat{}, base.SgwIntStat{}, base.SgwIntStat{}
-	backingStoreMap := CreateTestSingleBackingStoreMap(&testBackingStore{[]string{"doc2"}, &getDocumentCounter, &getRevisionCounter}, testCollectionID)
-	cacheOptions := &RevisionCacheOptions{
-		MaxItemCount: 10,
-		MaxBytes:     205,
-	}
-	cache := NewLRURevisionCache(cacheOptions, backingStoreMap, &cacheHitCounter, &cacheMissCounter, &cacheNumItems, &memoryBytesCounted)
-	ctx := base.TestCtx(t)
-
-	docRev, err := cache.GetWithRev(ctx, "doc1", "1-abc", testCollectionID, RevCacheOmitDelta)
-	require.NoError(t, err)
-	assert.Equal(t, "doc1", docRev.DocID)
-	assert.NotNil(t, docRev.History)
-	assert.NotNil(t, docRev.Channels)
-
-	currMemStat := memoryBytesCounted.Value()
-	// assert stats is incremented by appropriate bytes on doc rev
-	assert.Equal(t, docRev.MemoryBytes, currMemStat)
-
-	// Test get active code pathway of a load from bucket
-	docRev, err = cache.GetActive(ctx, "doc", testCollectionID)
-	require.NoError(t, err)
-	assert.Equal(t, "doc", docRev.DocID)
-	assert.NotNil(t, docRev.History)
-	assert.NotNil(t, docRev.Channels)
-
-	newMemStat := currMemStat + docRev.MemoryBytes
-	// assert stats is incremented by appropriate bytes on doc rev
-	assert.Equal(t, newMemStat, memoryBytesCounted.Value())
-
-	// test fail load event doesn't increment memory stat
-	docRev, err = cache.GetWithRev(ctx, "doc2", "1-abc", testCollectionID, RevCacheOmitDelta)
-	assertHTTPError(t, err, 404)
-	assert.Nil(t, docRev.BodyBytes)
-	assert.Equal(t, newMemStat, memoryBytesCounted.Value())
-
-	// assert length is 2 as expected
-	assert.Equal(t, 2, cache.lruList.Len())
-
-	memStatBeforeThirdLoad := memoryBytesCounted.Value()
-	// test another load from bucket but doing so should trigger memory based eviction
-	docRev, err = cache.GetWithRev(ctx, "doc3", "1-abc", testCollectionID, RevCacheOmitDelta)
-	require.NoError(t, err)
-	assert.Equal(t, "doc3", docRev.DocID)
-	assert.NotNil(t, docRev.History)
-	assert.NotNil(t, docRev.Channels)
-
-	// assert length is still 2 (eviction took place) + test Peek for first added doc is failure
-	assert.Equal(t, 2, cache.lruList.Len())
-	memStatAfterEviction := (memStatBeforeThirdLoad + docRev.MemoryBytes) - currMemStat
-	assert.Equal(t, memStatAfterEviction, memoryBytesCounted.Value())
-	_, ok := cache.Peek(ctx, "doc1", "1-abc", testCollectionID)
-	assert.False(t, ok)
+	testCases := []struct {
+		name       string
+		UseCVCache bool
+	}{
+		{
+			name:       "Rev cache pathway",
+			UseCVCache: false,
+		},
+		{
+			name:       "CV cache pathway",
+			UseCVCache: true,
+		},
+	}
+	for _, testCase := range testCases {
+		t.Run(testCase.name, func(t *testing.T) {
+			cacheHitCounter, cacheMissCounter, getDocumentCounter, getRevisionCounter, cacheNumItems, memoryBytesCounted := base.SgwIntStat{}, base.SgwIntStat{}, base.SgwIntStat{}, base.SgwIntStat{}, base.SgwIntStat{}, base.SgwIntStat{}
+			backingStoreMap := CreateTestSingleBackingStoreMap(&testBackingStore{[]string{"doc2"}, &getDocumentCounter, &getRevisionCounter}, testCollectionID)
+			var maxBytes int64
+			if testCase.UseCVCache {
+				maxBytes = 233
+			} else {
+				maxBytes = 205
+			}
+			cacheOptions := &RevisionCacheOptions{
+				MaxItemCount: 10,
+				MaxBytes:     maxBytes,
+			}
+			cache := NewLRURevisionCache(cacheOptions, backingStoreMap, &cacheHitCounter, &cacheMissCounter, &cacheNumItems, &memoryBytesCounted)
+			ctx := base.TestCtx(t)
+			var err error
+
+			var docRev DocumentRevision
+			if testCase.UseCVCache {
+				docRev, err = cache.GetWithCV(ctx, "doc1", &Version{Value: 123, SourceID: "test"}, testCollectionID, RevCacheOmitDelta)
+				require.NoError(t, err)
+			} else {
+				docRev, err = cache.GetWithRev(ctx, "doc1", "1-abc", testCollectionID, RevCacheOmitDelta)
+				require.NoError(t, err)
+			}
+			assert.Equal(t, "doc1", docRev.DocID)
+			assert.NotNil(t, docRev.History)
+			assert.NotNil(t, docRev.Channels)
+
+			currMemStat := memoryBytesCounted.Value()
+			// assert stats is incremented by appropriate bytes on doc rev
+			assert.Equal(t, docRev.MemoryBytes, currMemStat)
+
+			// Test get active code pathway of a load from bucket
+			docRev, err = cache.GetActive(ctx, "doc", testCollectionID)
+			require.NoError(t, err)
+			assert.Equal(t, "doc", docRev.DocID)
+			assert.NotNil(t, docRev.History)
+			assert.NotNil(t, docRev.Channels)
+
+			newMemStat := currMemStat + docRev.MemoryBytes
+			// assert stats is incremented by appropriate bytes on doc rev
+			assert.Equal(t, newMemStat, memoryBytesCounted.Value())
+
+			// test fail load event doesn't increment memory stat
+			if testCase.UseCVCache {
+				docRev, err = cache.GetWithCV(ctx, "doc2", &Version{Value: 123, SourceID: "test"}, testCollectionID, RevCacheOmitDelta)
+				assertHTTPError(t, err, 404)
+			} else {
+				docRev, err = cache.GetWithRev(ctx, "doc2", "1-abc", testCollectionID, RevCacheOmitDelta)
+				assertHTTPError(t, err, 404)
+			}
+			assert.Nil(t, docRev.BodyBytes)
+			assert.Equal(t, newMemStat, memoryBytesCounted.Value())
+
+			// assert length is 2 as expected
+			assert.Equal(t, 2, cache.lruList.Len())
+
+			memStatBeforeThirdLoad := memoryBytesCounted.Value()
+			// test another load from bucket but doing so should trigger memory based eviction
+			if testCase.UseCVCache {
+				docRev, err = cache.GetWithCV(ctx, "doc3", &Version{Value: 123, SourceID: "test"}, testCollectionID, RevCacheOmitDelta)
+				require.NoError(t, err)
+			} else {
+				docRev, err = cache.GetWithRev(ctx, "doc3", "1-abc", testCollectionID, RevCacheOmitDelta)
+				require.NoError(t, err)
+			}
+			assert.Equal(t, "doc3", docRev.DocID)
+			assert.NotNil(t, docRev.History)
+			assert.NotNil(t, docRev.Channels)
+
+			// assert length is still 2 (eviction took place) + test Peek for first added doc is failure
+			assert.Equal(t, 2, cache.lruList.Len())
+			memStatAfterEviction := (memStatBeforeThirdLoad + docRev.MemoryBytes) - currMemStat
+			assert.Equal(t, memStatAfterEviction, memoryBytesCounted.Value())
+			_, ok := cache.Peek(ctx, "doc1", "1-abc", testCollectionID)
+			assert.False(t, ok)
+		})
+	}
 }
 
 func TestBackingStore(t *testing.T) {
@@ -749,89 +819,139 @@
 }
 
 func TestUpdateDeltaRevCacheMemoryStat(t *testing.T) {
-	cacheHitCounter, cacheMissCounter, getDocumentCounter, getRevisionCounter, cacheNumItems, memoryBytesCounted := base.SgwIntStat{}, base.SgwIntStat{}, base.SgwIntStat{}, base.SgwIntStat{}, base.SgwIntStat{}, base.SgwIntStat{}
-	backingStoreMap := CreateTestSingleBackingStoreMap(&testBackingStore{nil, &getDocumentCounter, &getRevisionCounter}, testCollectionID)
-	cacheOptions := &RevisionCacheOptions{
-		MaxItemCount: 10,
-		MaxBytes:     125,
-	}
-	cache := NewLRURevisionCache(cacheOptions, backingStoreMap, &cacheHitCounter, &cacheMissCounter, &cacheNumItems, &memoryBytesCounted)
-
-	firstDelta := []byte("delta")
-	secondDelta := []byte("modified delta")
-	thirdDelta := []byte("another delta further modified")
-	ctx := base.TestCtx(t)
-
-	// Trigger load into cache
-	docRev, err := cache.GetWithRev(ctx, "doc1", "1-abc", testCollectionID, RevCacheIncludeDelta)
-	assert.NoError(t, err, "Error adding to cache")
-
-	revCacheMem := memoryBytesCounted.Value()
-	revCacheDelta := newRevCacheDelta(firstDelta, "1-abc", docRev, false, nil)
-	cache.UpdateDelta(ctx, "doc1", "1-abc", testCollectionID, revCacheDelta)
-	// assert that rev cache memory increases by expected amount
-	newMem := revCacheMem + revCacheDelta.totalDeltaBytes
-	assert.Equal(t, newMem, memoryBytesCounted.Value())
-	oldDeltaSize := revCacheDelta.totalDeltaBytes
-
-	newMem = memoryBytesCounted.Value()
-	revCacheDelta = newRevCacheDelta(secondDelta, "1-abc", docRev, false, nil)
-	cache.UpdateDelta(ctx, "doc1", "1-abc", testCollectionID, revCacheDelta)
-
-	// assert the overall memory stat is correctly updated (by the diff between the old delta and the new delta)
-	newMem += revCacheDelta.totalDeltaBytes - oldDeltaSize
-	assert.Equal(t, newMem, memoryBytesCounted.Value())
-
-	revCacheDelta = newRevCacheDelta(thirdDelta, "1-abc", docRev, false, nil)
-	cache.UpdateDelta(ctx, "doc1", "1-abc", testCollectionID, revCacheDelta)
-
-	// assert that eviction took place and as result stat is now 0 (only item in cache was doc1)
-	assert.Equal(t, int64(0), memoryBytesCounted.Value())
-	assert.Equal(t, 0, cache.lruList.Len())
+	testCases := []struct {
+		name       string
+		UseCVCache bool
+	}{
+		{
+			name:       "Rev cache pathway",
+			UseCVCache: false,
+		},
+		{
+			name:       "CV cache pathway",
+			UseCVCache: true,
+		},
+	}
+	for _, testCase := range testCases {
+		t.Run(testCase.name, func(t *testing.T) {
+			cacheHitCounter, cacheMissCounter, getDocumentCounter, getRevisionCounter, cacheNumItems, memoryBytesCounted := base.SgwIntStat{}, base.SgwIntStat{}, base.SgwIntStat{}, base.SgwIntStat{}, base.SgwIntStat{}, base.SgwIntStat{}
+			backingStoreMap := CreateTestSingleBackingStoreMap(&testBackingStore{nil, &getDocumentCounter, &getRevisionCounter}, testCollectionID)
+			cacheOptions := &RevisionCacheOptions{
+				MaxItemCount: 10,
+				MaxBytes:     125,
+			}
+			cache := NewLRURevisionCache(cacheOptions, backingStoreMap, &cacheHitCounter, &cacheMissCounter, &cacheNumItems, &memoryBytesCounted)
+
+			firstDelta := []byte("delta")
+			secondDelta := []byte("modified delta")
+			thirdDelta := []byte("another delta further modified")
+			ctx := base.TestCtx(t)
+
+			// Trigger load into cache
+			docRev, err := cache.GetWithRev(ctx, "doc1", "1-abc", testCollectionID, RevCacheIncludeDelta)
+			assert.NoError(t, err, "Error adding to cache")
+
+			revCacheMem := memoryBytesCounted.Value()
+			revCacheDelta := newRevCacheDelta(firstDelta, "1-abc", docRev, false, nil)
+			cache.UpdateDelta(ctx, "doc1", "1-abc", testCollectionID, revCacheDelta)
+			// assert that rev cache memory increases by expected amount
+			newMem := revCacheMem + revCacheDelta.totalDeltaBytes
+			assert.Equal(t, newMem, memoryBytesCounted.Value())
+			oldDeltaSize := revCacheDelta.totalDeltaBytes
+
+			newMem = memoryBytesCounted.Value()
+			revCacheDelta = newRevCacheDelta(secondDelta, "1-abc", docRev, false, nil)
+			cache.UpdateDelta(ctx, "doc1", "1-abc", testCollectionID, revCacheDelta)
+
+			// assert the overall memory stat is correctly updated (by the diff between the old delta and the new delta)
+			newMem += revCacheDelta.totalDeltaBytes - oldDeltaSize
+			assert.Equal(t, newMem, memoryBytesCounted.Value())
+
+			revCacheDelta = newRevCacheDelta(thirdDelta, "1-abc", docRev, false, nil)
+			cache.UpdateDelta(ctx, "doc1", "1-abc", testCollectionID, revCacheDelta)
+
+			// assert that eviction took place and as result stat is now 0 (only item in cache was doc1)
+			assert.Equal(t, int64(0), memoryBytesCounted.Value())
+			assert.Equal(t, 0, cache.lruList.Len())
+		})
+	}
 }
 
 func TestImmediateRevCacheMemoryBasedEviction(t *testing.T) {
-	cacheHitCounter, cacheMissCounter, getDocumentCounter, getRevisionCounter, cacheNumItems, memoryBytesCounted := base.SgwIntStat{}, base.SgwIntStat{}, base.SgwIntStat{}, base.SgwIntStat{}, base.SgwIntStat{}, base.SgwIntStat{}
-	backingStoreMap := CreateTestSingleBackingStoreMap(&testBackingStore{nil, &getDocumentCounter, &getRevisionCounter}, testCollectionID)
-	cacheOptions := &RevisionCacheOptions{
-		MaxItemCount: 10,
-		MaxBytes:     10,
-	}
-	ctx := base.TestCtx(t)
-	cache := NewLRURevisionCache(cacheOptions, backingStoreMap, &cacheHitCounter, &cacheMissCounter, &cacheNumItems, &memoryBytesCounted)
-
-	cache.Put(ctx, DocumentRevision{BodyBytes: []byte(`{"some":"test"}`), DocID: "doc1", RevID: "1-abc", CV: &Version{Value: 123, SourceID: "test"}, History: Revisions{"start": 1}}, testCollectionID)
-
-	assert.Equal(t, int64(0), memoryBytesCounted.Value())
-	assert.Equal(t, int64(0), cacheNumItems.Value())
-
-	cache.Upsert(ctx, DocumentRevision{BodyBytes: []byte(`{"some":"test"}`), DocID: "doc2", RevID: "1-abc", CV: &Version{Value: 123, SourceID: "test"}, History: Revisions{"start": 1}}, testCollectionID)
-
-	assert.Equal(t, int64(0), memoryBytesCounted.Value())
-	assert.Equal(t, int64(0), cacheNumItems.Value())
-
-	// assert we can still fetch this upsert doc
-	docRev, err := cache.GetWithRev(ctx, "doc2", "1-abc", testCollectionID, false)
-	require.NoError(t, err)
-	assert.Equal(t, "doc2", docRev.DocID)
-	assert.Equal(t, int64(102), docRev.MemoryBytes)
-	assert.NotNil(t, docRev.BodyBytes)
-	assert.Equal(t, int64(0), memoryBytesCounted.Value())
-	assert.Equal(t, int64(0), cacheNumItems.Value())
-
-	docRev, err = cache.GetWithRev(ctx, "doc1", "1-abc", testCollectionID, RevCacheOmitDelta)
-	require.NoError(t, err)
-	assert.NotNil(t, docRev.BodyBytes)
-
-	assert.Equal(t, int64(0), memoryBytesCounted.Value())
-	assert.Equal(t, int64(0), cacheNumItems.Value())
-
-	docRev, err = cache.GetActive(ctx, "doc1", testCollectionID)
-	require.NoError(t, err)
-	assert.NotNil(t, docRev.BodyBytes)
-
-	assert.Equal(t, int64(0), memoryBytesCounted.Value())
-	assert.Equal(t, int64(0), cacheNumItems.Value())
+	testCases := []struct {
+		name       string
+		UseCVCache bool
+	}{
+		{
+			name:       "Rev cache pathway",
+			UseCVCache: false,
+		},
+		{
+			name:       "CV cache pathway",
+			UseCVCache: true,
+		},
+	}
+	for _, testCase := range testCases {
+		t.Run(testCase.name, func(t *testing.T) {
+			cacheHitCounter, cacheMissCounter, getDocumentCounter, getRevisionCounter, cacheNumItems, memoryBytesCounted := base.SgwIntStat{}, base.SgwIntStat{}, base.SgwIntStat{}, base.SgwIntStat{}, base.SgwIntStat{}, base.SgwIntStat{}
+			backingStoreMap := CreateTestSingleBackingStoreMap(&testBackingStore{nil, &getDocumentCounter, &getRevisionCounter}, testCollectionID)
+			cacheOptions := &RevisionCacheOptions{
+				MaxItemCount: 10,
+				MaxBytes:     10,
+			}
+			ctx := base.TestCtx(t)
+			var err error
+			cache := NewLRURevisionCache(cacheOptions, backingStoreMap, &cacheHitCounter, &cacheMissCounter, &cacheNumItems, &memoryBytesCounted)
+
+			cache.Put(ctx, DocumentRevision{BodyBytes: []byte(`{"some":"test"}`), DocID: "doc1", RevID: "1-abc", CV: &Version{Value: 123, SourceID: "test"}, History: Revisions{"start": 1}}, testCollectionID)
+
+			assert.Equal(t, int64(0), memoryBytesCounted.Value())
+			assert.Equal(t, int64(0), cacheNumItems.Value())
+
+			cache.Upsert(ctx, DocumentRevision{BodyBytes: []byte(`{"some":"test"}`), DocID: "doc2", RevID: "1-abc", CV: &Version{Value: 123, SourceID: "test"}, History: Revisions{"start": 1}}, testCollectionID)
+
+			assert.Equal(t, int64(0), memoryBytesCounted.Value())
+			assert.Equal(t, int64(0), cacheNumItems.Value())
+
+			// assert we can still fetch this upsert doc
+			var docRev DocumentRevision
+			if testCase.UseCVCache {
+				docRev, err = cache.GetWithCV(ctx, "doc2", &Version{Value: 123, SourceID: "test"}, testCollectionID, RevCacheOmitDelta)
+				require.NoError(t, err)
+			} else {
+				docRev, err = cache.GetWithRev(ctx, "doc2", "1-abc", testCollectionID, false)
+				require.NoError(t, err)
+			}
+			assert.Equal(t, "doc2", docRev.DocID)
+			if testCase.UseCVCache {
+				assert.Equal(t, int64(130), docRev.MemoryBytes)
+			} else {
+				assert.Equal(t, int64(102), docRev.MemoryBytes)
+			}
+			assert.NotNil(t, docRev.BodyBytes)
+			assert.Equal(t, int64(0), memoryBytesCounted.Value())
+			assert.Equal(t, int64(0), cacheNumItems.Value())
+
+			if testCase.UseCVCache {
+				docRev, err = cache.GetWithCV(ctx, "doc1", &Version{Value: 123, SourceID: "test"}, testCollectionID, RevCacheOmitDelta)
+				require.NoError(t, err)
+			} else {
+				docRev, err = cache.GetWithRev(ctx, "doc1", "1-abc", testCollectionID, RevCacheOmitDelta)
+				require.NoError(t, err)
+			}
+			assert.NotNil(t, docRev.BodyBytes)
+
+			assert.Equal(t, int64(0), memoryBytesCounted.Value())
+			assert.Equal(t, int64(0), cacheNumItems.Value())
+
+			docRev, err = cache.GetActive(ctx, "doc1", testCollectionID)
+			require.NoError(t, err)
+			assert.NotNil(t, docRev.BodyBytes)
+
+			assert.Equal(t, int64(0), memoryBytesCounted.Value())
+			assert.Equal(t, int64(0), cacheNumItems.Value())
+		})
+	}
 }
 
 // TestShardedMemoryEviction:
@@ -857,7 +977,7 @@
 	}
 
 	// add doc that will be added to one shard
-	size, _ := createDocAndReturnSizeAndRev(t, ctx, "doc1", collection, docBody)
+	size, _, _ := createDocAndReturnSizeAndRev(t, ctx, "doc1", collection, docBody)
 	assert.Equal(t, int64(size), cacheStats.RevisionCacheTotalMemory.Value())
 	// grab this particular shard + assert that the shard memory usage is as expected
 	shardedCache := db.revisionCache.(*ShardedLRURevisionCache)
@@ -865,7 +985,7 @@
 	assert.Equal(t, int64(size), doc1Shard.currMemoryUsage.Value())
 
 	// add new doc in diff shard + assert that the shard memory usage is as expected
-	size, _ = createDocAndReturnSizeAndRev(t, ctx, "doc2", collection, docBody)
+	size, _, _ = createDocAndReturnSizeAndRev(t, ctx, "doc2", collection, docBody)
 	doc2Shard := shardedCache.getShard("doc2")
 	assert.Equal(t, int64(size), doc2Shard.currMemoryUsage.Value())
 	// overall mem usage should be combination oif the two added docs
@@ -879,7 +999,7 @@
 		"some":     "field",
 	}
 	// add new doc to trigger eviction and assert stats are as expected
-	newDocSize, _ := createDocAndReturnSizeAndRev(t, ctx, "doc3", collection, docBody)
+	newDocSize, _, _ := createDocAndReturnSizeAndRev(t, ctx, "doc3", collection, docBody)
 	doc3Shard := shardedCache.getShard("doc3")
 	assert.Equal(t, int64(newDocSize), doc3Shard.currMemoryUsage.Value())
 	assert.Equal(t, int64(2), cacheStats.RevisionCacheNumItems.Value())
@@ -930,41 +1050,71 @@
 }
 
 func TestImmediateRevCacheItemBasedEviction(t *testing.T) {
-	cacheHitCounter, cacheMissCounter, getDocumentCounter, getRevisionCounter, cacheNumItems, memoryBytesCounted := base.SgwIntStat{}, base.SgwIntStat{}, base.SgwIntStat{}, base.SgwIntStat{}, base.SgwIntStat{}, base.SgwIntStat{}
-	backingStoreMap := CreateTestSingleBackingStoreMap(&testBackingStore{nil, &getDocumentCounter, &getRevisionCounter}, testCollectionID)
-	cacheOptions := &RevisionCacheOptions{
-		MaxItemCount: 1,
-		MaxBytes:     0, // turn off memory based eviction
-	}
-	ctx := base.TestCtx(t)
-	cache := NewLRURevisionCache(cacheOptions, backingStoreMap, &cacheHitCounter, &cacheMissCounter, &cacheNumItems, &memoryBytesCounted)
-	// load up item to hit max capacity
-	cache.Put(ctx, DocumentRevision{BodyBytes: []byte(`{"some":"test"}`), DocID: "doc1", RevID: "1-abc", CV: &Version{Value: 123, SourceID: "test"}, History: Revisions{"start": 1}}, testCollectionID)
-
-	// eviction starts from here in test
-	cache.Put(ctx, DocumentRevision{BodyBytes: []byte(`{"some":"test"}`), DocID: "newDoc", RevID: "1-abc", CV: &Version{Value: 123, SourceID: "test"}, History: Revisions{"start": 1}}, testCollectionID)
-
-	assert.Equal(t, int64(15), memoryBytesCounted.Value())
-	assert.Equal(t, int64(1), cacheNumItems.Value())
-
-	cache.Upsert(ctx, DocumentRevision{BodyBytes: []byte(`{"some":"test"}`), DocID: "doc2", RevID: "1-abc", CV: &Version{Value: 123, SourceID: "test"}, History: Revisions{"start": 1}}, testCollectionID)
-
-	assert.Equal(t, int64(15), memoryBytesCounted.Value())
-	assert.Equal(t, int64(1), cacheNumItems.Value())
-
-	docRev, err := cache.GetWithRev(ctx, "doc3", "1-abc", testCollectionID, RevCacheOmitDelta)
-	require.NoError(t, err)
-	assert.NotNil(t, docRev.BodyBytes)
-
-	assert.Equal(t, int64(102), memoryBytesCounted.Value())
-	assert.Equal(t, int64(1), cacheNumItems.Value())
-
-	docRev, err = cache.GetActive(ctx, "doc4", testCollectionID)
-	require.NoError(t, err)
-	assert.NotNil(t, docRev.BodyBytes)
-
-	assert.Equal(t, int64(102), memoryBytesCounted.Value())
-	assert.Equal(t, int64(1), cacheNumItems.Value())
+	testCases := []struct {
+		name       string
+		UseCVCache bool
+	}{
+		{
+			name:       "Rev cache pathway",
+			UseCVCache: false,
+		},
+		{
+			name:       "CV cache pathway",
+			UseCVCache: true,
+		},
+	}
+	for _, testCase := range testCases {
+		t.Run(testCase.name, func(t *testing.T) {
+			cacheHitCounter, cacheMissCounter, getDocumentCounter, getRevisionCounter, cacheNumItems, memoryBytesCounted := base.SgwIntStat{}, base.SgwIntStat{}, base.SgwIntStat{}, base.SgwIntStat{}, base.SgwIntStat{}, base.SgwIntStat{}
+			backingStoreMap := CreateTestSingleBackingStoreMap(&testBackingStore{nil, &getDocumentCounter, &getRevisionCounter}, testCollectionID)
+			cacheOptions := &RevisionCacheOptions{
+				MaxItemCount: 1,
+				MaxBytes:     0, // turn off memory based eviction
+			}
+			ctx := base.TestCtx(t)
+			var err error
+
+			cache := NewLRURevisionCache(cacheOptions, backingStoreMap, &cacheHitCounter, &cacheMissCounter, &cacheNumItems, &memoryBytesCounted)
+			// load up item to hit max capacity
+			cache.Put(ctx, DocumentRevision{BodyBytes: []byte(`{"some":"test"}`), DocID: "doc1", RevID: "1-abc", CV: &Version{Value: 123, SourceID: "test"}, History: Revisions{"start": 1}}, testCollectionID)
+
+			// eviction starts from here in test
+			cache.Put(ctx, DocumentRevision{BodyBytes: []byte(`{"some":"test"}`), DocID: "newDoc", RevID: "1-abc", CV: &Version{Value: 123, SourceID: "test"}, History: Revisions{"start": 1}}, testCollectionID)
+
+			assert.Equal(t, int64(15), memoryBytesCounted.Value())
+			assert.Equal(t, int64(1), cacheNumItems.Value())
+
+			cache.Upsert(ctx, DocumentRevision{BodyBytes: []byte(`{"some":"test"}`), DocID: "doc2", RevID: "1-abc", CV: &Version{Value: 123, SourceID: "test"}, History: Revisions{"start": 1}}, testCollectionID)
+
+			assert.Equal(t, int64(15), memoryBytesCounted.Value())
+			assert.Equal(t, int64(1), cacheNumItems.Value())
+
+			var docRev DocumentRevision
+			if testCase.UseCVCache {
+				docRev, err = cache.GetWithCV(ctx, "doc3", &Version{Value: 123, SourceID: "test"}, testCollectionID, RevCacheOmitDelta)
+				require.NoError(t, err)
+			} else {
+				docRev, err = cache.GetWithRev(ctx, "doc3", "1-abc", testCollectionID, RevCacheOmitDelta)
+				require.NoError(t, err)
+			}
+			assert.NotNil(t, docRev.BodyBytes)
+
+			// memory usage is higher for cv (body bytes on doc rev is higher given the cv definition)
+			if testCase.UseCVCache {
+				assert.Equal(t, int64(130), memoryBytesCounted.Value())
+			} else {
+				assert.Equal(t, int64(102), memoryBytesCounted.Value())
+			}
+			assert.Equal(t, int64(1), cacheNumItems.Value())
+
+			docRev, err = cache.GetActive(ctx, "doc4", testCollectionID)
+			require.NoError(t, err)
+			assert.NotNil(t, docRev.BodyBytes)
+
+			assert.Equal(t, int64(102), memoryBytesCounted.Value())
+			assert.Equal(t, int64(1), cacheNumItems.Value())
+		})
+	}
 }
 
 func TestResetRevCache(t *testing.T) {
@@ -980,7 +1130,7 @@
 	cacheStats := db.DbStats.Cache()
 
 	// add a doc
-	docSize, _ := createDocAndReturnSizeAndRev(t, ctx, "doc1", collection, Body{"test": "doc"})
+	docSize, _, _ := createDocAndReturnSizeAndRev(t, ctx, "doc1", collection, Body{"test": "doc"})
 	assert.Equal(t, int64(docSize), cacheStats.RevisionCacheTotalMemory.Value())
 	assert.Equal(t, int64(1), cacheStats.RevisionCacheNumItems.Value())
 
@@ -993,120 +1143,156 @@
 }
 
 func TestBasicOperationsOnCacheWithMemoryStat(t *testing.T) {
-	dbcOptions := DatabaseContextOptions{
-		RevisionCacheOptions: &RevisionCacheOptions{
-			MaxBytes:     730,
-			MaxItemCount: 10,
-		},
-	}
-	db, ctx := SetupTestDBWithOptions(t, dbcOptions)
-	defer db.Close(ctx)
-	collection, ctx := GetSingleDatabaseCollectionWithUser(ctx, t, db)
-	cacheStats := db.DbStats.Cache()
-	collctionID := collection.GetCollectionID()
-
-	// Test Put on new doc
-	docSize, revID := createDocAndReturnSizeAndRev(t, ctx, "doc1", collection, Body{"test": "doc"})
-	assert.Equal(t, int64(docSize), cacheStats.RevisionCacheTotalMemory.Value())
-
-	// Test Get with item in the cache
-	docRev, err := db.revisionCache.GetWithRev(ctx, "doc1", revID, collctionID, RevCacheOmitDelta)
-	require.NoError(t, err)
-	assert.NotNil(t, docRev.BodyBytes)
-	assert.Equal(t, int64(docSize), cacheStats.RevisionCacheTotalMemory.Value())
-	revIDDoc1 := docRev.RevID
-
-	// Test Get operation with load from bucket, need to first create and remove from rev cache
-	prevMemStat := cacheStats.RevisionCacheTotalMemory.Value()
-	revDoc2 := createThenRemoveFromRevCache(t, ctx, "doc2", db, collection)
-	// load from doc from bucket
-	docRev, err = db.revisionCache.GetWithRev(ctx, "doc2", docRev.RevID, collctionID, RevCacheOmitDelta)
-	require.NoError(t, err)
-	assert.NotNil(t, docRev.BodyBytes)
-	assert.Equal(t, "doc2", docRev.DocID)
-	assert.Greater(t, cacheStats.RevisionCacheTotalMemory.Value(), prevMemStat)
-
-	// Test Get active with item resident in cache
-	prevMemStat = cacheStats.RevisionCacheTotalMemory.Value()
-	docRev, err = db.revisionCache.GetActive(ctx, "doc2", collctionID)
-	require.NoError(t, err)
-	assert.Equal(t, "doc2", docRev.DocID)
-	assert.Equal(t, prevMemStat, cacheStats.RevisionCacheTotalMemory.Value())
-
-	// Test Get active with item to be loaded from bucket, need to first create and remove from rev cache
-	prevMemStat = cacheStats.RevisionCacheTotalMemory.Value()
-	revDoc3 := createThenRemoveFromRevCache(t, ctx, "doc3", db, collection)
-	docRev, err = db.revisionCache.GetActive(ctx, "doc3", collctionID)
-	require.NoError(t, err)
-	assert.Equal(t, "doc3", docRev.DocID)
-	assert.Greater(t, cacheStats.RevisionCacheTotalMemory.Value(), prevMemStat)
-
-	// Test Peek at item not in cache, assert stats unchanged
-	prevMemStat = cacheStats.RevisionCacheTotalMemory.Value()
-	docRev, ok := db.revisionCache.Peek(ctx, "doc4", "1-abc", collctionID)
-	require.False(t, ok)
-	assert.Nil(t, docRev.BodyBytes)
-	assert.Equal(t, prevMemStat, cacheStats.RevisionCacheTotalMemory.Value())
-
-	// Test Peek in cache, assert stat unchanged
-	docRev, ok = db.revisionCache.Peek(ctx, "doc3", revDoc3.RevTreeID, collctionID)
-	require.True(t, ok)
-	assert.Equal(t, "doc3", docRev.DocID)
-	assert.Equal(t, prevMemStat, cacheStats.RevisionCacheTotalMemory.Value())
-
-	// Test Upsert with item in cache + assert stat is expected
-	docRev.CalculateBytes()
-	doc3Size := docRev.MemoryBytes
-	expMem := cacheStats.RevisionCacheTotalMemory.Value() - doc3Size
-	newDocRev := documentRevisionForCacheTestUpdate("doc3", `"some": "body"`, revDoc3)
-
-	expMem = expMem + 14 // size for above doc rev
-	db.revisionCache.Upsert(ctx, newDocRev, collctionID)
-	assert.Equal(t, expMem, cacheStats.RevisionCacheTotalMemory.Value())
-
-	// Test Upsert with item not in cache, assert stat is as expected
-	newDocRev = documentRevisionForCacheTest("doc5", `"some": "body"`)
-	expMem = cacheStats.RevisionCacheTotalMemory.Value() + 14 // size for above doc rev
-	db.revisionCache.Upsert(ctx, newDocRev, collctionID)
-	assert.Equal(t, expMem, cacheStats.RevisionCacheTotalMemory.Value())
-
-	// Test Remove with something in cache, assert stat decrements by expected value
-<<<<<<< HEAD
-	db.revisionCache.RemoveWithRev("doc5", "1-abc", collctionID)
-=======
-	db.revisionCache.Remove(ctx, "doc5", "1-abc", collctionID)
->>>>>>> 150702a4
-	expMem -= 14
-	assert.Equal(t, expMem, cacheStats.RevisionCacheTotalMemory.Value())
-
-	// Test Remove with item not in cache, assert stat is unchanged
-	prevMemStat = cacheStats.RevisionCacheTotalMemory.Value()
-<<<<<<< HEAD
-	db.revisionCache.RemoveWithRev("doc6", "1-abc", collctionID)
-=======
-	db.revisionCache.Remove(ctx, "doc6", "1-abc", collctionID)
->>>>>>> 150702a4
-	assert.Equal(t, prevMemStat, cacheStats.RevisionCacheTotalMemory.Value())
-
-	// Test Update Delta, assert stat increases as expected
-	revDelta := newRevCacheDelta([]byte(`"rev":"delta"`), "1-abc", newDocRev, false, nil)
-	expMem = prevMemStat + revDelta.totalDeltaBytes
-	db.revisionCache.UpdateDelta(ctx, "doc3", revDoc3.RevTreeID, collctionID, revDelta)
-	assert.Equal(t, expMem, cacheStats.RevisionCacheTotalMemory.Value())
-
-	// Empty cache and see memory stat is 0
-<<<<<<< HEAD
-	db.revisionCache.RemoveWithRev("doc3", revDoc3.RevTreeID, collctionID)
-	db.revisionCache.RemoveWithRev("doc2", revDoc2.RevTreeID, collctionID)
-	db.revisionCache.RemoveWithRev("doc1", revIDDoc1, collctionID)
-=======
-	db.revisionCache.Remove(ctx, "doc3", revIDDoc3, collctionID)
-	db.revisionCache.Remove(ctx, "doc2", revIDDoc2, collctionID)
-	db.revisionCache.Remove(ctx, "doc1", revIDDoc1, collctionID)
->>>>>>> 150702a4
-
-	// TODO: pending CBG-4135 assert rev cache had 0 items in it
-	assert.Equal(t, int64(0), cacheStats.RevisionCacheTotalMemory.Value())
+	testCases := []struct {
+		name       string
+		UseCVCache bool
+	}{
+		{
+			name:       "Rev cache pathway",
+			UseCVCache: false,
+		},
+		{
+			name:       "CV cache pathway",
+			UseCVCache: true,
+		},
+	}
+	for _, testCase := range testCases {
+		t.Run(testCase.name, func(t *testing.T) {
+			dbcOptions := DatabaseContextOptions{
+				RevisionCacheOptions: &RevisionCacheOptions{
+					MaxBytes:     730,
+					MaxItemCount: 10,
+				},
+			}
+			db, ctx := SetupTestDBWithOptions(t, dbcOptions)
+			defer db.Close(ctx)
+			collection, ctx := GetSingleDatabaseCollectionWithUser(ctx, t, db)
+			cacheStats := db.DbStats.Cache()
+			collctionID := collection.GetCollectionID()
+			var err error
+
+			// Test Put on new doc
+			docSize, revID, docCV := createDocAndReturnSizeAndRev(t, ctx, "doc1", collection, Body{"test": "doc"})
+			assert.Equal(t, int64(docSize), cacheStats.RevisionCacheTotalMemory.Value())
+
+			// Test Get with item in the cache
+			var docRev DocumentRevision
+			if testCase.UseCVCache {
+				docRev, err = db.revisionCache.GetWithCV(ctx, "doc1", docCV, collctionID, false)
+				require.NoError(t, err)
+			} else {
+				docRev, err = db.revisionCache.GetWithRev(ctx, "doc1", revID, collctionID, RevCacheOmitDelta)
+				require.NoError(t, err)
+			}
+			assert.NotNil(t, docRev.BodyBytes)
+			assert.Equal(t, int64(docSize), cacheStats.RevisionCacheTotalMemory.Value())
+			revIDDoc1 := docRev.RevID
+			cvDoc1 := docRev.CV
+
+			// Test Get operation with load from bucket, need to first create and remove from rev cache
+			prevMemStat := cacheStats.RevisionCacheTotalMemory.Value()
+			revDoc2 := createThenRemoveFromRevCache(t, ctx, "doc2", db, collection)
+			// load from doc from bucket
+			if testCase.UseCVCache {
+				docRev, err = db.revisionCache.GetWithCV(ctx, "doc2", &revDoc2.CV, collctionID, false)
+				require.NoError(t, err)
+			} else {
+				docRev, err = db.revisionCache.GetWithRev(ctx, "doc2", docRev.RevID, collctionID, RevCacheOmitDelta)
+				require.NoError(t, err)
+			}
+			assert.NotNil(t, docRev.BodyBytes)
+			assert.Equal(t, "doc2", docRev.DocID)
+			assert.Greater(t, cacheStats.RevisionCacheTotalMemory.Value(), prevMemStat)
+
+			// Test Get active with item resident in cache
+			prevMemStat = cacheStats.RevisionCacheTotalMemory.Value()
+			docRev, err = db.revisionCache.GetActive(ctx, "doc2", collctionID)
+			require.NoError(t, err)
+			assert.Equal(t, "doc2", docRev.DocID)
+			assert.Equal(t, prevMemStat, cacheStats.RevisionCacheTotalMemory.Value())
+
+			// Test Get active with item to be loaded from bucket, need to first create and remove from rev cache
+			prevMemStat = cacheStats.RevisionCacheTotalMemory.Value()
+			revDoc3 := createThenRemoveFromRevCache(t, ctx, "doc3", db, collection)
+			docRev, err = db.revisionCache.GetActive(ctx, "doc3", collctionID)
+			require.NoError(t, err)
+			assert.Equal(t, "doc3", docRev.DocID)
+			assert.Greater(t, cacheStats.RevisionCacheTotalMemory.Value(), prevMemStat)
+
+			// Test Peek at item not in cache, assert stats unchanged
+			prevMemStat = cacheStats.RevisionCacheTotalMemory.Value()
+			docRev, ok := db.revisionCache.Peek(ctx, "doc4", "1-abc", collctionID)
+			require.False(t, ok)
+			assert.Nil(t, docRev.BodyBytes)
+			assert.Equal(t, prevMemStat, cacheStats.RevisionCacheTotalMemory.Value())
+
+			// Test Peek in cache, assert stat unchanged
+			docRev, ok = db.revisionCache.Peek(ctx, "doc3", revDoc3.RevTreeID, collctionID)
+			require.True(t, ok)
+			assert.Equal(t, "doc3", docRev.DocID)
+			assert.Equal(t, prevMemStat, cacheStats.RevisionCacheTotalMemory.Value())
+
+			// Test Upsert with item in cache + assert stat is expected
+			docRev.CalculateBytes()
+			doc3Size := docRev.MemoryBytes
+			expMem := cacheStats.RevisionCacheTotalMemory.Value() - doc3Size
+			newDocRev := documentRevisionForCacheTestUpdate("doc3", `"some": "body"`, revDoc3)
+
+			expMem = expMem + 14 // size for above doc rev
+			db.revisionCache.Upsert(ctx, newDocRev, collctionID)
+			assert.Equal(t, expMem, cacheStats.RevisionCacheTotalMemory.Value())
+
+			// Test Upsert with item not in cache, assert stat is as expected
+			newDocRev = documentRevisionForCacheTest("doc5", `"some": "body"`)
+			expMem = cacheStats.RevisionCacheTotalMemory.Value() + 14 // size for above doc rev
+			db.revisionCache.Upsert(ctx, newDocRev, collctionID)
+			assert.Equal(t, expMem, cacheStats.RevisionCacheTotalMemory.Value())
+
+			// Test Remove with something in cache, assert stat decrements by expected value
+			if testCase.UseCVCache {
+				db.revisionCache.RemoveWithCV(ctx, "doc5", newDocRev.CV, collctionID)
+			} else {
+				db.revisionCache.RemoveWithRev(ctx, "doc5", "1-abc", collctionID)
+			}
+			expMem -= 14
+			assert.Equal(t, expMem, cacheStats.RevisionCacheTotalMemory.Value())
+
+			// Test Remove with item not in cache, assert stat is unchanged
+			prevMemStat = cacheStats.RevisionCacheTotalMemory.Value()
+			if testCase.UseCVCache {
+				cv := Version{SourceID: "test", Value: 123}
+				db.revisionCache.RemoveWithCV(ctx, "doc6", &cv, collctionID)
+			} else {
+				db.revisionCache.RemoveWithRev(ctx, "doc6", "1-abc", collctionID)
+			}
+			assert.Equal(t, prevMemStat, cacheStats.RevisionCacheTotalMemory.Value())
+
+			// Test Update Delta, assert stat increases as expected
+			revDelta := newRevCacheDelta([]byte(`"rev":"delta"`), "1-abc", newDocRev, false, nil)
+			expMem = prevMemStat + revDelta.totalDeltaBytes
+			if testCase.UseCVCache {
+				db.revisionCache.UpdateDeltaCV(ctx, "doc3", &revDoc3.CV, collctionID, revDelta)
+			} else {
+				db.revisionCache.UpdateDelta(ctx, "doc3", revDoc3.RevTreeID, collctionID, revDelta)
+			}
+			assert.Equal(t, expMem, cacheStats.RevisionCacheTotalMemory.Value())
+
+			// Empty cache and see memory stat is 0
+			if testCase.UseCVCache {
+				db.revisionCache.RemoveWithCV(ctx, "doc3", &revDoc3.CV, collctionID)
+				db.revisionCache.RemoveWithCV(ctx, "doc2", &revDoc2.CV, collctionID)
+				db.revisionCache.RemoveWithCV(ctx, "doc1", cvDoc1, collctionID)
+			} else {
+				db.revisionCache.RemoveWithRev(ctx, "doc3", revDoc3.RevTreeID, collctionID)
+				db.revisionCache.RemoveWithRev(ctx, "doc2", revDoc2.RevTreeID, collctionID)
+				db.revisionCache.RemoveWithRev(ctx, "doc1", revIDDoc1, collctionID)
+			}
+
+			assert.Equal(t, int64(0), cacheStats.RevisionCacheNumItems.Value())
+			assert.Equal(t, int64(0), cacheStats.RevisionCacheTotalMemory.Value())
+		})
+	}
+
 }
 
 // Ensure subsequent updates to delta don't mutate previously retrieved deltas
@@ -1165,11 +1351,7 @@
 	assert.Equal(t, rev1id, docRev.RevID)
 	assert.Equal(t, int64(0), db.DbStats.Cache().RevisionCacheMisses.Value())
 
-<<<<<<< HEAD
-	collection.revisionCache.RemoveWithRev("doc", rev1id)
-=======
-	collection.revisionCache.Remove(ctx, "doc", rev1id)
->>>>>>> 150702a4
+	collection.revisionCache.RemoveWithRev(ctx, "doc", rev1id)
 
 	docRev, err = collection.revisionCache.GetWithRev(base.TestCtx(t), "doc", rev1id, true)
 	assert.NoError(t, err)
@@ -1304,109 +1486,340 @@
 }
 
 func TestRevCacheCapacityStat(t *testing.T) {
-	cacheHitCounter, cacheMissCounter, getDocumentCounter, getRevisionCounter, cacheNumItems, cacheMemoryStat := base.SgwIntStat{}, base.SgwIntStat{}, base.SgwIntStat{}, base.SgwIntStat{}, base.SgwIntStat{}, base.SgwIntStat{}
-	backingStoreMap := CreateTestSingleBackingStoreMap(&testBackingStore{[]string{"badDoc"}, &getDocumentCounter, &getRevisionCounter}, testCollectionID)
-	cacheOptions := &RevisionCacheOptions{
-		MaxItemCount: 4,
-		MaxBytes:     0,
-	}
-	cache := NewLRURevisionCache(cacheOptions, backingStoreMap, &cacheHitCounter, &cacheMissCounter, &cacheNumItems, &cacheMemoryStat)
-	ctx := base.TestCtx(t)
-
-	assert.Equal(t, int64(0), cacheNumItems.Value())
-	assert.Equal(t, int64(len(cache.cache)), cacheNumItems.Value())
-
-	// Create a new doc + asert num items increments
-	cache.Put(ctx, documentRevisionForCacheTest("doc1", `{"test":"1234"}`), testCollectionID)
-	assert.Equal(t, int64(1), cacheNumItems.Value())
-	assert.Equal(t, int64(len(cache.cache)), cacheNumItems.Value())
-
-	// test not found doc, assert that the stat isn't incremented
-	_, err := cache.GetWithRev(ctx, "badDoc", "1-abc", testCollectionID, false)
+	testCases := []struct {
+		name       string
+		UseCVCache bool
+	}{
+		{
+			name:       "Rev cache pathway",
+			UseCVCache: false,
+		},
+		{
+			name:       "CV cache pathway",
+			UseCVCache: true,
+		},
+	}
+	for _, testCase := range testCases {
+		t.Run(testCase.name, func(t *testing.T) {
+			cacheHitCounter, cacheMissCounter, getDocumentCounter, getRevisionCounter, cacheNumItems, cacheMemoryStat := base.SgwIntStat{}, base.SgwIntStat{}, base.SgwIntStat{}, base.SgwIntStat{}, base.SgwIntStat{}, base.SgwIntStat{}
+			backingStoreMap := CreateTestSingleBackingStoreMap(&testBackingStore{[]string{"badDoc"}, &getDocumentCounter, &getRevisionCounter}, testCollectionID)
+			cacheOptions := &RevisionCacheOptions{
+				MaxItemCount: 4,
+				MaxBytes:     0,
+			}
+			cache := NewLRURevisionCache(cacheOptions, backingStoreMap, &cacheHitCounter, &cacheMissCounter, &cacheNumItems, &cacheMemoryStat)
+			ctx := base.TestCtx(t)
+			var err error
+
+			assert.Equal(t, int64(0), cacheNumItems.Value())
+			assert.Equal(t, int64(len(cache.cache)), cacheNumItems.Value())
+
+			// Create a new doc + asert num items increments
+			cache.Put(ctx, documentRevisionForCacheTest("doc1", `{"test":"1234"}`), testCollectionID)
+			assert.Equal(t, int64(1), cacheNumItems.Value())
+			assert.Equal(t, int64(len(cache.cache)), cacheNumItems.Value())
+
+			// test not found doc, assert that the stat isn't incremented
+			if testCase.UseCVCache {
+				cv := Version{SourceID: "test", Value: 123}
+				_, err = cache.GetWithCV(ctx, "badDoc", &cv, testCollectionID, false)
+				require.Error(t, err)
+			} else {
+				_, err = cache.GetWithRev(ctx, "badDoc", "1-abc", testCollectionID, false)
+				require.Error(t, err)
+			}
+			assert.Equal(t, int64(1), cacheNumItems.Value())
+			assert.Equal(t, int64(len(cache.cache)), cacheNumItems.Value())
+
+			// Get on a doc that doesn't exist in cache, assert num items increments
+			var docRev DocumentRevision
+			if testCase.UseCVCache {
+				cv := Version{SourceID: "test", Value: 123}
+				docRev, err = cache.GetWithCV(ctx, "doc2", &cv, testCollectionID, false)
+				require.NoError(t, err)
+			} else {
+				docRev, err = cache.GetWithRev(ctx, "doc2", "1-abc", testCollectionID, false)
+				require.NoError(t, err)
+			}
+			assert.Equal(t, "doc2", docRev.DocID)
+			assert.Equal(t, int64(2), cacheNumItems.Value())
+			assert.Equal(t, int64(len(cache.cache)), cacheNumItems.Value())
+
+			// Get on item in cache, assert num items remains the same
+			if testCase.UseCVCache {
+				cv := Version{SourceID: "test", Value: 123}
+				docRev, err = cache.GetWithCV(ctx, "doc1", &cv, testCollectionID, false)
+				require.NoError(t, err)
+			} else {
+				docRev, err = cache.GetWithRev(ctx, "doc1", "1-abc", testCollectionID, false)
+				require.NoError(t, err)
+			}
+			assert.Equal(t, "doc1", docRev.DocID)
+			assert.Equal(t, int64(2), cacheNumItems.Value())
+			assert.Equal(t, int64(len(cache.cache)), cacheNumItems.Value())
+
+			// Get Active on doc not in cache, assert num items increments
+			docRev, err = cache.GetActive(ctx, "doc3", testCollectionID)
+			require.NoError(t, err)
+			assert.Equal(t, "doc3", docRev.DocID)
+			assert.Equal(t, int64(3), cacheNumItems.Value())
+			assert.Equal(t, int64(len(cache.cache)), cacheNumItems.Value())
+
+			// Get Active on doc in the cache, assert that the num items stat remains unchanged
+			docRev, err = cache.GetActive(ctx, "doc1", testCollectionID)
+			require.NoError(t, err)
+			assert.Equal(t, "doc1", docRev.DocID)
+			assert.Equal(t, int64(3), cacheNumItems.Value())
+			assert.Equal(t, int64(len(cache.cache)), cacheNumItems.Value())
+
+			// Upsert a doc resident in cache, assert stat is unchanged
+			cache.Upsert(ctx, documentRevisionForCacheTest("doc1", `{"test":"12345"}`), testCollectionID)
+			assert.Equal(t, int64(3), cacheNumItems.Value())
+			assert.Equal(t, int64(len(cache.cache)), cacheNumItems.Value())
+
+			// Upsert new doc, assert the num items stat increments
+			cache.Upsert(ctx, documentRevisionForCacheTest("doc4", `{"test":"1234}`), testCollectionID)
+			assert.Equal(t, int64(4), cacheNumItems.Value())
+			assert.Equal(t, int64(len(cache.cache)), cacheNumItems.Value())
+
+			// Peek a doc that is resident in cache, assert stat is unchanged
+			docRev, ok := cache.Peek(ctx, "doc4", "1-abc", testCollectionID)
+			require.True(t, ok)
+			assert.Equal(t, "doc4", docRev.DocID)
+			assert.Equal(t, int64(4), cacheNumItems.Value())
+			assert.Equal(t, int64(len(cache.cache)), cacheNumItems.Value())
+
+			// Peek a doc that is not resident in cache, assert stat is unchanged
+			docRev, ok = cache.Peek(ctx, "doc5", "1-abc", testCollectionID)
+			require.False(t, ok)
+			assert.Equal(t, int64(4), cacheNumItems.Value())
+			assert.Equal(t, int64(len(cache.cache)), cacheNumItems.Value())
+
+			// Eviction situation and assert stat doesn't go over the capacity set
+			cache.Put(ctx, documentRevisionForCacheTest("doc5", `{"test":"1234"}`), testCollectionID)
+			assert.Equal(t, int64(4), cacheNumItems.Value())
+			assert.Equal(t, int64(len(cache.cache)), cacheNumItems.Value())
+
+			// test case of eviction for upsert
+			cache.Upsert(ctx, documentRevisionForCacheTest("doc6", `{"test":"12345"}`), testCollectionID)
+			assert.Equal(t, int64(4), cacheNumItems.Value())
+			assert.Equal(t, int64(len(cache.cache)), cacheNumItems.Value())
+
+			// Empty cache
+			if testCase.UseCVCache {
+				cv := Version{SourceID: "test", Value: 123}
+				cache.RemoveWithCV(ctx, "doc1", &cv, testCollectionID)
+				cache.RemoveWithCV(ctx, "doc4", &cv, testCollectionID)
+				cache.RemoveWithCV(ctx, "doc5", &cv, testCollectionID)
+				cache.RemoveWithCV(ctx, "doc6", &cv, testCollectionID)
+			} else {
+				cache.RemoveWithRev(ctx, "doc1", "1-abc", testCollectionID)
+				cache.RemoveWithRev(ctx, "doc4", "1-abc", testCollectionID)
+				cache.RemoveWithRev(ctx, "doc5", "1-abc", testCollectionID)
+				cache.RemoveWithRev(ctx, "doc6", "1-abc", testCollectionID)
+			}
+
+			// Assert num items goes back to 0
+			assert.Equal(t, int64(0), cacheNumItems.Value())
+			assert.Equal(t, int64(len(cache.cache)), cacheNumItems.Value())
+		})
+	}
+}
+
+func TestRevCacheOnDemand(t *testing.T) {
+	base.SkipImportTestsIfNotEnabled(t)
+
+	dbcOptions := DatabaseContextOptions{
+		RevisionCacheOptions: &RevisionCacheOptions{
+			MaxItemCount: 2,
+			ShardCount:   1,
+		},
+	}
+	db, ctx := SetupTestDBWithOptions(t, dbcOptions)
+	defer db.Close(ctx)
+	collection, ctx := GetSingleDatabaseCollectionWithUser(ctx, t, db)
+	docID := "doc1"
+	revID, _, err := collection.Put(ctx, docID, Body{"ver": "1"})
+	require.NoError(t, err)
+
+	testCtx, testCtxCancel := context.WithCancel(base.TestCtx(t))
+	defer testCtxCancel()
+
+	for i := 0; i < 2; i++ {
+		docID := fmt.Sprintf("extraDoc%d", i)
+		revID, _, err := collection.Put(ctx, docID, Body{"fake": "body"})
+		require.NoError(t, err)
+		go func() {
+			for {
+				select {
+				case <-testCtx.Done():
+					return
+				default:
+					_, err = db.revisionCache.GetWithRev(ctx, docID, revID, collection.GetCollectionID(), RevCacheOmitDelta) //nolint:errcheck
+				}
+			}
+		}()
+	}
+	log.Printf("Updating doc to trigger on-demand import")
+	err = collection.dataStore.Set(docID, 0, nil, []byte(`{"ver": "2"}`))
+	require.NoError(t, err)
+	log.Printf("Calling getRev for %s, %s", docID, revID)
+	rev, err := collection.getRev(ctx, docID, revID, 0, nil)
 	require.Error(t, err)
-	assert.Equal(t, int64(1), cacheNumItems.Value())
-	assert.Equal(t, int64(len(cache.cache)), cacheNumItems.Value())
-
-	// Get on a doc that doesn't exist in cache, assert num items increments
-	docRev, err := cache.GetWithRev(ctx, "doc2", "1-abc", testCollectionID, false)
+	if base.IsEnterpriseEdition() {
+		fmt.Println("here")
+	}
+	require.ErrorContains(t, err, "missing")
+	// returns empty doc rev
+	assert.Equal(t, "", rev.DocID)
+}
+
+func TestLoadActiveDocFromBucketRevCacheChurn(t *testing.T) {
+	base.SkipImportTestsIfNotEnabled(t)
+
+	dbcOptions := DatabaseContextOptions{
+		RevisionCacheOptions: &RevisionCacheOptions{
+			MaxItemCount: 2,
+			ShardCount:   1,
+		},
+	}
+	var wg sync.WaitGroup
+	db, ctx := SetupTestDBWithOptions(t, dbcOptions)
+	defer db.Close(ctx)
+	collection, ctx := GetSingleDatabaseCollectionWithUser(ctx, t, db)
+	docID := "doc1"
+	_, _, err := collection.Put(ctx, docID, Body{"ver": "0"})
 	require.NoError(t, err)
-	assert.Equal(t, "doc2", docRev.DocID)
-	assert.Equal(t, int64(2), cacheNumItems.Value())
-	assert.Equal(t, int64(len(cache.cache)), cacheNumItems.Value())
-
-	// Get on item in cache, assert num items remains the same
-	docRev, err = cache.GetWithRev(ctx, "doc1", "1-abc", testCollectionID, false)
+	wg.Add(1)
+
+	testCtx, testCtxCancel := context.WithCancel(base.TestCtx(t))
+	defer testCtxCancel()
+
+	for i := 0; i < 2; i++ {
+		docID := fmt.Sprintf("extraDoc%d", i)
+		revID, _, err := collection.Put(ctx, docID, Body{"fake": "body"})
+		require.NoError(t, err)
+		go func() {
+			for {
+				select {
+				case <-testCtx.Done():
+					return
+				default:
+					_, err = db.revisionCache.GetWithRev(ctx, docID, revID, collection.GetCollectionID(), RevCacheOmitDelta) //nolint:errcheck
+				}
+			}
+		}()
+	}
+
+	go func() {
+		for i := 0; i < 100; i++ {
+			err = collection.dataStore.Set(docID, 0, nil, []byte(fmt.Sprintf(`{"ver": "%d"}`, i)))
+			require.NoError(t, err)
+			_, err := db.revisionCache.GetActive(ctx, docID, collection.GetCollectionID())
+			if err != nil {
+				break
+			}
+		}
+		wg.Done()
+	}()
+	wg.Wait()
 	require.NoError(t, err)
-	assert.Equal(t, "doc1", docRev.DocID)
-	assert.Equal(t, int64(2), cacheNumItems.Value())
-	assert.Equal(t, int64(len(cache.cache)), cacheNumItems.Value())
-
-	// Get Active on doc not in cache, assert num items increments
-	docRev, err = cache.GetActive(ctx, "doc3", testCollectionID)
+}
+
+func TestLoadRequestedRevFromBucketHighChurn(t *testing.T) {
+
+	dbcOptions := DatabaseContextOptions{
+		RevisionCacheOptions: &RevisionCacheOptions{
+			MaxItemCount: 2,
+			ShardCount:   1,
+		},
+	}
+	var wg sync.WaitGroup
+	db, ctx := SetupTestDBWithOptions(t, dbcOptions)
+	defer db.Close(ctx)
+	collection, ctx := GetSingleDatabaseCollectionWithUser(ctx, t, db)
+	docID := "doc1"
+	rev1ID, _, err := collection.Put(ctx, docID, Body{"ver": "0"})
 	require.NoError(t, err)
-	assert.Equal(t, "doc3", docRev.DocID)
-	assert.Equal(t, int64(3), cacheNumItems.Value())
-	assert.Equal(t, int64(len(cache.cache)), cacheNumItems.Value())
-
-	// Get Active on doc in the cache, assert that the num items stat remains unchanged
-	docRev, err = cache.GetActive(ctx, "doc1", testCollectionID)
-	require.NoError(t, err)
-	assert.Equal(t, "doc1", docRev.DocID)
-	assert.Equal(t, int64(3), cacheNumItems.Value())
-	assert.Equal(t, int64(len(cache.cache)), cacheNumItems.Value())
-
-	// Upsert a doc resident in cache, assert stat is unchanged
-	cache.Upsert(ctx, documentRevisionForCacheTest("doc1", `{"test":"12345"}`), testCollectionID)
-	assert.Equal(t, int64(3), cacheNumItems.Value())
-	assert.Equal(t, int64(len(cache.cache)), cacheNumItems.Value())
-
-	// Upsert new doc, assert the num items stat increments
-	cache.Upsert(ctx, documentRevisionForCacheTest("doc4", `{"test":"1234}`), testCollectionID)
-	assert.Equal(t, int64(4), cacheNumItems.Value())
-	assert.Equal(t, int64(len(cache.cache)), cacheNumItems.Value())
-
-	// Peek a doc that is resident in cache, assert stat is unchanged
-	docRev, ok := cache.Peek(ctx, "doc4", "1-abc", testCollectionID)
-	require.True(t, ok)
-	assert.Equal(t, "doc4", docRev.DocID)
-	assert.Equal(t, int64(4), cacheNumItems.Value())
-	assert.Equal(t, int64(len(cache.cache)), cacheNumItems.Value())
-
-	// Peek a doc that is not resident in cache, assert stat is unchanged
-	docRev, ok = cache.Peek(ctx, "doc5", "1-abc", testCollectionID)
-	require.False(t, ok)
-	assert.Equal(t, int64(4), cacheNumItems.Value())
-	assert.Equal(t, int64(len(cache.cache)), cacheNumItems.Value())
-
-	// Eviction situation and assert stat doesn't go over the capacity set
-	cache.Put(ctx, documentRevisionForCacheTest("doc5", `{"test":"1234"}`), testCollectionID)
-	assert.Equal(t, int64(4), cacheNumItems.Value())
-	assert.Equal(t, int64(len(cache.cache)), cacheNumItems.Value())
-
-	// test case of eviction for upsert
-	cache.Upsert(ctx, documentRevisionForCacheTest("doc6", `{"test":"12345"}`), testCollectionID)
-	assert.Equal(t, int64(4), cacheNumItems.Value())
-	assert.Equal(t, int64(len(cache.cache)), cacheNumItems.Value())
-
-	// Empty cache
-<<<<<<< HEAD
-	cache.RemoveWithRev("doc1", "1-abc", testCollectionID)
-	cache.RemoveWithRev("doc4", "1-abc", testCollectionID)
-	cache.RemoveWithRev("doc5", "1-abc", testCollectionID)
-	cache.RemoveWithRev("doc6", "1-abc", testCollectionID)
-=======
-	cache.Remove(ctx, "doc1", "1-abc", testCollectionID)
-	cache.Remove(ctx, "doc4", "1-abc", testCollectionID)
-	cache.Remove(ctx, "doc5", "1-abc", testCollectionID)
-	cache.Remove(ctx, "doc6", "1-abc", testCollectionID)
->>>>>>> 150702a4
-
-	// Assert num items goes back to 0
-	assert.Equal(t, int64(0), cacheNumItems.Value())
-	assert.Equal(t, int64(len(cache.cache)), cacheNumItems.Value())
-}
-
-<<<<<<< HEAD
+	wg.Add(1)
+
+	testCtx, testCtxCancel := context.WithCancel(base.TestCtx(t))
+	defer testCtxCancel()
+
+	for i := 0; i < 2; i++ {
+		docID := fmt.Sprintf("extraDoc%d", i)
+		revID, _, err := collection.Put(ctx, docID, Body{"fake": "body"})
+		require.NoError(t, err)
+		go func() {
+			for {
+				select {
+				case <-testCtx.Done():
+					return
+				default:
+					_, err = db.revisionCache.GetWithRev(ctx, docID, revID, collection.GetCollectionID(), RevCacheOmitDelta) //nolint:errcheck
+				}
+			}
+		}()
+	}
+
+	var getErr error
+	go func() {
+		for i := 0; i < 100; i++ {
+			_, getErr = db.revisionCache.GetWithRev(ctx, docID, rev1ID, collection.GetCollectionID(), true)
+			if getErr != nil {
+				break
+			}
+		}
+		wg.Done()
+	}()
+	wg.Wait()
+	require.NoError(t, getErr)
+}
+
+func TestPutRevHighRevCacheChurn(t *testing.T) {
+
+	dbcOptions := DatabaseContextOptions{
+		RevisionCacheOptions: &RevisionCacheOptions{
+			MaxItemCount: 2,
+			ShardCount:   1,
+		},
+	}
+	var wg sync.WaitGroup
+	db, ctx := SetupTestDBWithOptions(t, dbcOptions)
+	defer db.Close(ctx)
+	collection, ctx := GetSingleDatabaseCollectionWithUser(ctx, t, db)
+	docID := "doc1"
+	wg.Add(1)
+
+	testCtx, testCtxCancel := context.WithCancel(base.TestCtx(t))
+	defer testCtxCancel()
+
+	for i := 0; i < 2; i++ {
+		docID := fmt.Sprintf("extraDoc%d", i)
+		revID, _, err := collection.Put(ctx, docID, Body{"fake": "body"})
+		require.NoError(t, err)
+		go func() {
+			for {
+				select {
+				case <-testCtx.Done():
+					return
+				default:
+					_, err = db.revisionCache.GetWithRev(ctx, docID, revID, collection.GetCollectionID(), RevCacheOmitDelta) //nolint:errcheck
+				}
+			}
+		}()
+	}
+
+	go func() {
+		for i := 0; i < 100; i++ {
+			docRev := DocumentRevision{DocID: docID, RevID: fmt.Sprintf("1-%d", i), CV: &Version{SourceID: "someSrc", Value: uint64(i)}, BodyBytes: []byte(fmt.Sprintf(`{"ver": "%d"}`, i)), History: Revisions{"start": 1}}
+			db.revisionCache.Put(ctx, docRev, collection.GetCollectionID())
+		}
+		wg.Done()
+	}()
+	wg.Wait()
+}
+
 // documentRevisionForCacheTest creates a document revision with the specified body and key, and a hardcoded revID, cv and history:
 //
 //	RevID: 1-abc
@@ -1488,18 +1901,129 @@
 	assert.Equal(t, int64(0), cacheMissCounter.Value())
 
 	// remove the doc rev from the cache and assert that the document is no longer present in cache
-	cache.RemoveWithCV("doc1", &cv, testCollectionID)
+	cache.RemoveWithCV(base.TestCtx(t), "doc1", &cv, testCollectionID)
 	assert.Equal(t, 0, len(cache.cache))
 	assert.Equal(t, 0, len(cache.hlvCache))
 	assert.Equal(t, 0, cache.lruList.Len())
-=======
-func TestRevCacheOnDemand(t *testing.T) {
+}
+
+func BenchmarkRevisionCacheRead(b *testing.B) {
+	base.SetUpBenchmarkLogging(b, base.LevelDebug, base.KeyAll)
+
+	cacheHitCounter, cacheMissCounter, getDocumentCounter, getRevisionCounter, cacheNumItems, memoryBytesCounted := base.SgwIntStat{}, base.SgwIntStat{}, base.SgwIntStat{}, base.SgwIntStat{}, base.SgwIntStat{}, base.SgwIntStat{}
+	backingStoreMap := CreateTestSingleBackingStoreMap(&testBackingStore{nil, &getDocumentCounter, &getRevisionCounter}, testCollectionID)
+	cacheOptions := &RevisionCacheOptions{
+		MaxItemCount: DefaultRevisionCacheSize,
+		MaxBytes:     0,
+	}
+	cache := NewLRURevisionCache(cacheOptions, backingStoreMap, &cacheHitCounter, &cacheMissCounter, &cacheNumItems, &memoryBytesCounted)
+
+	ctx := base.TestCtx(b)
+
+	// trigger load into cache
+	for i := 0; i < 5000; i++ {
+		_, _ = cache.GetWithRev(ctx, fmt.Sprintf("doc%d", i), "1-abc", testCollectionID, RevCacheOmitDelta)
+	}
+
+	b.ResetTimer()
+	b.RunParallel(func(pb *testing.PB) {
+		// GET the document until test run has completed
+		for pb.Next() {
+			docId := fmt.Sprintf("doc%d", rand.Intn(5000))
+			_, _ = cache.GetWithRev(ctx, docId, "1-abc", testCollectionID, RevCacheOmitDelta)
+		}
+	})
+}
+
+// createThenRemoveFromRevCache will create a doc and then immediately remove it from the rev cache
+func createThenRemoveFromRevCache(t *testing.T, ctx context.Context, docID string, db *Database, collection *DatabaseCollectionWithUser) DocVersion {
+	revIDDoc, doc, err := collection.Put(ctx, docID, Body{"test": "doc"})
+	require.NoError(t, err)
+
+	db.revisionCache.RemoveWithRev(ctx, docID, revIDDoc, collection.GetCollectionID())
+	docVersion := DocVersion{
+		RevTreeID: doc.CurrentRev,
+	}
+	if doc.HLV != nil {
+		docVersion.CV = *doc.HLV.ExtractCurrentVersionFromHLV()
+	}
+	return docVersion
+}
+
+// createDocAndReturnSizeAndRev creates a rev and measures its size based on rev cache measurements
+func createDocAndReturnSizeAndRev(t *testing.T, ctx context.Context, docID string, collection *DatabaseCollectionWithUser, body Body) (int, string, *Version) {
+
+	rev, doc, err := collection.Put(ctx, docID, body)
+	require.NoError(t, err)
+
+	var expectedSize int
+	his, err := doc.SyncData.History.getHistory(rev)
+	require.NoError(t, err)
+
+	historyBytes := 32 * len(his)
+	expectedSize += historyBytes
+	expectedSize += len(doc._rawBody)
+
+	// channels
+	chanArray := doc.Channels.KeySet()
+	for _, v := range chanArray {
+		expectedSize += len([]byte(v))
+	}
+
+	return expectedSize, rev, doc.HLV.ExtractCurrentVersionFromHLV()
+}
+
+func TestRevCacheOnDemandImport(t *testing.T) {
 	base.SkipImportTestsIfNotEnabled(t)
 
 	dbcOptions := DatabaseContextOptions{
 		RevisionCacheOptions: &RevisionCacheOptions{
 			MaxItemCount: 2,
 			ShardCount:   1,
+		},
+	}
+	db, ctx := SetupTestDBWithOptions(t, dbcOptions)
+	defer db.Close(ctx)
+	collection, ctx := GetSingleDatabaseCollectionWithUser(ctx, t, db)
+	docID := "doc1"
+	revID, _, err := collection.Put(ctx, docID, Body{"ver": "1"})
+	require.NoError(t, err)
+
+	ctx, testCtxCancel := context.WithCancel(ctx)
+	defer testCtxCancel()
+
+	for i := 0; i < 2; i++ {
+		docID := fmt.Sprintf("extraDoc%d", i)
+		revID, _, err := collection.Put(ctx, docID, Body{"fake": "body"})
+		require.NoError(t, err)
+		go func() {
+			for {
+				select {
+				case <-ctx.Done():
+					return
+				default:
+					_, err = db.revisionCache.GetWithRev(ctx, docID, revID, collection.GetCollectionID(), RevCacheOmitDelta) //nolint:errcheck
+				}
+			}
+		}()
+	}
+	err = collection.dataStore.Set(docID, 0, nil, []byte(`{"ver": "2"}`))
+	require.NoError(t, err)
+	rev, err := collection.getRev(ctx, docID, revID, 0, nil)
+	require.Error(t, err)
+	require.ErrorContains(t, err, "missing")
+	// returns empty doc rev
+	assert.Equal(t, "", rev.DocID)
+}
+
+func TestRevCacheOnDemandMemoryEviction(t *testing.T) {
+	base.SkipImportTestsIfNotEnabled(t)
+
+	dbcOptions := DatabaseContextOptions{
+		RevisionCacheOptions: &RevisionCacheOptions{
+			MaxItemCount: 20,
+			ShardCount:   1,
+			MaxBytes:     112, // equivalent to max size 2 items
 		},
 	}
 	db, ctx := SetupTestDBWithOptions(t, dbcOptions)
@@ -1522,64 +2046,13 @@
 				case <-testCtx.Done():
 					return
 				default:
-					_, err = db.revisionCache.Get(ctx, docID, revID, collection.GetCollectionID(), RevCacheOmitDelta) //nolint:errcheck
+					_, err = db.revisionCache.GetWithRev(ctx, docID, revID, collection.GetCollectionID(), RevCacheOmitDelta) //nolint:errcheck
 				}
 			}
 		}()
 	}
-	log.Printf("Updating doc to trigger on-demand import")
 	err = collection.dataStore.Set(docID, 0, nil, []byte(`{"ver": "2"}`))
 	require.NoError(t, err)
-	log.Printf("Calling getRev for %s, %s", docID, revID)
-	rev, err := collection.getRev(ctx, docID, revID, 0, nil)
-	require.Error(t, err)
-	if base.IsEnterpriseEdition() {
-		fmt.Println("here")
-	}
-	require.ErrorContains(t, err, "missing")
-	// returns empty doc rev
-	assert.Equal(t, "", rev.DocID)
-}
-
-func TestRevCacheOnDemandMemoryEviction(t *testing.T) {
-	base.SkipImportTestsIfNotEnabled(t)
-
-	dbcOptions := DatabaseContextOptions{
-		RevisionCacheOptions: &RevisionCacheOptions{
-			MaxItemCount: 20,
-			ShardCount:   1,
-			MaxBytes:     112, // equivalent to max size 2 items
-		},
-	}
-	db, ctx := SetupTestDBWithOptions(t, dbcOptions)
-	defer db.Close(ctx)
-	collection, ctx := GetSingleDatabaseCollectionWithUser(ctx, t, db)
-	docID := "doc1"
-	revID, _, err := collection.Put(ctx, docID, Body{"ver": "1"})
-	require.NoError(t, err)
-
-	testCtx, testCtxCancel := context.WithCancel(base.TestCtx(t))
-	defer testCtxCancel()
-
-	for i := 0; i < 2; i++ {
-		docID := fmt.Sprintf("extraDoc%d", i)
-		revID, _, err := collection.Put(ctx, docID, Body{"fake": "body"})
-		require.NoError(t, err)
-		go func() {
-			for {
-				select {
-				case <-testCtx.Done():
-					return
-				default:
-					_, err = db.revisionCache.Get(ctx, docID, revID, collection.GetCollectionID(), RevCacheOmitDelta) //nolint:errcheck
-				}
-			}
-		}()
-	}
-	log.Printf("Updating doc to trigger on-demand import")
-	err = collection.dataStore.Set(docID, 0, nil, []byte(`{"ver": "2"}`))
-	require.NoError(t, err)
-	log.Printf("Calling getRev for %s, %s", docID, revID)
 	rev, err := collection.getRev(ctx, docID, revID, 0, nil)
 	require.Error(t, err)
 	require.ErrorContains(t, err, "missing")
@@ -1588,226 +2061,35 @@
 
 }
 
-func TestLoadActiveDocFromBucketRevCacheChurn(t *testing.T) {
+func TestRevCacheOnDemandImportNoCache(t *testing.T) {
 	base.SkipImportTestsIfNotEnabled(t)
 
-	dbcOptions := DatabaseContextOptions{
-		RevisionCacheOptions: &RevisionCacheOptions{
-			MaxItemCount: 2,
-			ShardCount:   1,
-		},
-	}
-	var wg sync.WaitGroup
-	db, ctx := SetupTestDBWithOptions(t, dbcOptions)
+	db, ctx := setupTestDB(t)
 	defer db.Close(ctx)
 	collection, ctx := GetSingleDatabaseCollectionWithUser(ctx, t, db)
+
 	docID := "doc1"
-	_, _, err := collection.Put(ctx, docID, Body{"ver": "0"})
+	revID1, _, err := collection.Put(ctx, docID, Body{"foo": "bar"})
 	require.NoError(t, err)
-	wg.Add(1)
-
-	testCtx, testCtxCancel := context.WithCancel(base.TestCtx(t))
-	defer testCtxCancel()
-
-	for i := 0; i < 2; i++ {
-		docID := fmt.Sprintf("extraDoc%d", i)
-		revID, _, err := collection.Put(ctx, docID, Body{"fake": "body"})
-		require.NoError(t, err)
-		go func() {
-			for {
-				select {
-				case <-testCtx.Done():
-					return
-				default:
-					_, err = db.revisionCache.Get(ctx, docID, revID, collection.GetCollectionID(), RevCacheOmitDelta) //nolint:errcheck
-				}
-			}
-		}()
-	}
-
-	go func() {
-		for i := 0; i < 100; i++ {
-			err = collection.dataStore.Set(docID, 0, nil, []byte(fmt.Sprintf(`{"ver": "%d"}`, i)))
-			require.NoError(t, err)
-			_, err := db.revisionCache.GetActive(ctx, docID, collection.GetCollectionID())
-			if err != nil {
-				break
-			}
-		}
-		wg.Done()
-	}()
-	wg.Wait()
+
+	_, exists := collection.revisionCache.Peek(ctx, docID, revID1)
+	require.True(t, exists)
+
+	require.NoError(t, collection.dataStore.Set(docID, 0, nil, []byte(`{"foo": "baz"}`)))
+
+	doc, err := collection.GetDocument(ctx, docID, DocUnmarshalSync)
 	require.NoError(t, err)
-}
-
-func TestLoadRequestedRevFromBucketHighChurn(t *testing.T) {
-
-	dbcOptions := DatabaseContextOptions{
-		RevisionCacheOptions: &RevisionCacheOptions{
-			MaxItemCount: 2,
-			ShardCount:   1,
-		},
-	}
-	var wg sync.WaitGroup
-	db, ctx := SetupTestDBWithOptions(t, dbcOptions)
-	defer db.Close(ctx)
-	collection, ctx := GetSingleDatabaseCollectionWithUser(ctx, t, db)
-	docID := "doc1"
-	rev1ID, _, err := collection.Put(ctx, docID, Body{"ver": "0"})
-	require.NoError(t, err)
-	wg.Add(1)
-
-	testCtx, testCtxCancel := context.WithCancel(base.TestCtx(t))
-	defer testCtxCancel()
-
-	for i := 0; i < 2; i++ {
-		docID := fmt.Sprintf("extraDoc%d", i)
-		revID, _, err := collection.Put(ctx, docID, Body{"fake": "body"})
-		require.NoError(t, err)
-		go func() {
-			for {
-				select {
-				case <-testCtx.Done():
-					return
-				default:
-					_, err = db.revisionCache.Get(ctx, docID, revID, collection.GetCollectionID(), RevCacheOmitDelta) //nolint:errcheck
-				}
-			}
-		}()
-	}
-
-	var getErr error
-	go func() {
-		for i := 0; i < 100; i++ {
-			_, getErr = db.revisionCache.Get(ctx, docID, rev1ID, collection.GetCollectionID(), true)
-			if getErr != nil {
-				break
-			}
-		}
-		wg.Done()
-	}()
-	wg.Wait()
-	require.NoError(t, getErr)
-}
-
-func TestPutRevHighRevCacheChurn(t *testing.T) {
-
-	dbcOptions := DatabaseContextOptions{
-		RevisionCacheOptions: &RevisionCacheOptions{
-			MaxItemCount: 2,
-			ShardCount:   1,
-		},
-	}
-	var wg sync.WaitGroup
-	db, ctx := SetupTestDBWithOptions(t, dbcOptions)
-	defer db.Close(ctx)
-	collection, ctx := GetSingleDatabaseCollectionWithUser(ctx, t, db)
-	docID := "doc1"
-	wg.Add(1)
-
-	testCtx, testCtxCancel := context.WithCancel(base.TestCtx(t))
-	defer testCtxCancel()
-
-	for i := 0; i < 2; i++ {
-		docID := fmt.Sprintf("extraDoc%d", i)
-		revID, _, err := collection.Put(ctx, docID, Body{"fake": "body"})
-		require.NoError(t, err)
-		go func() {
-			for {
-				select {
-				case <-testCtx.Done():
-					return
-				default:
-					_, err = db.revisionCache.Get(ctx, docID, revID, collection.GetCollectionID(), RevCacheOmitDelta) //nolint:errcheck
-				}
-			}
-		}()
-	}
-
-	go func() {
-		for i := 0; i < 100; i++ {
-			docRev := DocumentRevision{DocID: docID, RevID: fmt.Sprintf("1-%d", i), BodyBytes: []byte(fmt.Sprintf(`{"ver": "%d"}`, i)), History: Revisions{"start": 1}}
-			db.revisionCache.Put(ctx, docRev, collection.GetCollectionID())
-		}
-		wg.Done()
-	}()
-	wg.Wait()
->>>>>>> 150702a4
-}
-
-func BenchmarkRevisionCacheRead(b *testing.B) {
-	base.SetUpBenchmarkLogging(b, base.LevelDebug, base.KeyAll)
-
-	cacheHitCounter, cacheMissCounter, getDocumentCounter, getRevisionCounter, cacheNumItems, memoryBytesCounted := base.SgwIntStat{}, base.SgwIntStat{}, base.SgwIntStat{}, base.SgwIntStat{}, base.SgwIntStat{}, base.SgwIntStat{}
-	backingStoreMap := CreateTestSingleBackingStoreMap(&testBackingStore{nil, &getDocumentCounter, &getRevisionCounter}, testCollectionID)
-	cacheOptions := &RevisionCacheOptions{
-		MaxItemCount: DefaultRevisionCacheSize,
-		MaxBytes:     0,
-	}
-	cache := NewLRURevisionCache(cacheOptions, backingStoreMap, &cacheHitCounter, &cacheMissCounter, &cacheNumItems, &memoryBytesCounted)
-
-	ctx := base.TestCtx(b)
-
-	// trigger load into cache
-	for i := 0; i < 5000; i++ {
-		_, _ = cache.GetWithRev(ctx, fmt.Sprintf("doc%d", i), "1-abc", testCollectionID, RevCacheOmitDelta)
-	}
-
-	b.ResetTimer()
-	b.RunParallel(func(pb *testing.PB) {
-		// GET the document until test run has completed
-		for pb.Next() {
-			docId := fmt.Sprintf("doc%d", rand.Intn(5000))
-			_, _ = cache.GetWithRev(ctx, docId, "1-abc", testCollectionID, RevCacheOmitDelta)
-		}
-	})
-}
-
-// createThenRemoveFromRevCache will create a doc and then immediately remove it from the rev cache
-func createThenRemoveFromRevCache(t *testing.T, ctx context.Context, docID string, db *Database, collection *DatabaseCollectionWithUser) DocVersion {
-	revIDDoc, doc, err := collection.Put(ctx, docID, Body{"test": "doc"})
-	require.NoError(t, err)
-
-<<<<<<< HEAD
-	db.revisionCache.RemoveWithRev(docID, revIDDoc, collection.GetCollectionID())
-	docVersion := DocVersion{
-		RevTreeID: doc.CurrentRev,
-	}
-	if doc.HLV != nil {
-		docVersion.CV = *doc.HLV.ExtractCurrentVersionFromHLV()
-	}
-	return docVersion
-=======
-	db.revisionCache.Remove(ctx, docID, revIDDoc, collection.GetCollectionID())
-
-	return revIDDoc
->>>>>>> 150702a4
-}
-
-// createDocAndReturnSizeAndRev creates a rev and measures its size based on rev cache measurements
-func createDocAndReturnSizeAndRev(t *testing.T, ctx context.Context, docID string, collection *DatabaseCollectionWithUser, body Body) (int, string) {
-
-	rev, doc, err := collection.Put(ctx, docID, body)
-	require.NoError(t, err)
-
-	var expectedSize int
-	his, err := doc.SyncData.History.getHistory(rev)
-	require.NoError(t, err)
-
-	historyBytes := 32 * len(his)
-	expectedSize += historyBytes
-	expectedSize += len(doc._rawBody)
-
-	// channels
-	chanArray := doc.Channels.KeySet()
-	for _, v := range chanArray {
-		expectedSize += len([]byte(v))
-	}
-
-	return expectedSize, rev
-}
-
-<<<<<<< HEAD
+	require.Equal(t, Body{"foo": "baz"}, doc.Body(ctx))
+
+	// rev1 still exists in cache but not on server
+	_, exists = collection.revisionCache.Peek(ctx, docID, revID1)
+	require.True(t, exists)
+
+	// rev2 is not in cache but is on server
+	_, exists = collection.revisionCache.Peek(ctx, docID, doc.CurrentRev)
+	require.False(t, exists)
+}
+
 // TestLoaderMismatchInCV:
 //   - Get doc that is not in cache by CV to trigger a load from bucket
 //   - Ensure the CV passed into the GET operation won't match the doc in the bucket
@@ -1899,7 +2181,7 @@
 	}
 
 	// remove the entry form the rev cache to force the cache to not have the active version in it
-	collection.revisionCache.RemoveWithCV("doc", &expectedCV)
+	collection.revisionCache.RemoveWithCV(ctx, "doc", &expectedCV)
 
 	// call get active to get the active version from the bucket
 	docRev, err := collection.revisionCache.GetActive(base.TestCtx(t), "doc")
@@ -1958,103 +2240,4 @@
 	// assert that both maps point to the same element in cache list
 	assert.Equal(t, cacheElem, cvElement)
 	assert.Equal(t, cacheElem, revElement)
-=======
-func TestRevCacheOnDemandImport(t *testing.T) {
-	base.SkipImportTestsIfNotEnabled(t)
-
-	dbcOptions := DatabaseContextOptions{
-		RevisionCacheOptions: &RevisionCacheOptions{
-			MaxItemCount: 2,
-			ShardCount:   1,
-		},
-	}
-	db, ctx := SetupTestDBWithOptions(t, dbcOptions)
-	defer db.Close(ctx)
-	collection, ctx := GetSingleDatabaseCollectionWithUser(ctx, t, db)
-	docID := "doc1"
-	revID, _, err := collection.Put(ctx, docID, Body{"ver": "1"})
-	require.NoError(t, err)
-	for i := 0; i < 2; i++ {
-		docID := fmt.Sprintf("extraDoc%d", i)
-		revID, _, err := collection.Put(ctx, docID, Body{"fake": "body"})
-		require.NoError(t, err)
-		go func() {
-			for {
-				_, err = db.revisionCache.Get(ctx, docID, revID, collection.GetCollectionID(), RevCacheOmitDelta) //nolint:errcheck
-			}
-		}()
-	}
-	err = collection.dataStore.Set(docID, 0, nil, []byte(`{"ver": "2"}`))
-	require.NoError(t, err)
-	rev, err := collection.getRev(ctx, docID, revID, 0, nil)
-	require.Error(t, err)
-	require.ErrorContains(t, err, "missing")
-	// returns empty doc rev
-	assert.Equal(t, "", rev.DocID)
-}
-
-func TestRevCacheOnDemandMemoryEviction(t *testing.T) {
-	base.SkipImportTestsIfNotEnabled(t)
-
-	dbcOptions := DatabaseContextOptions{
-		RevisionCacheOptions: &RevisionCacheOptions{
-			MaxItemCount: 20,
-			ShardCount:   1,
-			MaxBytes:     112, // equivalent to max size 2 items
-		},
-	}
-	db, ctx := SetupTestDBWithOptions(t, dbcOptions)
-	defer db.Close(ctx)
-	collection, ctx := GetSingleDatabaseCollectionWithUser(ctx, t, db)
-	docID := "doc1"
-	revID, _, err := collection.Put(ctx, docID, Body{"ver": "1"})
-	require.NoError(t, err)
-	for i := 0; i < 2; i++ {
-		docID := fmt.Sprintf("extraDoc%d", i)
-		revID, _, err := collection.Put(ctx, docID, Body{"fake": "body"})
-		require.NoError(t, err)
-		go func() {
-			for {
-				_, err = db.revisionCache.Get(ctx, docID, revID, collection.GetCollectionID(), RevCacheOmitDelta) //nolint:errcheck
-			}
-		}()
-	}
-	err = collection.dataStore.Set(docID, 0, nil, []byte(`{"ver": "2"}`))
-	require.NoError(t, err)
-	rev, err := collection.getRev(ctx, docID, revID, 0, nil)
-	require.Error(t, err)
-	require.ErrorContains(t, err, "missing")
-	// returns empty doc rev
-	assert.Equal(t, "", rev.DocID)
-
-}
-
-func TestRevCacheOnDemandImportNoCache(t *testing.T) {
-	base.SkipImportTestsIfNotEnabled(t)
-
-	db, ctx := setupTestDB(t)
-	defer db.Close(ctx)
-	collection, ctx := GetSingleDatabaseCollectionWithUser(ctx, t, db)
-
-	docID := "doc1"
-	revID1, _, err := collection.Put(ctx, docID, Body{"foo": "bar"})
-	require.NoError(t, err)
-
-	_, exists := collection.revisionCache.Peek(ctx, docID, revID1)
-	require.True(t, exists)
-
-	require.NoError(t, collection.dataStore.Set(docID, 0, nil, []byte(`{"foo": "baz"}`)))
-
-	doc, err := collection.GetDocument(ctx, docID, DocUnmarshalSync)
-	require.NoError(t, err)
-	require.Equal(t, Body{"foo": "baz"}, doc.Body(ctx))
-
-	// rev1 still exists in cache but not on server
-	_, exists = collection.revisionCache.Peek(ctx, docID, revID1)
-	require.True(t, exists)
-
-	// rev2 is not in cache but is on server
-	_, exists = collection.revisionCache.Peek(ctx, docID, doc.CurrentRev)
-	require.False(t, exists)
->>>>>>> 150702a4
 }