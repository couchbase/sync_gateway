/*
Copyright 2017-Present Couchbase, Inc.

Use of this software is governed by the Business Source License included in
the file licenses/BSL-Couchbase.txt.  As of the Change Date specified in that
file, in accordance with the Business Source License, use of this software will
be governed by the Apache License, Version 2.0, included in the file
licenses/APL2.txt.
*/

package db

import (
	"encoding/json"
	"log"
	"testing"

	sgbucket "github.com/couchbase/sg-bucket"
	"github.com/couchbase/sync_gateway/base"
	"github.com/couchbase/sync_gateway/document"
	"github.com/stretchr/testify/assert"
	"github.com/stretchr/testify/require"
)

type treeDoc struct {
	Meta treeMeta `json:"_sync"`
}

type treeMeta struct {
	RevTree document.RevTreeList `json:"history"`
}

// Retrieve the raw doc from the bucket, and unmarshal sync history as document.RevTreeList, to validate low-level  storage
func getRevTreeList(dataStore sgbucket.DataStore, key string, useXattrs bool) (document.RevTreeList, error) {
	switch useXattrs {
	case true:
		var rawDoc, rawXattr []byte
		_, getErr := dataStore.GetWithXattr(key, base.SyncXattrName, "", &rawDoc, &rawXattr, nil)
		if getErr != nil {
			return document.RevTreeList{}, getErr
		}

		var treeMeta treeMeta
		err := base.JSONUnmarshal(rawXattr, &treeMeta)
		if err != nil {
			return document.RevTreeList{}, err
		}
		return treeMeta.RevTree, nil

	default:
		rawDoc, _, err := dataStore.GetRaw(key)
		if err != nil {
			return document.RevTreeList{}, err
		}
		var doc treeDoc
		err = base.JSONUnmarshal(rawDoc, &doc)
		return doc.Meta.RevTree, err
	}

}

// TestRevisionCacheLoad
// Tests simple retrieval of rev not resident in the cache
func TestRevisionCacheLoad(t *testing.T) {

	base.SetUpTestLogging(t, base.LevelDebug, base.KeyAll)

	db, ctx := setupTestDBWithViewsEnabled(t)
	defer db.Close(ctx)
	collection := GetSingleDatabaseCollectionWithUser(t, db)

	base.TestExternalRevStorage = true

	// Create rev 1-a
	log.Printf("Create rev 1-a")
	body := Body{"key1": "value1", "version": "1a"}
	_, _, err := collection.PutExistingRevWithBody(ctx, "doc1", body, []string{"1-a"}, false)
	assert.NoError(t, err, "add 1-a")

	// Flush the cache
	collection.FlushRevisionCacheForTest()

	// Retrieve the document:
	log.Printf("Retrieve doc 1-a...")
	_, err = collection.get1xRevBody(ctx, "doc1", "1-a", false, nil)
	assert.NoError(t, err, "Couldn't get document")

	docRev, err := collection.GetRev(ctx, "doc1", "1-a", false, nil)
	assert.NoError(t, err)
	assert.Equal(t, "1-a", docRev.RevID)

	// Validate that mutations to the body don't affect the revcache value
	_, err = base.InjectJSONProperties(docRev.BodyBytes(), base.KVPair{Key: "modified", Val: "property"})
	assert.NoError(t, err)

	docRevAgain, err := collection.GetRev(ctx, "doc1", "1-a", false, nil)
	assert.NoError(t, err)
	assert.Equal(t, "1-a", docRevAgain.RevID)

	body, err = docRevAgain.UnmarshalBody()
	assert.NoError(t, err)
	_, ok := body["modified"]
	assert.False(t, ok)
}

func TestHasAttachmentsFlag(t *testing.T) {
	base.SetUpTestLogging(t, base.LevelDebug, base.KeyAll)
	db, ctx := setupTestDB(t)
	defer db.Close(ctx)
	collection := GetSingleDatabaseCollectionWithUser(t, db)

	base.TestExternalRevStorage = true
	prop_1000_bytes := base.CreateProperty(1000)

	// Create rev 1-a
	log.Printf("Create rev 1-a")
	body := Body{"key1": "value1", "version": "1a"}
	_, _, err := collection.PutExistingRevWithBody(ctx, "doc1", body, []string{"1-a"}, false)
	assert.NoError(t, err, "add 1-a")

	// Create rev 2-a
	// 1-a
	//  |
	// 2-a
	log.Printf("Create rev 2-a with a large body")
	rev2a_body := unjson(`{"_attachments": {"hello.txt": {"data":"aGVsbG8gd29ybGQ="}}}`)
	rev2a_body["key1"] = prop_1000_bytes
	rev2a_body["version"] = "2a"
	doc, newRev, err := collection.PutExistingRevWithBody(ctx, "doc1", rev2a_body, []string{"2-a", "1-a"}, false)
	rev2a_body[BodyId] = doc.ID
	rev2a_body[BodyRev] = newRev
	assert.NoError(t, err, "add 2-a")

	// Retrieve the document:
	log.Printf("Retrieve doc 2-a...")
	gotDoc, err := collection.GetDocument(ctx, "doc1", DocUnmarshalSync)
	assert.NoError(t, err)
	require.Contains(t, gotDoc.Attachments, "hello.txt")
	attachmentData, ok := gotDoc.Attachments["hello.txt"]
	require.True(t, ok)
	assert.Equal(t, "sha1-Kq5sNclPz7QV2+lfQIuc6R7oRu0=", attachmentData.Digest)
	assert.Equal(t, 11, attachmentData.Length)
	assert.Equal(t, 2, attachmentData.Revpos)
	assert.True(t, attachmentData.Stub)
	assert.Equal(t, 2, attachmentData.Version)

	// Create rev 2-b
	//    1-a
	//   /  \
	// 2-a  2-b
	log.Printf("Create rev 2-b with a large body")
	rev2b_body := unjson(`{"_attachments": {"hello.txt": {"data":"aGVsbG8gd29ybGQ="}}}`)
	rev2b_body["key1"] = prop_1000_bytes
	rev2b_body["version"] = "2b"
	doc, newRev, err = collection.PutExistingRevWithBody(ctx, "doc1", rev2b_body, []string{"2-b", "1-a"}, false)
	rev2b_body[BodyId] = doc.ID
	rev2b_body[BodyRev] = newRev
	assert.NoError(t, err, "add 2-b")

	// Retrieve the document:
	log.Printf("Retrieve doc, verify rev 2-b")
	gotDoc, err = collection.GetDocument(ctx, "doc1", DocUnmarshalSync)
	assert.NoError(t, err)
	require.Contains(t, gotDoc.Attachments, "hello.txt")
	attachmentData, ok = gotDoc.Attachments["hello.txt"]
	require.True(t, ok)
	assert.Equal(t, "sha1-Kq5sNclPz7QV2+lfQIuc6R7oRu0=", attachmentData.Digest)
	assert.Equal(t, 11, attachmentData.Length)
	assert.Equal(t, 2, attachmentData.Revpos)
	assert.True(t, attachmentData.Stub)
	assert.Equal(t, 2, attachmentData.Version)

	// Retrieve the raw document, and verify 2-a isn't stored inline
	log.Printf("Retrieve doc, verify rev 2-a not inline")
	revTree, err := getRevTreeList(collection.dataStore, "doc1", db.UseXattrs())
	assert.NoError(t, err, "Couldn't get revtree for raw document")
	assert.Equal(t, 0, len(revTree.BodyMap))
	assert.Equal(t, 1, len(revTree.BodyKeyMap))
	assert.Equal(t, 1, len(revTree.HasAttachments))
}

func TestHasAttachmentsFlagForLegacyAttachments(t *testing.T) {
	if base.UnitTestUrlIsWalrus() || !base.TestUseXattrs() {
		t.Skip("Test only works with a Couchbase server and Xattrs")
	}
	base.SetUpTestLogging(t, base.LevelDebug, base.KeyAll)
	db, ctx := setupTestDB(t)
	defer db.Close(ctx)
	collection := GetSingleDatabaseCollectionWithUser(t, db)

	base.TestExternalRevStorage = true
	prop_1000_bytes := base.CreateProperty(1000)

	rawDocWithAttachmentAndSyncMeta := func() []byte {
		return []byte(`{
   "_sync": {
      "rev": "2-a",
      "sequence": 2,
      "recent_sequences": [
         2
      ],
      "history": {
         "revs": [
            "1-a",
            "2-a"
         ],
         "parents": [
            -1,
             0
         ],
         "channels": [
            null
         ]
      },
      "cas": "",
      "attachments": {
         "hi.txt": {
            "revpos": 2,
            "content_type": "text/plain",
            "length": 2,
            "stub": true,
            "digest": "sha1-witfkXg0JglCjW9RssWvTAveakI="
         }
      },
      "time_saved": "2021-09-01T17:33:03.054227821Z"
   },
  "key": "value"
}`)
	}

	createDocWithLegacyAttachment := func(docID string, rawDoc []byte, attKey string, attBody []byte) {
		// Write attachment directly to the bucket.
		_, err := collection.dataStore.Add(attKey, 0, attBody)
		require.NoError(t, err)

		body := Body{}
		err = body.Unmarshal(rawDoc)
		require.NoError(t, err, "Error unmarshalling body")

		// Write raw document to the bucket.
		_, err = collection.dataStore.Add(docID, 0, rawDoc)
		require.NoError(t, err)

		// Get the existing bucket doc
		_, existingBucketDoc, err := collection.GetDocWithXattr(docID, DocUnmarshalAll)
		require.NoError(t, err)

		// Migrate document metadata from document body to system xattr.
		_, _, err = collection.migrateMetadata(ctx, docID, body, existingBucketDoc, nil)
		require.NoError(t, err)
	}

	// Create rev 1-a
	log.Printf("Create rev 1-a")
	body := Body{"key1": "value1", "version": "1a"}
	_, _, err := collection.PutExistingRevWithBody(ctx, "doc1", body, []string{"1-a"}, false)
	assert.NoError(t, err, "add 1-a")

	// Create rev 2-a with legacy attachment.
	// 1-a
	//  |
	// 2-a
	docID := "doc1"
	attBody := []byte(`hi`)
	digest := Sha1DigestKey(attBody)
	attKey := MakeAttachmentKey(AttVersion1, docID, digest)
	rawDoc := rawDocWithAttachmentAndSyncMeta()
	createDocWithLegacyAttachment(docID, rawDoc, attKey, attBody)

	// Retrieve the document:
	log.Printf("Retrieve doc 2-a...")
	gotbody, err := collection.get1xBody(ctx, "doc1")
	assert.NoError(t, err, "Couldn't get document")
	assert.Equal(t, Body{"_id": "doc1", "_rev": "1-a", "key1": "value1", "version": "1a"}, gotbody)

	// Create rev 2-b
	//    1-a
	//   /  \
	// 2-a  2-b
	log.Printf("Create rev 2-b with a large body")
	// rev2b_body := unjson(`{"_attachments": {"hello.txt": {"data":"aGVsbG8gd29ybGQ="}}}`)
	rev2b_body := Body{}
	rev2b_body["key1"] = prop_1000_bytes
	rev2b_body["version"] = "2b"
	doc, newRev, err := collection.PutExistingRevWithBody(ctx, "doc1", rev2b_body, []string{"2-b", "1-a"}, false)
	rev2b_body[BodyId] = doc.ID
	rev2b_body[BodyRev] = newRev
	assert.NoError(t, err, "add 2-b")

	// Retrieve the document:
	log.Printf("Retrieve doc, verify rev 2-b")
	gotbody, err = collection.get1xBody(ctx, "doc1")
	assert.NoError(t, err, "Couldn't get document")
	assert.Equal(t, rev2b_body, gotbody)

	// Retrieve the raw document, and verify 2-a isn't stored inline
	log.Printf("Retrieve doc, verify rev 2-a not inline")
	revTree, err := getRevTreeList(collection.dataStore, "doc1", db.UseXattrs())
	assert.NoError(t, err, "Couldn't get revtree for raw document")
	assert.Equal(t, 0, len(revTree.HasAttachments))
}

// TestRevisionStorageConflictAndTombstones
// Tests permutations of inline and external storage of conflicts and tombstones
func TestRevisionStorageConflictAndTombstones(t *testing.T) {

	base.SetUpTestLogging(t, base.LevelDebug, base.KeyAll)

	db, ctx := setupTestDB(t)
	defer db.Close(ctx)
	collection := GetSingleDatabaseCollectionWithUser(t, db)

	base.TestExternalRevStorage = true

	prop_1000_bytes := base.CreateProperty(1000)

	// Create rev 1-a
	log.Printf("Create rev 1-a")
	body := Body{"key1": "value1", "version": "1a"}
	_, _, err := collection.PutExistingRevWithBody(ctx, "doc1", body, []string{"1-a"}, false)
	assert.NoError(t, err, "add 1-a")

	// Create rev 2-a
	// 1-a
	//  |
	// 2-a
	log.Printf("Create rev 2-a with a large body")
	rev2a_body := Body{}
	rev2a_body["key1"] = prop_1000_bytes
	rev2a_body["version"] = "2a"
	doc, newRev, err := collection.PutExistingRevWithBody(ctx, "doc1", rev2a_body, []string{"2-a", "1-a"}, false)
	rev2a_body[BodyId] = doc.ID
	rev2a_body[BodyRev] = newRev
	assert.NoError(t, err, "add 2-a")

	// Retrieve the document:
	log.Printf("Retrieve doc 2-a...")
	gotbody, err := collection.get1xBody(ctx, "doc1")
	assert.NoError(t, err, "Couldn't get document")
	assert.Equal(t, rev2a_body, gotbody)

	// Create rev 2-b
	//    1-a
	//   /  \
	// 2-a  2-b
	log.Printf("Create rev 2-b with a large body")
	rev2b_body := Body{}
	rev2b_body["key1"] = prop_1000_bytes
	rev2b_body["version"] = "2b"
	doc, newRev, err = collection.PutExistingRevWithBody(ctx, "doc1", rev2b_body, []string{"2-b", "1-a"}, false)
	rev2b_body[BodyId] = doc.ID
	rev2b_body[BodyRev] = newRev
	assert.NoError(t, err, "add 2-b")

	// Retrieve the document:
	log.Printf("Retrieve doc, verify rev 2-b")
	gotbody, err = collection.get1xBody(ctx, "doc1")
	assert.NoError(t, err, "Couldn't get document")
	assert.Equal(t, rev2b_body, gotbody)

	// Retrieve the raw document, and verify 2-a isn't stored inline
	log.Printf("Retrieve doc, verify rev 2-a not inline")
	revTree, err := getRevTreeList(collection.dataStore, "doc1", db.UseXattrs())
	assert.NoError(t, err, "Couldn't get revtree for raw document")
	assert.Equal(t, 0, len(revTree.BodyMap))
	assert.Equal(t, 1, len(revTree.BodyKeyMap))

	// Retrieve the raw revision body backup of 2-a, and verify it's intact
	log.Printf("Verify document storage of 2-a")
	var revisionBody Body
	rawRevision, _, err := collection.dataStore.GetRaw(base.SyncDocPrefix + "rb:4GctXhLVg13d59D0PUTPRD0i58Hbe1d0djgo1qOEpfI=")
	assert.NoError(t, err, "Couldn't get raw backup revision")
	assert.NoError(t, base.JSONUnmarshal(rawRevision, &revisionBody))
	assert.Equal(t, rev2a_body["version"], revisionBody["version"])
	assert.Equal(t, rev2a_body["value"], revisionBody["value"])

	// Retrieve the non-inline revision
	collection.FlushRevisionCacheForTest()
	rev2aGet, err := collection.get1xRevBody(ctx, "doc1", "2-a", false, nil)
	assert.NoError(t, err, "Couldn't get rev 2-a")
	assert.Equal(t, rev2a_body, Body(rev2aGet))

	// Tombstone 2-b (with rev 3-b, minimal tombstone)
	//    1-a
	//   /  \
	// 2-a  2-b
	//       |
	//      3-b(t)
	log.Printf("Create tombstone 3-b")
	rev3b_body := Body{}
	rev3b_body["version"] = "3b"
	rev3b_body[BodyDeleted] = true
	doc, newRev, err = collection.PutExistingRevWithBody(ctx, "doc1", rev3b_body, []string{"3-b", "2-b"}, false)
	rev3b_body[BodyId] = doc.ID
	rev3b_body[BodyRev] = newRev
	rev3b_body[BodyDeleted] = true
	assert.NoError(t, err, "add 3-b (tombstone)")

	// Retrieve tombstone
	rev3bGet, err := collection.get1xRevBody(ctx, "doc1", "3-b", false, nil)
	assert.NoError(t, err, "Couldn't get rev 3-b")
	assert.Equal(t, rev3b_body, Body(rev3bGet))

	// Retrieve the document, validate that we get 2-a
	log.Printf("Retrieve doc, expect 2-a")
	gotbody, err = collection.get1xBody(ctx, "doc1")
	assert.NoError(t, err, "Couldn't get document")
	assert.Equal(t, rev2a_body, gotbody)

	// Ensure previous revision body backup has been removed
	_, _, err = db.MetadataStore.GetRaw(base.RevBodyPrefix + "4GctXhLVg13d59D0PUTPRD0i58Hbe1d0djgo1qOEpfI=")
	assert.True(t, base.IsKeyNotFoundError(collection.dataStore, err), "Revision should be not found")

	// Validate the tombstone is stored inline (due to small size)
	revTree, err = getRevTreeList(collection.dataStore, "doc1", db.UseXattrs())
	assert.NoError(t, err, "Couldn't get revtree for raw document")
	assert.Equal(t, 1, len(revTree.BodyMap))
	assert.Equal(t, 0, len(revTree.BodyKeyMap))

	// Create another conflict (2-c)
	//      1-a
	//    /  |   \
	// 2-a  2-b  2-c
	//       |
	//      3-b(t)
	log.Printf("Create rev 2-c with a large body")
	rev2c_body := Body{}
	rev2c_body["key1"] = prop_1000_bytes
	rev2c_body["version"] = "2c"
	doc, newRev, err = collection.PutExistingRevWithBody(ctx, "doc1", rev2c_body, []string{"2-c", "1-a"}, false)
	rev2c_body[BodyId] = doc.ID
	rev2c_body[BodyRev] = newRev
	assert.NoError(t, err, "add 2-c")

	// Retrieve the document:
	log.Printf("Retrieve doc, verify rev 2-c")
	gotbody, err = collection.get1xBody(ctx, "doc1")
	assert.NoError(t, err, "Couldn't get document")
	assert.Equal(t, rev2c_body, gotbody)

	// Tombstone with a large tombstone
	//      1-a
	//    /  |  \
	// 2-a  2-b  2-c
	//       |    \
	//     3-b(t) 3-c(t)
	log.Printf("Create tombstone 3-c")
	rev3c_body := Body{}
	rev3c_body["version"] = "3c"
	rev3c_body["key1"] = prop_1000_bytes
	rev3c_body[BodyDeleted] = true
	doc, newRev, err = collection.PutExistingRevWithBody(ctx, "doc1", rev3c_body, []string{"3-c", "2-c"}, false)
	rev3c_body[BodyId] = doc.ID
	rev3c_body[BodyRev] = newRev
	rev3c_body[BodyDeleted] = true
	assert.NoError(t, err, "add 3-c (large tombstone)")

	// Validate the tombstone is not stored inline (due to small size)
	log.Printf("Verify raw revtree w/ tombstone 3-c in key map")
	newRevTree, err := getRevTreeList(collection.dataStore, "doc1", db.UseXattrs())
	assert.NoError(t, err, "Couldn't get revtree for raw document")
	assert.Equal(t, 1, len(newRevTree.BodyMap))    // tombstone 3-b
	assert.Equal(t, 1, len(newRevTree.BodyKeyMap)) // tombstone 3-c

	// Retrieve the non-inline tombstone revision
	collection.FlushRevisionCacheForTest()
	rev3cGet, err := collection.get1xRevBody(ctx, "doc1", "3-c", false, nil)
	assert.NoError(t, err, "Couldn't get rev 3-c")
	assert.Equal(t, rev3c_body, Body(rev3cGet))

	log.Printf("Retrieve doc, verify active rev is 2-a")
	gotbody, err = collection.get1xBody(ctx, "doc1")
	assert.NoError(t, err, "Couldn't get document")
	assert.Equal(t, rev2a_body, gotbody)

	// Add active revision, ensure all revisions remain intact
	log.Printf("Create rev 3-a with a large body")
	rev3a_body := Body{}
	rev3a_body["key1"] = prop_1000_bytes
	rev3a_body["version"] = "3a"
	_, _, err = collection.PutExistingRevWithBody(ctx, "doc1", rev2c_body, []string{"3-a", "2-a"}, false)
	assert.NoError(t, err, "add 3-a")

	revTree, err = getRevTreeList(collection.dataStore, "doc1", db.UseXattrs())
	assert.NoError(t, err, "Couldn't get revtree for raw document")
	assert.Equal(t, 1, len(revTree.BodyMap))    // tombstone 3-b
	assert.Equal(t, 1, len(revTree.BodyKeyMap)) // tombstone 3-c
}

// TestRevisionStoragePruneTombstone - tests cleanup of external tombstone bodies when pruned.
func TestRevisionStoragePruneTombstone(t *testing.T) {

	db, ctx := setupTestDB(t)
	defer db.Close(ctx)
	collection := GetSingleDatabaseCollectionWithUser(t, db)

	base.TestExternalRevStorage = true

	prop_1000_bytes := base.CreateProperty(1000)

	// Create rev 2-a
	log.Printf("Create rev 1-a")
	body := Body{"key1": "value1", "version": "1a"}
	_, _, err := collection.PutExistingRevWithBody(ctx, "doc1", body, []string{"1-a"}, false)
	assert.NoError(t, err, "add 1-a")

	// Create rev 2-a
	// 1-a
	//  |
	// 2-a
	log.Printf("Create rev 2-a with a large body")
	rev2a_body := Body{}
	rev2a_body["key1"] = prop_1000_bytes
	rev2a_body["version"] = "2a"
	doc, newRev, err := collection.PutExistingRevWithBody(ctx, "doc1", rev2a_body, []string{"2-a", "1-a"}, false)
	rev2a_body[BodyId] = doc.ID
	rev2a_body[BodyRev] = newRev
	assert.NoError(t, err, "add 2-a")

	// Retrieve the document:
	log.Printf("Retrieve doc 2-a...")
	gotbody, err := collection.get1xBody(ctx, "doc1")
	assert.NoError(t, err, "Couldn't get document")
	assert.Equal(t, rev2a_body, gotbody)

	// Create rev 2-b
	//    1-a
	//   /  \
	// 2-a  2-b
	log.Printf("Create rev 2-b with a large body")
	rev2b_body := Body{}
	rev2b_body["key1"] = prop_1000_bytes
	rev2b_body["version"] = "2b"
	doc, newRev, err = collection.PutExistingRevWithBody(ctx, "doc1", rev2b_body, []string{"2-b", "1-a"}, false)
	rev2b_body[BodyId] = doc.ID
	rev2b_body[BodyRev] = newRev
	assert.NoError(t, err, "add 2-b")

	// Retrieve the document:
	log.Printf("Retrieve doc, verify rev 2-b")
	gotbody, err = collection.get1xBody(ctx, "doc1")
	assert.NoError(t, err, "Couldn't get document")
	assert.Equal(t, rev2b_body, gotbody)

	// Retrieve the raw document, and verify 2-a isn't stored inline
	log.Printf("Retrieve doc, verify rev 2-a not inline")
	revTree, err := getRevTreeList(collection.dataStore, "doc1", db.UseXattrs())
	assert.NoError(t, err, "Couldn't get revtree for raw document")
	assert.Equal(t, 0, len(revTree.BodyMap))
	assert.Equal(t, 1, len(revTree.BodyKeyMap))

	// Retrieve the raw revision body backup of 2-a, and verify it's intact
	log.Printf("Verify document storage of 2-a")
	var revisionBody Body
	rawRevision, _, err := collection.dataStore.GetRaw(base.SyncDocPrefix + "rb:4GctXhLVg13d59D0PUTPRD0i58Hbe1d0djgo1qOEpfI=")
	assert.NoError(t, err, "Couldn't get raw backup revision")
	assert.NoError(t, base.JSONUnmarshal(rawRevision, &revisionBody))
	assert.Equal(t, rev2a_body["version"], revisionBody["version"])
	assert.Equal(t, rev2a_body["value"], revisionBody["value"])

	// Retrieve the non-inline revision
	collection.FlushRevisionCacheForTest()
	rev2aGet, err := collection.get1xRevBody(ctx, "doc1", "2-a", false, nil)
	assert.NoError(t, err, "Couldn't get rev 2-a")
	assert.Equal(t, rev2a_body, Body(rev2aGet))

	// Tombstone 2-b (with rev 3-b, large tombstone)
	//    1-a
	//   /  \
	// 2-a  2-b
	//       |
	//      3-b(t)

	log.Printf("Create tombstone 3-b")
	rev3b_body := Body{}
	rev3b_body["version"] = "3b"
	rev3b_body["key1"] = prop_1000_bytes
	rev3b_body[BodyDeleted] = true
	doc, newRev, err = collection.PutExistingRevWithBody(ctx, "doc1", rev3b_body, []string{"3-b", "2-b"}, false)
	rev3b_body[BodyId] = doc.ID
	rev3b_body[BodyRev] = newRev
	rev3b_body[BodyDeleted] = true
	assert.NoError(t, err, "add 3-b (tombstone)")

	// Retrieve tombstone
	collection.FlushRevisionCacheForTest()
	rev3bGet, err := collection.get1xRevBody(ctx, "doc1", "3-b", false, nil)
	assert.NoError(t, err, "Couldn't get rev 3-b")
	assert.Equal(t, rev3b_body, Body(rev3bGet))

	// Retrieve the document, validate that we get 2-a
	log.Printf("Retrieve doc, expect 2-a")
	gotbody, err = collection.get1xBody(ctx, "doc1")
	assert.NoError(t, err, "Couldn't get document")
	assert.Equal(t, rev2a_body, gotbody)

	// Retrieve the raw document, and verify 2-a isn't stored inline
	log.Printf("Retrieve doc, verify rev 2-a not inline")
	revTree, err = getRevTreeList(collection.dataStore, "doc1", db.UseXattrs())
	assert.NoError(t, err, "Couldn't get revtree for raw document")
	assert.Equal(t, 0, len(revTree.BodyMap))
	assert.Equal(t, 1, len(revTree.BodyKeyMap))
	log.Printf("revTree.BodyKeyMap:%v", revTree.BodyKeyMap)

	revTree, err = getRevTreeList(collection.dataStore, "doc1", db.UseXattrs())
	require.NoError(t, err)
	log.Printf("revtree before additional revisions: %v", revTree.BodyKeyMap)

	// Add revisions until 3-b is pruned
	db.RevsLimit = 5
	activeRevBody := Body{}
	activeRevBody["version"] = "...a"
	activeRevBody["key1"] = prop_1000_bytes
	_, _, err = collection.PutExistingRevWithBody(ctx, "doc1", activeRevBody, []string{"3-a", "2-a"}, false)
	assert.NoError(t, err, "add 3-a")
	_, _, err = collection.PutExistingRevWithBody(ctx, "doc1", activeRevBody, []string{"4-a", "3-a"}, false)
	assert.NoError(t, err, "add 4-a")
	_, _, err = collection.PutExistingRevWithBody(ctx, "doc1", activeRevBody, []string{"5-a", "4-a"}, false)
	assert.NoError(t, err, "add 5-a")
	_, _, err = collection.PutExistingRevWithBody(ctx, "doc1", activeRevBody, []string{"6-a", "5-a"}, false)
	assert.NoError(t, err, "add 6-a")
	_, _, err = collection.PutExistingRevWithBody(ctx, "doc1", activeRevBody, []string{"7-a", "6-a"}, false)
	assert.NoError(t, err, "add 7-a")
	_, _, err = collection.PutExistingRevWithBody(ctx, "doc1", activeRevBody, []string{"8-a", "7-a"}, false)
	assert.NoError(t, err, "add 8-a")

	// Verify that 3-b is still present at this point
	collection.FlushRevisionCacheForTest()
<<<<<<< HEAD
	rev3bGet, err = collection.get1xRevBody(ctx, "doc1", "3-b", false, nil)
=======
	_, err = collection.Get1xRevBody(ctx, "doc1", "3-b", false, nil)
>>>>>>> 3076a727
	assert.NoError(t, err, "Rev 3-b should still exist")

	// Add one more rev that triggers pruning since gen(9-3) > revsLimit
	_, _, err = collection.PutExistingRevWithBody(ctx, "doc1", activeRevBody, []string{"9-a", "8-a"}, false)
	assert.NoError(t, err, "add 9-a")

	// Verify that 3-b has been pruned
	log.Printf("Attempt to retrieve 3-b, expect pruned")
	collection.FlushRevisionCacheForTest()
<<<<<<< HEAD
	rev3bGet, err = collection.get1xRevBody(ctx, "doc1", "3-b", false, nil)
=======
	_, err = collection.Get1xRevBody(ctx, "doc1", "3-b", false, nil)
>>>>>>> 3076a727
	require.Error(t, err)
	assert.Equal(t, "404 missing", err.Error())

	// Ensure previous tombstone body backup has been removed
	log.Printf("Verify revision body doc has been removed from bucket")
	_, _, err = collection.dataStore.GetRaw(base.SyncDocPrefix + "rb:ULDLuEgDoKFJeET2hojeFANXM8SrHdVfAGONki+kPxM=")
	assert.True(t, base.IsKeyNotFoundError(collection.dataStore, err), "Revision should be not found")

}

// Checks for unwanted interaction between old revision body backups and revision cache
func TestOldRevisionStorage(t *testing.T) {

	db, ctx := setupTestDB(t)
	defer db.Close(ctx)
	collection := GetSingleDatabaseCollectionWithUser(t, db)

	prop_1000_bytes := base.CreateProperty(1000)

	// Create rev 1-a
	log.Printf("Create rev 1-a")
	body := Body{"key1": "value1", "version": "1a", "large": prop_1000_bytes}
	_, _, err := collection.PutExistingRevWithBody(ctx, "doc1", body, []string{"1-a"}, false)
	require.NoError(t, err, "add 1-a")

	// Create rev 2-a
	// 1-a
	//  |
	// 2-a
	log.Printf("Create rev 2-a")
	rev2a_body := Body{"key1": "value2", "version": "2a", "large": prop_1000_bytes}
	doc, newRev, err := collection.PutExistingRevWithBody(ctx, "doc1", rev2a_body, []string{"2-a", "1-a"}, false)
	assert.NoError(t, err, "add 2-a")
	rev2a_body[BodyId] = doc.ID
	rev2a_body[BodyRev] = newRev

	// Retrieve the document:
	log.Printf("Retrieve doc 2-a...")
	gotbody, err := collection.get1xBody(ctx, "doc1")
	require.NoError(t, err, "Couldn't get document")
	assert.Equal(t, rev2a_body, gotbody)

	// Create rev 3-a

	// 1-a
	//  |
	// 2-a
	//  |
	// 3-a
	log.Printf("Create rev 3-a")
	rev3a_body := Body{"key1": "value2", "version": "3a", "large": prop_1000_bytes}
	doc, newRev, err = collection.PutExistingRevWithBody(ctx, "doc1", rev3a_body, []string{"3-a", "2-a", "1-a"}, false)
	require.NoError(t, err, "add 3-a")
	rev3a_body[BodyId] = doc.ID
	rev3a_body[BodyRev] = newRev

	// Retrieve the document:
	log.Printf("Retrieve doc 3-a...")
	gotbody, err = collection.get1xBody(ctx, "doc1")
	require.NoError(t, err, "Couldn't get document")
	assert.Equal(t, rev3a_body, gotbody)

	// Create rev 2-b
	//    1-a
	//   /  \
	// 2-a  2-b
	//  |
	// 3-a
	log.Printf("Create rev 2-b")
	rev2b_body := Body{"key1": "value2", "version": "2b", "large": prop_1000_bytes}
	_, _, err = collection.PutExistingRevWithBody(ctx, "doc1", rev2b_body, []string{"2-b", "1-a"}, false)
	require.NoError(t, err, "add 2-b")

	// Retrieve the document:
	log.Printf("Retrieve doc, verify still rev 3-a")
	gotbody, err = collection.get1xBody(ctx, "doc1")
	require.NoError(t, err, "Couldn't get document")
	assert.Equal(t, rev3a_body, gotbody)

	// Create rev that hops a few generations
	//    1-a
	//   /  \
	// 2-a  2-b
	//  |
	// 3-a
	//  |
	// 4-a
	//  |
	// 5-a
	//  |
	// 6-a
	log.Printf("Create rev 6-a")
	rev6a_body := Body{"key1": "value2", "version": "6a", "large": prop_1000_bytes}
	doc, newRev, err = collection.PutExistingRevWithBody(ctx, "doc1", rev6a_body, []string{"6-a", "5-a", "4-a", "3-a"}, false)
	require.NoError(t, err, "add 6-a")
	rev6a_body[BodyId] = doc.ID
	rev6a_body[BodyRev] = newRev

	// Retrieve the document:
	log.Printf("Retrieve doc 6-a...")
	gotbody, err = collection.get1xBody(ctx, "doc1")
	require.NoError(t, err, "Couldn't get document")
	assert.Equal(t, rev6a_body, gotbody)

	// Add child to non-winning revision w/ inline body
	//    1-a
	//   /  \
	// 2-a  2-b
	//  |    |
	// 3-a  3-b
	//  |
	// 4-a
	//  |
	// 5-a
	//  |
	// 6-a
	log.Printf("Create rev 3-b")
	rev3b_body := Body{"key1": "value2", "version": "3b", "large": prop_1000_bytes}
	_, _, err = collection.PutExistingRevWithBody(ctx, "doc1", rev3b_body, []string{"3-b", "2-b", "1-a"}, false)
	require.NoError(t, err, "add 3-b")

	// Same again and again
	// Add child to non-winning revision w/ inline body
	//    1-a
	//   /   \
	// 2-a    2-b
	//  |    / |  \
	// 3-a 3-b 3-c 3-d
	//  |
	// 4-a
	//  |
	// 5-a
	//  |
	// 6-a

	log.Printf("Create rev 3-c")
	rev3c_body := Body{"key1": "value2", "version": "3c", "large": prop_1000_bytes}
	_, _, err = collection.PutExistingRevWithBody(ctx, "doc1", rev3c_body, []string{"3-c", "2-b", "1-a"}, false)
	require.NoError(t, err, "add 3-c")

	log.Printf("Create rev 3-d")
	rev3d_body := Body{"key1": "value2", "version": "3d", "large": prop_1000_bytes}
	_, _, err = collection.PutExistingRevWithBody(ctx, "doc1", rev3d_body, []string{"3-d", "2-b", "1-a"}, false)
	require.NoError(t, err, "add 3-d")

	// Create new winning revision on 'b' branch.  Triggers movement of 6-a to inline storage.  Force cas retry, check document contents
	//    1-a
	//   /   \
	// 2-a    2-b
	//  |    / |  \
	// 3-a 3-b 3-c 3-d
	//  |   |
	// 4-a 4-b
	//  |   |
	// 5-a 5-b
	//  |   |
	// 6-a 6-b
	//      |
	//     7-b
	log.Printf("Create rev 7-b")
	rev7b_body := Body{"key1": "value2", "version": "7b", "large": prop_1000_bytes}
	_, _, err = collection.PutExistingRevWithBody(ctx, "doc1", rev7b_body, []string{"7-b", "6-b", "5-b", "4-b", "3-b"}, false)
	require.NoError(t, err, "add 7-b")

}

// Ensure safe handling when hitting a bucket error during backup of old revision bodies.
// https://github.com/couchbase/sync_gateway/issues/3692
func TestOldRevisionStorageError(t *testing.T) {

	// Use LeakyBucket to force a server error when persisting the old revision body for doc1, rev 2-b
	forceErrorKey := oldRevisionKey("doc1", "2-b")
	leakyConfig := base.LeakyBucketConfig{
		ForceErrorSetRawKeys: []string{forceErrorKey},
	}
	db, ctx := setupTestLeakyDBWithCacheOptions(t, DefaultCacheOptions(), leakyConfig)
	defer db.Close(ctx)
	collection := GetSingleDatabaseCollectionWithUser(t, db)

	// Create rev 1-a
	log.Printf("Create rev 1-a")
	body := Body{"key1": "value1", "v": "1a"}
	_, _, err := collection.PutExistingRevWithBody(ctx, "doc1", body, []string{"1-a"}, false)
	assert.NoError(t, err, "add 1-a")

	// Create rev 2-a
	// 1-a
	//  |
	// 2-a
	log.Printf("Create rev 2-a")
	rev2a_body := Body{"key1": "value2", "v": "2a"}
	doc, newRev, err := collection.PutExistingRevWithBody(ctx, "doc1", rev2a_body, []string{"2-a", "1-a"}, false)
	rev2a_body[BodyId] = doc.ID
	rev2a_body[BodyRev] = newRev
	assert.NoError(t, err, "add 2-a")

	// Retrieve the document:
	log.Printf("Retrieve doc 2-a...")
	gotbody, err := collection.get1xBody(ctx, "doc1")
	assert.NoError(t, err, "Couldn't get document")
	assert.Equal(t, rev2a_body, gotbody)

	// Create rev 3-a, should re-attempt to write old revision body for 2-a
	// 1-a
	//  |
	// 2-a
	//  |
	// 3-a
	log.Printf("Create rev 3-a")
	rev3a_body := Body{"key1": "value2", "v": "3a"}
	doc, newRev, err = collection.PutExistingRevWithBody(ctx, "doc1", rev3a_body, []string{"3-a", "2-a", "1-a"}, false)
	rev3a_body[BodyId] = doc.ID
	rev3a_body[BodyRev] = newRev
	assert.NoError(t, err, "add 3-a")

	// Create rev 2-b
	//    1-a
	//   /  \
	// 2-a  2-b
	//  |
	// 3-a
	log.Printf("Create rev 2-b")
	rev2b_body := Body{"key1": "value2", "v": "2b"}
	doc, newRev, err = collection.PutExistingRevWithBody(ctx, "doc1", rev2b_body, []string{"2-b", "1-a"}, false)
	rev2b_body[BodyId] = doc.ID
	rev2b_body[BodyRev] = newRev
	assert.NoError(t, err, "add 2-b")

	// Retrieve the document:
	log.Printf("Retrieve doc, verify still rev 3-a")
	gotbody, err = collection.get1xBody(ctx, "doc1")
	assert.NoError(t, err, "Couldn't get document")
	assert.Equal(t, rev3a_body, gotbody)

	// Create rev that hops a few generations
	//    1-a
	//   /  \
	// 2-a  2-b
	//  |
	// 3-a
	//  |
	// 4-a
	//  |
	// 5-a
	//  |
	// 6-a
	log.Printf("Create rev 6-a")
	rev6a_body := Body{"key1": "value2", "v": "6a"}
	doc, newRev, err = collection.PutExistingRevWithBody(ctx, "doc1", rev6a_body, []string{"6-a", "5-a", "4-a", "3-a"}, false)
	rev6a_body[BodyId] = doc.ID
	rev6a_body[BodyRev] = newRev
	assert.NoError(t, err, "add 6-a")

	// Retrieve the document:
	log.Printf("Retrieve doc 6-a...")
	gotbody, err = collection.get1xBody(ctx, "doc1")
	assert.NoError(t, err, "Couldn't get document")
	assert.Equal(t, rev6a_body, gotbody)

	// Add child to non-winning revision w/ inline body
	// Creation of 3-b will trigger leaky bucket handling when obsolete body of rev 2-b is persisted
	//    1-a
	//   /  \
	// 2-a  2-b
	//  |    |
	// 3-a  3-b
	//  |
	// 4-a
	//  |
	// 5-a
	//  |
	// 6-a
	log.Printf("Create rev 3-b")
	rev3b_body := Body{"key1": "value2", "v": "3b"}
	_, _, err = collection.PutExistingRevWithBody(ctx, "doc1", rev3b_body, []string{"3-b", "2-b", "1-a"}, false)
	assert.NoError(t, err, "add 3-b")

	// Same again
	// Add child to non-winning revision w/ inline body.
	// Prior to fix for https://github.com/couchbase/sync_gateway/issues/3692, this fails due to malformed oldDoc
	//    1-a
	//   /   \
	// 2-a    2-b
	//  |     / |
	// 3-a  3-b 3-c
	//  |
	// 4-a
	//  |
	// 5-a
	//  |
	// 6-a

	log.Printf("Create rev 3-c")
	rev3c_body := Body{"key1": "value2", "v": "3c"}
	_, _, err = collection.PutExistingRevWithBody(ctx, "doc1", rev3c_body, []string{"3-c", "2-b", "1-a"}, false)
	assert.NoError(t, err, "add 3-c")

}

// Validate JSON number handling for large sequence values
func TestLargeSequence(t *testing.T) {

	// Test depends on setting _sync:seq in the default collection location
	base.DisableTestWithCollections(t)
	base.LongRunningTest(t)

	db, ctx := setupTestDBWithCustomSyncSeq(t, 9223372036854775807)
	defer db.Close(ctx)
	collection := GetSingleDatabaseCollectionWithUser(t, db)

	// Write a doc via SG
	body := Body{"key1": "largeSeqTest"}
	_, _, err := collection.PutExistingRevWithBody(ctx, "largeSeqDoc", body, []string{"1-a"}, false)
	assert.NoError(t, err, "add largeSeqDoc")

	syncData, err := collection.GetDocSyncData(ctx, "largeSeqDoc")
	assert.NoError(t, err, "Error retrieving document sync data")
	assert.Equal(t, uint64(9223372036854775808), syncData.Sequence)
}

const rawDocMalformedRevisionStorage = `
	{
     "` + base.SyncPropertyName + `":
		{"rev":"6-a",
         "new_rev":"3-b",
         "flags":28,
         "sequence":6,
         "recent_sequences":[1,2,3,4,5,6],
         "history":{
              "revs":["5-a","6-a","3-b","2-b","2-a","1-a","3-a","4-a"],
              "parents":[7,0,3,5,5,-1,4,6],
              "bodymap":{
                 "2":"{\"key1\":\"value2\",\"v\":\"3b\"}",
                 "3":"\u0001{\"key1\":\"value2\",\"v\":\"2b\""},
              "channels":[null,null,null,null,null,null,null,null]},
         "cas":"",
         "value_crc32c":"",
         "time_saved":"2018-09-27T13:47:44.719971735-07:00"
     },
     "key1":"value2",
     "v":"6a"
    }`

func TestMalformedRevisionStorageRecovery(t *testing.T) {
	db, ctx := setupTestDB(t)
	defer db.Close(ctx)

	collection := GetSingleDatabaseCollectionWithUser(t, db)

	// Create a document with a malformed revision body (due to https://github.com/couchbase/sync_gateway/issues/3692) in the bucket
	// Document has the following rev tree, with a malformed body of revision 2-b remaining in the revision tree (same set of operations as
	// TestOldRevisionStorageError)
	//    1-a
	//   /  \
	// 2-a  2-b
	//  |    |
	// 3-a  3-b
	//  |
	// 4-a
	//  |
	// 5-a
	//  |
	// 6-a
	log.Printf("Add doc1 w/ malformed body for rev 2-b included in revision tree")
	ok, addErr := collection.dataStore.Add("doc1", 0, []byte(rawDocMalformedRevisionStorage))
	assert.True(t, ok)
	assert.NoError(t, addErr, "Error writing raw document")

	// Increment _sync:seq to match sequences allocated by raw doc
	_, incrErr := collection.dataStore.Incr(db.MetadataKeys.SyncSeqKey(), 5, 0, 0)
	assert.NoError(t, incrErr, "Error incrementing sync:seq")

	// Add child to non-winning revision w/ malformed inline body.
	// Prior to fix for https://github.com/couchbase/sync_gateway/issues/3700, this fails
	//    1-a
	//   /   \
	// 2-a    2-b
	//  |     / |
	// 3-a  3-b 3-c
	//  |
	// 4-a
	//  |
	// 5-a
	//  |
	// 6-a
	log.Printf("Attempt to create rev 3-c")
	rev3c_body := Body{"key1": "value2", "v": "3c"}
	_, _, err := collection.PutExistingRevWithBody(ctx, "doc1", rev3c_body, []string{"3-c", "2-b", "1-a"}, false)
	assert.NoError(t, err, "add 3-c")
}

func BenchmarkDatabaseGet1xRev(b *testing.B) {
	base.DisableTestLogging(b)

	db, ctx := setupTestDB(b)
	defer db.Close(ctx)
	collection := GetSingleDatabaseCollectionWithUser(b, db)

	body := Body{"foo": "bar", "rev": "1-a"}
	_, _, _ = collection.PutExistingRevWithBody(ctx, "doc1", body, []string{"1-a"}, false)

	largeDoc := make([]byte, 1000000)
	longBody := Body{"val": string(largeDoc), "rev": "1-a"}
	_, _, _ = collection.PutExistingRevWithBody(ctx, "doc2", longBody, []string{"1-a"}, false)

	var shortWithAttachmentsDataBody Body
	shortWithAttachmentsData := `{"test": true, "_attachments": {"hello.txt": {"data":"aGVsbG8gd29ybGQ="}}, "rev":"1-a"}`
	_ = base.JSONUnmarshal([]byte(shortWithAttachmentsData), &shortWithAttachmentsDataBody)
	_, _, _ = collection.PutExistingRevWithBody(ctx, "doc3", shortWithAttachmentsDataBody, []string{"1-a"}, false)

	b.Run("ShortLatest", func(b *testing.B) {
		for n := 0; n < b.N; n++ {
			_, _ = collection.get1xRevBody(ctx, "doc1", "", false, nil)
		}
	})
	b.Run("LongLatest", func(b *testing.B) {
		for n := 0; n < b.N; n++ {
			_, _ = collection.get1xRevBody(ctx, "doc2", "", false, nil)
		}
	})
	b.Run("ShortWithAttachmentsLatest", func(b *testing.B) {
		for n := 0; n < b.N; n++ {
			_, _ = collection.get1xRevBody(ctx, "doc3", "", false, nil)
		}
	})

	updateBody := Body{"rev": "2-a"}
	_, _, _ = collection.PutExistingRevWithBody(ctx, "doc1", updateBody, []string{"2-a", "1-a"}, false)
	_, _, _ = collection.PutExistingRevWithBody(ctx, "doc2", updateBody, []string{"2-a", "1-a"}, false)
	_, _, _ = collection.PutExistingRevWithBody(ctx, "doc3", updateBody, []string{"2-a", "1-a"}, false)

	b.Run("ShortOld", func(b *testing.B) {
		for n := 0; n < b.N; n++ {
			_, _ = collection.get1xRevBody(ctx, "doc1", "1-a", false, nil)
		}
	})
	b.Run("LongOld", func(b *testing.B) {
		for n := 0; n < b.N; n++ {
			_, _ = collection.get1xRevBody(ctx, "doc2", "1-a", false, nil)
		}
	})
	b.Run("ShortWithAttachmentsOld", func(b *testing.B) {
		for n := 0; n < b.N; n++ {
			_, _ = collection.get1xRevBody(ctx, "doc3", "1-a", false, nil)
		}
	})
}

func BenchmarkDatabaseGetRev(b *testing.B) {
	base.DisableTestLogging(b)

	db, ctx := setupTestDB(b)
	defer db.Close(ctx)
	collection := GetSingleDatabaseCollectionWithUser(b, db)

	body := Body{"foo": "bar", "rev": "1-a"}
	_, _, _ = collection.PutExistingRevWithBody(ctx, "doc1", body, []string{"1-a"}, false)

	largeDoc := make([]byte, 1000000)
	longBody := Body{"val": string(largeDoc), "rev": "1-a"}
	_, _, _ = collection.PutExistingRevWithBody(ctx, "doc2", longBody, []string{"1-a"}, false)

	var shortWithAttachmentsDataBody Body
	shortWithAttachmentsData := `{"test": true, "_attachments": {"hello.txt": {"data":"aGVsbG8gd29ybGQ="}}, "rev":"1-a"}`
	_ = base.JSONUnmarshal([]byte(shortWithAttachmentsData), &shortWithAttachmentsDataBody)
	_, _, _ = collection.PutExistingRevWithBody(ctx, "doc3", shortWithAttachmentsDataBody, []string{"1-a"}, false)

	b.Run("ShortLatest", func(b *testing.B) {
		for n := 0; n < b.N; n++ {
			_, _ = collection.GetRev(ctx, "doc1", "", false, nil)
		}
	})
	b.Run("LongLatest", func(b *testing.B) {
		for n := 0; n < b.N; n++ {
			_, _ = collection.GetRev(ctx, "doc2", "", false, nil)
		}
	})
	b.Run("ShortWithAttachmentsLatest", func(b *testing.B) {
		for n := 0; n < b.N; n++ {
			_, _ = collection.GetRev(ctx, "doc3", "", false, nil)
		}
	})

	updateBody := Body{"rev": "2-a"}
	_, _, _ = collection.PutExistingRevWithBody(ctx, "doc1", updateBody, []string{"2-a", "1-a"}, false)
	_, _, _ = collection.PutExistingRevWithBody(ctx, "doc2", updateBody, []string{"2-a", "1-a"}, false)
	_, _, _ = collection.PutExistingRevWithBody(ctx, "doc3", updateBody, []string{"2-a", "1-a"}, false)

	b.Run("ShortOld", func(b *testing.B) {
		for n := 0; n < b.N; n++ {
			_, _ = collection.GetRev(ctx, "doc1", "1-a", false, nil)
		}
	})
	b.Run("LongOld", func(b *testing.B) {
		for n := 0; n < b.N; n++ {
			_, _ = collection.GetRev(ctx, "doc2", "1-a", false, nil)
		}
	})
	b.Run("ShortWithAttachmentsOld", func(b *testing.B) {
		for n := 0; n < b.N; n++ {
			_, _ = collection.GetRev(ctx, "doc3", "1-a", false, nil)
		}
	})
}

// Replicates delta patching work carried out by handleRev
func BenchmarkHandleRevDelta(b *testing.B) {
	base.DisableTestLogging(b)

	db, ctx := setupTestDB(b)
	defer db.Close(ctx)
	collection := GetSingleDatabaseCollectionWithUser(b, db)

	body := Body{"foo": "bar"}
	_, _, _ = collection.PutExistingRevWithBody(ctx, "doc1", body, []string{"1-a"}, false)

	getDelta := func(newDoc *Document) {
		deltaSrcRev, _ := collection.GetRev(ctx, "doc1", "1-a", false, nil)

		deltaSrcBody, _ := deltaSrcRev.UnmarshalBody()

		// Stamp attachments so we can patch them
		if len(deltaSrcRev.Attachments) > 0 {
			deltaSrcBody[BodyAttachments] = deltaSrcRev.Attachments
		}

		deltaSrcMap := map[string]interface{}(deltaSrcBody)
		_ = base.Patch(&deltaSrcMap, newDoc.UnmarshalBody())
	}

	b.Run("SmallDiff", func(b *testing.B) {
		newDoc := &Document{
			ID:    "doc1",
			RevID: "1a",
		}
		newDoc.UpdateBodyBytes([]byte(`{"foo": "bart"}`))
		for n := 0; n < b.N; n++ {
			getDelta(newDoc)
		}
	})

	b.Run("Huge Diff", func(b *testing.B) {
		newDoc := &Document{
			ID:    "doc1",
			RevID: "1a",
		}
		largeDoc := make([]byte, 1000000)
		longBody := Body{"val": string(largeDoc)}
		bodyBytes, _ := base.JSONMarshal(longBody)
		newDoc.UpdateBodyBytes(bodyBytes)
		for n := 0; n < b.N; n++ {
			getDelta(newDoc)
		}
	})
}

func TestGetAvailableRevAttachments(t *testing.T) {
	db, ctx := setupTestDB(t)
	defer db.Close(ctx)
	collection := GetSingleDatabaseCollectionWithUser(t, db)

	// Create the very first revision of the document with attachment; let's call this as rev 1-a
	payload := `{"sku":"6213100","_attachments":{"camera.txt":{"data":"Q2Fub24gRU9TIDVEIE1hcmsgSVY="}}}`
	_, rev, err := collection.PutExistingRevWithBody(ctx, "camera", unjson(payload), []string{"1-a"}, false)
	assert.NoError(t, err, "Couldn't create document")
	ancestor := rev // Ancestor revision

	// Create the second revision of the document with attachment reference;
	payload = `{"sku":"6213101","_attachments":{"camera.txt":{"stub":true,"revpos":1}}}`
	_, rev, err = collection.PutExistingRevWithBody(ctx, "camera", unjson(payload), []string{"2-a", "1-a"}, false)
	parent := rev // Immediate ancestor or parent revision
	assert.NoError(t, err, "Couldn't create document")

	payload = `{"sku":"6213102","_attachments":{"camera.txt":{"stub":true,"revpos":1}}}`
	doc, _, err := collection.PutExistingRevWithBody(ctx, "camera", unjson(payload), []string{"3-a", "2-a"}, false)
	assert.NoError(t, err, "Couldn't create document")

	// Get available attachments by immediate ancestor revision or parent revision
	meta, found := collection.getAvailableRevAttachments(ctx, doc, parent)
	attachment := meta["camera.txt"]
	assert.Equal(t, "sha1-VoSNiNQGHE1HirIS5HMxj6CrlHI=", attachment.Digest)
	assert.Equal(t, 20, attachment.Length)
	assert.Equal(t, 1, attachment.Revpos)
	assert.True(t, found, "Ancestor should exists")

	// Get available attachments by immediate ancestor revision
	meta, found = collection.getAvailableRevAttachments(ctx, doc, ancestor)
	attachment = meta["camera.txt"]
	assert.Equal(t, "sha1-VoSNiNQGHE1HirIS5HMxj6CrlHI=", attachment.Digest)
	assert.Equal(t, 20, attachment.Length)
	assert.Equal(t, 1, attachment.Revpos)
	assert.True(t, found, "Ancestor should exists")
}

func TestGet1xRevAndChannels(t *testing.T) {
	db, ctx := setupTestDB(t)
	defer db.Close(ctx)
	collection := GetSingleDatabaseCollectionWithUser(t, db)

	docId := "dd6d2dcc679d12b9430a9787bab45b33"
	payload := `{"sku":"6213100","_attachments":{"camera.txt":{"data":"Q2Fub24gRU9TIDVEIE1hcmsgSVY="}}}`
	doc1, rev1, err := collection.PutExistingRevWithBody(ctx, docId, unjson(payload), []string{"1-a"}, false)
	assert.NoError(t, err, "Couldn't create document")

	payload = `{"sku":"6213101","_attachments":{"lens.txt":{"data":"Q2Fub24gRU9TIDVEIE1hcmsgSVY="}}}`
	doc2, rev2, err := collection.PutExistingRevWithBody(ctx, docId, unjson(payload), []string{"2-a", "1-a"}, false)
	assert.NoError(t, err, "Couldn't create document")

	// Get the 1x revision from document with list revision enabled
	bodyBytes, removed, err := collection.get1xRevFromDoc(ctx, doc2, rev2, true)
	assert.False(t, removed)
	assert.NoError(t, err, "It should not throw any error")
	assert.NotNil(t, bodyBytes, "Document body bytes should be received")

	var response = Body{}
	assert.NoError(t, response.Unmarshal(bodyBytes))

	// Get the 1x revision from document with list revision enabled. Also validate that the
	// BodyRevisions property is present and correct since listRevisions=true.
	bodyBytes, removed, err = collection.get1xRevFromDoc(ctx, doc1, rev1, true)
	assert.False(t, removed)
	assert.NoError(t, err, "It should not throw any error")
	assert.NotNil(t, bodyBytes, "Document body bytes should be received")
	assert.NoError(t, response.Unmarshal(bodyBytes))
	assert.Equal(t, docId, response[BodyId])
	assert.Equal(t, "1-a", response[BodyRev])
	assert.Equal(t, "6213100", response["sku"])
	revisions, ok := response[BodyRevisions].(map[string]interface{})
	assert.True(t, ok, "revisions should be extracted from response body")
	assert.Equal(t, json.Number("1"), revisions[RevisionsStart])
	assert.Equal(t, []interface{}{"a"}, revisions[RevisionsIds])

	// Delete the document, creating tombstone revision rev3
	rev3, err := collection.DeleteDoc(ctx, docId, rev2)
	require.NoError(t, err)
	bodyBytes, removed, err = collection.get1xRevFromDoc(ctx, doc2, rev3, true)
	assert.False(t, removed)
	assert.Error(t, err, "It should throw 404 missing error")
	assert.Nil(t, bodyBytes, "Document body bytes should be empty")

	// get1xRevFromDoc for doc2 should be returning the current revision id (in this case, the tombstone revision rev3).
	// Also validate that the BodyRevisions property is present and correct since listRevisions=true.
	bodyBytes, removed, err = collection.get1xRevFromDoc(ctx, doc2, "", true)
	assert.False(t, removed)
	assert.NoError(t, err, "It should not throw any error")
	assert.NotNil(t, bodyBytes, "Document body bytes should be received")
	assert.NoError(t, response.Unmarshal(bodyBytes))
	assert.Equal(t, docId, response[BodyId])
	assert.Equal(t, "2-a", response[BodyRev])
	assert.Equal(t, "6213101", response["sku"])
	revisions, ok = response[BodyRevisions].(map[string]interface{})
	assert.True(t, ok, "revisions should be extracted from response body")
	assert.Equal(t, json.Number("2"), revisions[RevisionsStart])
	assert.Equal(t, []interface{}{"a", "a"}, revisions[RevisionsIds])
}

func TestGet1xRevFromDoc(t *testing.T) {
	db, ctx := setupTestDB(t)
	defer db.Close(ctx)
	collection := GetSingleDatabaseCollectionWithUser(t, db)

	// Create the first revision of the document
	docId := "356779a9a1696714480f57fa3fb66d4c"
	payload := `{"city":"Los Angeles"}`
	doc, rev1, err := collection.PutExistingRevWithBody(ctx, docId, unjson(payload), []string{"1-a"}, false)
	assert.NoError(t, err, "Couldn't create document")
	assert.NotEmpty(t, doc, "Document shouldn't be empty")
	assert.Equal(t, "1-a", rev1, "Provided input revision ID should be returned")

	// Get rev1 using get1xRevFromDoc. Also validate that the BodyRevisions property is present
	// and correct since listRevisions=true.
	bodyBytes, removed, err := collection.get1xRevFromDoc(ctx, doc, rev1, true)
	require.NoError(t, err)
	assert.NotEmpty(t, bodyBytes, "Document body bytes should be returned")
	assert.False(t, removed, "This shouldn't be a removed document")
	var response = Body{}
	assert.NoError(t, response.Unmarshal(bodyBytes))
	assert.Equal(t, docId, response[BodyId])
	assert.Equal(t, "1-a", response[BodyRev])
	assert.Equal(t, "Los Angeles", response["city"])
	revisions, ok := response[BodyRevisions].(map[string]interface{})
	assert.True(t, ok, "revisions should be extracted from response body")
	assert.Equal(t, json.Number("1"), revisions[RevisionsStart])
	assert.Equal(t, []interface{}{"a"}, revisions[RevisionsIds])

	// Create the second revision of the document
	payload = `{"city":"Hollywood"}`
	doc, rev2, err := collection.PutExistingRevWithBody(ctx, docId, unjson(payload), []string{"2-a", "1-a"}, false)
	assert.NoError(t, err, "Couldn't create document")
	assert.NotEmpty(t, doc, "Document shouldn't be empty")
	assert.Equal(t, "2-a", rev2, "Provided input revision ID should be returned")

	// Get rev2 using get1xRevFromDoc. Also validate that the BodyRevisions property is present
	// and correct since listRevisions=true.
	bodyBytes, removed, err = collection.get1xRevFromDoc(ctx, doc, rev2, true)
	require.NoError(t, err)
	assert.NotEmpty(t, bodyBytes, "Document body bytes should be returned")
	assert.False(t, removed, "This shouldn't be a removed document")
	assert.NoError(t, response.Unmarshal(bodyBytes))
	assert.Equal(t, docId, response[BodyId])
	assert.Equal(t, "2-a", response[BodyRev])
	assert.Equal(t, "Hollywood", response["city"])
	revisions, ok = response[BodyRevisions].(map[string]interface{})
	assert.True(t, ok, "revisions should be extracted from response body")
	assert.Equal(t, json.Number("2"), revisions[RevisionsStart])
	assert.Equal(t, []interface{}{"a", "a"}, revisions[RevisionsIds])

	// Get body bytes from doc with unknown revision id; it simulates the error scenario.
	// A 404 missing error should be thrown when trying get the body bytes of the document
	// which doesn't exists in the revision tree. The revision "3-a" doesn't exists in database.
	bodyBytes, removed, err = collection.get1xRevFromDoc(ctx, doc, "3-a", true)
	assert.Error(t, err, "It should throw 404 missing error")
	assert.Contains(t, err.Error(), "404 missing")
	assert.Empty(t, bodyBytes, "Provided revision doesn't exists")
	assert.False(t, removed, "This shouldn't be a removed revision")
	assert.Error(t, response.Unmarshal(bodyBytes), "Unexpected empty JSON input to body.Unmarshal")

	// Deletes the document, by adding a new revision whose _deleted property is true.
	body := Body{BodyDeleted: true, BodyRev: rev2}
	rev3, doc, err := collection.Put(ctx, docId, body)
	assert.NoError(t, err, "Document should be deleted")
	assert.NotEmpty(t, rev3, "Document revision shouldn't be empty")

	// Get the document body bytes with the tombstone revision rev3, with listRevisions=true
	// Also validate that the BodyRevisions property is present and correct.
	bodyBytes, removed, err = collection.get1xRevFromDoc(ctx, doc, rev3, true)
	assert.NotEmpty(t, bodyBytes, "Document body bytes should be returned")
	assert.False(t, removed, "This shouldn't be a removed document")
	assert.NoError(t, response.Unmarshal(bodyBytes))
	assert.Equal(t, docId, response[BodyId])
	assert.Equal(t, rev3, response[BodyRev])
	assert.Equal(t, "Hollywood", response["city"])
	revisions, ok = response[BodyRevisions].(map[string]interface{})
	assert.True(t, ok, "revisions should be extracted from response body")
	assert.Equal(t, json.Number("3"), revisions[RevisionsStart])
	assert.Equal(t, []interface{}{"5464898886a6c57cd648c659f0993bb3", "a", "a"}, revisions[RevisionsIds])

	// If the provided revision ID is blank and the current revision is already deleted
	// when checking document revision history, it should throw 404 deleted error.
	bodyBytes, removed, err = collection.get1xRevFromDoc(ctx, doc, "", true)
	assert.Error(t, err, "404 deleted")
	assert.Contains(t, err.Error(), "404 deleted")
	assert.Empty(t, bodyBytes, "Document body bytes should be empty")
	assert.False(t, removed, "This shouldn't be a removed document")
	assert.Error(t, response.Unmarshal(bodyBytes), "Unexpected empty JSON input to body.Unmarshal")
}

func TestMergeAttachments(t *testing.T) {
	tests := []struct {
		name             string
		pre25Attachments AttachmentsMeta
		docAttachments   AttachmentsMeta
		wantMerged       AttachmentsMeta
	}{
		{
			"all nil",
			nil,
			nil,
			nil,
		},
		{
			"pre25Atts only",
			AttachmentsMeta{
				"att1": &DocAttachment{
					Digest: "abc",
					Revpos: 4,
					Stub:   true,
				},
			},
			nil,
			AttachmentsMeta{
				"att1": &DocAttachment{
					Digest: "abc",
					Revpos: 4,
					Stub:   true,
				},
			},
		},
		{
			"docAtts only",
			nil,
			AttachmentsMeta{
				"att1": &DocAttachment{
					Digest: "abc",
					Revpos: 4,
					Stub:   true,
				},
			},
			AttachmentsMeta{
				"att1": &DocAttachment{
					Digest: "abc",
					Revpos: 4,
					Stub:   true,
				},
			},
		},
		{
			"disjoint set",
			AttachmentsMeta{
				"att1": &DocAttachment{
					Digest: "abc",
					Revpos: 4,
					Stub:   true,
				},
			},
			AttachmentsMeta{
				"att2": &DocAttachment{
					Digest: "def",
					Revpos: 6,
					Stub:   true,
				},
			},
			AttachmentsMeta{
				"att1": &DocAttachment{
					Digest: "abc",
					Revpos: 4,
					Stub:   true,
				},
				"att2": &DocAttachment{
					Digest: "def",
					Revpos: 6,
					Stub:   true,
				},
			},
		},
		{
			"25Atts wins",
			AttachmentsMeta{
				"att1": &DocAttachment{
					Digest: "def",
					Revpos: 6,
					Stub:   true,
				},
			},
			AttachmentsMeta{
				"att1": &DocAttachment{
					Digest: "abc",
					Revpos: 4,
					Stub:   true,
				},
			},
			AttachmentsMeta{
				"att1": &DocAttachment{
					Digest: "def",
					Revpos: 6,
					Stub:   true,
				},
			},
		},
		{
			"docAtts wins",
			AttachmentsMeta{
				"att1": &DocAttachment{
					Digest: "abc",
					Revpos: 4,
					Stub:   true,
				},
			},
			AttachmentsMeta{
				"att1": &DocAttachment{
					Digest: "def",
					Revpos: 6,
					Stub:   true,
				},
			},
			AttachmentsMeta{
				"att1": &DocAttachment{
					Digest: "def",
					Revpos: 6,
					Stub:   true,
				},
			},
		},
		/*
			{
				"invalid pre25 revpos",
				AttachmentsMeta{
					"att1": &DocAttachment{
						Digest: "def",
						"revpos": "6",
						Stub:   true,
					},
				},
				AttachmentsMeta{
					"att1": &DocAttachment{
						Digest: "abc",
						Revpos:4,
						Stub:   true,
					},
				},
				AttachmentsMeta{
					"att1": &DocAttachment{
						Digest: "abc",
						Revpos:4,
						Stub:   true,
					},
				},
			},
		*/
	}
	for _, tt := range tests {
		t.Run(tt.name, func(t *testing.T) {
			merged := mergeAttachments(tt.pre25Attachments, tt.docAttachments)
			assert.Equal(t, tt.wantMerged, merged)
		})
	}
}

func TestGetChannelsAndAccess(t *testing.T) {
	db, ctx := setupTestDB(t)
	defer db.Close(ctx)
	collection := GetSingleDatabaseCollectionWithUser(t, db)
	require.Nil(t, collection.ChannelMapper)

	doc := &Document{
		ID: "doc1",
	}

	testCases := []struct {
		body                      string
		defaultCollectionChannels base.Set
		name                      string
	}{
		{
			body:                      `{}`,
			defaultCollectionChannels: nil,
			name:                      "emptyDoc",
		},
		{
			body:                      `{"channels": "ABC"}`,
			defaultCollectionChannels: base.SetOf("ABC"),
			name:                      "ChannelsABCString",
		},
		{
			body:                      `{"channels": ["ABC"]}`,
			defaultCollectionChannels: base.SetOf("ABC"),
			name:                      "ChannelsABCArray",
		},
		{
			body:                      `{"channels": ["ABC", "DEF"]}`,
			defaultCollectionChannels: base.SetOf("ABC", "DEF"),
			name:                      "ChannelsABCDEF",
		},
		{
			body:                      `{"key": "value"}`,
			defaultCollectionChannels: nil,
			name:                      "NoChannelsInDoc",
		},
	}

	for _, test := range testCases {
		t.Run(test.name, func(t *testing.T) {
			body := Body{}
			require.NoError(t, body.Unmarshal([]byte(test.body)))
			result, access, roles, expiry, oldJson, err := collection.getChannelsAndAccess(base.TestCtx(t), doc, body, nil, "")
			require.NoError(t, err)
			require.Equal(t, "", oldJson)
			require.Nil(t, expiry)
			require.Nil(t, expiry)
			require.Nil(t, access)
			require.Nil(t, roles)
			if collection.IsDefaultCollection() {
				require.Equal(t, test.defaultCollectionChannels, result)
			} else {
				require.Equal(t, base.SetOf(collection.Name), result)

			}
		})
	}
}

func TestPutStampClusterUUID(t *testing.T) {
	if !base.TestUseXattrs() {
		t.Skip("This test only works with XATTRS enabled")
	}

	db, ctx := setupTestDB(t)
	defer db.Close(ctx)

	collection := GetSingleDatabaseCollectionWithUser(t, db)

	key := "doc1"

	body := Body{}
	err := body.Unmarshal([]byte(`{"field": "value"}`))
	require.NoError(t, err)

	_, doc, err := collection.Put(ctx, key, body)

	require.NoError(t, err)
	require.Equal(t, 32, len(doc.ClusterUUID))

	var xattr map[string]string
	_, err = collection.dataStore.GetWithXattr(key, base.SyncXattrName, "", &body, &xattr, nil)
	require.NoError(t, err)
	require.Equal(t, 32, len(xattr["cluster_uuid"]))
}<|MERGE_RESOLUTION|>--- conflicted
+++ resolved
@@ -626,11 +626,7 @@
 
 	// Verify that 3-b is still present at this point
 	collection.FlushRevisionCacheForTest()
-<<<<<<< HEAD
-	rev3bGet, err = collection.get1xRevBody(ctx, "doc1", "3-b", false, nil)
-=======
-	_, err = collection.Get1xRevBody(ctx, "doc1", "3-b", false, nil)
->>>>>>> 3076a727
+	_, err = collection.get1xRevBody(ctx, "doc1", "3-b", false, nil)
 	assert.NoError(t, err, "Rev 3-b should still exist")
 
 	// Add one more rev that triggers pruning since gen(9-3) > revsLimit
@@ -640,11 +636,7 @@
 	// Verify that 3-b has been pruned
 	log.Printf("Attempt to retrieve 3-b, expect pruned")
 	collection.FlushRevisionCacheForTest()
-<<<<<<< HEAD
-	rev3bGet, err = collection.get1xRevBody(ctx, "doc1", "3-b", false, nil)
-=======
-	_, err = collection.Get1xRevBody(ctx, "doc1", "3-b", false, nil)
->>>>>>> 3076a727
+	_, err = collection.get1xRevBody(ctx, "doc1", "3-b", false, nil)
 	require.Error(t, err)
 	assert.Equal(t, "404 missing", err.Error())
 
