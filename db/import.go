/*
Copyright 2017-Present Couchbase, Inc.

Use of this software is governed by the Business Source License included in
the file licenses/BSL-Couchbase.txt.  As of the Change Date specified in that
file, in accordance with the Business Source License, use of this software will
be governed by the Apache License, Version 2.0, included in the file
licenses/APL2.txt.
*/

package db

import (
	"context"
	"fmt"
	"strconv"
	"time"

	sgbucket "github.com/couchbase/sg-bucket"
	"github.com/couchbase/sync_gateway/base"
	"github.com/couchbase/sync_gateway/channels"
	"github.com/couchbase/sync_gateway/js"
)

type ImportMode uint8

const (
	ImportFromFeed = ImportMode(iota) // Feed-based import.  Attempt to import once - cancels import on cas write failure of the imported doc.
	ImportOnDemand                    // On-demand import. Reattempt import on cas write failure of the imported doc until either the import succeeds, or existing doc is an SG write.
)

// Imports a document that was written by someone other than sync gateway, given the existing state of the doc in raw bytes
func (db *DatabaseCollectionWithUser) ImportDocRaw(ctx context.Context, docid string, value []byte, xattrValue []byte, userXattrValue []byte, isDelete bool, cas uint64, expiry *uint32, mode ImportMode) (docOut *Document, err error) {

	var body Body
	if isDelete {
		body = Body{}
	} else {
		err := body.Unmarshal(value)
		if err != nil {
			base.InfofCtx(ctx, base.KeyImport, "Unmarshal error during importDoc %v", err)
			return nil, err
		}

		err = validateImportBody(body)
		if err != nil {
			return nil, err
		}
		delete(body, BodyPurged)
	}

	existingBucketDoc := &sgbucket.BucketDocument{
		Body:      value,
		Xattr:     xattrValue,
		UserXattr: userXattrValue,
		Cas:       cas,
	}

	return db.importDoc(ctx, docid, body, expiry, isDelete, existingBucketDoc, mode)
}

// Import a document, given the existing state of the doc in *document format.
func (db *DatabaseCollectionWithUser) ImportDoc(ctx context.Context, docid string, existingDoc *Document, isDelete bool, expiry *uint32, mode ImportMode) (docOut *Document, err error) {

	if existingDoc == nil {
		return nil, base.RedactErrorf("No existing doc present when attempting to import %s", base.UD(docid))
	}

	// TODO: We need to remarshal the existing doc into bytes.  Less performance overhead than the previous bucket op to get the value in WriteUpdateWithXattr,
	//       but should refactor import processing to support using the already-unmarshalled doc.
	existingBucketDoc := &sgbucket.BucketDocument{
		Cas:       existingDoc.Cas,
		UserXattr: existingDoc.rawUserXattr,
	}

	// If we marked this as having inline Sync Data ensure that the existingBucketDoc we pass to importDoc has syncData
	// in the body so we can detect this and perform the migrate
	if existingDoc.inlineSyncData {
		existingBucketDoc.Body, err = existingDoc.MarshalJSON()
		existingBucketDoc.Xattr = nil
	} else {
		if existingDoc.Deleted {
			existingBucketDoc.Xattr, err = base.JSONMarshal(existingDoc.SyncData)
		} else {
			existingBucketDoc.Body, existingBucketDoc.Xattr, err = existingDoc.MarshalWithXattr()
		}
	}

	if err != nil {
		return nil, err
	}

	return db.importDoc(ctx, docid, existingDoc.Body(), expiry, isDelete, existingBucketDoc, mode)
}

// Import document
//
//	docid  - document key
//	body - marshalled body of document to be imported
//	isDelete - whether the document to be imported is a delete
//	existingDoc - bytes/cas/expiry of the  document to be imported (including xattr when available)
//	mode - ImportMode - ImportFromFeed or ImportOnDemand
func (db *DatabaseCollectionWithUser) importDoc(ctx context.Context, docid string, body Body, expiry *uint32, isDelete bool, existingDoc *sgbucket.BucketDocument, mode ImportMode) (docOut *Document, err error) {

	base.DebugfCtx(ctx, base.KeyImport, "Attempting to import doc %q...", base.UD(docid))
	importStartTime := time.Now()

	if existingDoc == nil {
		return nil, base.RedactErrorf("No existing doc present when attempting to import %s", base.UD(docid))
	} else if body == nil {
		if !isDelete {
			// only deletes can have an empty (null) body and be imported
			return nil, base.ErrEmptyDocument
		}
		body = Body{}
	}

	newDoc := &Document{
		ID:      docid,
		Deleted: isDelete,
	}

	var newRev string
	var alreadyImportedDoc *Document

	mutationOptions := sgbucket.MutateInOptions{}
	if db.dataStore.IsSupported(sgbucket.BucketStoreFeaturePreserveExpiry) {
		mutationOptions.PreserveExpiry = true
	} else {
		// Get the doc expiry if it wasn't passed in and preserve expiry is not supported
		if expiry == nil {
			getExpiry, getExpiryErr := db.dataStore.GetExpiry(docid)
			if getExpiryErr != nil {
				return nil, getExpiryErr
			}
			expiry = &getExpiry
		}
		existingDoc.Expiry = *expiry
	}

	docOut, _, err = db.updateAndReturnDoc(ctx, newDoc.ID, true, existingDoc.Expiry, &mutationOptions, existingDoc, func(doc *Document) (resultDocument *Document, resultAttachmentData AttachmentData, createNewRevIDSkipped bool, updatedExpiry *uint32, resultErr error) {
		// Perform cas mismatch check first, as we want to identify cas mismatch before triggering migrate handling.
		// If there's a cas mismatch, the doc has been updated since the version that triggered the import.  Handling depends on import mode.
		if doc.Cas != existingDoc.Cas {
			// If this is a feed import, cancel on cas failure (doc has been updated )
			if mode == ImportFromFeed {
				return nil, nil, false, nil, base.ErrImportCasFailure
			}

			// If this is an on-demand import, we want to continue to import the current version of the doc.  Re-initialize existing doc based on the latest doc
			if mode == ImportOnDemand {
				body = doc.Body()
				if body == nil {
					return nil, nil, false, nil, base.ErrEmptyDocument
				}

				existingDoc = &sgbucket.BucketDocument{
					Cas: doc.Cas,
				}

				if !mutationOptions.PreserveExpiry {
					// Reload the doc expiry if GoCB is not preserving expiry
					expiry, getExpiryErr := db.dataStore.GetExpiry(newDoc.ID)
					if getExpiryErr != nil {
						return nil, nil, false, nil, getExpiryErr
					}
					existingDoc.Expiry = expiry
					updatedExpiry = &expiry
				}

				if doc.inlineSyncData {
					existingDoc.Body, err = doc.MarshalBodyAndSync()
				} else {
					existingDoc.Body, err = doc.BodyBytes()
				}

				if err != nil {
					return nil, nil, false, nil, err
				}
			}
		}

		// If the existing doc is a legacy SG write (_sync in body), check for migrate instead of import.
		_, ok := body[base.SyncPropertyName]
		if ok || doc.inlineSyncData {
			migratedDoc, requiresImport, migrateErr := db.migrateMetadata(ctx, newDoc.ID, body, existingDoc, &mutationOptions)
			if migrateErr != nil {
				return nil, nil, false, updatedExpiry, migrateErr
			}
			// Migration successful, doesn't require import - return ErrDocumentMigrated to cancel import processing
			if !requiresImport {
				alreadyImportedDoc = migratedDoc
				return nil, nil, false, updatedExpiry, base.ErrDocumentMigrated
			}

			// If document still requires import post-migration attempt, continue with import processing based on the body returned by migrate
			doc = migratedDoc
			body = migratedDoc.Body()
			base.InfofCtx(ctx, base.KeyMigrate, "Falling back to import with cas: %v", doc.Cas)
		}

		// Check if the doc has been deleted
		if doc.Cas == 0 {
			base.DebugfCtx(ctx, base.KeyImport, "Document has been removed from the bucket before it could be imported - cancelling import.")
			return nil, nil, false, updatedExpiry, base.ErrImportCancelled
		}

		// If this is a delete, and there is no xattr on the existing doc,
		// we shouldn't import.  (SG purge arriving over DCP feed)
		if isDelete && doc.CurrentRev == "" {
			base.DebugfCtx(ctx, base.KeyImport, "Import not required for delete mutation with no existing SG xattr (SG purge): %s", base.UD(newDoc.ID))
			return nil, nil, false, updatedExpiry, base.ErrImportCancelled
		}

		// Is this doc an SG Write?
		isSgWrite, crc32Match, bodyChanged := doc.IsSGWrite(ctx, existingDoc.Body)
		if crc32Match {
			db.dbStats().Database().Crc32MatchCount.Add(1)
		}

		// If the current version of the doc is an SG write, document has been updated by SG subsequent to the update that triggered this import.
		// Cancel import
		if isSgWrite {
			base.DebugfCtx(ctx, base.KeyImport, "During import, existing doc (%s) identified as SG write.  Canceling import.", base.UD(docid))
			alreadyImportedDoc = doc
			return nil, nil, false, updatedExpiry, base.ErrAlreadyImported
		}

		// If there's a filter function defined, evaluate to determine whether we should import this doc
		importFilter := db.importFilter()
		if importFilter != nil {
			var shouldImport bool
			var importErr error

			if isDelete && body == nil {
				deleteBody := Body{BodyDeleted: true}
<<<<<<< HEAD
				shouldImport, importErr = db.DatabaseContext.Options.ImportOptions.ImportFilter(ctx, deleteBody)
			} else if isDelete && body != nil {
				deleteBody := body.ShallowCopy()
				deleteBody[BodyDeleted] = true
				shouldImport, importErr = db.DatabaseContext.Options.ImportOptions.ImportFilter(ctx, deleteBody)
			} else {
				shouldImport, importErr = db.DatabaseContext.Options.ImportOptions.ImportFilter(ctx, body)
=======
				shouldImport, importErr = importFilter.EvaluateFunction(ctx, deleteBody)
			} else if isDelete && body != nil {
				deleteBody := body.ShallowCopy()
				deleteBody[BodyDeleted] = true
				shouldImport, importErr = importFilter.EvaluateFunction(ctx, deleteBody)
			} else {
				shouldImport, importErr = importFilter.EvaluateFunction(ctx, body)
>>>>>>> 092dc95a
			}

			if importErr != nil {
				base.DebugfCtx(ctx, base.KeyImport, "Error returned for doc %s while evaluating import function - will not be imported.", base.UD(docid))
				return nil, nil, false, updatedExpiry, base.ErrImportCancelledFilter
			}
			if !shouldImport {
				base.DebugfCtx(ctx, base.KeyImport, "Doc %s excluded by document import function - will not be imported.", base.UD(docid))
				// TODO: If this document has a current revision (this is a document that was previously mobile-enabled), do additional opt-out processing
				// pending https://github.com/couchbase/sync_gateway/issues/2750
				return nil, nil, false, updatedExpiry, base.ErrImportCancelledFilter
			}
		}

		var rawBodyForRevID []byte
		var wasStripped bool
		if len(existingDoc.Body) > 0 {
			rawBodyForRevID = existingDoc.Body
		} else {
			var bodyWithoutInternalProps Body
			bodyWithoutInternalProps, wasStripped = stripInternalProperties(body)
			rawBodyForRevID, err = base.JSONMarshalCanonical(bodyWithoutInternalProps)
			if err != nil {
				return nil, nil, false, nil, err
			}
		}

		shouldGenerateNewRev := bodyChanged

		// If the body has changed then the document has been updated and we should generate a new revision. Otherwise
		// the import was triggered by a user xattr mutation and therefore should not generate a new revision.
		if shouldGenerateNewRev {
			// The active rev is the parent for an import
			parentRev := doc.CurrentRev
			generation, _ := ParseRevID(parentRev)
			generation++
			newRev = CreateRevIDWithBytes(generation, parentRev, rawBodyForRevID)
			if err != nil {
				return nil, nil, false, updatedExpiry, err
			}
			base.DebugfCtx(ctx, base.KeyImport, "Created new rev ID for doc %q / %q", base.UD(newDoc.ID), newRev)
			// body[BodyRev] = newRev
			newDoc.RevID = newRev
			err := doc.History.addRevision(newDoc.ID, RevInfo{ID: newRev, Parent: parentRev, Deleted: isDelete})
			if err != nil {
				base.InfofCtx(ctx, base.KeyImport, "Error adding new rev ID for doc %q / %q, Error: %v", base.UD(newDoc.ID), newRev, err)
			}

			// If the previous revision body is available in the rev cache,
			// make a temporary copy in the bucket for other nodes/clusters
			if db.backupOldRev() && doc.CurrentRev != "" {
				backupErr := db.backupPreImportRevision(ctx, newDoc.ID, doc.CurrentRev)
				if backupErr != nil {
					base.InfofCtx(ctx, base.KeyImport, "Optimistic backup of previous revision failed due to %s", backupErr)
				}
			}
		} else {
			newDoc.RevID = doc.CurrentRev
		}

		// During import, oldDoc (doc.Body) is nil (since it's not guaranteed to be available)
		doc.RemoveBody()

		newDoc.UpdateBody(body)
		if !wasStripped && !isDelete {
			newDoc._rawBody = rawBodyForRevID
		}

		// Existing attachments are preserved while importing an updated body - we don't (currently) support changing
		// attachments through anything but SG. When importing a "delete" mutation, existing attachments are removed
		// to ensure obsolete attachments are removed from the bucket.
		if isDelete {
			doc.SyncData.Attachments = nil
		} else {
			newDoc.DocAttachments = doc.SyncData.Attachments
		}

		return newDoc, nil, !shouldGenerateNewRev, updatedExpiry, nil
	})

	switch err {
	case base.ErrAlreadyImported, base.ErrDocumentMigrated:
		// If the doc was already imported, we want to return the imported version
		docOut = alreadyImportedDoc
	case nil:
		db.dbStats().SharedBucketImport().ImportCount.Add(1)
		db.dbStats().SharedBucketImport().ImportHighSeq.Set(int64(docOut.SyncData.Sequence))
		db.dbStats().SharedBucketImport().ImportProcessingTime.Add(time.Since(importStartTime).Nanoseconds())
		base.DebugfCtx(ctx, base.KeyImport, "Imported %s (delete=%v) as rev %s", base.UD(newDoc.ID), isDelete, newRev)
	case base.ErrImportCancelled:
		// Import was cancelled (SG purge) - don't return error.
	case base.ErrImportCancelledFilter:
		// Import was cancelled based on import filter.  Return error (required for on-demand write import logic), but don't log as error/warning.
		return nil, err
	case base.ErrImportCasFailure:
		// Import was cancelled due to CAS failure.
		db.dbStats().SharedBucketImport().ImportCancelCAS.Add(1)
		return nil, err
	case base.ErrImportCancelledPurged:
		// Import ignored
		return nil, err
	default:
		base.InfofCtx(ctx, base.KeyImport, "Error importing doc %q: %v", base.UD(newDoc.ID), err)
		db.dbStats().SharedBucketImport().ImportErrorCount.Add(1)
		return nil, err

	}

	return docOut, nil
}

// Migrates document metadata from document body to system xattr.  On CAS failure, retrieves current doc body and retries
// migration if _sync property exists.  If _sync property is not found, returns doc and sets requiresImport to true
func (db *DatabaseCollectionWithUser) migrateMetadata(ctx context.Context, docid string, body Body, existingDoc *sgbucket.BucketDocument, opts *sgbucket.MutateInOptions) (docOut *Document, requiresImport bool, err error) {

	// Unmarshal the existing doc in legacy SG format
	doc, unmarshalErr := unmarshalDocument(docid, existingDoc.Body)
	if unmarshalErr != nil {
		return nil, false, unmarshalErr
	}
	doc.Cas = existingDoc.Cas

	// If no sync metadata is present, return for import handling
	if !doc.HasValidSyncData() {
		base.InfofCtx(ctx, base.KeyMigrate, "During migrate, doc %q doesn't have valid sync data.  Falling back to import handling.  (cas=%d)", base.UD(docid), doc.Cas)
		return doc, true, nil
	}

	// Move any large revision bodies to external storage
	err = doc.migrateRevisionBodies(db.dataStore)
	if err != nil {
		base.InfofCtx(ctx, base.KeyMigrate, "Error migrating revision bodies to external storage, doc %q, (cas=%d), Error: %v", base.UD(docid), doc.Cas, err)
	}

	// Persist the document in xattr format
	value, xattrValue, marshalErr := doc.MarshalWithXattr()
	if marshalErr != nil {
		return nil, false, marshalErr
	}

	// Use WriteWithXattr to handle both normal migration and tombstone migration (xattr creation, body delete)
	isDelete := doc.hasFlag(channels.Deleted)
	deleteBody := isDelete && len(existingDoc.Body) > 0
	casOut, writeErr := db.dataStore.WriteWithXattr(docid, base.SyncXattrName, existingDoc.Expiry, existingDoc.Cas, opts, value, xattrValue, isDelete, deleteBody)
	if writeErr == nil {
		doc.Cas = casOut
		base.InfofCtx(ctx, base.KeyMigrate, "Successfully migrated doc %q", base.UD(docid))
		return doc, false, nil
	}

	// If it was a cas mismatch, propagate an error as far up the stack as possible to force a full refresh + retry
	if base.IsCasMismatch(writeErr) {
		return nil, false, base.ErrCasFailureShouldRetry
	}

	// On any other error, return it as-is since it shouldn't necessarily retry in this case
	return nil, false, writeErr

}

// backupPreImportRev attempts to make a temporary backup of a revision body if the
// revision is currently resident in the revision cache.  This is the import parallel for
// the temporary revision bodies made during SG writes.  Allows in-flight replications on
// other Sync Gateway nodes to serve the previous revision
// (https://github.com/couchbase/sync_gateway/issues/3740)
func (db *DatabaseCollectionWithUser) backupPreImportRevision(ctx context.Context, docid, revid string) error {

	// If Delta Sync is enabled, this will already be handled by the backup handling used for delta generation
	if db.deltaSyncEnabled() {
		return nil
	}

	previousRev, ok := db.revisionCache.Peek(ctx, docid, revid)
	if !ok {
		return nil
	}

	var kvPairs []base.KVPair
	if len(previousRev.Attachments) > 0 {
		kvPairs = append(kvPairs, base.KVPair{Key: BodyAttachments, Val: previousRev.Attachments})
	}

	if previousRev.Deleted {
		kvPairs = append(kvPairs, base.KVPair{Key: BodyDeleted, Val: true})
	}

	// Stamp _attachments and _deleted into backup
	oldRevJSON, err := base.InjectJSONProperties(previousRev.BodyBytes, kvPairs...)
	if err != nil {
		return err
	}

	setOldRevErr := db.setOldRevisionJSON(ctx, docid, revid, oldRevJSON, db.oldRevExpirySeconds())
	if setOldRevErr != nil {
		return fmt.Errorf("Persistence error: %v", setOldRevErr)
	}

	return nil
}

//////// Import Filter Function

type ImportFilterFunction func(context.Context, Body) (bool, error)

func NewImportFilterFunction(vms *js.VMPool, fnSource string, timeout time.Duration) ImportFilterFunction {
	// Create the import service with its JS script:
	service := js.NewService(vms, "import", fnSource)

	// Return a function that calls the function on a document:
	return func(ctx context.Context, doc Body) (bool, error) {
		if timeout > 0 {
			var cancelFn context.CancelFunc
			ctx, cancelFn = context.WithTimeout(ctx, timeout)
			defer cancelFn()
		}

		result, err := service.Run(ctx, doc)
		if err != nil {
			return false, err
		}
		switch result := result.(type) {
		case bool:
			return result, nil
		case string:
			return strconv.ParseBool(result)
		}
		return false, fmt.Errorf("import filter function returned non-boolean type %T", result)
	}
}<|MERGE_RESOLUTION|>--- conflicted
+++ resolved
@@ -234,23 +234,13 @@
 
 			if isDelete && body == nil {
 				deleteBody := Body{BodyDeleted: true}
-<<<<<<< HEAD
-				shouldImport, importErr = db.DatabaseContext.Options.ImportOptions.ImportFilter(ctx, deleteBody)
+				shouldImport, importErr = importFilter(ctx, deleteBody)
 			} else if isDelete && body != nil {
 				deleteBody := body.ShallowCopy()
 				deleteBody[BodyDeleted] = true
-				shouldImport, importErr = db.DatabaseContext.Options.ImportOptions.ImportFilter(ctx, deleteBody)
+				shouldImport, importErr = importFilter(ctx, deleteBody)
 			} else {
-				shouldImport, importErr = db.DatabaseContext.Options.ImportOptions.ImportFilter(ctx, body)
-=======
-				shouldImport, importErr = importFilter.EvaluateFunction(ctx, deleteBody)
-			} else if isDelete && body != nil {
-				deleteBody := body.ShallowCopy()
-				deleteBody[BodyDeleted] = true
-				shouldImport, importErr = importFilter.EvaluateFunction(ctx, deleteBody)
-			} else {
-				shouldImport, importErr = importFilter.EvaluateFunction(ctx, body)
->>>>>>> 092dc95a
+				shouldImport, importErr = importFilter(ctx, body)
 			}
 
 			if importErr != nil {
