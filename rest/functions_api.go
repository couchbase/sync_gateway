--- conflicted
+++ resolved
@@ -31,13 +31,8 @@
 // HTTP handler for GET or POST `/$db/_function/$name`
 func (h *handler) handleFunctionCall() error {
 	var maxRequestSize *int
-<<<<<<< HEAD
 	if h.db.UserFunctions != nil {
 		maxRequestSize = h.db.UserFunctions.MaxRequestSize
-=======
-	if h.db.Options.UserFunctions != nil {
-		maxRequestSize = h.db.Options.UserFunctions.MaxRequestSize
->>>>>>> 012421f8
 	}
 	fnName, fnParams, err := h.getFunctionArgs(maxRequestSize)
 	if err != nil {
@@ -71,30 +66,21 @@
 	var err error
 	if h.rq.Method == "POST" {
 		// POST: Args come from the request body in JSON format:
-<<<<<<< HEAD
-=======
 		input, err := processContentEncoding(h.rq.Header, h.requestBody, "application/json")
 		if err != nil {
 			return "", nil, err
 		}
->>>>>>> 012421f8
 		if h.rq.ContentLength >= 0 {
 			if err := db.CheckRequestSize(h.rq.ContentLength, maxSize); err != nil {
 				return "", nil, err
 			}
 		}
-<<<<<<< HEAD
-		err = h.readJSONInto(&args)
-		if err == nil && h.rq.ContentLength < 0 && maxSize != nil {
-			err = db.CheckRequestSize(int64(db.EstimateSizeOfJSON(args)), maxSize)
-=======
 		// Decode the body bytes into target structure.
 		decoder := json.NewDecoder(input)
 		err = decoder.Decode(&args)
 		_ = input.Close()
 		if err == nil {
 			err = db.CheckRequestSize(decoder.InputOffset(), maxSize)
->>>>>>> 012421f8
 		}
 	} else {
 		// GET: Params come from the URL queries (`?key=value`):
@@ -174,17 +160,10 @@
 	var variables map[string]interface{}
 	canMutate := false
 
-<<<<<<< HEAD
 	if h.db.GraphQL == nil {
 		return base.HTTPErrorf(http.StatusServiceUnavailable, "GraphQL is not configured")
 	}
 	maxSize := h.db.GraphQL.MaxRequestSize()
-=======
-	if h.db.Options.GraphQL == nil {
-		return base.HTTPErrorf(http.StatusServiceUnavailable, "GraphQL is not configured")
-	}
-	maxSize := h.db.Options.GraphQL.MaxRequestSize()
->>>>>>> 012421f8
 
 	if h.rq.Method == "POST" {
 		if h.rq.ContentLength >= 0 {
