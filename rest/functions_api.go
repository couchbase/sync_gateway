--- conflicted
+++ resolved
@@ -66,30 +66,21 @@
 	var err error
 	if h.rq.Method == "POST" {
 		// POST: Args come from the request body in JSON format:
-<<<<<<< HEAD
-=======
 		input, err := processContentEncoding(h.rq.Header, h.requestBody, "application/json")
 		if err != nil {
 			return "", nil, err
 		}
->>>>>>> 160f87d7
 		if h.rq.ContentLength >= 0 {
 			if err := db.CheckRequestSize(h.rq.ContentLength, maxSize); err != nil {
 				return "", nil, err
 			}
 		}
-<<<<<<< HEAD
-		err = h.readJSONInto(&args)
-		if err == nil && h.rq.ContentLength < 0 && maxSize != nil {
-			err = db.CheckRequestSize(int64(db.EstimateSizeOfJSON(args)), maxSize)
-=======
 		// Decode the body bytes into target structure.
 		decoder := json.NewDecoder(input)
 		err = decoder.Decode(&args)
 		_ = input.Close()
 		if err == nil {
 			err = db.CheckRequestSize(decoder.InputOffset(), maxSize)
->>>>>>> 160f87d7
 		}
 	} else {
 		// GET: Params come from the URL queries (`?key=value`):
