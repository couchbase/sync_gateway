--- conflicted
+++ resolved
@@ -2415,69 +2415,6 @@
 	})
 }
 
-<<<<<<< HEAD
-func TestMinRevPosWorkToAvoidUnnecessaryProveAttachment(t *testing.T) {
-	rtConfig := &RestTesterConfig{
-		GuestEnabled: true,
-		DatabaseConfig: &DatabaseConfig{
-			DbConfig: DbConfig{
-				AllowConflicts: base.BoolPtr(true),
-			},
-		},
-	}
-
-	btcRunner := NewBlipTesterClientRunner(t)
-	const docID = "doc"
-
-	btcRunner.Run(func(t *testing.T, SupportedBLIPProtocols []string) {
-		rt := NewRestTester(t, rtConfig)
-		defer rt.Close()
-
-		opts := BlipTesterClientOpts{SupportedBLIPProtocols: SupportedBLIPProtocols}
-		btc := btcRunner.NewBlipTesterClientOptsWithRT(rt, &opts)
-		defer btc.Close()
-
-		btcRunner.StartPull(btc.id)
-
-		// Push an initial rev with attachment data
-		initialVersion := rt.PutDocWithAttachment(docID, "{}", "hello.txt", "aGVsbG8gd29ybGQ=")
-		rt.WaitForPendingChanges()
-
-		// Replicate data to client and ensure doc arrives
-		rt.WaitForPendingChanges()
-		btcRunner.WaitForVersion(btc.id, docID, initialVersion)
-
-		// Create a set of revisions before we start the replicator to ensure there's a significant amount of history to push
-		version := initialVersion
-		for i := 0; i < 25; i++ {
-			version = btcRunner.AddRev(btc.id, docID, &version, []byte(`{"update_count":`+strconv.Itoa(i)+`,"_attachments": {"hello.txt": {"revpos":1,"stub":true,"digest":"sha1-Kq5sNclPz7QV2+lfQIuc6R7oRu0="}}}`))
-		}
-
-		// Note this references revpos 1 and therefore SGW has it - Shouldn't need proveAttachment, even when we replicate it
-		proveAttachmentBefore := btc.pushReplication.replicationStats.ProveAttachment.Value()
-		btcRunner.StartPushWithOpts(btc.id, BlipTesterPushOptions{Continuous: false})
-		rt.WaitForVersion(docID, version)
-
-		proveAttachmentAfter := btc.pushReplication.replicationStats.ProveAttachment.Value()
-		assert.Equal(t, proveAttachmentBefore, proveAttachmentAfter)
-
-		// start another push to run in the background from where we last left off
-		latestSeq := btcRunner.SingleCollection(btc.id).lastSeq()
-		btcRunner.StartPushWithOpts(btc.id, BlipTesterPushOptions{Continuous: true, Since: strconv.Itoa(int(latestSeq))})
-
-		// Push another bunch of history, this time whilst a replicator is actively pushing them
-		for i := 25; i < 50; i++ {
-			version = btcRunner.AddRev(btc.id, docID, &version, []byte(`{"update_count":`+strconv.Itoa(i)+`,"_attachments": {"hello.txt": {"revpos":1,"stub":true,"digest":"sha1-Kq5sNclPz7QV2+lfQIuc6R7oRu0="}}}`))
-		}
-
-		rt.WaitForVersion(docID, version)
-		proveAttachmentAfter = btc.pushReplication.replicationStats.ProveAttachment.Value()
-		assert.Equal(t, proveAttachmentBefore, proveAttachmentAfter)
-	})
-}
-
-=======
->>>>>>> 31dab988
 func TestAttachmentWithErroneousRevPos(t *testing.T) {
 	rtConfig := &RestTesterConfig{
 		GuestEnabled: true,
@@ -2865,7 +2802,7 @@
 	attBody := []byte(`hi`)
 	digest := db.Sha1DigestKey(attBody)
 	attKey := db.MakeAttachmentKey(db.AttVersion1, docID, digest)
-	rawDoc := rawDocWithAttachmentAndSyncMeta()
+	rawDoc := rawDocWithAttachmentAndSyncMeta(rt)
 
 	// Create a document with legacy attachment.
 	CreateDocWithLegacyAttachment(t, rt, docID, rawDoc, attKey, attBody)
