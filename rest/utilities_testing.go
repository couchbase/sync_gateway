--- conflicted
+++ resolved
@@ -44,20 +44,6 @@
 
 // RestTesterConfig represents configuration for sync gateway
 type RestTesterConfig struct {
-<<<<<<< HEAD
-	guestEnabled                    bool                    // If this is true, Admin Party is in full effect
-	SyncFn                          string                  // put the sync() function source in here (optional)
-	DatabaseConfig                  *DatabaseConfig         // Supports additional config options.  BucketConfig, Name, Sync, Unsupported will be ignored (overridden)
-	InitSyncSeq                     uint64                  // If specified, initializes _sync:seq on bucket creation.  Not supported when running against walrus
-	EnableNoConflictsMode           bool                    // Enable no-conflicts mode.  By default, conflicts will be allowed, which is the default behavior
-	EnableUserQueries               bool                    // Enable the feature-flag for user N1QL/etc queries
-	TestBucket                      *base.TestBucket        // If set, use this bucket instead of requesting a new one.
-	leakyBucketConfig               *base.LeakyBucketConfig // Set to create and use a leaky bucket on the RT and DB. A test bucket cannot be passed in if using this option.
-	adminInterface                  string                  // adminInterface overrides the default admin interface.
-	sgReplicateEnabled              bool                    // sgReplicateManager disabled by default for RestTester
-	hideProductInfo                 bool
-	adminInterfaceAuthentication    bool
-=======
 	GuestEnabled                    bool                        // If this is true, Admin Party is in full effect
 	SyncFn                          string                      // put the sync() function source in here (optional)
 	DatabaseConfig                  *DatabaseConfig             // Supports additional config options.  BucketConfig, Name, Sync, Unsupported will be ignored (overridden)
@@ -71,7 +57,6 @@
 	SgReplicateEnabled              bool                        // SgReplicateManager disabled by default for RestTester
 	HideProductInfo                 bool
 	AdminInterfaceAuthentication    bool
->>>>>>> 087a237b
 	metricsInterfaceAuthentication  bool
 	enableAdminAuthPermissionsCheck bool
 	useTLSServer                    bool // If true, TLS will be required for communications with CBS. Default: false
@@ -902,11 +887,7 @@
 		response.Req.Method, response.Req.URL, response.Body)
 }
 
-<<<<<<< HEAD
-func assertStatus(t testing.TB, response *TestResponse, expectedStatus int) bool {
-=======
 func AssertStatus(t testing.TB, response *TestResponse, expectedStatus int) bool {
->>>>>>> 087a237b
 	return assert.Equalf(t, expectedStatus, response.Code,
 		"Response status %d %q (expected %d %q)\nfor %s <%s> : %s",
 		response.Code, http.StatusText(response.Code),
