--- conflicted
+++ resolved
@@ -18,7 +18,6 @@
 	"github.com/couchbase/gocb/v2"
 )
 
-<<<<<<< HEAD
 // firstServerVersionToSupportMobileXDCR this is the first server version to support Mobile XDCR feature
 var firstServerVersionToSupportMobileXDCR *ComparableBuildVersion
 
@@ -30,8 +29,6 @@
 	}
 }
 
-=======
->>>>>>> 7e891607
 type clusterLogFunc func(ctx context.Context, format string, args ...interface{})
 
 // tbpCluster represents a gocb v2 cluster
@@ -211,7 +208,6 @@
 		return false, err
 	}
 	return major >= 7 && minor >= 1, nil
-<<<<<<< HEAD
 }
 
 // mobileXDCRCompatible checks if a cluster is mobile XDCR compatible, a cluster must be enterprise edition AND > 7.6.1
@@ -245,6 +241,4 @@
 	c.logger(ctx, "cluster does not support mobile XDCR")
 
 	return false, nil
-=======
->>>>>>> 7e891607
 }