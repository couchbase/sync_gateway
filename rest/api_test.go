--- conflicted
+++ resolved
@@ -38,6 +38,10 @@
 	"github.com/stretchr/testify/assert"
 	"github.com/stretchr/testify/require"
 )
+
+// ////// REST TESTER HELPER CLASS:
+
+// ////// AND NOW THE TESTS:
 
 func TestRoot(t *testing.T) {
 	rt := NewRestTester(t, nil)
@@ -1463,16 +1467,12 @@
 	response := rt.SendAdminRequest("PUT", "/db/expNumericTTL", `{"expiry":100}`)
 	RequireStatus(t, response, 201)
 
-<<<<<<< HEAD
-	assert.Equal(t, 1, numErrorsAfter-numErrorsBefore, "expecting to see 1 error logged")
-=======
 	response = rt.SendAdminRequest("GET", "/db/expNumericTTL?show_exp=true", "")
 	RequireStatus(t, response, 200)
 	require.NoError(t, base.JSONUnmarshal(response.Body.Bytes(), &body))
 	value, ok := body["_exp"]
 	assert.Equal(t, true, ok)
 	log.Printf("value: %v", value)
->>>>>>> 092dc95a
 }
 
 // Repro attempt for SG #3307.  Before fix for #3307, fails when SG_TEST_USE_XATTRS=true and run against an actual couchbase server
@@ -1962,1485 +1962,10 @@
 		RequireStatus(t, response, http.StatusBadRequest)
 		assert.Contains(t, string(response.BodyBytes()), "Missing JSON 'file' parameter")
 
-<<<<<<< HEAD
-	if base.TestUseXattrs() {
-		// Since we now store attachment metadata in sync data,
-		// this test cannot modify the xattrs to reproduce the panic
-		t.Skip("This test only works with XATTRS disabled")
-	}
-
-	rt := NewRestTester(t, nil)
-	defer rt.Close()
-
-	var body db.Body
-
-	docIdDoc1 := "doc"
-	attachmentName := "attach1"
-
-	// Add a doc
-	resource := fmt.Sprintf("/db/%v", docIdDoc1)
-	response := rt.SendAdminRequest("PUT", resource, `{"prop":true}`)
-	RequireStatus(t, response, 201)
-	require.NoError(t, base.JSONUnmarshal(response.Body.Bytes(), &body))
-	revidDoc1 := body["rev"].(string)
-
-	// Add another doc
-	docIdDoc2 := "doc2"
-	responseDoc2 := rt.SendAdminRequest("PUT", fmt.Sprintf("/db/%v", docIdDoc2), `{"prop":true}`)
-	RequireStatus(t, responseDoc2, 201)
-	revidDoc2 := body["rev"].(string)
-
-	// attach to existing document with correct rev (should succeed)
-	attachmentBody := "this is the body of attachment"
-	attachmentContentType := "content/type"
-	reqHeaders := map[string]string{
-		"Content-Type": attachmentContentType,
-	}
-	response = rt.SendAdminRequestWithHeaders(
-		"PUT",
-		fmt.Sprintf("%v/%v?rev=%v", resource, attachmentName, revidDoc1),
-		attachmentBody,
-		reqHeaders,
-	)
-	RequireStatus(t, response, 201)
-
-	// Get the couchbase doc
-	couchbaseDoc := db.Body{}
-	bucket := rt.Bucket()
-	_, err := bucket.Get(docIdDoc1, &couchbaseDoc)
-	assert.NoError(t, err, "Error getting couchbaseDoc")
-	log.Printf("couchbase doc: %+v", couchbaseDoc)
-
-	// Doc at this point
-	/*
-		{
-		  "_attachments": {
-			"attach1": {
-			  "content_type": "content/type",
-			  "digest": "sha1-nq0xWBV2IEkkpY3ng+PEtFnCcVY=",
-			  "length": 30,
-			  "revpos": 2,
-			  "stub": true
-			}
-		  },
-		  "prop": true
-		}
-	*/
-
-	// Modify the doc directly in the bucket to delete the digest field
-	s, ok := couchbaseDoc[base.SyncPropertyName].(map[string]interface{})
-	require.True(t, ok)
-	couchbaseDoc["_attachments"], ok = s["attachments"].(map[string]interface{})
-	require.True(t, ok)
-	attachments, ok := couchbaseDoc["_attachments"].(map[string]interface{})
-	require.True(t, ok)
-
-	attach1, ok := attachments[attachmentName].(map[string]interface{})
-	require.True(t, ok)
-
-	delete(attach1, "digest")
-	delete(attach1, "content_type")
-	delete(attach1, "length")
-	attachments[attachmentName] = attach1
-	log.Printf("couchbase doc after: %+v", couchbaseDoc)
-
-	// Doc at this point
-	/*
-		{
-		  "_attachments": {
-			"attach1": {
-			  "revpos": 2,
-			  "stub": true
-			}
-		  },
-		  "prop": true
-		}
-	*/
-
-	// Put the doc back into couchbase
-	err = bucket.Set(docIdDoc1, 0, nil, couchbaseDoc)
-	assert.NoError(t, err, "Error putting couchbaseDoc")
-
-	// Flush rev cache so that the _bulk_get request is forced to go back to the bucket to load the doc
-	// rather than loading it from the (stale) rev cache.  The rev cache will be stale since the test
-	// short-circuits Sync Gateway and directly updates the bucket.
-	// Reset at the end of the test, to avoid bleed into other tests
-	rt.GetDatabase().FlushRevisionCacheForTest()
-
-	// Get latest rev id
-	response = rt.SendAdminRequest("GET", resource, "")
-	require.NoError(t, base.JSONUnmarshal(response.Body.Bytes(), &body))
-	revId := body[db.BodyRev]
-
-	// Do a bulk_get to get the doc -- this was causing a panic prior to the fix for #2528
-	bulkGetDocs := fmt.Sprintf(`{"docs": [{"id": "%v", "rev": "%v"}, {"id": "%v", "rev": "%v"}]}`, docIdDoc1, revId, docIdDoc2, revidDoc2)
-	bulkGetResponse := rt.SendAdminRequest("POST", "/db/_bulk_get?revs=true&attachments=true&revs_limit=2", bulkGetDocs)
-	if bulkGetResponse.Code != 200 {
-		panic(fmt.Sprintf("Got unexpected response: %v", bulkGetResponse))
-	}
-
-	bulkGetResponse.DumpBody()
-
-	// Parse multipart/mixed docs and create reader
-	contentType, attrs, _ := mime.ParseMediaType(bulkGetResponse.Header().Get("Content-Type"))
-	log.Printf("content-type: %v.  attrs: %v", contentType, attrs)
-	assert.Equal(t, "multipart/mixed", contentType)
-	reader := multipart.NewReader(bulkGetResponse.Body, attrs["boundary"])
-
-	// Make sure we see both docs
-	sawDoc1 := false
-	sawDoc2 := false
-
-	// Iterate over multipart parts and make assertions on each part
-	// Should get the following docs in their own parts:
-	/*
-		{
-		   "error":"500",
-		   "id":"doc",
-		   "reason":"Internal error: Unable to load attachment for doc: doc with name: attach1 and revpos: 2 due to missing digest field",
-		   "rev":"2-d501cf345b2e906547fe27dbbedf825b",
-		   "status":500
-		}
-
-			and:
-
-		{
-		   "_id":"doc2",
-		   "_rev":"1-45ca73d819d5b1c9b8eea95290e79004",
-		   "_revisions":{
-			  "ids":[
-				 "45ca73d819d5b1c9b8eea95290e79004"
-			  ],
-			  "start":1
-		   },
-		   "prop":true
-		}
-	*/
-	for {
-
-		// Get the next part.  Break out of the loop if we hit EOF
-		part, err := reader.NextPart()
-		if err != nil {
-			if err == io.EOF {
-				break
-			}
-
-		}
-
-		partBytes, err := io.ReadAll(part)
-		assert.NoError(t, err, "Unexpected error")
-
-		log.Printf("multipart part: %+v", string(partBytes))
-
-		partJson := map[string]interface{}{}
-		err = base.JSONUnmarshal(partBytes, &partJson)
-		assert.NoError(t, err, "Unexpected error")
-
-		// Assert expectations for the doc with attachment errors
-		rawId, ok := partJson["id"]
-		if ok {
-			// expect an error
-			_, hasErr := partJson["error"]
-			assert.True(t, hasErr, "Expected error field for this doc")
-			assert.Equal(t, rawId, docIdDoc1)
-			sawDoc1 = true
-
-		}
-
-		// Assert expectations for the doc with no attachment errors
-		rawId, ok = partJson[db.BodyId]
-		if ok {
-			_, hasErr := partJson["error"]
-			assert.True(t, !hasErr, "Did not expect error field for this doc")
-			assert.Equal(t, rawId, docIdDoc2)
-			sawDoc2 = true
-		}
-
-	}
-
-	assert.True(t, sawDoc2, "Did not see doc 2")
-	assert.True(t, sawDoc1, "Did not see doc 1")
-
-}
-
-// TestDocExpiry validates the value of the expiry as set in the document.  It doesn't validate actual expiration (not supported
-// in walrus).
-func TestDocExpiry(t *testing.T) {
-	rt := NewRestTester(t, nil)
-	defer rt.Close()
-
-	var body db.Body
-	response := rt.SendAdminRequest("PUT", "/db/expNumericTTL", `{"_exp":100}`)
-	RequireStatus(t, response, 201)
-
-	// Validate that exp isn't returned on the standard GET, bulk get
-	response = rt.SendAdminRequest("GET", "/db/expNumericTTL", "")
-	RequireStatus(t, response, 200)
-	require.NoError(t, base.JSONUnmarshal(response.Body.Bytes(), &body))
-	_, ok := body["_exp"]
-	assert.Equal(t, false, ok)
-
-	bulkGetDocs := `{"docs": [{"id": "expNumericTTL", "rev": "1-ca9ad22802b66f662ff171f226211d5c"}]}`
-	response = rt.SendAdminRequest("POST", "/db/_bulk_get", bulkGetDocs)
-	RequireStatus(t, response, 200)
-	responseString := string(response.Body.Bytes())
-	assert.True(t, !strings.Contains(responseString, "_exp"), "Bulk get response contains _exp property when show_exp not set.")
-
-	response = rt.SendAdminRequest("POST", "/db/_bulk_get?show_exp=true", bulkGetDocs)
-	RequireStatus(t, response, 200)
-	responseString = string(response.Body.Bytes())
-	assert.True(t, strings.Contains(responseString, "_exp"), "Bulk get response doesn't contain _exp property when show_exp was set.")
-
-	body = nil
-	response = rt.SendAdminRequest("GET", "/db/expNumericTTL?show_exp=true", "")
-	RequireStatus(t, response, 200)
-	require.NoError(t, base.JSONUnmarshal(response.Body.Bytes(), &body))
-	_, ok = body["_exp"]
-	assert.Equal(t, true, ok)
-
-	// Validate other exp formats
-	body = nil
-	response = rt.SendAdminRequest("PUT", "/db/expNumericUnix", `{"val":1, "_exp":4260211200}`)
-	RequireStatus(t, response, 201)
-	response = rt.SendAdminRequest("GET", "/db/expNumericUnix?show_exp=true", "")
-	RequireStatus(t, response, 200)
-	require.NoError(t, base.JSONUnmarshal(response.Body.Bytes(), &body))
-	log.Printf("numeric unix response: %s", response.Body.Bytes())
-	_, ok = body["_exp"]
-	assert.Equal(t, true, ok)
-
-	body = nil
-	response = rt.SendAdminRequest("PUT", "/db/expNumericString", `{"val":1, "_exp":"100"}`)
-	RequireStatus(t, response, 201)
-	response = rt.SendAdminRequest("GET", "/db/expNumericString?show_exp=true", "")
-	RequireStatus(t, response, 200)
-	require.NoError(t, base.JSONUnmarshal(response.Body.Bytes(), &body))
-	_, ok = body["_exp"]
-	assert.Equal(t, true, ok)
-
-	body = nil
-	response = rt.SendAdminRequest("PUT", "/db/expBadString", `{"_exp":"abc"}`)
-	RequireStatus(t, response, 400)
-	response = rt.SendAdminRequest("GET", "/db/expBadString?show_exp=true", "")
-	RequireStatus(t, response, 404)
-	require.NoError(t, base.JSONUnmarshal(response.Body.Bytes(), &body))
-	_, ok = body["_exp"]
-	assert.Equal(t, false, ok)
-
-	body = nil
-	response = rt.SendAdminRequest("PUT", "/db/expDateString", `{"_exp":"2105-01-01T00:00:00.000+00:00"}`)
-	RequireStatus(t, response, 201)
-	response = rt.SendAdminRequest("GET", "/db/expDateString?show_exp=true", "")
-	RequireStatus(t, response, 200)
-	require.NoError(t, base.JSONUnmarshal(response.Body.Bytes(), &body))
-	_, ok = body["_exp"]
-	assert.Equal(t, true, ok)
-
-	body = nil
-	response = rt.SendAdminRequest("PUT", "/db/expBadDateString", `{"_exp":"2105-0321-01T00:00:00.000+00:00"}`)
-	RequireStatus(t, response, 400)
-	response = rt.SendAdminRequest("GET", "/db/expBadDateString?show_exp=true", "")
-	RequireStatus(t, response, 404)
-	require.NoError(t, base.JSONUnmarshal(response.Body.Bytes(), &body))
-	_, ok = body["_exp"]
-	assert.Equal(t, false, ok)
-
-}
-
-// Validate that sync function based expiry writes the _exp property to SG metadata in addition to setting CBS expiry
-func TestDocSyncFunctionExpiry(t *testing.T) {
-	rtConfig := RestTesterConfig{SyncFn: `function(doc) {expiry(doc.expiry)}`}
-	rt := NewRestTester(t, &rtConfig)
-	defer rt.Close()
-
-	var body db.Body
-	response := rt.SendAdminRequest("PUT", "/db/expNumericTTL", `{"expiry":100}`)
-	RequireStatus(t, response, 201)
-
-	response = rt.SendAdminRequest("GET", "/db/expNumericTTL?show_exp=true", "")
-	RequireStatus(t, response, 200)
-	require.NoError(t, base.JSONUnmarshal(response.Body.Bytes(), &body))
-	value, ok := body["_exp"]
-	assert.Equal(t, true, ok)
-	log.Printf("value: %v", value)
-}
-
-// Repro attempt for SG #3307.  Before fix for #3307, fails when SG_TEST_USE_XATTRS=true and run against an actual couchbase server
-func TestWriteTombstonedDocUsingXattrs(t *testing.T) {
-
-	if base.UnitTestUrlIsWalrus() {
-		t.Skip("This test won't work under walrus until https://github.com/couchbase/sync_gateway/issues/2390")
-	}
-
-	if !base.TestUseXattrs() {
-		t.Skip("XATTR based tests not enabled.  Enable via SG_TEST_USE_XATTRS=true environment variable")
-	}
-
-	// This doesn't need to specify XATTR's because that is controlled by the test
-	// env variable: SG_TEST_USE_XATTRS
-	rt := NewRestTester(t, nil)
-	defer rt.Close()
-
-	bulkDocsBody := `
-{
-  "docs": [
-  	{
-         "_id":"-21SK00U-ujxUO9fU2HezxL",
-         "_rev":"2-466a1fab90a810dc0a63565b70680e4e",
-         "_deleted":true,
-         "_revisions":{
-            "ids":[
-               "466a1fab90a810dc0a63565b70680e4e",
-               "9e1084304cd2e60c5c106b308a82f40e"
-            ],
-            "start":2
-         }
-  	}
-  ],
-  "new_edits": false
-}
-`
-
-	response := rt.SendAdminRequest("POST", "/db/_bulk_docs", bulkDocsBody)
-	log.Printf("Response: %s", response.Body)
-
-	bulkDocsResponse := []map[string]interface{}{}
-	err := base.JSONUnmarshal(response.Body.Bytes(), &bulkDocsResponse)
-	assert.NoError(t, err, "Unexpected error")
-	log.Printf("bulkDocsResponse: %+v", bulkDocsResponse)
-	for _, bulkDocResponse := range bulkDocsResponse {
-		bulkDocErr, gotErr := bulkDocResponse["error"]
-		if gotErr && bulkDocErr.(string) == "not_found" {
-			t.Errorf("The bulk docs response had an embedded error: %v.  Response for this doc: %+v", bulkDocErr, bulkDocsResponse)
-		}
-	}
-
-	// Fetch the xattr and make sure it contains the above value
-	baseBucket := rt.GetDatabase().Bucket
-	subdocXattrStore, _ := base.AsSubdocXattrStore(baseBucket)
-	var retrievedVal map[string]interface{}
-	var retrievedXattr map[string]interface{}
-	_, err = subdocXattrStore.SubdocGetBodyAndXattr("-21SK00U-ujxUO9fU2HezxL", base.SyncXattrName, "", &retrievedVal, &retrievedXattr, nil)
-	assert.NoError(t, err, "Unexpected Error")
-	assert.Equal(t, "2-466a1fab90a810dc0a63565b70680e4e", retrievedXattr["rev"])
-
-}
-
-// Reproduces https://github.com/couchbase/sync_gateway/issues/916.  The test-only RestartListener operation used to simulate a
-// SG restart isn't race-safe, so disabling the test for now.  Should be possible to reinstate this as a proper unit test
-// once we add the ability to take a bucket offline/online.
-func TestLongpollWithWildcard(t *testing.T) {
-	// TODO: Test disabled because it fails with -race
-	t.Skip("WARNING: TEST DISABLED")
-
-	base.SetUpTestLogging(t, base.LevelInfo, base.KeyChanges, base.KeyHTTP)
-
-	var changes struct {
-		Results  []db.ChangeEntry
-		Last_Seq db.SequenceID
-	}
-	rtConfig := RestTesterConfig{SyncFn: `function(doc) {channel(doc.channel);}`}
-	rt := NewRestTester(t, &rtConfig)
-	defer rt.Close()
-
-	ctx := rt.Context()
-	a := rt.ServerContext().Database(ctx, "db").Authenticator(ctx)
-
-	// Create user:
-	bernard, err := a.NewUser("bernard", "letmein", channels.SetOf(t, "PBS"))
-	assert.True(t, err == nil)
-	assert.NoError(t, a.Save(bernard))
-
-	// Issue is only reproducible when the wait counter is zero for all requested channels (including the user channel) - the count=0
-	// triggers early termination of the changes loop.  This can only be reproduced if the feed is restarted after the user is created -
-	// otherwise the count for the user pseudo-channel will always be non-zero
-	db, _ := rt.ServerContext().GetDatabase(ctx, "db")
-	err = db.RestartListener()
-	assert.True(t, err == nil)
-	// Put a document to increment the counter for the * channel
-	response := rt.Send(Request("PUT", "/db/lost", `{"channel":["ABC"]}`))
-	RequireStatus(t, response, 201)
-
-	// Previous bug: changeWaiter was treating the implicit '*' wildcard in the _changes request as the '*' channel, so the wait counter
-	// was being initialized to 1 (the previous PUT).  Later the wildcard was resolved to actual channels (PBS, _sync:user:bernard), which
-	// has a wait counter of zero (no documents writted since the listener was restarted).
-	wg := sync.WaitGroup{}
-	// start changes request
-	go func() {
-		wg.Add(1)
-		defer wg.Done()
-		changesJSON := `{"style":"all_docs", "heartbeat":300000, "feed":"longpoll", "limit":50, "since":"0"}`
-		changesResponse := rt.Send(RequestByUser("POST", "/db/_changes", changesJSON, "bernard"))
-		log.Printf("_changes looks like: %s", changesResponse.Body.Bytes())
-		err = base.JSONUnmarshal(changesResponse.Body.Bytes(), &changes)
-		// Checkthat the changes loop isn't returning an empty result immediately (the previous bug) - should
-		// be waiting until entry 'sherlock', created below, appears.
-		assert.True(t, len(changes.Results) > 0)
-	}()
-
-	// Send a doc that will properly close the longpoll response
-	time.Sleep(1 * time.Second)
-	response = rt.Send(Request("PUT", "/db/sherlock", `{"channel":["PBS"]}`))
-	wg.Wait()
-}
-
-func TestUnsupportedConfig(t *testing.T) {
-
-	ctx := base.TestCtx(t)
-	sc := NewServerContext(ctx, &StartupConfig{}, false)
-	defer sc.Close(ctx)
-
-	testProviderOnlyJSON := `{"name": "test_provider_only",
-        			"server": "walrus:",
-        			"bucket": "test_provider_only",
-					"sgreplicate": {
-						"enabled": false
-					},
-			        "unsupported": {
-			          "oidc_test_provider": {
-			            "enabled":true,
-			            "unsigned_id_token":true
-			          }
-			        }
-      			   }`
-
-	var testProviderOnlyConfig DbConfig
-	err := base.JSONUnmarshal([]byte(testProviderOnlyJSON), &testProviderOnlyConfig)
-	assert.True(t, err == nil)
-
-	_, err = sc.AddDatabaseFromConfig(ctx, DatabaseConfig{DbConfig: testProviderOnlyConfig})
-	assert.NoError(t, err, "Error adding testProviderOnly database.")
-
-	viewsOnlyJSON := `{"name": "views_only",
-        			"server": "walrus:",
-        			"bucket": "views_only",
-					"sgreplicate": {
-						"enabled": false
-					},
-			        "unsupported": {
-			          "user_views": {
-			            "enabled":true
-			          }
-			        }
-      			   }`
-
-	var viewsOnlyConfig DbConfig
-	err = base.JSONUnmarshal([]byte(viewsOnlyJSON), &viewsOnlyConfig)
-	assert.True(t, err == nil)
-
-	_, err = sc.AddDatabaseFromConfig(ctx, DatabaseConfig{DbConfig: viewsOnlyConfig})
-	assert.NoError(t, err, "Error adding viewsOnlyConfig database.")
-
-	viewsAndTestJSON := `{"name": "views_and_test",
-        			"server": "walrus:",
-        			"bucket": "views_and_test",
-					"sgreplicate": {
-						"enabled": false
-					},
-			        "unsupported": {
-			          "oidc_test_provider": {
-			            "enabled":true,
-			            "unsigned_id_token":true
-			          },
-			          "user_views": {
-			            "enabled":true
-			          }
-			        }
-      			   }`
-
-	var viewsAndTestConfig DbConfig
-	err = base.JSONUnmarshal([]byte(viewsAndTestJSON), &viewsAndTestConfig)
-	assert.True(t, err == nil)
-
-	_, err = sc.AddDatabaseFromConfig(ctx, DatabaseConfig{DbConfig: viewsAndTestConfig})
-	assert.NoError(t, err, "Error adding viewsAndTestConfig database.")
-}
-
-func TestImportingPurgedDocument(t *testing.T) {
-	if base.UnitTestUrlIsWalrus() {
-		t.Skip("This test won't work under walrus until https://github.com/couchbase/sync_gateway/issues/2390")
-	}
-
-	if !base.TestUseXattrs() {
-		t.Skip("XATTR based tests not enabled.  Enable via SG_TEST_USE_XATTRS=true environment variable")
-	}
-
-	rt := NewRestTester(t, nil)
-	defer rt.Close()
-
-	body := `{"_purged": true, "foo": "bar"}`
-	ok, err := rt.Bucket().Add("key", 0, []byte(body))
-	assert.NoError(t, err)
-	assert.True(t, ok)
-
-	numErrors, err := strconv.Atoi(base.SyncGatewayStats.GlobalStats.ResourceUtilizationStats().ErrorCount.String())
-	assert.NoError(t, err)
-
-	response := rt.SendRequest("GET", "/db/key", "")
-	fmt.Println(response.Body)
-
-	numErrorsAfter, err := strconv.Atoi(base.SyncGatewayStats.GlobalStats.ResourceUtilizationStats().ErrorCount.String())
-	assert.NoError(t, err)
-
-	assert.Equal(t, numErrors, numErrorsAfter)
-}
-
-func TestDocIDFilterResurrection(t *testing.T) {
-	rt := NewRestTester(t, nil)
-	defer rt.Close()
-
-	// Create User
-	ctx := rt.Context()
-	a := rt.ServerContext().Database(ctx, "db").Authenticator(ctx)
-	jacques, err := a.NewUser("jacques", "letmein", channels.SetOf(t, "A", "B"))
-	assert.NoError(t, err)
-	assert.NoError(t, a.Save(jacques))
-
-	// Create Doc
-	response := rt.SendAdminRequest("PUT", "/db/doc1", `{"channels": ["A"]}`)
-	assert.Equal(t, http.StatusCreated, response.Code)
-	var body db.Body
-	require.NoError(t, base.JSONUnmarshal(response.Body.Bytes(), &body))
-	docRevID := body["rev"].(string)
-
-	// Delete Doc
-	response = rt.SendAdminRequest("DELETE", "/db/doc1?rev="+docRevID, "")
-	assert.Equal(t, http.StatusOK, response.Code)
-	require.NoError(t, base.JSONUnmarshal(response.Body.Bytes(), &body))
-	docRevID2 := body["rev"].(string)
-
-	// Update / Revive Doc
-	response = rt.SendAdminRequest("PUT", "/db/doc1?rev="+docRevID2, `{"channels": ["B"]}`)
-	assert.Equal(t, http.StatusCreated, response.Code)
-
-	require.NoError(t, rt.WaitForPendingChanges())
-
-	// Changes call
-	request, _ := http.NewRequest("GET", "/db/_changes", nil)
-	request.SetBasicAuth("jacques", "letmein")
-	response = rt.Send(request)
-	assert.Equal(t, http.StatusOK, response.Code)
-
-	var changesResponse = make(map[string]interface{})
-	require.NoError(t, base.JSONUnmarshal(response.Body.Bytes(), &changesResponse))
-	assert.NotContains(t, changesResponse["results"].([]interface{})[1], "deleted")
-}
-
-func TestSyncFunctionErrorLogging(t *testing.T) {
-
-	base.SetUpTestLogging(t, base.LevelInfo, base.KeyHTTP, base.KeyJavascript)
-
-	rtConfig := RestTesterConfig{SyncFn: `
-		function(doc) {
-			console.error("Error");
-			console.log("Log");
-			channel(doc.channel);
-		}`}
-
-	rt := NewRestTester(t, &rtConfig)
-
-	defer rt.Close()
-
-	// Wait for the DB to be ready before attempting to get initial error count
-	assert.NoError(t, rt.WaitForDBOnline())
-
-	numErrors, err := strconv.Atoi(base.SyncGatewayStats.GlobalStats.ResourceUtilizationStats().ErrorCount.String())
-	assert.NoError(t, err)
-
-	response := rt.SendAdminRequest("PUT", "/db/doc1", `{"foo": "bar"}`)
-	assert.Equal(t, http.StatusCreated, response.Code)
-
-	numErrorsAfter, err := strconv.Atoi(base.SyncGatewayStats.GlobalStats.ResourceUtilizationStats().ErrorCount.String())
-	assert.NoError(t, err)
-
-	assert.Equal(t, numErrors+1, numErrorsAfter)
-}
-
-func TestConflictWithInvalidAttachment(t *testing.T) {
-	rt := NewRestTester(t, nil)
-	defer rt.Close()
-
-	// Create Doc
-	docrevId := rt.CreateDoc(t, "doc1")
-
-	docRevDigest := strings.Split(docrevId, "-")[1]
-
-	// Setup Attachment
-	attachmentContentType := "content/type"
-	reqHeaders := map[string]string{
-		"Content-Type": attachmentContentType,
-	}
-
-	// Set attachment
-	attachmentBody := "aGVsbG8gd29ybGQ=" // hello.txt
-	response := rt.SendAdminRequestWithHeaders("PUT", "/db/doc1/attach1?rev="+docrevId, attachmentBody, reqHeaders)
-	RequireStatus(t, response, http.StatusCreated)
-	var body db.Body
-	require.NoError(t, base.JSONUnmarshal(response.Body.Bytes(), &body))
-	docrevId2 := body["rev"].(string)
-
-	// Update Doc
-	rev3Input := `{"_attachments":{"attach1":{"content-type": "content/type", "digest":"sha1-b7fDq/pHG8Nf5F3fe0K2nu0xcw0=", "length": 16, "revpos": 2, "stub": true}}, "_id": "doc1", "_rev": "` + docrevId2 + `", "prop":true}`
-	response = rt.SendAdminRequest("PUT", "/db/doc1", rev3Input)
-	RequireStatus(t, response, http.StatusCreated)
-	require.NoError(t, base.JSONUnmarshal(response.Body.Bytes(), &body))
-	docrevId3 := body["rev"].(string)
-
-	// Get Existing Doc & Update rev
-	rev4Input := `{"_attachments":{"attach1":{"content-type": "content/type", "digest":"sha1-b7fDq/pHG8Nf5F3fe0K2nu0xcw0=", "length": 16, "revpos": 2, "stub": true}}, "_id": "doc1", "_rev": "` + docrevId3 + `", "prop":true}`
-	response = rt.SendAdminRequest("PUT", "/db/doc1", rev4Input)
-	RequireStatus(t, response, http.StatusCreated)
-
-	// Get Existing Doc to Modify
-	response = rt.SendAdminRequest("GET", "/db/doc1?revs=true", "")
-	RequireStatus(t, response, http.StatusOK)
-	require.NoError(t, base.JSONUnmarshal(response.Body.Bytes(), &body))
-
-	// Modify Doc
-	parentRevList := [3]string{"foo3", "foo2", docRevDigest}
-	body["_rev"] = "3-foo3"
-	body["rev"] = "3-foo3"
-	body["_revisions"].(map[string]interface{})["ids"] = parentRevList
-	body["_revisions"].(map[string]interface{})["start"] = 3
-	delete(body["_attachments"].(map[string]interface{})["attach1"].(map[string]interface{}), "digest")
-
-	// Prepare changed doc
-	temp, err := base.JSONMarshal(body)
-	assert.NoError(t, err)
-	newBody := string(temp)
-
-	// Send changed / conflict doc
-	response = rt.SendAdminRequest("PUT", "/db/doc1?new_edits=false", newBody)
-	RequireStatus(t, response, http.StatusBadRequest)
-}
-
-// Create doc with attachment at rev 1 using pre-2.5 metadata (outside of _sync)
-// Create rev 2 with stub using att revpos 1 and make sure we fetch the attachment correctly
-// Reproduces CBG-616
-func TestAttachmentRevposPre25Metadata(t *testing.T) {
-
-	if base.TestUseXattrs() {
-		t.Skip("Skipping with xattrs due to use of AddRaw _sync data")
-	}
-
-	rt := NewRestTester(t, nil)
-	defer rt.Close()
-
-	ok, err := rt.GetDatabase().Bucket.Add("doc1", 0, []byte(`{"_attachments":{"hello.txt":{"digest":"sha1-Kq5sNclPz7QV2+lfQIuc6R7oRu0=","length":11,"revpos":1,"stub":true}},"_sync":{"rev":"1-6e5a9ed9e2e8637d495ac5dd2fa90479","sequence":2,"recent_sequences":[2],"history":{"revs":["1-6e5a9ed9e2e8637d495ac5dd2fa90479"],"parents":[-1],"channels":[null]},"cas":"","time_saved":"2019-12-06T20:02:25.523013Z"},"test":true}`))
-	require.NoError(t, err)
-	require.True(t, ok)
-
-	response := rt.SendAdminRequest("PUT", "/db/doc1?rev=1-6e5a9ed9e2e8637d495ac5dd2fa90479", `{"test":false,"_attachments":{"hello.txt":{"stub":true,"revpos":1}}}`)
-	RequireStatus(t, response, 201)
-	var putResp struct {
-		OK  bool   `json:"ok"`
-		Rev string `json:"rev"`
-	}
-	require.NoError(t, base.JSONUnmarshal(response.Body.Bytes(), &putResp))
-	require.True(t, putResp.OK)
-
-	response = rt.SendAdminRequest("GET", "/db/doc1", "")
-	RequireStatus(t, response, 200)
-	var body struct {
-		Test        bool             `json:"test"`
-		Attachments db.AttachmentMap `json:"_attachments"`
-	}
-	require.NoError(t, base.JSONUnmarshal(response.Body.Bytes(), &body))
-	assert.False(t, body.Test)
-	att, ok := body.Attachments["hello.txt"]
-	require.True(t, ok)
-	assert.Equal(t, 1, att.Revpos)
-	assert.True(t, att.Stub)
-	assert.Equal(t, "sha1-Kq5sNclPz7QV2+lfQIuc6R7oRu0=", att.Digest)
-}
-
-func TestConflictingBranchAttachments(t *testing.T) {
-	rt := NewRestTester(t, nil)
-	defer rt.Close()
-
-	// Create a document
-	docRevId := rt.CreateDoc(t, "doc1")
-	docRevDigest := strings.Split(docRevId, "-")[1]
-
-	// //Create diverging tree
-	var body db.Body
-
-	reqBodyRev2 := `{"_rev": "2-two", "_revisions": {"ids": ["two", "` + docRevDigest + `"], "start": 2}}`
-	response := rt.SendAdminRequest("PUT", "/db/doc1?new_edits=false", reqBodyRev2)
-	RequireStatus(t, response, http.StatusCreated)
-
-	require.NoError(t, base.JSONUnmarshal(response.Body.Bytes(), &body))
-	docRevId2 := body["rev"].(string)
-	assert.Equal(t, "2-two", docRevId2)
-
-	reqBodyRev2a := `{"_rev": "2-two", "_revisions": {"ids": ["twoa", "` + docRevDigest + `"], "start": 2}}`
-	response = rt.SendAdminRequest("PUT", "/db/doc1?new_edits=false", reqBodyRev2a)
-	RequireStatus(t, response, http.StatusCreated)
-	require.NoError(t, base.JSONUnmarshal(response.Body.Bytes(), &body))
-	docRevId2a := body["rev"].(string)
-	assert.Equal(t, "2-twoa", docRevId2a)
-
-	// Create an attachment
-	attachmentContentType := "content/type"
-	reqHeaders := map[string]string{
-		"Content-Type": attachmentContentType,
-	}
-
-	// Put attachment on doc1 rev 2
-	rev3Attachment := `aGVsbG8gd29ybGQ=` // hello.txt
-	response = rt.SendAdminRequestWithHeaders("PUT", "/db/doc1/attach1?rev=2-two", rev3Attachment, reqHeaders)
-	RequireStatus(t, response, http.StatusCreated)
-	require.NoError(t, base.JSONUnmarshal(response.Body.Bytes(), &body))
-	docRevId3 := body["rev"].(string)
-
-	// Put attachment on doc1 conflicting rev 2a
-	rev3aAttachment := `Z29vZGJ5ZSBjcnVlbCB3b3JsZA==` // bye.txt
-	response = rt.SendAdminRequestWithHeaders("PUT", "/db/doc1/attach1a?rev=2-twoa", rev3aAttachment, reqHeaders)
-	RequireStatus(t, response, http.StatusCreated)
-	require.NoError(t, base.JSONUnmarshal(response.Body.Bytes(), &body))
-	docRevId3a := body["rev"].(string)
-
-	// Perform small update on doc3
-	rev4Body := `{"_id": "doc1", "_attachments": {"attach1": {"content_type": "content/type", "digest": "sha1-b7fDq/pHG8Nf5F3fe0K2nu0xcw0=", "length": 16, "revpos": 3, "stub":true}}}`
-	response = rt.SendAdminRequest("PUT", "/db/doc1?rev="+docRevId3, rev4Body)
-	RequireStatus(t, response, http.StatusCreated)
-	require.NoError(t, base.JSONUnmarshal(response.Body.Bytes(), &body))
-	docRevId4 := body["rev"].(string)
-
-	// Perform small update on doc3a
-	rev4aBody := `{"_id": "doc1", "_attachments": {"attach1a": {"content_type": "content/type", "digest": "sha1-rdfKyt3ssqPHnWBUxl/xauXXcUs=", "length": 28, "revpos": 3, "stub": true}}}`
-	response = rt.SendAdminRequest("PUT", "/db/doc1?rev="+docRevId3a, rev4aBody)
-	RequireStatus(t, response, http.StatusCreated)
-	require.NoError(t, base.JSONUnmarshal(response.Body.Bytes(), &body))
-	docRevId4a := body["rev"].(string)
-
-	// Ensure the two attachments are different
-	response1 := rt.SendAdminRequest("GET", "/db/doc1?atts_since=[\""+docRevId+"\"]&rev="+docRevId4, "")
-	response2 := rt.SendAdminRequest("GET", "/db/doc1?rev="+docRevId4a, "")
-
-	var body1 db.Body
-	var body2 db.Body
-
-	require.NoError(t, base.JSONUnmarshal(response1.Body.Bytes(), &body1))
-	require.NoError(t, base.JSONUnmarshal(response2.Body.Bytes(), &body2))
-
-	assert.NotEqual(t, body1["_attachments"], body2["_attachments"])
-
-}
-
-func TestAttachmentsWithTombstonedConflict(t *testing.T) {
-	rt := NewRestTester(t, nil)
-	defer rt.Close()
-
-	// Create a document
-	docRevId := rt.CreateDoc(t, "doc1")
-	// docRevDigest := strings.Split(docRevId, "-")[1]
-
-	// Create an attachment
-	attachmentContentType := "content/type"
-	reqHeaders := map[string]string{
-		"Content-Type": attachmentContentType,
-	}
-
-	// Add an attachment at rev 2
-	var body db.Body
-	rev2Attachment := `aGVsbG8gd29ybGQ=` // hello.txt
-	response := rt.SendAdminRequestWithHeaders("PUT", "/db/doc1/attach1?rev="+docRevId, rev2Attachment, reqHeaders)
-	RequireStatus(t, response, http.StatusCreated)
-	require.NoError(t, base.JSONUnmarshal(response.Body.Bytes(), &body))
-	docRevId2 := body["rev"].(string)
-
-	// Create rev 3, preserve the attachment
-	rev3Body := `{"_id": "doc1", "mod":"mod_3", "_attachments": {"attach1": {"content_type": "content/type", "digest": "sha1-b7fDq/pHG8Nf5F3fe0K2nu0xcw0=", "length": 16, "revpos": 2, "stub":true}}}`
-	response = rt.SendAdminRequest("PUT", "/db/doc1?rev="+docRevId2, rev3Body)
-	RequireStatus(t, response, http.StatusCreated)
-	require.NoError(t, base.JSONUnmarshal(response.Body.Bytes(), &body))
-	docRevId3 := body["rev"].(string)
-
-	// Add another attachment at rev 4
-	rev4Attachment := `Z29vZGJ5ZSBjcnVlbCB3b3JsZA==` // bye.txt
-	response = rt.SendAdminRequestWithHeaders("PUT", "/db/doc1/attach2?rev="+docRevId3, rev4Attachment, reqHeaders)
-	RequireStatus(t, response, http.StatusCreated)
-	require.NoError(t, base.JSONUnmarshal(response.Body.Bytes(), &body))
-	docRevId4 := body["rev"].(string)
-
-	// Create rev 5, preserve the attachments
-	rev5Body := `{"_id": "doc1",` +
-		`"mod":"mod_5",` +
-		`"_attachments": ` +
-		`{"attach1": {"content_type": "content/type", "digest": "sha1-b7fDq/pHG8Nf5F3fe0K2nu0xcw0=", "length": 16, "revpos": 2, "stub":true},` +
-		` "attach2": {"content_type": "content/type", "digest": "sha1-rdfKyt3ssqPHnWBUxl/xauXXcUs=", "length": 28, "revpos": 4, "stub":true}}` +
-		`}`
-	response = rt.SendAdminRequest("PUT", "/db/doc1?rev="+docRevId4, rev5Body)
-	RequireStatus(t, response, http.StatusCreated)
-	require.NoError(t, base.JSONUnmarshal(response.Body.Bytes(), &body))
-	docRevId5 := body["rev"].(string)
-
-	// Create rev 6, preserve the attachments
-	rev6Body := `{"_id": "doc1",` +
-		`"mod":"mod_5",` +
-		`"_attachments": ` +
-		`{"attach1": {"content_type": "content/type", "digest": "sha1-b7fDq/pHG8Nf5F3fe0K2nu0xcw0=", "length": 16, "revpos": 2, "stub":true},` +
-		` "attach2": {"content_type": "content/type", "digest": "sha1-rdfKyt3ssqPHnWBUxl/xauXXcUs=", "length": 28, "revpos": 4, "stub":true}}` +
-		`}`
-	response = rt.SendAdminRequest("PUT", "/db/doc1?rev="+docRevId5, rev6Body)
-	RequireStatus(t, response, http.StatusCreated)
-	require.NoError(t, base.JSONUnmarshal(response.Body.Bytes(), &body))
-	// docRevId6 := body["rev"].(string)
-
-	response = rt.SendAdminRequest("GET", "/db/doc1?atts_since=[\""+docRevId+"\"]", "")
-	log.Printf("Rev6 GET: %s", response.Body.Bytes())
-	require.NoError(t, base.JSONUnmarshal(response.Body.Bytes(), &body))
-	_, attachmentsPresent := body["_attachments"]
-	assert.True(t, attachmentsPresent)
-
-	// Create conflicting rev 6 that doesn't have attachments
-	reqBodyRev6a := `{"_rev": "6-a", "_revisions": {"ids": ["a", "` + docRevId5 + `"], "start": 6}}`
-	response = rt.SendAdminRequest("PUT", "/db/doc1?new_edits=false", reqBodyRev6a)
-	RequireStatus(t, response, http.StatusCreated)
-	require.NoError(t, base.JSONUnmarshal(response.Body.Bytes(), &body))
-	docRevId2a := body["rev"].(string)
-	assert.Equal(t, "6-a", docRevId2a)
-
-	var rev6Response db.Body
-	response = rt.SendAdminRequest("GET", "/db/doc1?atts_since=[\""+docRevId+"\"]", "")
-	require.NoError(t, base.JSONUnmarshal(response.Body.Bytes(), &rev6Response))
-	_, attachmentsPresent = rev6Response["_attachments"]
-	assert.False(t, attachmentsPresent)
-
-	// Tombstone revision 6-a, leaves 6-7368e68932e8261dba7ad831e3cd5a5e as winner
-	response = rt.SendAdminRequest("DELETE", "/db/doc1?rev=6-a", "")
-	RequireStatus(t, response, http.StatusOK)
-
-	// Retrieve current winning rev with attachments
-	var rev7Response db.Body
-	response = rt.SendAdminRequest("GET", "/db/doc1?atts_since=[\""+docRevId+"\"]", "")
-	log.Printf("Rev6 GET: %s", response.Body.Bytes())
-	require.NoError(t, base.JSONUnmarshal(response.Body.Bytes(), &rev7Response))
-	_, attachmentsPresent = rev7Response["_attachments"]
-	assert.True(t, attachmentsPresent)
-}
-
-func TestNumAccessErrors(t *testing.T) {
-	rtConfig := RestTesterConfig{
-		SyncFn: `function(doc, oldDoc){if (doc.channels.indexOf("foo") > -1){requireRole("foobar")}}`,
-	}
-
-	rt := NewRestTester(t, &rtConfig)
-	defer rt.Close()
-
-	ctx := rt.Context()
-	a := rt.ServerContext().Database(ctx, "db").Authenticator(ctx)
-
-	// Create a test user
-	user, err := a.NewUser("user", "letmein", channels.SetOf(t, "A"))
-	assert.NoError(t, err)
-	assert.NoError(t, a.Save(user))
-
-	response := rt.Send(RequestByUser("PUT", "/db/doc", `{"prop":true, "channels":["foo"]}`, "user"))
-	RequireStatus(t, response, 403)
-
-	base.WaitForStat(func() int64 { return rt.GetDatabase().DbStats.SecurityStats.NumAccessErrors.Value() }, 1)
-}
-
-func TestNonImportedDuplicateID(t *testing.T) {
-
-	if base.UnitTestUrlIsWalrus() {
-		t.Skip("Skip this test under walrus testing")
-	}
-
-	rt := NewRestTester(t, nil)
-	defer rt.Close()
-
-	bucket := rt.Bucket()
-	body := `{"foo":"bar"}`
-	ok, err := bucket.Add("key", 0, []byte(body))
-
-	assert.True(t, ok)
-	assert.Nil(t, err)
-	res := rt.SendAdminRequest("PUT", "/db/key", `{"prop":true}`)
-	RequireStatus(t, res, http.StatusConflict)
-}
-
-func TestChanCacheActiveRevsStat(t *testing.T) {
-
-	base.SetUpTestLogging(t, base.LevelDebug, base.KeyAll)
-
-	rt := NewRestTester(t, nil)
-	defer rt.Close()
-
-	responseBody := make(map[string]interface{})
-	response := rt.SendAdminRequest("PUT", "/db/testdoc", `{"value":"a value", "channels":["a"]}`)
-	err := base.JSONUnmarshal(response.Body.Bytes(), &responseBody)
-	assert.NoError(t, err)
-	rev1 := fmt.Sprint(responseBody["rev"])
-	RequireStatus(t, response, http.StatusCreated)
-
-	response = rt.SendAdminRequest("PUT", "/db/testdoc2", `{"value":"a value", "channels":["a"]}`)
-	err = base.JSONUnmarshal(response.Body.Bytes(), &responseBody)
-	assert.NoError(t, err)
-	rev2 := fmt.Sprint(responseBody["rev"])
-	RequireStatus(t, response, http.StatusCreated)
-
-	err = rt.WaitForPendingChanges()
-	assert.NoError(t, err)
-
-	response = rt.SendAdminRequest("GET", "/db/_changes?active_only=true&include_docs=true&filter=sync_gateway/bychannel&channels=a&feed=normal&since=0&heartbeat=0&timeout=300000", "")
-	RequireStatus(t, response, http.StatusOK)
-
-	response = rt.SendAdminRequest("PUT", "/db/testdoc?new_edits=true&rev="+rev1, `{"value":"a value", "channels":[]}`)
-	RequireStatus(t, response, http.StatusCreated)
-
-	response = rt.SendAdminRequest("PUT", "/db/testdoc2?new_edits=true&rev="+rev2, `{"value":"a value", "channels":[]}`)
-	RequireStatus(t, response, http.StatusCreated)
-
-	err = rt.WaitForPendingChanges()
-	assert.NoError(t, err)
-
-	assert.Equal(t, 0, int(rt.GetDatabase().DbStats.Cache().ChannelCacheRevsActive.Value()))
-
-}
-
-func TestGetRawDocumentError(t *testing.T) {
-	rt := NewRestTester(t, nil)
-	defer rt.Close()
-
-	response := rt.SendAdminRequest("GET", "/db/_raw/doc", ``)
-	assert.Equal(t, http.StatusNotFound, response.Code)
-}
-
-func TestWebhookProperties(t *testing.T) {
-
-	wg := sync.WaitGroup{}
-
-	handler := func(w http.ResponseWriter, r *http.Request) {
-		out, err := io.ReadAll(r.Body)
-		assert.NoError(t, err)
-		err = r.Body.Close()
-		assert.NoError(t, err)
-
-		var body db.Body
-		err = base.JSONUnmarshal(out, &body)
-		assert.NoError(t, err)
-		assert.Contains(t, string(out), db.BodyId)
-		assert.Contains(t, string(out), db.BodyRev)
-		assert.Equal(t, "1-cd809becc169215072fd567eebd8b8de", body[db.BodyRev])
-		wg.Done()
-	}
-
-	s := httptest.NewServer(http.HandlerFunc(handler))
-	defer s.Close()
-
-	rtConfig := &RestTesterConfig{
-		DatabaseConfig: &DatabaseConfig{
-			DbConfig: DbConfig{
-				AutoImport: true,
-				EventHandlers: &EventHandlerConfig{
-					DocumentChanged: []*EventConfig{
-						{Url: s.URL, Filter: "function(doc){return true;}", HandlerType: "webhook"},
-					},
-				},
-			},
-		},
-	}
-	rt := NewRestTester(t, rtConfig)
-	defer rt.Close()
-
-	wg.Add(1)
-	rt.SendAdminRequest("PUT", "/db/doc1", `{"foo": "bar"}`)
-
-	if base.TestUseXattrs() {
-		wg.Add(1)
-		body := make(map[string]interface{})
-		body["foo"] = "bar"
-		added, err := rt.Bucket().Add("doc2", 0, body)
-		assert.True(t, added)
-		assert.NoError(t, err)
-	}
-
-	require.NoError(t, WaitWithTimeout(&wg, 30*time.Second))
-}
-
-func TestBasicGetReplicator2(t *testing.T) {
-	rt := NewRestTester(t, nil)
-	defer rt.Close()
-
-	var body db.Body
-
-	// Put document as usual
-	response := rt.SendAdminRequest("PUT", "/db/doc1", `{"foo": "bar"}`)
-	RequireStatus(t, response, http.StatusCreated)
-	err := base.JSONUnmarshal(response.Body.Bytes(), &body)
-	assert.NoError(t, err)
-	assert.True(t, body["ok"].(bool))
-	revID := body["rev"].(string)
-
-	// Get a document with rev using replicator2
-	response = rt.SendAdminRequest("GET", "/db/doc1?replicator2=true&rev="+revID, ``)
-	if base.IsEnterpriseEdition() {
-		RequireStatus(t, response, http.StatusOK)
-		err = base.JSONUnmarshal(response.Body.Bytes(), &body)
-		assert.NoError(t, err)
-		assert.Equal(t, "bar", body["foo"])
-	} else {
-		RequireStatus(t, response, http.StatusNotImplemented)
-	}
-
-	// Get a document without specifying rev using replicator2
-	response = rt.SendAdminRequest("GET", "/db/doc1?replicator2=true", ``)
-	if base.IsEnterpriseEdition() {
-		RequireStatus(t, response, http.StatusOK)
-		err = base.JSONUnmarshal(response.Body.Bytes(), &body)
-		assert.NoError(t, err)
-		assert.Equal(t, "bar", body["foo"])
-	} else {
-		RequireStatus(t, response, http.StatusNotImplemented)
-	}
-}
-
-func TestAttachmentGetReplicator2(t *testing.T) {
-	rt := NewRestTester(t, nil)
-	defer rt.Close()
-
-	var body db.Body
-
-	// Put document as usual with attachment
-	response := rt.SendAdminRequest("PUT", "/db/doc1", `{"foo": "bar", "_attachments": {"hello.txt": {"data":"aGVsbG8gd29ybGQ="}}}`)
-	RequireStatus(t, response, http.StatusCreated)
-	err := base.JSONUnmarshal(response.Body.Bytes(), &body)
-	assert.NoError(t, err)
-	assert.True(t, body["ok"].(bool))
-
-	// Get a document with rev using replicator2
-	response = rt.SendAdminRequest("GET", "/db/doc1?replicator2=true", ``)
-	if base.IsEnterpriseEdition() {
-		RequireStatus(t, response, http.StatusOK)
-		err = base.JSONUnmarshal(response.Body.Bytes(), &body)
-		assert.NoError(t, err)
-		assert.Equal(t, "bar", body["foo"])
-		assert.Contains(t, body[db.BodyAttachments], "hello.txt")
-	} else {
-		RequireStatus(t, response, http.StatusNotImplemented)
-	}
-}
-
-func TestBasicPutReplicator2(t *testing.T) {
-	rt := NewRestTester(t, nil)
-	defer rt.Close()
-
-	var (
-		body  db.Body
-		revID string
-		err   error
-	)
-
-	response := rt.SendAdminRequest("PUT", "/db/doc1?replicator2=true", `{}`)
-	if base.IsEnterpriseEdition() {
-		RequireStatus(t, response, http.StatusCreated)
-		err = base.JSONUnmarshal(response.Body.Bytes(), &body)
-		assert.NoError(t, err)
-		assert.True(t, body["ok"].(bool))
-		revID = body["rev"].(string)
-		assert.Equal(t, 1, int(rt.GetDatabase().DbStats.Database().NumDocWrites.Value()))
-	} else {
-		RequireStatus(t, response, http.StatusNotImplemented)
-	}
-
-	// Put basic doc with replicator2 flag and ensure it saves correctly
-	response = rt.SendAdminRequest("PUT", "/db/doc1?replicator2=true&rev="+revID, `{"foo": "bar"}`)
-	if base.IsEnterpriseEdition() {
-		RequireStatus(t, response, http.StatusCreated)
-		err = base.JSONUnmarshal(response.Body.Bytes(), &body)
-		assert.NoError(t, err)
-		assert.True(t, body["ok"].(bool))
-		assert.Equal(t, 2, int(rt.GetDatabase().DbStats.Database().NumDocWrites.Value()))
-	} else {
-		RequireStatus(t, response, http.StatusNotImplemented)
-	}
-
-	response = rt.SendAdminRequest("GET", "/db/doc1", ``)
-	if base.IsEnterpriseEdition() {
-		RequireStatus(t, response, http.StatusOK)
-		err = base.JSONUnmarshal(response.Body.Bytes(), &body)
-		assert.NoError(t, err)
-		assert.Equal(t, "bar", body["foo"])
-		assert.Equal(t, 1, int(rt.GetDatabase().DbStats.Database().NumDocReadsRest.Value()))
-	} else {
-		RequireStatus(t, response, http.StatusNotFound)
-	}
-}
-
-func TestDeletedPutReplicator2(t *testing.T) {
-	rt := NewRestTester(t, nil)
-	defer rt.Close()
-
-	var body db.Body
-
-	response := rt.SendAdminRequest("PUT", "/db/doc1", "{}")
-	RequireStatus(t, response, http.StatusCreated)
-	err := base.JSONUnmarshal(response.Body.Bytes(), &body)
-	assert.NoError(t, err)
-	assert.True(t, body["ok"].(bool))
-	revID := body["rev"].(string)
-	assert.Equal(t, int64(1), rt.GetDatabase().DbStats.Database().NumDocWrites.Value())
-
-	response = rt.SendAdminRequest("PUT", "/db/doc1?replicator2=true&rev="+revID+"&deleted=true", "{}")
-	if base.IsEnterpriseEdition() {
-		RequireStatus(t, response, http.StatusCreated)
-		err = base.JSONUnmarshal(response.Body.Bytes(), &body)
-		assert.NoError(t, err)
-		assert.True(t, body["ok"].(bool))
-		revID = body["rev"].(string)
-		assert.Equal(t, 2, int(rt.GetDatabase().DbStats.Database().NumDocWrites.Value()))
-
-		response = rt.SendAdminRequest("GET", "/db/doc1", ``)
-		RequireStatus(t, response, http.StatusNotFound)
-		assert.Equal(t, 0, int(rt.GetDatabase().DbStats.Database().NumDocReadsRest.Value()))
-	} else {
-		RequireStatus(t, response, http.StatusNotImplemented)
-	}
-
-	response = rt.SendAdminRequest("PUT", "/db/doc1?replicator2=true&rev="+revID+"&deleted=false", `{}`)
-	if base.IsEnterpriseEdition() {
-		RequireStatus(t, response, http.StatusCreated)
-		err = base.JSONUnmarshal(response.Body.Bytes(), &body)
-		assert.NoError(t, err)
-		assert.True(t, body["ok"].(bool))
-		assert.Equal(t, 3, int(rt.GetDatabase().DbStats.Database().NumDocWrites.Value()))
-
-		response = rt.SendAdminRequest("GET", "/db/doc1", ``)
-		RequireStatus(t, response, http.StatusOK)
-		assert.Equal(t, 1, int(rt.GetDatabase().DbStats.Database().NumDocReadsRest.Value()))
-	} else {
-		RequireStatus(t, response, http.StatusNotImplemented)
-	}
-}
-
-func TestWebhookSpecialProperties(t *testing.T) {
-
-	wg := sync.WaitGroup{}
-
-	handler := func(w http.ResponseWriter, r *http.Request) {
-		wg.Done()
-
-		var body db.Body
-		d := base.JSONDecoder(r.Body)
-		require.NoError(t, d.Decode(&body))
-		require.Contains(t, body, db.BodyId)
-		require.Contains(t, body, db.BodyRev)
-		require.Contains(t, body, db.BodyDeleted)
-		assert.True(t, body[db.BodyDeleted].(bool))
-	}
-
-	s := httptest.NewServer(http.HandlerFunc(handler))
-	defer s.Close()
-
-	rtConfig := &RestTesterConfig{
-		DatabaseConfig: &DatabaseConfig{
-			DbConfig: DbConfig{
-				AutoImport: true,
-				EventHandlers: &EventHandlerConfig{
-					DocumentChanged: []*EventConfig{
-						{Url: s.URL, Filter: "function(doc){return true;}", HandlerType: "webhook"},
-					},
-				},
-			},
-		},
-	}
-	rt := NewRestTester(t, rtConfig)
-	defer rt.Close()
-
-	wg.Add(1)
-	res := rt.SendAdminRequest("PUT", "/db/"+t.Name(), `{"foo": "bar", "_deleted": true}`)
-	RequireStatus(t, res, http.StatusCreated)
-	wg.Wait()
-}
-
-func TestWebhookPropsWithAttachments(t *testing.T) {
-	wg := sync.WaitGroup{}
-	handler := func(w http.ResponseWriter, r *http.Request) {
-		defer wg.Done()
-		bodyBytes, err := io.ReadAll(r.Body)
-		require.NoError(t, err, "Error reading request body")
-		require.NoError(t, r.Body.Close(), "Error closing request body")
-
-		var body db.Body
-		require.NoError(t, base.JSONUnmarshal(bodyBytes, &body), "Error parsing document body")
-		assert.Equal(t, "doc1", body[db.BodyId])
-		assert.Equal(t, "bar", body["foo"])
-
-		if strings.HasPrefix(body[db.BodyRev].(string), "1-") {
-			assert.Equal(t, "1-cd809becc169215072fd567eebd8b8de", body[db.BodyRev])
-		}
-
-		if strings.HasPrefix(body[db.BodyRev].(string), "2-") {
-			assert.Equal(t, "2-6433ff70e11791fcb7fdf16746f4b9e7", body[db.BodyRev])
-			attachments := body[db.BodyAttachments].(map[string]interface{})
-			attachment1 := attachments["attach1"].(map[string]interface{})
-			assert.Equal(t, "sha1-nq0xWBV2IEkkpY3ng+PEtFnCcVY=", attachment1["digest"])
-			assert.Equal(t, float64(30), attachment1["length"])
-			assert.Equal(t, float64(2), attachment1["revpos"])
-			assert.True(t, attachment1["stub"].(bool))
-			assert.Equal(t, "content/type", attachment1["content_type"])
-		}
-	}
-
-	s := httptest.NewServer(http.HandlerFunc(handler))
-	defer s.Close()
-
-	rtConfig := &RestTesterConfig{
-		DatabaseConfig: &DatabaseConfig{DbConfig: DbConfig{
-			AutoImport: true,
-			EventHandlers: &EventHandlerConfig{
-				DocumentChanged: []*EventConfig{
-					{Url: s.URL, Filter: "function(doc){return true;}", HandlerType: "webhook"},
-				},
-			},
-		},
-		}}
-	rt := NewRestTester(t, rtConfig)
-	defer rt.Close()
-
-	// Create first revision of the document with no attachment.
-	wg.Add(1)
-	response := rt.SendAdminRequest(http.MethodPut, "/db/doc1", `{"foo": "bar"}`)
-	RequireStatus(t, response, http.StatusCreated)
-	var body db.Body
-	require.NoError(t, base.JSONUnmarshal(response.Body.Bytes(), &body))
-	require.True(t, body["ok"].(bool))
-	doc1revId := body["rev"].(string)
-
-	// Add attachment to the doc.
-	attachmentBody := "this is the body of attachment"
-	attachmentContentType := "content/type"
-	reqHeaders := map[string]string{"Content-Type": attachmentContentType}
-	resource := "/db/doc1/attach1?rev=" + doc1revId
-	wg.Add(1)
-	response = rt.SendAdminRequestWithHeaders(http.MethodPut, resource, attachmentBody, reqHeaders)
-	RequireStatus(t, response, http.StatusCreated)
-	require.NoError(t, base.JSONUnmarshal(response.Body.Bytes(), &body))
-	require.True(t, body["ok"].(bool))
-	revIdAfterAttachment := body["rev"].(string)
-	assert.NotEmpty(t, revIdAfterAttachment, "No revid in response for PUT attachment")
-	assert.NotEqual(t, revIdAfterAttachment, doc1revId)
-	wg.Wait()
-}
-
-// TestWebhookWinningRevChangedEvent ensures the winning_rev_changed event is only fired for a winning revision change, and checks that document_changed is always fired.
-func TestWebhookWinningRevChangedEvent(t *testing.T) {
-
-	base.SetUpTestLogging(t, base.LevelDebug, base.KeyHTTP, base.KeyEvents)
-
-	wg := sync.WaitGroup{}
-
-	var WinningRevChangedCount uint32
-	var DocumentChangedCount uint32
-
-	handler := func(w http.ResponseWriter, r *http.Request) {
-		var body db.Body
-		d := base.JSONDecoder(r.Body)
-		require.NoError(t, d.Decode(&body))
-		require.Contains(t, body, db.BodyId)
-		require.Contains(t, body, db.BodyRev)
-
-		event := r.URL.Query().Get("event")
-		switch event {
-		case "WinningRevChanged":
-			atomic.AddUint32(&WinningRevChangedCount, 1)
-		case "DocumentChanged":
-			atomic.AddUint32(&DocumentChangedCount, 1)
-		default:
-			t.Fatalf("unknown event type: %s", event)
-		}
-
-		wg.Done()
-	}
-
-	s := httptest.NewServer(http.HandlerFunc(handler))
-	defer s.Close()
-
-	rtConfig := &RestTesterConfig{
-		DatabaseConfig: &DatabaseConfig{DbConfig: DbConfig{
-			EventHandlers: &EventHandlerConfig{
-				DocumentChanged: []*EventConfig{
-					{Url: s.URL + "?event=DocumentChanged", Filter: "function(doc){return true;}", HandlerType: "webhook"},
-					{Url: s.URL + "?event=WinningRevChanged", Filter: "function(doc){return true;}", HandlerType: "webhook",
-						Options: map[string]interface{}{db.EventOptionDocumentChangedWinningRevOnly: true},
-					},
-				},
-			},
-		},
-		}}
-	rt := NewRestTester(t, rtConfig)
-	defer rt.Close()
-
-	wg.Add(2)
-	res := rt.SendAdminRequest("PUT", "/db/doc1", `{"foo":"bar"}`)
-	RequireStatus(t, res, http.StatusCreated)
-	rev1 := RespRevID(t, res)
-	_, rev1Hash := db.ParseRevID(rev1)
-
-	// push winning branch
-	wg.Add(2)
-	res = rt.SendAdminRequest("PUT", "/db/doc1?new_edits=false", `{"foo":"buzz","_revisions":{"start":3,"ids":["buzz","bar","`+rev1Hash+`"]}}`)
-	RequireStatus(t, res, http.StatusCreated)
-
-	// push non-winning branch
-	wg.Add(1)
-	res = rt.SendAdminRequest("PUT", "/db/doc1?new_edits=false", `{"foo":"buzzzzz","_revisions":{"start":2,"ids":["buzzzzz","`+rev1Hash+`"]}}`)
-	RequireStatus(t, res, http.StatusCreated)
-
-	wg.Wait()
-	assert.Equal(t, 2, int(atomic.LoadUint32(&WinningRevChangedCount)))
-	assert.Equal(t, 3, int(atomic.LoadUint32(&DocumentChangedCount)))
-
-	// tombstone the winning branch and ensure we get a rev changed message for the promoted branch
-	wg.Add(2)
-	res = rt.SendAdminRequest("DELETE", "/db/doc1?rev=3-buzz", ``)
-	RequireStatus(t, res, http.StatusOK)
-
-	wg.Wait()
-	assert.Equal(t, 3, int(atomic.LoadUint32(&WinningRevChangedCount)))
-	assert.Equal(t, 4, int(atomic.LoadUint32(&DocumentChangedCount)))
-
-	// push a separate winning branch
-	wg.Add(2)
-	res = rt.SendAdminRequest("PUT", "/db/doc1?new_edits=false", `{"foo":"quux","_revisions":{"start":4,"ids":["quux", "buzz","bar","`+rev1Hash+`"]}}`)
-	RequireStatus(t, res, http.StatusCreated)
-
-	// tombstone the winning branch, we should get a second webhook fired for rev 2-buzzzzz now it's been resurrected
-	wg.Add(2)
-	res = rt.SendAdminRequest("DELETE", "/db/doc1?rev=4-quux", ``)
-	RequireStatus(t, res, http.StatusOK)
-
-	wg.Wait()
-	assert.Equal(t, 5, int(atomic.LoadUint32(&WinningRevChangedCount)))
-	assert.Equal(t, 6, int(atomic.LoadUint32(&DocumentChangedCount)))
-}
-
-func Benchmark_RestApiGetDocPerformance(b *testing.B) {
-
-	base.SetUpBenchmarkLogging(b, base.LevelInfo, base.KeyHTTP)
-
-	prt := NewRestTester(b, nil)
-	defer prt.Close()
-
-	// Create test document
-	prt.SendRequest("PUT", "/db/doc", `{"prop":true}`)
-
-	b.ResetTimer()
-
-	b.RunParallel(func(pb *testing.PB) {
-		// GET the document until test run has completed
-		for pb.Next() {
-			prt.SendRequest("GET", "/db/doc", "")
-		}
-	})
-}
-
-var threekdoc = `{"cols":["Name","Address","Location","phone"],"data":[["MelyssaF.Stokes","Ap#166-9804ProinSt.","52.01352,-9.4151","(306)773-3853"],["RuthT.Richards","Ap#180-8417TemporRoad","8.07909,-118.55952","(662)733-8043"],["CedricN.Witt","Ap#575-4625NuncSt.","74.419,153.71285","(850)995-0417"],["ElianaF.Ashley","Ap#169-2030Nibh.St.","87.98632,97.47442","(903)272-5949"],["ChesterJ.Holland","2905ProinSt.","-43.14706,-64.25893","(911)435-9200"],["AleaT.Bishop","Ap#493-4894ConvallisRd.","42.54157,64.98534","(479)848-2988"],["HerrodT.Barron","Ap#822-1444EtAvenue","9.50706,-111.54064","(390)300-8534"],["YoshiP.Sanchez","Ap#796-4679Arcu.Avenue","-16.49557,-137.69","(913)606-8930"],["GrahamO.Velazquez","415EratRd.","-5.30634,171.81751","(691)700-3072"],["BryarF.Sargent","Ap#180-6507Lacus.St.","17.64959,-19.93008","(516)890-6469"],["XerxesM.Gaines","370-1967NislStreet","-39.28978,-23.74924","(461)907-9563"],["KayI.Jones","565-351ElitAve","25.58317,17.43545","(145)441-5007"],["ImaZ.Curry","Ap#143-8377MagnaAve","-86.72025,-161.94081","(484)924-8145"],["GiselleW.Macdonald","962AdipiscingRoad","-21.55826,-121.06657","(137)255-2241"],["TarikJ.Kane","P.O.Box447,5949PhasellusSt.","57.28914,-125.89595","(356)758-8271"],["ChristopherJ.Travis","5246InRd.","-69.12682,31.20181","(298)963-1855"],["QuinnT.Pace","P.O.Box935,212Laoreet,St.","-62.00241,1.31111","(157)419-0182"],["BrentK.Guy","156-417LoremSt.","26.67571,-29.35786","(125)687-6610"],["JocelynN.Cash","Ap#502-9209VehiculaSt.","-26.05925,160.61357","(782)351-4211"],["DaphneS.King","571-1485FringillaRoad","-76.33262,-142.5655","(356)476-4508"],["MicahJ.Eaton","3468ProinRd.","61.30187,-128.8584","(942)467-7558"],["ChaneyM.Gay","444-1647Pede.Rd.","84.32739,-43.59781","(386)231-0872"],["LacotaM.Guerra","9863NuncRoad","21.81253,-54.90423","(694)443-8520"],["KimberleyY.Jensen","6403PurusSt.","67.5704,65.90554","(181)309-7780"],["JenaY.Brennan","Ap#533-7088MalesuadaStreet","78.58624,-172.89351","(886)688-0617"],["CarterK.Dotson","Ap#828-1931IpsumAve","59.54845,53.30366","(203)546-8704"],["EllaU.Buckner","Ap#141-1401CrasSt.","78.34425,-172.24474","(214)243-6054"],["HamiltonE.Estrada","8676Iaculis,St.","11.67468,-130.12233","(913)624-2612"],["IanT.Saunders","P.O.Box519,3762DictumRd.","-10.97019,73.47059","(536)391-7018"],["CairoK.Craft","6619Sem.St.","9.28931,-5.69682","(476)804-7898"],["JohnB.Norman","Ap#865-7121CubiliaAve","50.96552,-126.5271","(309)323-6975"],["SawyerD.Hale","Ap#512-820EratRd.","-65.1931,166.14822","(180)527-8987"],["CiaranQ.Cole","P.O.Box262,9220SedAvenue","69.753,121.39921","(272)654-8755"],["BrandenJ.Thompson","Ap#846-5470MetusAv.","44.61386,-44.18375","(388)776-0689"]]}`
-
-func Benchmark_RestApiPutDocPerformanceDefaultSyncFunc(b *testing.B) {
-	base.SetUpBenchmarkLogging(b, base.LevelInfo, base.KeyHTTP)
-
-	prt := NewRestTester(b, nil)
-	defer prt.Close()
-
-	b.ResetTimer()
-
-	b.RunParallel(func(pb *testing.PB) {
-		// PUT a new document until test run has completed
-		for pb.Next() {
-			docid, err := base.GenerateRandomID()
-			require.NoError(b, err)
-			prt.SendRequest("PUT", fmt.Sprintf("/db/doc-%v", docid), threekdoc)
-		}
-	})
-}
-
-func Benchmark_RestApiPutDocPerformanceExplicitSyncFunc(b *testing.B) {
-
-	base.SetUpBenchmarkLogging(b, base.LevelInfo, base.KeyHTTP)
-
-	qrtConfig := RestTesterConfig{SyncFn: `function(doc, oldDoc){channel(doc.channels);}`}
-	qrt := NewRestTester(b, &qrtConfig)
-	defer qrt.Close()
-
-	b.ResetTimer()
-
-	b.RunParallel(func(pb *testing.PB) {
-		// PUT a new document until test run has completed
-		for pb.Next() {
-			docid, err := base.GenerateRandomID()
-			require.NoError(b, err)
-			qrt.SendRequest("PUT", fmt.Sprintf("/db/doc-%v", docid), threekdoc)
-		}
-	})
-}
-
-func Benchmark_RestApiGetDocPerformanceFullRevCache(b *testing.B) {
-	base.SetUpBenchmarkLogging(b, base.LevelWarn, base.KeyHTTP)
-	// Create test documents
-	rt := NewRestTester(b, nil)
-	defer rt.Close()
-	keys := make([]string, 5000)
-	for i := 0; i < 5000; i++ {
-		key := fmt.Sprintf("doc%d", i)
-		keys[i] = key
-		rt.SendRequest("PUT", "/db/"+key, `{"prop":true}`)
-	}
-
-	b.ResetTimer()
-
-	b.RunParallel(func(pb *testing.PB) {
-		// GET the document until test run has completed
-		for pb.Next() {
-			key := keys[rand.Intn(5000)]
-			rt.SendRequest("GET", "/db/"+key+"?rev=1-45ca73d819d5b1c9b8eea95290e79004", "")
-		}
-	})
-}
-
-func TestHandleProfiling(t *testing.T) {
-	rt := NewRestTester(t, nil)
-	defer rt.Close()
-
-	dirPath := t.TempDir()
-
-	tests := []struct {
-		inputProfile string
-	}{
-		{inputProfile: "goroutine"},
-		{inputProfile: "threadcreate"},
-		{inputProfile: "heap"},
-		{inputProfile: "allocs"},
-		{inputProfile: "block"},
-		{inputProfile: "mutex"},
-	}
-
-	for _, tc := range tests {
-		// Send a valid profile request.
-		resource := fmt.Sprintf("/_profile/%v", tc.inputProfile)
-		filePath := filepath.Join(dirPath, fmt.Sprintf("%s.pprof", tc.inputProfile))
-		reqBodyText := fmt.Sprintf(`{"file":"%v"}`, filepath.ToSlash(filePath))
-		response := rt.SendAdminRequest(http.MethodPost, resource, reqBodyText)
-		RequireStatus(t, response, http.StatusOK)
-		fi, err := os.Stat(filePath)
-		assert.NoError(t, err, "fetching the file information")
-		assert.True(t, fi.Size() > 0)
-
-		// Send profile request with missing JSON 'file' parameter.
-		response = rt.SendAdminRequest(http.MethodPost, resource, "{}")
-		RequireStatus(t, response, http.StatusBadRequest)
-		assert.Contains(t, string(response.BodyBytes()), "Missing JSON 'file' parameter")
-
-=======
->>>>>>> 092dc95a
 		// Send a profile request with invalid json body
 		response = rt.SendAdminRequest(http.MethodPost, resource, "invalid json body")
 		RequireStatus(t, response, http.StatusBadRequest)
 		assert.Contains(t, string(response.BodyBytes()), "Invalid JSON")
-<<<<<<< HEAD
 
 		// Send a profile request with unknown file path; Internal Server Error
 		reqBodyText = `{"file":"sftp://unknown/path"}`
@@ -3605,142 +2130,6 @@
 	RequireStatus(t, response, http.StatusOK)
 }
 
-// Try to create session with invalid cert but valid credentials
-func TestSessionFail(t *testing.T) {
-	rt := NewRestTester(t, nil)
-	defer rt.Close()
-
-	// Create user
-	response := rt.SendAdminRequest("PUT", "/db/_user/user1", `{"name":"user1", "password":"letmein", "admin_channels":["user1"]}`)
-	RequireStatus(t, response, http.StatusCreated)
-
-	id, err := base.GenerateRandomSecret()
-	require.NoError(t, err)
-
-	// Create fake, invalid session
-	fakeSession := auth.LoginSession{
-		ID:         id,
-		Username:   "user1",
-		Expiration: time.Now().Add(4 * time.Hour),
-		Ttl:        24 * time.Hour,
-	}
-
-	reqHeaders := map[string]string{
-		"Cookie": auth.DefaultCookieName + "=" + fakeSession.ID,
-	}
-
-	// Attempt to create session with invalid cert but valid login
-	response = rt.SendRequestWithHeaders("POST", "/db/_session", `{"name":"user1", "password":"letmein"}`, reqHeaders)
-	RequireStatus(t, response, http.StatusOK)
-}
-
-func TestImportOnWriteMigration(t *testing.T) {
-	base.SetUpTestLogging(t, base.LevelDebug, base.KeyAll)
-	if base.UnitTestUrlIsWalrus() {
-		t.Skip("Test doesn't work with Walrus")
-	}
-
-	if !base.TestUseXattrs() {
-		t.Skip("Test requires xattrs to be enabled")
-	}
-
-	rt := NewRestTester(t, nil)
-	defer rt.Close()
-
-	// Put doc with sync data / non-xattr
-	key := "doc1"
-	body := []byte(`{"_sync": { "rev": "1-fc2cf22c5e5007bd966869ebfe9e276a", "sequence": 1, "recent_sequences": [ 1 ], "history": { "revs": [ "1-fc2cf22c5e5007bd966869ebfe9e276a" ], "parents": [ -1], "channels": [ null ] }, "cas": "","value_crc32c": "", "time_saved": "2019-04-10T12:40:04.490083+01:00" }, "value": "foo"}`)
-	ok, err := rt.Bucket().Add(key, 0, body)
-	assert.NoError(t, err)
-	assert.True(t, ok)
-
-	// Update doc with xattr - get 409, creates new rev, has old body
-	response := rt.SendAdminRequest("PUT", "/db/doc1?rev=1-fc2cf22c5e5007bd966869ebfe9e276a", `{"value":"new"}`)
-	RequireStatus(t, response, http.StatusCreated)
-
-	// Update doc with xattr - successful update
-	response = rt.SendAdminRequest("PUT", "/db/doc1?rev=2-44ad6f128a2b1f75d0d0bb49b1fc0019", `{"value":"newer"}`)
-	RequireStatus(t, response, http.StatusCreated)
-}
-
-func TestAttachmentContentType(t *testing.T) {
-	rt := NewRestTester(t, &RestTesterConfig{GuestEnabled: true})
-	defer rt.Close()
-
-	type attTest struct {
-		setContentType                bool
-		putContentType                string
-		expectedContentDispositionSet bool
-	}
-
-	tests := []attTest{
-		{
-			setContentType:                true,
-			putContentType:                "text/html",
-			expectedContentDispositionSet: true,
-		},
-		{
-			setContentType:                true,
-			putContentType:                "text/html; charset=utf-8",
-			expectedContentDispositionSet: true,
-		},
-		{
-			setContentType:                true,
-			putContentType:                "application/xhtml+xml",
-			expectedContentDispositionSet: true,
-		},
-		{
-			setContentType:                true,
-			putContentType:                "image/svg+xml",
-			expectedContentDispositionSet: true,
-		},
-		{
-			setContentType:                true,
-			putContentType:                "",
-			expectedContentDispositionSet: true,
-		},
-		{
-			setContentType:                true,
-			putContentType:                "application/json",
-			expectedContentDispositionSet: false,
-		},
-		{
-			setContentType:                false,
-			putContentType:                "",
-			expectedContentDispositionSet: true,
-		},
-	}
-
-	// Tests will be ran against default config
-	for index, test := range tests {
-		contentType := ""
-		if test.setContentType {
-			contentType = fmt.Sprintf(`, "content_type":"%s"`, test.putContentType)
-		}
-		attachmentBody := fmt.Sprintf(`{"key":"val", "_attachments": {"login.aspx": {"data": "PGgxPllvdXJCYW5rIExvZ2luPC9oMT4KPGlucHV0Lz4KPGlucHV0Lz4KPGlucHV0IHR5cGU9InN1Ym1pdCIvPg=="%s}}}`, contentType)
-		response := rt.SendAdminRequest("PUT", fmt.Sprintf("/db/doc_%d", index), attachmentBody)
-		RequireStatus(t, response, http.StatusCreated)
-
-		response = rt.SendRequest("GET", fmt.Sprintf("/db/doc_%d/login.aspx", index), "")
-		contentDisposition := response.Header().Get("Content-Disposition")
-
-		if test.expectedContentDispositionSet {
-			assert.Equal(t, `attachment`, contentDisposition, fmt.Sprintf("Failed with doc_%d", index))
-		} else {
-			assert.Equal(t, "", contentDisposition)
-		}
-	}
-
-	// Ran against allow insecure
-	rt.DatabaseConfig.ServeInsecureAttachmentTypes = base.BoolPtr(true)
-	for index, _ := range tests {
-		response := rt.SendRequest("GET", fmt.Sprintf("/db/doc_allow_insecure_%d/login.aspx", index), "")
-		contentDisposition := response.Header().Get("Content-Disposition")
-
-		assert.Equal(t, "", contentDisposition)
-	}
-}
-
 // TestHideProductInfo ensures that detailed product info is not shown on non-admin REST API responses if set.
 func TestHideProductInfo(t *testing.T) {
 	tests := []struct {
@@ -3818,7 +2207,7 @@
 	RequireStatus(t, response, http.StatusNotFound)
 
 	var body map[string]interface{}
-	_, err := rt.GetDatabase().Bucket.Get("fake", &body)
+	_, err := rt.GetDatabase().Bucket.DefaultDataStore().Get("fake", &body)
 
 	if base.TestUseXattrs() {
 		assert.Error(t, err)
@@ -3847,7 +2236,7 @@
 	RequireStatus(t, response, http.StatusNotFound)
 
 	var doc map[string]interface{}
-	_, err := rt.GetDatabase().Bucket.Get("doc1", &doc)
+	_, err := rt.GetDatabase().Bucket.DefaultDataStore().Get("doc1", &doc)
 
 	if base.TestUseXattrs() {
 		assert.Error(t, err)
@@ -3884,7 +2273,7 @@
 	RequireStatus(t, response, http.StatusCreated)
 
 	var body map[string]interface{}
-	_, err := rt.GetDatabase().Bucket.Get(t.Name(), &body)
+	_, err := rt.GetDatabase().Bucket.DefaultDataStore().Get(t.Name(), &body)
 
 	if base.TestUseXattrs() {
 		assert.Error(t, err)
@@ -3911,12 +2300,12 @@
 	defer rt.Close()
 
 	bucket := rt.Bucket()
-	_, ok := base.AsCouchbaseStore(bucket)
+	_, ok := base.AsCouchbaseBucketStore(bucket)
 	if !ok {
 		t.Skip("Requires Couchbase bucket")
 	}
 
-	_, err := bucket.Add(t.Name(), 0, map[string]interface{}{"val": "val"})
+	_, err := bucket.DefaultDataStore().Add(t.Name(), 0, map[string]interface{}{"val": "val"})
 	require.NoError(t, err)
 
 	resp := rt.SendAdminRequest("POST", "/db/_purge", `{"`+t.Name()+`": ["*"]}`)
@@ -3926,7 +2315,7 @@
 	RequireStatus(t, response, http.StatusCreated)
 
 	var body map[string]interface{}
-	_, err = rt.GetDatabase().Bucket.Get(t.Name(), &body)
+	_, err = rt.GetDatabase().Bucket.DefaultDataStore().Get(t.Name(), &body)
 
 	assert.Error(t, err)
 	assert.True(t, base.IsDocNotFoundError(err))
@@ -3950,7 +2339,7 @@
 	defer rt.Close()
 
 	bucket := rt.Bucket()
-	_, ok := base.AsCouchbaseStore(bucket)
+	_, ok := base.AsCouchbaseBucketStore(bucket)
 	if !ok {
 		t.Skip("Requires Couchbase bucket")
 	}
@@ -3958,18 +2347,18 @@
 	// Create the document to trigger cas failure
 	value := make(map[string]interface{})
 	value["foo"] = "bar"
-	insCas, err := bucket.WriteCas(t.Name(), 0, 0, 0, value, 0)
+	insCas, err := bucket.DefaultDataStore().WriteCas(t.Name(), 0, 0, 0, value, 0)
 	require.NoError(t, err)
 
 	// Delete document
-	_, err = bucket.Remove(t.Name(), insCas)
+	_, err = bucket.DefaultDataStore().Remove(t.Name(), insCas)
 	require.NoError(t, err)
 
 	response := rt.SendAdminRequest("POST", "/db/_bulk_docs", `{"new_edits": false, "docs": [{"_id":"`+t.Name()+`", "_deleted": true, "_revisions":{"start":9, "ids":["c45c049b7fe6cf64cd8595c1990f6504", "6e01ac52ffd5ce6a4f7f4024c08d296f"]}}]}`)
 	RequireStatus(t, response, http.StatusCreated)
 
 	var body map[string]interface{}
-	_, err = rt.GetDatabase().Bucket.Get(t.Name(), &body)
+	_, err = rt.GetDatabase().Bucket.DefaultDataStore().Get(t.Name(), &body)
 
 	assert.Error(t, err)
 	assert.True(t, base.IsDocNotFoundError(err))
@@ -3988,532 +2377,6 @@
 	require.NoError(t, err)
 	log.Printf("uptime1: %d, uptime2: %d", uptime1, uptime2)
 	assert.True(t, uptime1 < uptime2)
-}
-
-func TestUserXattrAutoImport(t *testing.T) {
-	if base.UnitTestUrlIsWalrus() {
-		t.Skip("This test only works against Couchbase Server")
-	}
-
-	if !base.TestUseXattrs() {
-		t.Skip("This test only works with XATTRS enabled")
-	}
-
-	if !base.IsEnterpriseEdition() {
-		t.Skipf("test is EE only - user xattrs")
-	}
-
-	base.SetUpTestLogging(t, base.LevelDebug, base.KeyAll)
-
-	docKey := t.Name()
-	xattrKey := "myXattr"
-	channelName := "testChan"
-
-	// Sync function to set channel access to whatever xattr is
-	rt := NewRestTester(t, &RestTesterConfig{
-		DatabaseConfig: &DatabaseConfig{DbConfig: DbConfig{
-			AutoImport:   true,
-			UserXattrKey: xattrKey,
-		}},
-		SyncFn: `
-			function (doc, oldDoc, meta){
-				if (meta.xattrs.myXattr !== undefined){
-					channel(meta.xattrs.myXattr);
-				}
-			}`,
-	})
-
-	defer rt.Close()
-
-	userXattrStore, ok := base.AsUserXattrStore(rt.Bucket())
-	if !ok {
-		t.Skip("Test requires Couchbase Bucket")
-	}
-
-	// Add doc
-	resp := rt.SendAdminRequest("PUT", "/db/"+docKey, "{}")
-	RequireStatus(t, resp, http.StatusCreated)
-
-	// Add xattr to doc
-	_, err := userXattrStore.WriteUserXattr(docKey, xattrKey, channelName)
-	assert.NoError(t, err)
-
-	// Wait for doc to be imported
-	err = rt.WaitForCondition(func() bool {
-		return rt.GetDatabase().DbStats.SharedBucketImport().ImportCount.Value() == 1
-	})
-	assert.NoError(t, err)
-
-	// Ensure sync function has ran twice (once for PUT and once for xattr addition)
-	assert.Equal(t, int64(2), rt.GetDatabase().DbStats.Database().SyncFunctionCount.Value())
-
-	// Get Xattr and ensure channel value set correctly
-	var syncData db.SyncData
-	subdocXattrStore, ok := base.AsSubdocXattrStore(rt.Bucket())
-	require.True(t, ok)
-	_, err = subdocXattrStore.SubdocGetXattr(docKey, base.SyncXattrName, &syncData)
-	assert.NoError(t, err)
-
-	assert.Equal(t, []string{channelName}, syncData.Channels.KeySet())
-
-	// Update xattr again but same value and ensure it isn't imported again (crc32 hash should match)
-	_, err = userXattrStore.WriteUserXattr(docKey, xattrKey, channelName)
-	assert.NoError(t, err)
-
-	err = rt.WaitForCondition(func() bool {
-		return rt.GetDatabase().DbStats.Database().Crc32MatchCount.Value() == 1
-	})
-	assert.NoError(t, err)
-
-	var syncData2 db.SyncData
-	_, err = subdocXattrStore.SubdocGetXattr(docKey, base.SyncXattrName, &syncData2)
-	assert.NoError(t, err)
-
-	assert.Equal(t, syncData.Crc32c, syncData2.Crc32c)
-	assert.Equal(t, syncData.Crc32cUserXattr, syncData2.Crc32cUserXattr)
-	assert.Equal(t, int64(2), rt.GetDatabase().DbStats.Database().SyncFunctionCount.Value())
-	assert.Equal(t, int64(1), rt.GetDatabase().DbStats.SharedBucketImport().ImportCount.Value())
-
-	// Update body but same value and ensure it isn't imported again (crc32 hash should match)
-	err = rt.Bucket().Set(docKey, 0, nil, map[string]interface{}{})
-	assert.NoError(t, err)
-
-	err = rt.WaitForCondition(func() bool {
-		return rt.GetDatabase().DbStats.Database().Crc32MatchCount.Value() == 2
-	})
-	assert.NoError(t, err)
-
-	var syncData3 db.SyncData
-	_, err = subdocXattrStore.SubdocGetXattr(docKey, base.SyncXattrName, &syncData3)
-	assert.NoError(t, err)
-
-	assert.Equal(t, syncData2.Crc32c, syncData3.Crc32c)
-	assert.Equal(t, syncData2.Crc32cUserXattr, syncData3.Crc32cUserXattr)
-	assert.Equal(t, int64(2), rt.GetDatabase().DbStats.Database().SyncFunctionCount.Value())
-	assert.Equal(t, int64(1), rt.GetDatabase().DbStats.SharedBucketImport().ImportCount.Value())
-
-	// Update body and ensure import occurs
-	updateVal := []byte(`{"prop":"val"}`)
-	err = rt.Bucket().Set(docKey, 0, nil, updateVal)
-	assert.NoError(t, err)
-
-	err = rt.WaitForCondition(func() bool {
-		return rt.GetDatabase().DbStats.SharedBucketImport().ImportCount.Value() == 2
-	})
-	assert.NoError(t, err)
-
-	assert.Equal(t, int64(3), rt.GetDatabase().DbStats.Database().SyncFunctionCount.Value())
-
-	var syncData4 db.SyncData
-	_, err = subdocXattrStore.SubdocGetXattr(docKey, base.SyncXattrName, &syncData4)
-	assert.NoError(t, err)
-
-	assert.Equal(t, base.Crc32cHashString(updateVal), syncData4.Crc32c)
-	assert.Equal(t, syncData3.Crc32cUserXattr, syncData4.Crc32cUserXattr)
-}
-
-func TestUserXattrOnDemandImportGET(t *testing.T) {
-	if base.UnitTestUrlIsWalrus() {
-		t.Skip("This test only works against Couchbase Server")
-	}
-
-	if !base.TestUseXattrs() {
-		t.Skip("This test only works with XATTRS enabled")
-	}
-
-	if !base.IsEnterpriseEdition() {
-		t.Skipf("test is EE only - user xattrs")
-	}
-
-	base.SetUpTestLogging(t, base.LevelDebug, base.KeyAll)
-
-	docKey := t.Name()
-	xattrKey := "myXattr"
-	channelName := "testChan"
-
-	// Sync function to set channel access to whatever xattr is
-	rt := NewRestTester(t, &RestTesterConfig{
-		DatabaseConfig: &DatabaseConfig{DbConfig: DbConfig{
-			AutoImport:   false,
-			UserXattrKey: xattrKey,
-		}},
-		SyncFn: `
-			function (doc, oldDoc, meta){
-				if (meta.xattrs.myXattr !== undefined){
-					channel(meta.xattrs.myXattr);
-				}
-			}`,
-	})
-
-	defer rt.Close()
-
-	userXattrStore, ok := base.AsUserXattrStore(rt.Bucket())
-	if !ok {
-		t.Skip("Test requires Couchbase Bucket")
-	}
-	subdocXattrStore, ok := base.AsSubdocXattrStore(rt.Bucket())
-	require.True(t, ok)
-
-	// Add doc with SDK
-	err := rt.Bucket().Set(docKey, 0, nil, []byte(`{}`))
-	assert.NoError(t, err)
-
-	// GET to trigger import
-	resp := rt.SendAdminRequest("GET", "/db/"+docKey, "")
-	RequireStatus(t, resp, http.StatusOK)
-
-	// Wait for import
-	err = rt.WaitForCondition(func() bool {
-		return rt.GetDatabase().DbStats.SharedBucketImport().ImportCount.Value() == 1
-	})
-	assert.NoError(t, err)
-
-	// Ensure sync function has been ran on import
-	assert.Equal(t, int64(1), rt.GetDatabase().DbStats.Database().SyncFunctionCount.Value())
-
-	// Write user xattr
-	_, err = userXattrStore.WriteUserXattr(docKey, xattrKey, channelName)
-	assert.NoError(t, err)
-
-	// GET to trigger import
-	resp = rt.SendAdminRequest("GET", "/db/"+docKey, "")
-	RequireStatus(t, resp, http.StatusOK)
-
-	// Wait for import
-	err = rt.WaitForCondition(func() bool {
-		return rt.GetDatabase().DbStats.SharedBucketImport().ImportCount.Value() == 2
-	})
-	assert.NoError(t, err)
-
-	// Ensure sync function has ran on import
-	assert.Equal(t, int64(2), rt.GetDatabase().DbStats.Database().SyncFunctionCount.Value())
-
-	// Get sync data for doc and ensure user xattr has been used correctly to set channel
-	var syncData db.SyncData
-	_, err = subdocXattrStore.SubdocGetXattr(docKey, base.SyncXattrName, &syncData)
-	assert.NoError(t, err)
-
-	assert.Equal(t, []string{channelName}, syncData.Channels.KeySet())
-
-	// Write same xattr value
-	_, err = userXattrStore.WriteUserXattr(docKey, xattrKey, channelName)
-	assert.NoError(t, err)
-
-	// Perform GET and ensure import isn't triggered as crc32 hash is the same
-	resp = rt.SendAdminRequest("GET", "/db/"+docKey, "")
-	RequireStatus(t, resp, http.StatusOK)
-
-	var syncData2 db.SyncData
-	_, err = subdocXattrStore.SubdocGetXattr(docKey, base.SyncXattrName, &syncData2)
-	assert.NoError(t, err)
-
-	assert.Equal(t, syncData.Crc32c, syncData2.Crc32c)
-	assert.Equal(t, syncData.Crc32cUserXattr, syncData2.Crc32cUserXattr)
-	assert.Equal(t, int64(2), rt.GetDatabase().DbStats.Database().SyncFunctionCount.Value())
-}
-
-func TestUserXattrOnDemandImportWrite(t *testing.T) {
-	if base.UnitTestUrlIsWalrus() {
-		t.Skip("This test only works against Couchbase Server")
-	}
-
-	if !base.TestUseXattrs() {
-		t.Skip("This test only works with XATTRS enabled")
-	}
-
-	if !base.IsEnterpriseEdition() {
-		t.Skipf("test is EE only - user xattrs")
-	}
-
-	base.SetUpTestLogging(t, base.LevelDebug, base.KeyAll)
-
-	docKey := t.Name()
-	xattrKey := "myXattr"
-	channelName := "testChan"
-
-	// Sync function to set channel access to whatever xattr is
-	rt := NewRestTester(t, &RestTesterConfig{
-		DatabaseConfig: &DatabaseConfig{DbConfig: DbConfig{
-			AutoImport:   false,
-			UserXattrKey: xattrKey,
-		}},
-		SyncFn: `
-			function (doc, oldDoc, meta){
-				if (meta.xattrs.myXattr !== undefined){
-					channel(meta.xattrs.myXattr);
-				}
-			}`,
-	})
-
-	defer rt.Close()
-
-	userXattrStore, ok := base.AsUserXattrStore(rt.Bucket())
-	if !ok {
-		t.Skip("Test requires Couchbase Bucket")
-	}
-
-	// Initial PUT
-	resp := rt.SendAdminRequest("PUT", "/db/"+docKey, `{}`)
-	RequireStatus(t, resp, http.StatusCreated)
-
-	// SDK PUT
-	err := rt.Bucket().Set(docKey, 0, nil, []byte(`{"update": "update"}`))
-	assert.NoError(t, err)
-
-	// Trigger Import
-	resp = rt.SendAdminRequest("PUT", "/db/"+docKey, `{}`)
-	RequireStatus(t, resp, http.StatusConflict)
-
-	// Wait for import
-	err = rt.WaitForCondition(func() bool {
-		return rt.GetDatabase().DbStats.SharedBucketImport().ImportCount.Value() == 1
-	})
-	assert.NoError(t, err)
-
-	// Ensure sync function has ran on import
-	assert.Equal(t, int64(2), rt.GetDatabase().DbStats.Database().SyncFunctionCount.Value())
-
-	// Write user xattr
-	_, err = userXattrStore.WriteUserXattr(docKey, xattrKey, channelName)
-	assert.NoError(t, err)
-
-	// Trigger import
-	resp = rt.SendAdminRequest("PUT", "/db/"+docKey, `{"update": "update"}`)
-	RequireStatus(t, resp, http.StatusConflict)
-
-	// Wait for import
-	err = rt.WaitForCondition(func() bool {
-		return rt.GetDatabase().DbStats.SharedBucketImport().ImportCount.Value() == 2
-	})
-	assert.NoError(t, err)
-
-	// Ensure sync function has ran on import
-	assert.Equal(t, int64(3), rt.GetDatabase().DbStats.Database().SyncFunctionCount.Value())
-
-	subdocXattrStore, ok := base.AsSubdocXattrStore(rt.Bucket())
-	require.True(t, ok)
-	var syncData db.SyncData
-	_, err = subdocXattrStore.SubdocGetXattr(docKey, base.SyncXattrName, &syncData)
-	assert.NoError(t, err)
-
-	assert.Equal(t, []string{channelName}, syncData.Channels.KeySet())
-}
-
-func TestRemovingUserXattr(t *testing.T) {
-	if base.UnitTestUrlIsWalrus() {
-		t.Skip("This test only works against Couchbase Server")
-	}
-
-	if !base.TestUseXattrs() {
-		t.Skip("This test only works with XATTRS enabled")
-	}
-
-	if !base.IsEnterpriseEdition() {
-		t.Skipf("test is EE only - user xattrs")
-	}
-
-	base.SetUpTestLogging(t, base.LevelDebug, base.KeyAll)
-
-	testCases := []struct {
-		name          string
-		autoImport    bool
-		importTrigger func(t *testing.T, rt *RestTester, docKey string)
-	}{
-		{
-			name:       "GET",
-			autoImport: false,
-			importTrigger: func(t *testing.T, rt *RestTester, docKey string) {
-				resp := rt.SendAdminRequest("GET", "/db/"+docKey, "")
-				RequireStatus(t, resp, http.StatusOK)
-			},
-		},
-		{
-			name:       "PUT",
-			autoImport: false,
-			importTrigger: func(t *testing.T, rt *RestTester, docKey string) {
-				resp := rt.SendAdminRequest("PUT", "/db/"+docKey, "{}")
-				RequireStatus(t, resp, http.StatusConflict)
-			},
-		},
-		{
-			name:       "Auto",
-			autoImport: true,
-			importTrigger: func(t *testing.T, rt *RestTester, docKey string) {
-				// No op
-			},
-		},
-	}
-
-	for _, testCase := range testCases {
-		t.Run(testCase.name, func(t *testing.T) {
-			docKey := testCase.name
-			xattrKey := "myXattr"
-			channelName := "testChan"
-
-			// Sync function to set channel access to whatever xattr is
-			rt := NewRestTester(t, &RestTesterConfig{
-				DatabaseConfig: &DatabaseConfig{DbConfig: DbConfig{
-					AutoImport:   testCase.autoImport,
-					UserXattrKey: xattrKey,
-				}},
-				SyncFn: `
-			function (doc, oldDoc, meta){
-				if (meta.xattrs.myXattr !== undefined){
-					channel(meta.xattrs.myXattr);
-				}
-			}`,
-			})
-
-			defer rt.Close()
-
-			gocbBucket, ok := base.AsUserXattrStore(rt.Bucket())
-			if !ok {
-				t.Skip("Test requires Couchbase Bucket")
-			}
-
-			// Initial PUT
-			resp := rt.SendAdminRequest("PUT", "/db/"+docKey, `{}`)
-			RequireStatus(t, resp, http.StatusCreated)
-
-			// Add xattr
-			_, err := gocbBucket.WriteUserXattr(docKey, xattrKey, channelName)
-			assert.NoError(t, err)
-
-			// Trigger import
-			testCase.importTrigger(t, rt, docKey)
-			err = rt.WaitForCondition(func() bool {
-				return rt.GetDatabase().DbStats.SharedBucketImport().ImportCount.Value() == 1
-			})
-			assert.NoError(t, err)
-
-			// Get sync data for doc and ensure user xattr has been used correctly to set channel
-			var syncData db.SyncData
-			subdocStore, ok := base.AsSubdocXattrStore(rt.Bucket())
-			require.True(t, ok)
-			_, err = subdocStore.SubdocGetXattr(docKey, base.SyncXattrName, &syncData)
-			assert.NoError(t, err)
-
-			assert.Equal(t, []string{channelName}, syncData.Channels.KeySet())
-
-			// Delete user xattr
-			_, err = gocbBucket.DeleteUserXattr(docKey, xattrKey)
-			assert.NoError(t, err)
-
-			// Trigger import
-			testCase.importTrigger(t, rt, docKey)
-			err = rt.WaitForCondition(func() bool {
-				return rt.GetDatabase().DbStats.SharedBucketImport().ImportCount.Value() == 2
-			})
-			assert.NoError(t, err)
-
-			// Ensure old channel set with user xattr has been removed
-			var syncData2 db.SyncData
-			_, err = subdocStore.SubdocGetXattr(docKey, base.SyncXattrName, &syncData2)
-			assert.NoError(t, err)
-
-			assert.Equal(t, uint64(3), syncData2.Channels[channelName].Seq)
-		})
-	}
-}
-
-func TestUserXattrAvoidRevisionIDGeneration(t *testing.T) {
-	if base.UnitTestUrlIsWalrus() {
-		t.Skip("This test only works against Couchbase Server")
-	}
-
-	if !base.TestUseXattrs() {
-		t.Skip("This test only works with XATTRS enabled")
-	}
-
-	if !base.IsEnterpriseEdition() {
-		t.Skipf("test is EE only - user xattrs")
-	}
-
-	base.SetUpTestLogging(t, base.LevelDebug, base.KeyAll)
-
-	docKey := t.Name()
-	xattrKey := "myXattr"
-	channelName := "testChan"
-
-	// Sync function to set channel access to whatever xattr is
-	rt := NewRestTester(t, &RestTesterConfig{
-		DatabaseConfig: &DatabaseConfig{DbConfig: DbConfig{
-			AutoImport:   true,
-			UserXattrKey: xattrKey,
-		}},
-		SyncFn: `
-			function (doc, oldDoc, meta){
-				if (meta.xattrs.myXattr !== undefined){
-					channel(meta.xattrs.myXattr);
-					console.log(JSON.stringify(meta));
-				}
-			}`,
-	})
-
-	defer rt.Close()
-
-	userXattrStore, ok := base.AsUserXattrStore(rt.Bucket())
-	if !ok {
-		t.Skip("Test requires Couchbase Bucket")
-	}
-
-	subdocXattrStore, ok := base.AsSubdocXattrStore(rt.Bucket())
-	require.True(t, ok)
-
-	// Initial PUT
-	resp := rt.SendAdminRequest("PUT", "/db/"+docKey, `{}`)
-	RequireStatus(t, resp, http.StatusCreated)
-
-	require.NoError(t, rt.WaitForPendingChanges())
-
-	// Get current sync data
-	var syncData db.SyncData
-	_, err := subdocXattrStore.SubdocGetXattr(docKey, base.SyncXattrName, &syncData)
-	assert.NoError(t, err)
-
-	docRev, err := rt.GetDatabase().GetRevisionCacheForTest().Get(base.TestCtx(t), docKey, syncData.CurrentRev, true, false)
-	assert.NoError(t, err)
-	assert.Equal(t, 0, len(docRev.Channels.ToArray()))
-	assert.Equal(t, syncData.CurrentRev, docRev.RevID)
-
-	// Write xattr to trigger import of user xattr
-	_, err = userXattrStore.WriteUserXattr(docKey, xattrKey, channelName)
-	assert.NoError(t, err)
-
-	// Wait for import
-	err = rt.WaitForCondition(func() bool {
-		return rt.GetDatabase().DbStats.SharedBucketImport().ImportCount.Value() == 1
-	})
-	assert.NoError(t, err)
-
-	// Ensure import worked and sequence incremented but that sequence did not
-	var syncData2 db.SyncData
-	_, err = subdocXattrStore.SubdocGetXattr(docKey, base.SyncXattrName, &syncData2)
-	assert.NoError(t, err)
-
-	docRev2, err := rt.GetDatabase().GetRevisionCacheForTest().Get(base.TestCtx(t), docKey, syncData.CurrentRev, true, false)
-	assert.NoError(t, err)
-	assert.Equal(t, syncData2.CurrentRev, docRev2.RevID)
-
-	assert.Equal(t, syncData.CurrentRev, syncData2.CurrentRev)
-	assert.True(t, syncData2.Sequence > syncData.Sequence)
-	assert.Equal(t, []string{channelName}, syncData2.Channels.KeySet())
-	assert.Equal(t, syncData2.Channels.KeySet(), docRev2.Channels.ToArray())
-
-	err = rt.Bucket().Set(docKey, 0, nil, []byte(`{"update": "update"}`))
-	assert.NoError(t, err)
-
-	err = rt.WaitForCondition(func() bool {
-		log.Printf("Import count is: %v", rt.GetDatabase().DbStats.SharedBucketImport().ImportCount.Value())
-		return rt.GetDatabase().DbStats.SharedBucketImport().ImportCount.Value() == 2
-	})
-	assert.NoError(t, err)
-
-	var syncData3 db.SyncData
-	_, err = subdocXattrStore.SubdocGetXattr(docKey, base.SyncXattrName, &syncData2)
-	assert.NoError(t, err)
-
-	assert.NotEqual(t, syncData2.CurrentRev, syncData3.CurrentRev)
 }
 
 func TestDocumentChannelHistory(t *testing.T) {
@@ -4530,7 +2393,7 @@
 	RequireStatus(t, resp, http.StatusCreated)
 	err := json.Unmarshal(resp.BodyBytes(), &body)
 	assert.NoError(t, err)
-	syncData, err := rt.GetDatabase().GetDocSyncData(base.TestCtx(t), "doc")
+	syncData, err := rt.GetDatabase().GetSingleDatabaseCollection().GetDocSyncData(base.TestCtx(t), "doc")
 	assert.NoError(t, err)
 
 	require.Len(t, syncData.ChannelSet, 1)
@@ -4543,7 +2406,7 @@
 	RequireStatus(t, resp, http.StatusCreated)
 	err = json.Unmarshal(resp.BodyBytes(), &body)
 	assert.NoError(t, err)
-	syncData, err = rt.GetDatabase().GetDocSyncData(base.TestCtx(t), "doc")
+	syncData, err = rt.GetDatabase().GetSingleDatabaseCollection().GetDocSyncData(base.TestCtx(t), "doc")
 	assert.NoError(t, err)
 
 	require.Len(t, syncData.ChannelSet, 1)
@@ -4556,7 +2419,7 @@
 	RequireStatus(t, resp, http.StatusCreated)
 	err = json.Unmarshal(resp.BodyBytes(), &body)
 	assert.NoError(t, err)
-	syncData, err = rt.GetDatabase().GetDocSyncData(base.TestCtx(t), "doc")
+	syncData, err = rt.GetDatabase().GetSingleDatabaseCollection().GetDocSyncData(base.TestCtx(t), "doc")
 	assert.NoError(t, err)
 
 	require.Len(t, syncData.ChannelSet, 2)
@@ -4606,7 +2469,7 @@
 	}`
 
 	// Insert raw 'legacy' doc with no channel history info
-	err := rt.GetDatabase().Bucket.Set("doc1", 0, nil, []byte(docData))
+	err := rt.GetDatabase().Bucket.DefaultDataStore().Set("doc1", 0, nil, []byte(docData))
 	assert.NoError(t, err)
 
 	var body db.Body
@@ -4621,7 +2484,7 @@
 	RequireStatus(t, resp, http.StatusCreated)
 	err = json.Unmarshal(resp.BodyBytes(), &body)
 	assert.NoError(t, err)
-	syncData, err := rt.GetDatabase().GetDocSyncData(base.TestCtx(t), "doc1")
+	syncData, err := rt.GetDatabase().GetSingleDatabaseCollection().GetDocSyncData(base.TestCtx(t), "doc1")
 	assert.NoError(t, err)
 	require.Len(t, syncData.ChannelSet, 1)
 	assert.Contains(t, syncData.ChannelSet, db.ChannelSetEntry{
@@ -4632,189 +2495,8 @@
 	assert.Len(t, syncData.ChannelSetHistory, 0)
 }
 
-type UserRolesTemp struct {
-	Roles map[string][]string `json:"roles"`
-}
-
 type ChannelsTemp struct {
 	Channels map[string][]string `json:"channels"`
-}
-
-type ChannelRevocationTester struct {
-	restTester *RestTester
-	test       *testing.T
-
-	fillerDocRev   string
-	roleRev        string
-	roleChannelRev string
-	userChannelRev string
-
-	roles        UserRolesTemp
-	roleChannels ChannelsTemp
-	userChannels ChannelsTemp
-}
-
-func (tester *ChannelRevocationTester) addRole(user, role string) {
-	if tester.roles.Roles == nil {
-		tester.roles.Roles = map[string][]string{}
-	}
-
-	tester.roles.Roles[user] = append(tester.roles.Roles[user], fmt.Sprintf("role:%s", role))
-	revID := tester.restTester.CreateDocReturnRev(tester.test, "userRoles", tester.roleRev, tester.roles)
-	tester.roleRev = revID
-}
-
-func (tester *ChannelRevocationTester) removeRole(user, role string) {
-	delIdx := -1
-	roles := tester.roles.Roles[user]
-	for idx, val := range roles {
-		if val == fmt.Sprintf("role:%s", role) {
-			delIdx = idx
-			break
-		}
-	}
-	tester.roles.Roles[user] = append(roles[:delIdx], roles[delIdx+1:]...)
-	tester.roleRev = tester.restTester.CreateDocReturnRev(tester.test, "userRoles", tester.roleRev, tester.roles)
-}
-
-func (tester *ChannelRevocationTester) addRoleChannel(role, channel string) {
-	if tester.roleChannels.Channels == nil {
-		tester.roleChannels.Channels = map[string][]string{}
-	}
-
-	role = fmt.Sprintf("role:%s", role)
-
-	tester.roleChannels.Channels[role] = append(tester.roleChannels.Channels[role], channel)
-	tester.roleChannelRev = tester.restTester.CreateDocReturnRev(tester.test, "roleChannels", tester.roleChannelRev, tester.roleChannels)
-}
-
-func (tester *ChannelRevocationTester) removeRoleChannel(role, channel string) {
-	delIdx := -1
-	role = fmt.Sprintf("role:%s", role)
-	channelsSlice := tester.roleChannels.Channels[role]
-	for idx, val := range channelsSlice {
-		if val == channel {
-			delIdx = idx
-			break
-		}
-	}
-	tester.roleChannels.Channels[role] = append(channelsSlice[:delIdx], channelsSlice[delIdx+1:]...)
-	tester.roleChannelRev = tester.restTester.CreateDocReturnRev(tester.test, "roleChannels", tester.roleChannelRev, tester.roleChannels)
-}
-
-func (tester *ChannelRevocationTester) addUserChannel(user, channel string) {
-	if tester.userChannels.Channels == nil {
-		tester.userChannels.Channels = map[string][]string{}
-	}
-
-	tester.userChannels.Channels[user] = append(tester.userChannels.Channels[user], channel)
-	tester.userChannelRev = tester.restTester.CreateDocReturnRev(tester.test, "userChannels", tester.userChannelRev, tester.userChannels)
-}
-
-func (tester *ChannelRevocationTester) removeUserChannel(user, channel string) {
-	delIdx := -1
-	channelsSlice := tester.userChannels.Channels[user]
-	for idx, val := range channelsSlice {
-		if val == channel {
-			delIdx = idx
-			break
-		}
-	}
-	tester.userChannels.Channels[user] = append(channelsSlice[:delIdx], channelsSlice[delIdx+1:]...)
-	tester.userChannelRev = tester.restTester.CreateDocReturnRev(tester.test, "userChannels", tester.userChannelRev, tester.userChannels)
-}
-
-func (tester *ChannelRevocationTester) fillToSeq(seq uint64) {
-	currentSeq, err := tester.restTester.GetDatabase().LastSequence()
-	require.NoError(tester.test, err)
-
-	loopCount := seq - currentSeq
-	for i := 0; i < int(loopCount); i++ {
-		requestURL := "/db/fillerDoc"
-		if tester.fillerDocRev != "" {
-			requestURL += "?rev=" + tester.fillerDocRev
-		}
-		resp := tester.restTester.SendAdminRequest("PUT", requestURL, "{}")
-		require.Equal(tester.test, http.StatusCreated, resp.Code)
-
-		var body db.Body
-		err = json.Unmarshal(resp.BodyBytes(), &body)
-		require.NoError(tester.test, err)
-
-		tester.fillerDocRev = body["rev"].(string)
-	}
-}
-
-func (tester *ChannelRevocationTester) getChanges(sinceSeq interface{}, expectedLength int) ChangesResults {
-	var changes ChangesResults
-
-	// Ensure any previous mutations have caught up before issuing changes request
-	err := tester.restTester.WaitForPendingChanges()
-	assert.NoError(tester.test, err)
-
-	err = tester.restTester.WaitForCondition(func() bool {
-		resp := tester.restTester.SendUserRequestWithHeaders("GET", fmt.Sprintf("/db/_changes?since=%v&revocations=true", sinceSeq), "", nil, "user", "test")
-		require.Equal(tester.test, http.StatusOK, resp.Code)
-		err := json.Unmarshal(resp.BodyBytes(), &changes)
-		require.NoError(tester.test, err)
-
-		return len(changes.Results) == expectedLength
-	})
-	assert.NoError(tester.test, err, fmt.Sprintf("Unexpected: %d. Expected %d", len(changes.Results), expectedLength))
-
-	err = tester.restTester.WaitForPendingChanges()
-	assert.NoError(tester.test, err)
-
-	return changes
-}
-
-func InitScenario(t *testing.T, rtConfig *RestTesterConfig) (ChannelRevocationTester, *RestTester) {
-	defaultSyncFn := `
-			function (doc, oldDoc){
-				if (doc._id === 'userRoles'){
-					for (var key in doc.roles){
-						role(key, doc.roles[key]);
-					}
-				}
-				if (doc._id === 'roleChannels'){
-					for (var key in doc.channels){
-						access(key, doc.channels[key]);
-					}
-				}
-				if (doc._id === 'userChannels'){
-					for (var key in doc.channels){
-						access(key, doc.channels[key]);
-					}
-				}
-				if (doc._id.indexOf("doc") >= 0){
-					channel(doc.channels);
-				}
-			}`
-
-	if rtConfig == nil {
-		rtConfig = &RestTesterConfig{
-			SyncFn: defaultSyncFn,
-		}
-	} else {
-		if rtConfig.SyncFn == "" {
-			rtConfig.SyncFn = defaultSyncFn
-		}
-	}
-
-	rt := NewRestTester(t, rtConfig)
-
-	revocationTester := ChannelRevocationTester{
-		test:       t,
-		restTester: rt,
-	}
-
-	resp := rt.SendAdminRequest("PUT", "/db/_user/user", `{"name": "user", "password": "test"}`)
-	RequireStatus(t, resp, http.StatusCreated)
-
-	resp = rt.SendAdminRequest("PUT", "/db/_role/foo", `{}`)
-	RequireStatus(t, resp, http.StatusCreated)
-
-	return revocationTester, rt
 }
 
 func (rt *RestTester) CreateDocReturnRev(t *testing.T, docID string, revID string, bodyIn interface{}) string {
@@ -4841,883 +2523,6 @@
 	return revID
 }
 
-func TestRevocationScenario1(t *testing.T) {
-	defer db.SuspendSequenceBatching()()
-
-	revocationTester, rt := InitScenario(t, nil)
-	defer rt.Close()
-
-	resp := rt.SendAdminRequest("PUT", "/db/doc1", `{"channels": "ch1"}`)
-	RequireStatus(t, resp, http.StatusCreated)
-
-	revocationTester.fillToSeq(4)
-	revocationTester.addRoleChannel("foo", "ch1")
-
-	changes := revocationTester.getChanges(5, 0)
-	assert.Equal(t, "5", changes.Last_Seq)
-
-	revocationTester.fillToSeq(19)
-	revocationTester.addRole("user", "foo")
-	revocationTester.fillToSeq(25)
-
-	changes = revocationTester.getChanges(5, 1)
-	assert.Equal(t, "20:3", changes.Last_Seq)
-
-	revocationTester.fillToSeq(40)
-
-	changes = revocationTester.getChanges(25, 0)
-	assert.Equal(t, "25", changes.Last_Seq)
-
-	revocationTester.fillToSeq(44)
-	revocationTester.removeRole("user", "foo")
-	revocationTester.fillToSeq(54)
-	revocationTester.removeRoleChannel("foo", "ch1")
-	revocationTester.fillToSeq(64)
-	revocationTester.addRole("user", "foo")
-	revocationTester.fillToSeq(74)
-	revocationTester.addRoleChannel("foo", "ch1")
-	revocationTester.fillToSeq(80)
-
-	changes = revocationTester.getChanges(40, 1)
-	assert.Equal(t, "75:3", changes.Last_Seq)
-
-	revocationTester.fillToSeq(84)
-	revocationTester.removeRoleChannel("foo", "ch1")
-	revocationTester.fillToSeq(94)
-	revocationTester.removeRole("user", "foo")
-	revocationTester.fillToSeq(110)
-
-	changes = revocationTester.getChanges(80, 1)
-	assert.Equal(t, "85:3", changes.Last_Seq)
-	assert.True(t, changes.Results[0].Revoked)
-}
-
-func TestRevocationScenario2(t *testing.T) {
-	defer db.SuspendSequenceBatching()()
-
-	revocationTester, rt := InitScenario(t, nil)
-	defer rt.Close()
-
-	resp := rt.SendAdminRequest("PUT", "/db/doc1", `{"channels": "ch1"}`)
-	RequireStatus(t, resp, http.StatusCreated)
-
-	revocationTester.fillToSeq(4)
-	revocationTester.addRoleChannel("foo", "ch1")
-
-	changes := revocationTester.getChanges(5, 0)
-	assert.Equal(t, "5", changes.Last_Seq)
-
-	revocationTester.fillToSeq(19)
-	revocationTester.addRole("user", "foo")
-	revocationTester.fillToSeq(25)
-
-	changes = revocationTester.getChanges(5, 1)
-	assert.Equal(t, "20:3", changes.Last_Seq)
-
-	revocationTester.fillToSeq(44)
-	revocationTester.removeRole("user", "foo")
-
-	revocationTester.fillToSeq(50)
-	changes = revocationTester.getChanges(25, 1)
-	assert.Equal(t, "45:3", changes.Last_Seq)
-	assert.True(t, changes.Results[0].Revoked)
-
-	revocationTester.fillToSeq(54)
-	revocationTester.removeRoleChannel("foo", "ch1")
-	revocationTester.fillToSeq(64)
-	revocationTester.addRole("user", "foo")
-	revocationTester.fillToSeq(74)
-	revocationTester.addRoleChannel("foo", "ch1")
-	revocationTester.fillToSeq(80)
-
-	changes = revocationTester.getChanges(50, 1)
-	assert.Equal(t, "75:3", changes.Last_Seq)
-
-	revocationTester.fillToSeq(84)
-	revocationTester.removeRoleChannel("foo", "ch1")
-	revocationTester.fillToSeq(94)
-	revocationTester.removeRole("user", "foo")
-	revocationTester.fillToSeq(110)
-
-	changes = revocationTester.getChanges(80, 1)
-	assert.Equal(t, "85:3", changes.Last_Seq)
-	assert.True(t, changes.Results[0].Revoked)
-}
-
-func TestRevocationScenario3(t *testing.T) {
-	defer db.SuspendSequenceBatching()()
-
-	revocationTester, rt := InitScenario(t, nil)
-	defer rt.Close()
-
-	resp := rt.SendAdminRequest("PUT", "/db/doc1", `{"channels": "ch1"}`)
-	RequireStatus(t, resp, http.StatusCreated)
-
-	revocationTester.fillToSeq(4)
-	revocationTester.addRoleChannel("foo", "ch1")
-
-	changes := revocationTester.getChanges(5, 0)
-	assert.Equal(t, "5", changes.Last_Seq)
-
-	revocationTester.fillToSeq(19)
-	revocationTester.addRole("user", "foo")
-	revocationTester.fillToSeq(25)
-
-	changes = revocationTester.getChanges(5, 1)
-	assert.Equal(t, "20:3", changes.Last_Seq)
-
-	revocationTester.fillToSeq(44)
-	revocationTester.removeRole("user", "foo")
-	revocationTester.fillToSeq(54)
-	revocationTester.removeRoleChannel("foo", "ch1")
-
-	revocationTester.fillToSeq(60)
-	changes = revocationTester.getChanges(25, 1)
-	assert.Equal(t, "45:3", changes.Last_Seq)
-	assert.True(t, changes.Results[0].Revoked)
-
-	revocationTester.fillToSeq(64)
-	revocationTester.addRole("user", "foo")
-	revocationTester.fillToSeq(74)
-	revocationTester.addRoleChannel("foo", "ch1")
-	revocationTester.fillToSeq(80)
-
-	changes = revocationTester.getChanges(50, 1)
-	assert.Equal(t, "75:3", changes.Last_Seq)
-
-	revocationTester.fillToSeq(84)
-	revocationTester.removeRoleChannel("foo", "ch1")
-	revocationTester.fillToSeq(94)
-	revocationTester.removeRole("user", "foo")
-	revocationTester.fillToSeq(110)
-
-	changes = revocationTester.getChanges(80, 1)
-	assert.Equal(t, "85:3", changes.Last_Seq)
-	assert.True(t, changes.Results[0].Revoked)
-}
-
-func TestRevocationScenario4(t *testing.T) {
-	defer db.SuspendSequenceBatching()()
-
-	revocationTester, rt := InitScenario(t, nil)
-	defer rt.Close()
-
-	resp := rt.SendAdminRequest("PUT", "/db/doc1", `{"channels": "ch1"}`)
-	RequireStatus(t, resp, http.StatusCreated)
-
-	revocationTester.fillToSeq(4)
-	revocationTester.addRoleChannel("foo", "ch1")
-
-	changes := revocationTester.getChanges(5, 0)
-	assert.Equal(t, "5", changes.Last_Seq)
-
-	revocationTester.fillToSeq(19)
-	revocationTester.addRole("user", "foo")
-	revocationTester.fillToSeq(25)
-
-	changes = revocationTester.getChanges(5, 1)
-	assert.Equal(t, "20:3", changes.Last_Seq)
-
-	revocationTester.fillToSeq(44)
-	revocationTester.removeRole("user", "foo")
-	revocationTester.fillToSeq(54)
-	revocationTester.removeRoleChannel("foo", "ch1")
-	revocationTester.fillToSeq(64)
-	revocationTester.addRole("user", "foo")
-
-	revocationTester.fillToSeq(70)
-	changes = revocationTester.getChanges(25, 1)
-	assert.Equal(t, "55:3", changes.Last_Seq)
-	assert.True(t, changes.Results[0].Revoked)
-
-	revocationTester.fillToSeq(74)
-	revocationTester.addRoleChannel("foo", "ch1")
-	revocationTester.fillToSeq(80)
-
-	changes = revocationTester.getChanges(50, 1)
-	assert.Equal(t, "75:3", changes.Last_Seq)
-
-	revocationTester.fillToSeq(84)
-	revocationTester.removeRoleChannel("foo", "ch1")
-	revocationTester.fillToSeq(94)
-	revocationTester.removeRole("user", "foo")
-	revocationTester.fillToSeq(110)
-
-	changes = revocationTester.getChanges(80, 1)
-	assert.Equal(t, "85:3", changes.Last_Seq)
-	assert.True(t, changes.Results[0].Revoked)
-}
-
-func TestRevocationScenario5(t *testing.T) {
-	defer db.SuspendSequenceBatching()()
-
-	revocationTester, rt := InitScenario(t, nil)
-	defer rt.Close()
-
-	resp := rt.SendAdminRequest("PUT", "/db/doc1", `{"channels": "ch1"}`)
-	RequireStatus(t, resp, http.StatusCreated)
-
-	revocationTester.fillToSeq(4)
-	revocationTester.addRoleChannel("foo", "ch1")
-
-	changes := revocationTester.getChanges(5, 0)
-	assert.Equal(t, "5", changes.Last_Seq)
-
-	revocationTester.fillToSeq(19)
-	revocationTester.addRole("user", "foo")
-	revocationTester.fillToSeq(25)
-
-	changes = revocationTester.getChanges(5, 1)
-	assert.Equal(t, "20:3", changes.Last_Seq)
-
-	revocationTester.fillToSeq(44)
-	revocationTester.removeRole("user", "foo")
-	revocationTester.fillToSeq(54)
-	revocationTester.removeRoleChannel("foo", "ch1")
-	revocationTester.fillToSeq(64)
-	revocationTester.addRole("user", "foo")
-	revocationTester.fillToSeq(74)
-	revocationTester.addRoleChannel("foo", "ch1")
-	revocationTester.fillToSeq(80)
-
-	changes = revocationTester.getChanges(25, 1)
-	assert.Equal(t, "75:3", changes.Last_Seq)
-
-	revocationTester.fillToSeq(84)
-	revocationTester.removeRoleChannel("foo", "ch1")
-	revocationTester.fillToSeq(94)
-	revocationTester.removeRole("user", "foo")
-	revocationTester.fillToSeq(110)
-
-	changes = revocationTester.getChanges(80, 1)
-	assert.Equal(t, "85:3", changes.Last_Seq)
-	assert.True(t, changes.Results[0].Revoked)
-}
-
-func TestRevocationScenario6(t *testing.T) {
-	defer db.SuspendSequenceBatching()()
-
-	revocationTester, rt := InitScenario(t, nil)
-	defer rt.Close()
-
-	resp := rt.SendAdminRequest("PUT", "/db/doc1", `{"channels": "ch1"}`)
-	RequireStatus(t, resp, http.StatusCreated)
-
-	revocationTester.fillToSeq(4)
-	revocationTester.addRoleChannel("foo", "ch1")
-
-	changes := revocationTester.getChanges(5, 0)
-	assert.Equal(t, "5", changes.Last_Seq)
-
-	revocationTester.fillToSeq(19)
-	revocationTester.addRole("user", "foo")
-	revocationTester.fillToSeq(25)
-
-	changes = revocationTester.getChanges(5, 1)
-	assert.Equal(t, "20:3", changes.Last_Seq)
-
-	revocationTester.fillToSeq(44)
-	revocationTester.removeRole("user", "foo")
-	revocationTester.fillToSeq(54)
-	revocationTester.removeRoleChannel("foo", "ch1")
-	revocationTester.fillToSeq(64)
-	revocationTester.addRole("user", "foo")
-	revocationTester.fillToSeq(74)
-	revocationTester.addRoleChannel("foo", "ch1")
-	revocationTester.fillToSeq(84)
-	revocationTester.removeRoleChannel("foo", "ch1")
-
-	revocationTester.fillToSeq(90)
-
-	changes = revocationTester.getChanges(25, 1)
-	assert.Equal(t, "55:3", changes.Last_Seq)
-	assert.True(t, changes.Results[0].Revoked)
-
-	revocationTester.fillToSeq(94)
-	revocationTester.removeRole("user", "foo")
-	revocationTester.fillToSeq(110)
-
-	changes = revocationTester.getChanges(90, 0)
-	assert.Equal(t, "90", changes.Last_Seq)
-}
-
-func TestRevocationScenario7(t *testing.T) {
-	defer db.SuspendSequenceBatching()()
-
-	revocationTester, rt := InitScenario(t, nil)
-	defer rt.Close()
-
-	resp := rt.SendAdminRequest("PUT", "/db/doc1", `{"channels": "ch1"}`)
-	RequireStatus(t, resp, http.StatusCreated)
-
-	revocationTester.fillToSeq(4)
-	revocationTester.addRoleChannel("foo", "ch1")
-
-	changes := revocationTester.getChanges(5, 0)
-	assert.Equal(t, "5", changes.Last_Seq)
-
-	revocationTester.fillToSeq(19)
-	revocationTester.addRole("user", "foo")
-	revocationTester.fillToSeq(25)
-
-	changes = revocationTester.getChanges(5, 1)
-	assert.Equal(t, "20:3", changes.Last_Seq)
-
-	revocationTester.fillToSeq(44)
-	revocationTester.removeRole("user", "foo")
-	revocationTester.fillToSeq(54)
-	revocationTester.removeRoleChannel("foo", "ch1")
-	revocationTester.fillToSeq(64)
-	revocationTester.addRole("user", "foo")
-	revocationTester.fillToSeq(74)
-	revocationTester.addRoleChannel("foo", "ch1")
-	revocationTester.fillToSeq(84)
-	revocationTester.removeRoleChannel("foo", "ch1")
-	revocationTester.fillToSeq(94)
-	revocationTester.removeRole("user", "foo")
-
-	revocationTester.fillToSeq(100)
-
-	changes = revocationTester.getChanges(25, 1)
-	assert.Equal(t, "45:3", changes.Last_Seq)
-	assert.True(t, changes.Results[0].Revoked)
-
-	revocationTester.fillToSeq(110)
-
-	changes = revocationTester.getChanges(100, 0)
-	assert.Equal(t, "100", changes.Last_Seq)
-}
-
-func TestRevocationScenario8(t *testing.T) {
-	defer db.SuspendSequenceBatching()()
-
-	revocationTester, rt := InitScenario(t, nil)
-	defer rt.Close()
-
-	resp := rt.SendAdminRequest("PUT", "/db/doc1", `{"channels": "ch1"}`)
-	RequireStatus(t, resp, http.StatusCreated)
-
-	revocationTester.fillToSeq(4)
-	revocationTester.addRoleChannel("foo", "ch1")
-
-	changes := revocationTester.getChanges(5, 0)
-	assert.Equal(t, "5", changes.Last_Seq)
-
-	revocationTester.fillToSeq(19)
-	revocationTester.addRole("user", "foo")
-	revocationTester.fillToSeq(44)
-	revocationTester.removeRole("user", "foo")
-
-	revocationTester.fillToSeq(50)
-	changes = revocationTester.getChanges(5, 0)
-	assert.Equal(t, "5", changes.Last_Seq)
-
-	revocationTester.fillToSeq(54)
-	revocationTester.removeRoleChannel("foo", "ch1")
-	revocationTester.fillToSeq(64)
-	revocationTester.addRole("user", "foo")
-	revocationTester.fillToSeq(74)
-	revocationTester.addRoleChannel("foo", "ch1")
-	revocationTester.fillToSeq(84)
-	revocationTester.removeRoleChannel("foo", "ch1")
-	revocationTester.fillToSeq(94)
-	revocationTester.removeRole("user", "foo")
-
-	revocationTester.fillToSeq(110)
-	changes = revocationTester.getChanges(50, 0)
-	assert.Equal(t, "50", changes.Last_Seq)
-}
-
-func TestRevocationScenario9(t *testing.T) {
-	defer db.SuspendSequenceBatching()()
-
-	revocationTester, rt := InitScenario(t, nil)
-	defer rt.Close()
-
-	resp := rt.SendAdminRequest("PUT", "/db/doc1", `{"channels": "ch1"}`)
-	RequireStatus(t, resp, http.StatusCreated)
-
-	revocationTester.fillToSeq(4)
-	revocationTester.addRoleChannel("foo", "ch1")
-
-	changes := revocationTester.getChanges(5, 0)
-	assert.Equal(t, "5", changes.Last_Seq)
-
-	revocationTester.fillToSeq(19)
-	revocationTester.addRole("user", "foo")
-	revocationTester.fillToSeq(44)
-	revocationTester.removeRole("user", "foo")
-	revocationTester.fillToSeq(54)
-	revocationTester.removeRoleChannel("foo", "ch1")
-
-	revocationTester.fillToSeq(60)
-	changes = revocationTester.getChanges(5, 0)
-	assert.Equal(t, "5", changes.Last_Seq)
-
-	revocationTester.fillToSeq(64)
-	revocationTester.addRole("user", "foo")
-	revocationTester.fillToSeq(74)
-	revocationTester.addRoleChannel("foo", "ch1")
-	revocationTester.fillToSeq(84)
-	revocationTester.removeRoleChannel("foo", "ch1")
-	revocationTester.fillToSeq(94)
-	revocationTester.removeRole("user", "foo")
-
-	revocationTester.fillToSeq(110)
-	changes = revocationTester.getChanges(60, 0)
-	assert.Equal(t, "60", changes.Last_Seq)
-}
-
-func TestRevocationScenario10(t *testing.T) {
-	defer db.SuspendSequenceBatching()()
-
-	revocationTester, rt := InitScenario(t, nil)
-	defer rt.Close()
-
-	resp := rt.SendAdminRequest("PUT", "/db/doc1", `{"channels": "ch1"}`)
-	RequireStatus(t, resp, http.StatusCreated)
-
-	revocationTester.fillToSeq(4)
-	revocationTester.addRoleChannel("foo", "ch1")
-
-	changes := revocationTester.getChanges(5, 0)
-	assert.Equal(t, "5", changes.Last_Seq)
-
-	revocationTester.fillToSeq(19)
-	revocationTester.addRole("user", "foo")
-	revocationTester.fillToSeq(44)
-	revocationTester.removeRole("user", "foo")
-	revocationTester.fillToSeq(54)
-	revocationTester.removeRoleChannel("foo", "ch1")
-	revocationTester.fillToSeq(64)
-	revocationTester.addRole("user", "foo")
-
-	revocationTester.fillToSeq(70)
-	changes = revocationTester.getChanges(5, 0)
-	assert.Equal(t, "5", changes.Last_Seq)
-
-	revocationTester.fillToSeq(74)
-	revocationTester.addRoleChannel("foo", "ch1")
-	revocationTester.fillToSeq(84)
-	revocationTester.removeRoleChannel("foo", "ch1")
-	revocationTester.fillToSeq(94)
-	revocationTester.removeRole("user", "foo")
-
-	revocationTester.fillToSeq(110)
-	changes = revocationTester.getChanges(70, 0)
-	assert.Equal(t, "70", changes.Last_Seq)
-}
-
-func TestRevocationScenario11(t *testing.T) {
-	defer db.SuspendSequenceBatching()()
-
-	revocationTester, rt := InitScenario(t, nil)
-	defer rt.Close()
-
-	resp := rt.SendAdminRequest("PUT", "/db/doc1", `{"channels": "ch1"}`)
-	RequireStatus(t, resp, http.StatusCreated)
-
-	revocationTester.fillToSeq(4)
-	revocationTester.addRoleChannel("foo", "ch1")
-
-	changes := revocationTester.getChanges(5, 0)
-	assert.Equal(t, "5", changes.Last_Seq)
-
-	revocationTester.fillToSeq(19)
-	revocationTester.addRole("user", "foo")
-	revocationTester.fillToSeq(44)
-	revocationTester.removeRole("user", "foo")
-	revocationTester.fillToSeq(54)
-	revocationTester.removeRoleChannel("foo", "ch1")
-	revocationTester.fillToSeq(64)
-	revocationTester.addRole("user", "foo")
-	revocationTester.fillToSeq(74)
-	revocationTester.addRoleChannel("foo", "ch1")
-
-	revocationTester.fillToSeq(80)
-	changes = revocationTester.getChanges(5, 1)
-	assert.Equal(t, "75:3", changes.Last_Seq)
-
-	revocationTester.fillToSeq(84)
-	revocationTester.removeRoleChannel("foo", "ch1")
-	revocationTester.fillToSeq(94)
-	revocationTester.removeRole("user", "foo")
-
-	revocationTester.fillToSeq(110)
-	changes = revocationTester.getChanges(80, 1)
-	assert.Equal(t, "85:3", changes.Last_Seq)
-	assert.True(t, changes.Results[0].Revoked)
-}
-
-func TestRevocationScenario12(t *testing.T) {
-	defer db.SuspendSequenceBatching()()
-
-	revocationTester, rt := InitScenario(t, nil)
-	defer rt.Close()
-
-	resp := rt.SendAdminRequest("PUT", "/db/doc1", `{"channels": "ch1"}`)
-	RequireStatus(t, resp, http.StatusCreated)
-
-	revocationTester.fillToSeq(4)
-	revocationTester.addRoleChannel("foo", "ch1")
-
-	changes := revocationTester.getChanges(5, 0)
-	assert.Equal(t, "5", changes.Last_Seq)
-
-	revocationTester.fillToSeq(19)
-	revocationTester.addRole("user", "foo")
-	revocationTester.fillToSeq(44)
-	revocationTester.removeRole("user", "foo")
-	revocationTester.fillToSeq(54)
-	revocationTester.removeRoleChannel("foo", "ch1")
-	revocationTester.fillToSeq(64)
-	revocationTester.addRole("user", "foo")
-	revocationTester.fillToSeq(74)
-	revocationTester.addRoleChannel("foo", "ch1")
-	revocationTester.fillToSeq(84)
-	revocationTester.removeRoleChannel("foo", "ch1")
-
-	revocationTester.fillToSeq(90)
-	changes = revocationTester.getChanges(5, 0)
-	assert.Equal(t, "5", changes.Last_Seq)
-
-	revocationTester.fillToSeq(94)
-	revocationTester.removeRole("user", "foo")
-
-	revocationTester.fillToSeq(110)
-	changes = revocationTester.getChanges(90, 0)
-	assert.Equal(t, "90", changes.Last_Seq)
-}
-
-func TestRevocationScenario13(t *testing.T) {
-	defer db.SuspendSequenceBatching()()
-
-	revocationTester, rt := InitScenario(t, nil)
-	defer rt.Close()
-
-	resp := rt.SendAdminRequest("PUT", "/db/doc1", `{"channels": "ch1"}`)
-	RequireStatus(t, resp, http.StatusCreated)
-
-	revocationTester.fillToSeq(4)
-	revocationTester.addRoleChannel("foo", "ch1")
-
-	changes := revocationTester.getChanges(5, 0)
-	assert.Equal(t, "5", changes.Last_Seq)
-
-	revocationTester.fillToSeq(19)
-	revocationTester.addRole("user", "foo")
-	revocationTester.fillToSeq(44)
-	revocationTester.removeRole("user", "foo")
-	revocationTester.fillToSeq(54)
-	revocationTester.removeRoleChannel("foo", "ch1")
-	revocationTester.fillToSeq(64)
-	revocationTester.addRole("user", "foo")
-	revocationTester.fillToSeq(74)
-	revocationTester.addRoleChannel("foo", "ch1")
-	revocationTester.fillToSeq(84)
-	revocationTester.removeRoleChannel("foo", "ch1")
-	revocationTester.fillToSeq(94)
-	revocationTester.removeRole("user", "foo")
-
-	revocationTester.fillToSeq(100)
-	changes = revocationTester.getChanges(5, 0)
-	assert.Equal(t, "5", changes.Last_Seq)
-
-	revocationTester.fillToSeq(110)
-	changes = revocationTester.getChanges(100, 0)
-	assert.Equal(t, "100", changes.Last_Seq)
-}
-
-func TestRevocationScenario14(t *testing.T) {
-	defer db.SuspendSequenceBatching()()
-
-	revocationTester, rt := InitScenario(t, nil)
-	defer rt.Close()
-
-	resp := rt.SendAdminRequest("PUT", "/db/doc1", `{"channels": "ch1"}`)
-	RequireStatus(t, resp, http.StatusCreated)
-
-	revocationTester.fillToSeq(4)
-	revocationTester.addRoleChannel("foo", "ch1")
-
-	changes := revocationTester.getChanges(5, 0)
-	assert.Equal(t, "5", changes.Last_Seq)
-
-	revocationTester.fillToSeq(19)
-	revocationTester.addRole("user", "foo")
-
-	revocationTester.fillToSeq(25)
-	changes = revocationTester.getChanges(5, 1)
-	assert.Equal(t, "20:3", changes.Last_Seq)
-
-	revocationTester.fillToSeq(44)
-	revocationTester.removeRole("user", "foo")
-
-	changes = revocationTester.getChanges(25, 1)
-	assert.Equal(t, "45:3", changes.Last_Seq)
-	assert.True(t, changes.Results[0].Revoked)
-}
-
-func TestEnsureRevocationAfterDocMutation(t *testing.T) {
-	defer db.SuspendSequenceBatching()()
-
-	revocationTester, rt := InitScenario(t, nil)
-	defer rt.Close()
-
-	// Give role access to channel A and give user access to role
-	revocationTester.addRoleChannel("foo", "A")
-	revocationTester.addRole("user", "foo")
-
-	// Skip to seq 4 Create doc channel A
-	revocationTester.fillToSeq(4)
-	revID := rt.CreateDocReturnRev(t, "doc", "", map[string]interface{}{"channels": "A"})
-
-	// Skip to seq 10 then do pull since 4 to get doc
-	revocationTester.fillToSeq(10)
-	changes := revocationTester.getChanges(4, 1)
-	assert.Equal(t, "5", changes.Last_Seq)
-
-	// Skip to seq 14 then revoke role from user
-	revocationTester.fillToSeq(14)
-	revocationTester.removeRole("user", "foo")
-
-	// Skip to seq 19 and then update doc foo
-	revocationTester.fillToSeq(19)
-	revID = rt.CreateDocReturnRev(t, "doc", revID, map[string]interface{}{"channels": "A"})
-	err := rt.WaitForPendingChanges()
-	require.NoError(t, err)
-
-	// Get changes and ensure doc is revoked through ID-only revocation
-	changes = revocationTester.getChanges(10, 1)
-	assert.Equal(t, "15:20", changes.Last_Seq)
-	assert.True(t, changes.Results[0].Revoked)
-}
-
-func TestEnsureRevocationUsingDocHistory(t *testing.T) {
-	defer db.SuspendSequenceBatching()()
-
-	revocationTester, rt := InitScenario(t, nil)
-	defer rt.Close()
-
-	// Give role access to channel A and give user access to role
-	revocationTester.addRoleChannel("foo", "A")
-	revocationTester.addRole("user", "foo")
-
-	// Skip to seq 4 Create doc channel A
-	revocationTester.fillToSeq(4)
-	revID := rt.CreateDocReturnRev(t, "doc", "", map[string]interface{}{"channels": "A"})
-
-	// Do pull to get doc
-	changes := revocationTester.getChanges(4, 1)
-	assert.Equal(t, "5", changes.Last_Seq)
-
-	// Revoke channel from role at seq 8
-	revocationTester.fillToSeq(7)
-	revocationTester.removeRoleChannel("foo", "A")
-
-	// Remove doc from A and re-add
-	revID = rt.CreateDocReturnRev(t, "doc", revID, map[string]interface{}{})
-	revID = rt.CreateDocReturnRev(t, "doc", revID, map[string]interface{}{"channels": "A"})
-
-	changes = revocationTester.getChanges(5, 1)
-	assert.Equal(t, "8:10", changes.Last_Seq)
-	assert.True(t, changes.Results[0].Revoked)
-}
-
-func TestRevocationWithAdminChannels(t *testing.T) {
-	defer db.SuspendSequenceBatching()()
-
-	rt := NewRestTester(t, nil)
-	defer rt.Close()
-
-	resp := rt.SendAdminRequest("PUT", "/db/_user/user", `{"admin_channels": ["A"], "password": "letmein"}`)
-	RequireStatus(t, resp, http.StatusCreated)
-
-	resp = rt.SendAdminRequest("PUT", "/db/doc", `{"channels": ["A"]}`)
-	RequireStatus(t, resp, http.StatusCreated)
-
-	changes, err := rt.WaitForChanges(2, "/db/_changes?since=0&revocations=true", "user", false)
-	require.NoError(t, err)
-	assert.Equal(t, 2, len(changes.Results))
-
-	assert.Equal(t, "doc", changes.Results[1].ID)
-	assert.False(t, changes.Results[0].Revoked)
-
-	resp = rt.SendAdminRequest("PUT", "/db/_user/user", `{"admin_channels": [], "password": "letmein"}`)
-	RequireStatus(t, resp, http.StatusOK)
-
-	changes, err = rt.WaitForChanges(2, fmt.Sprintf("/db/_changes?since=%d&revocations=true", 2), "user", false)
-	require.NoError(t, err)
-	require.Equal(t, 2, len(changes.Results))
-
-	assert.Equal(t, "doc", changes.Results[0].ID)
-	assert.True(t, changes.Results[0].Revoked)
-}
-
-func TestRevocationWithAdminRoles(t *testing.T) {
-	defer db.SuspendSequenceBatching()()
-
-	rt := NewRestTester(t, nil)
-	defer rt.Close()
-
-	resp := rt.SendAdminRequest("PUT", "/db/_role/role", `{"admin_channels": ["A"]}`)
-	RequireStatus(t, resp, http.StatusCreated)
-
-	resp = rt.SendAdminRequest("PUT", "/db/_user/user", `{"admin_roles": ["role"], "password": "letmein"}`)
-	RequireStatus(t, resp, http.StatusCreated)
-
-	resp = rt.SendAdminRequest("PUT", "/db/doc", `{"channels": ["A"]}`)
-	RequireStatus(t, resp, http.StatusCreated)
-
-	changes, err := rt.WaitForChanges(2, "/db/_changes?since=0&revocations=true", "user", false)
-	require.NoError(t, err)
-	assert.Equal(t, 2, len(changes.Results))
-
-	assert.Equal(t, "doc", changes.Results[1].ID)
-	assert.False(t, changes.Results[1].Revoked)
-
-	resp = rt.SendAdminRequest("PUT", "/db/_user/user", `{"admin_roles": []}`)
-	RequireStatus(t, resp, http.StatusOK)
-
-	changes, err = rt.WaitForChanges(2, fmt.Sprintf("/db/_changes?since=%d&revocations=true", 3), "user", false)
-	require.NoError(t, err)
-	require.Equal(t, 2, len(changes.Results))
-
-	assert.Equal(t, "doc", changes.Results[0].ID)
-	assert.True(t, changes.Results[0].Revoked)
-}
-
-func TestRevocationMutationMovesIntoRevokedChannel(t *testing.T) {
-	defer db.SuspendSequenceBatching()()
-
-	revocationTester, rt := InitScenario(t, nil)
-	defer rt.Close()
-
-	revocationTester.addRole("user", "foo")
-	revocationTester.addRoleChannel("foo", "A")
-
-	revocationTester.fillToSeq(4)
-	docRevID := rt.CreateDocReturnRev(t, "doc", "", map[string]interface{}{"channels": []string{}})
-	doc2RevID := rt.CreateDocReturnRev(t, "doc2", "", map[string]interface{}{"channels": []string{"A"}})
-
-	changes := revocationTester.getChanges(0, 2)
-	assert.Len(t, changes.Results, 2)
-	assert.Equal(t, "doc2", changes.Results[1].ID)
-
-	revocationTester.removeRole("user", "foo")
-	docRevID = rt.CreateDocReturnRev(t, "doc", docRevID, map[string]interface{}{"channels": []string{"A"}})
-	doc2RevID = rt.CreateDocReturnRev(t, "doc2", doc2RevID, map[string]interface{}{"channels": []string{"A"}, "val": "mutate"})
-
-	changes = revocationTester.getChanges(6, 1)
-	assert.Len(t, changes.Results, 1)
-	assert.Equal(t, "doc2", changes.Results[0].ID)
-	assert.True(t, changes.Results[0].Revoked)
-}
-
-func TestRevocationResumeAndLowSeqCheck(t *testing.T) {
-	defer db.SuspendSequenceBatching()()
-
-	revocationTester, rt := InitScenario(t, nil)
-	defer rt.Close()
-
-	resp := rt.SendAdminRequest("PUT", "/db/_role/foo2", `{}`)
-	RequireStatus(t, resp, http.StatusCreated)
-
-	revocationTester.addRole("user", "foo")
-	revocationTester.addRoleChannel("foo", "ch1")
-
-	revocationTester.addRole("user", "foo2")
-	revocationTester.addRoleChannel("foo2", "ch2")
-
-	revocationTester.fillToSeq(9)
-	revIDDoc := rt.CreateDocReturnRev(t, "doc1", "", map[string]interface{}{"channels": []string{"ch1"}})
-	revIDDoc2 := rt.CreateDocReturnRev(t, "doc2", "", map[string]interface{}{"channels": []string{"ch2"}})
-
-	changes := revocationTester.getChanges(0, 3)
-
-	revocationTester.fillToSeq(19)
-	revocationTester.removeRoleChannel("foo", "ch1")
-
-	revocationTester.fillToSeq(29)
-	revocationTester.removeRoleChannel("foo2", "ch2")
-
-	revocationTester.fillToSeq(39)
-	revIDDoc = rt.CreateDocReturnRev(t, "doc1", revIDDoc, map[string]interface{}{"channels": []string{"ch1"}, "val": "mutate"})
-
-	revocationTester.fillToSeq(49)
-	revIDDoc2 = rt.CreateDocReturnRev(t, "doc2", revIDDoc2, map[string]interface{}{"channels": []string{"ch2"}, "val": "mutate"})
-
-	changes = revocationTester.getChanges(changes.Last_Seq, 2)
-	assert.Equal(t, "doc1", changes.Results[0].ID)
-	assert.Equal(t, revIDDoc, changes.Results[0].Changes[0]["rev"])
-	assert.True(t, changes.Results[0].Revoked)
-	assert.Equal(t, "doc2", changes.Results[1].ID)
-	assert.Equal(t, revIDDoc2, changes.Results[1].Changes[0]["rev"])
-	assert.True(t, changes.Results[1].Revoked)
-
-	changes = revocationTester.getChanges("20:40", 1)
-	assert.Equal(t, "doc2", changes.Results[0].ID)
-	assert.True(t, changes.Results[0].Revoked)
-
-	// Check no results with 60
-	changes = revocationTester.getChanges("60", 0)
-
-	// Ensure 11 low sequence means we get revocations from that far back
-	changes = revocationTester.getChanges("20:0:60", 1)
-	assert.Equal(t, "doc2", changes.Results[0].ID)
-	assert.True(t, changes.Results[0].Revoked)
-
-}
-
-func TestRevocationResumeSameRoleAndLowSeqCheck(t *testing.T) {
-	defer db.SuspendSequenceBatching()()
-
-	revocationTester, rt := InitScenario(t, nil)
-	defer rt.Close()
-
-	revocationTester.addRole("user", "foo")
-	revocationTester.addRoleChannel("foo", "ch1")
-	revocationTester.addRoleChannel("foo", "ch2")
-
-	revocationTester.fillToSeq(9)
-	revIDDoc := rt.CreateDocReturnRev(t, "doc1", "", map[string]interface{}{"channels": []string{"ch1"}})
-	revIDDoc2 := rt.CreateDocReturnRev(t, "doc2", "", map[string]interface{}{"channels": []string{"ch2"}})
-
-	changes := revocationTester.getChanges(0, 3)
-
-	revocationTester.fillToSeq(19)
-	revocationTester.removeRoleChannel("foo", "ch1")
-
-	revocationTester.fillToSeq(29)
-	revocationTester.removeRoleChannel("foo", "ch2")
-
-	revocationTester.fillToSeq(39)
-	revIDDoc = rt.CreateDocReturnRev(t, "doc1", revIDDoc, map[string]interface{}{"channels": []string{"ch1"}, "val": "mutate"})
-
-	revocationTester.fillToSeq(49)
-	revIDDoc2 = rt.CreateDocReturnRev(t, "doc2", revIDDoc2, map[string]interface{}{"channels": []string{"ch2"}, "val": "mutate"})
-
-	changes = revocationTester.getChanges(changes.Last_Seq, 2)
-	assert.Equal(t, "doc1", changes.Results[0].ID)
-	assert.True(t, changes.Results[0].Revoked)
-	assert.Equal(t, "doc2", changes.Results[1].ID)
-	assert.True(t, changes.Results[1].Revoked)
-
-	changes = revocationTester.getChanges("20:40", 1)
-	assert.Equal(t, "doc2", changes.Results[0].ID)
-	assert.True(t, changes.Results[0].Revoked)
-
-	// Check no results with 60
-	changes = revocationTester.getChanges("60", 0)
-
-	// Ensure 11 low sequence means we get revocations from that far back
-	changes = revocationTester.getChanges("11:0:60", 2)
-	assert.Equal(t, "doc1", changes.Results[0].ID)
-	assert.True(t, changes.Results[0].Revoked)
-	assert.Equal(t, "doc2", changes.Results[1].ID)
-	assert.True(t, changes.Results[1].Revoked)
-}
-
 func TestMetricsHandler(t *testing.T) {
 	base.RequireNumTestBuckets(t, 2)
 
@@ -5777,784 +2582,6 @@
 	assert.NoError(t, err)
 }
 
-func TestRevocationsWithQueryLimit(t *testing.T) {
-	defer db.SuspendSequenceBatching()()
-
-	revocationTester, rt := InitScenario(t, &RestTesterConfig{
-		DatabaseConfig: &DatabaseConfig{DbConfig: DbConfig{
-			QueryPaginationLimit: base.IntPtr(2),
-			CacheConfig: &CacheConfig{
-				RevCacheConfig: &RevCacheConfig{
-					Size: base.Uint32Ptr(0),
-				},
-				ChannelCacheConfig: &ChannelCacheConfig{
-					MaxNumber: base.IntPtr(0),
-				},
-			},
-		}},
-	})
-	defer rt.Close()
-
-	revocationTester.addRole("user", "foo")
-	revocationTester.addRoleChannel("foo", "ch1")
-
-	revocationTester.fillToSeq(9)
-	_ = rt.CreateDocReturnRev(t, "doc1", "", map[string]interface{}{"channels": []string{"ch1"}})
-	_ = rt.CreateDocReturnRev(t, "doc2", "", map[string]interface{}{"channels": []string{"ch1"}})
-	_ = rt.CreateDocReturnRev(t, "doc3", "", map[string]interface{}{"channels": []string{"ch1"}})
-
-	changes := revocationTester.getChanges("0", 4)
-
-	revocationTester.removeRole("user", "foo")
-
-	// Run changes once (which has its own wait)
-	sinceVal := changes.Last_Seq
-	changes = revocationTester.getChanges(sinceVal, 3)
-
-	var queryKey string
-	if base.TestsDisableGSI() {
-		queryKey = fmt.Sprintf(base.StatViewFormat, db.DesignDocSyncGateway(), db.ViewChannels)
-	} else {
-		queryKey = db.QueryTypeChannels
-	}
-
-	// Once we know the changes will return to right count run again to validate queries ran
-	channelQueryCountBefore := rt.GetDatabase().DbStats.Query(queryKey).QueryCount.Value()
-	changes = revocationTester.getChanges(sinceVal, 3)
-	channelQueryCountAfter := rt.GetDatabase().DbStats.Query(queryKey).QueryCount.Value()
-
-	assert.Equal(t, int64(3), channelQueryCountAfter-channelQueryCountBefore)
-}
-
-func TestRevocationsWithQueryLimitChangesLimit(t *testing.T) {
-	defer db.SuspendSequenceBatching()()
-
-	revocationTester, rt := InitScenario(t, &RestTesterConfig{
-		DatabaseConfig: &DatabaseConfig{DbConfig: DbConfig{
-			QueryPaginationLimit: base.IntPtr(2),
-			CacheConfig: &CacheConfig{
-				RevCacheConfig: &RevCacheConfig{
-					Size: base.Uint32Ptr(0),
-				},
-				ChannelCacheConfig: &ChannelCacheConfig{
-					MaxNumber: base.IntPtr(0),
-				},
-			},
-		}},
-	})
-	defer rt.Close()
-
-	revocationTester.addRole("user", "foo")
-	revocationTester.addRoleChannel("foo", "ch1")
-
-	revocationTester.fillToSeq(9)
-	_ = rt.CreateDocReturnRev(t, "doc1", "", map[string]interface{}{"channels": []string{"ch1"}})
-	_ = rt.CreateDocReturnRev(t, "doc2", "", map[string]interface{}{"channels": []string{"ch1"}})
-	_ = rt.CreateDocReturnRev(t, "doc3", "", map[string]interface{}{"channels": []string{"ch1"}})
-
-	changes := revocationTester.getChanges("0", 4)
-
-	revocationTester.removeRole("user", "foo")
-
-	waitForUserChangesWithLimit := func(sinceVal interface{}, limit int) ChangesResults {
-		var changesRes ChangesResults
-		err := rt.WaitForCondition(func() bool {
-			resp := rt.SendUserRequestWithHeaders("GET", fmt.Sprintf("/db/_changes?since=%v&revocations=true&limit=%d", sinceVal, limit), "", nil, "user", "test")
-			require.Equal(t, http.StatusOK, resp.Code)
-			err := json.Unmarshal(resp.BodyBytes(), &changesRes)
-			require.NoError(t, err)
-
-			return len(changesRes.Results) == limit
-		})
-		assert.NoError(t, err)
-		return changesRes
-	}
-
-	sinceVal := changes.Last_Seq
-	changes = waitForUserChangesWithLimit(sinceVal, 2)
-	assert.Len(t, changes.Results, 2)
-
-	changes = waitForUserChangesWithLimit(sinceVal, 3)
-	assert.Len(t, changes.Results, 3)
-}
-
-func TestUserHasDocAccessDocNotFound(t *testing.T) {
-	rt := NewRestTester(t, &RestTesterConfig{
-		DatabaseConfig: &DatabaseConfig{DbConfig: DbConfig{
-			QueryPaginationLimit: base.IntPtr(2),
-			CacheConfig: &CacheConfig{
-				RevCacheConfig: &RevCacheConfig{
-					Size: base.Uint32Ptr(0),
-				},
-				ChannelCacheConfig: &ChannelCacheConfig{
-					MaxNumber: base.IntPtr(0),
-				},
-			},
-		}},
-	})
-	defer rt.Close()
-	ctx := rt.Context()
-
-	resp := rt.SendAdminRequest("PUT", "/db/doc", `{"channels": ["A"]}`)
-	RequireStatus(t, resp, http.StatusCreated)
-
-	database, err := db.CreateDatabase(rt.GetDatabase())
-	assert.NoError(t, err)
-
-	userHasDocAccess, err := db.UserHasDocAccess(ctx, database, "doc")
-	assert.NoError(t, err)
-	assert.True(t, userHasDocAccess)
-
-	// Purge the document from the bucket to force 'not found'
-	err = database.Purge(ctx, "doc")
-
-	userHasDocAccess, err = db.UserHasDocAccess(ctx, database, "doc")
-	assert.NoError(t, err)
-	assert.False(t, userHasDocAccess)
-}
-=======
->>>>>>> 092dc95a
-
-		// Send a profile request with unknown file path; Internal Server Error
-		reqBodyText = `{"file":"sftp://unknown/path"}`
-		response = rt.SendAdminRequest(http.MethodPost, resource, reqBodyText)
-		RequireStatus(t, response, http.StatusInternalServerError)
-		assert.Contains(t, string(response.BodyBytes()), "Internal Server Error")
-	}
-
-	// Send profile request for a profile which doesn't exists; unknown
-	filePath := filepath.Join(dirPath, "unknown.pprof")
-	reqBodyText := fmt.Sprintf(`{"file":"%v"}`, filepath.ToSlash(filePath))
-	response := rt.SendAdminRequest(http.MethodPost, "/_profile/unknown", reqBodyText)
-	log.Printf("string(response.BodyBytes()): %v", string(response.BodyBytes()))
-	RequireStatus(t, response, http.StatusNotFound)
-	assert.Contains(t, string(response.BodyBytes()), `No such profile \"unknown\"`)
-
-	// Send profile request with filename and empty profile name; it should end up creating cpu profile
-	filePath = filepath.Join(dirPath, "cpu.pprof")
-	reqBodyText = fmt.Sprintf(`{"file":"%v"}`, filepath.ToSlash(filePath))
-	response = rt.SendAdminRequest(http.MethodPost, "/_profile", reqBodyText)
-	log.Printf("string(response.BodyBytes()): %v", string(response.BodyBytes()))
-	RequireStatus(t, response, http.StatusOK)
-	fi, err := os.Stat(filePath)
-	assert.NoError(t, err, "fetching the file information")
-	assert.False(t, fi.Size() > 0)
-
-	// Send profile request with no filename and profile name; it should stop cpu profile
-	response = rt.SendAdminRequest(http.MethodPost, "/_profile", "")
-	log.Printf("string(response.BodyBytes()): %v", string(response.BodyBytes()))
-	RequireStatus(t, response, http.StatusOK)
-	fi, err = os.Stat(filePath)
-	assert.NoError(t, err, "fetching the file information")
-	assert.True(t, fi.Size() > 0)
-}
-
-func TestHandleHeapProfiling(t *testing.T) {
-	rt := NewRestTester(t, nil)
-	defer rt.Close()
-
-	dirPath := t.TempDir()
-
-	// Send a valid request for heap profiling
-	filePath := filepath.Join(dirPath, "heap.pprof")
-	reqBodyText := fmt.Sprintf(`{"file":"%v"}`, filepath.ToSlash(filePath))
-	response := rt.SendAdminRequest(http.MethodPost, "/_heap", reqBodyText)
-	RequireStatus(t, response, http.StatusOK)
-	fi, err := os.Stat(filePath)
-	assert.NoError(t, err, "fetching heap profile file information")
-	assert.True(t, fi.Size() > 0)
-
-	// Send a profile request with invalid json body
-	response = rt.SendAdminRequest(http.MethodPost, "/_heap", "invalid json body")
-	RequireStatus(t, response, http.StatusBadRequest)
-	assert.Contains(t, string(response.BodyBytes()), "Invalid JSON")
-
-	// Send profile request with missing JSON 'file' parameter.
-	response = rt.SendAdminRequest(http.MethodPost, "/_heap", "{}")
-	RequireStatus(t, response, http.StatusInternalServerError)
-	assert.Contains(t, string(response.BodyBytes()), "Internal error: open")
-}
-
-func TestHandlePprofsCmdlineAndSymbol(t *testing.T) {
-	rt := NewRestTester(t, nil)
-	defer rt.Close()
-
-	tests := []struct {
-		inputProfile string
-	}{
-		{inputProfile: "cmdline"},
-		{inputProfile: "symbol"},
-	}
-
-	for _, tc := range tests {
-		t.Run(tc.inputProfile, func(t *testing.T) {
-			inputResource := fmt.Sprintf("/_debug/pprof/%v", tc.inputProfile)
-			response := rt.SendAdminRequest(http.MethodGet, inputResource, "")
-			assert.Equal(t, "", response.Header().Get("Content-Disposition"))
-			assert.Equal(t, "text/plain; charset=utf-8", response.Header().Get("Content-Type"))
-			assert.Equal(t, "nosniff", response.Header().Get("X-Content-Type-Options"))
-			RequireStatus(t, response, http.StatusOK)
-
-			response = rt.SendAdminRequest(http.MethodPost, inputResource, "")
-			assert.Equal(t, "", response.Header().Get("Content-Disposition"))
-			assert.Equal(t, "text/plain; charset=utf-8", response.Header().Get("Content-Type"))
-			assert.Equal(t, "nosniff", response.Header().Get("X-Content-Type-Options"))
-			RequireStatus(t, response, http.StatusOK)
-		})
-	}
-}
-
-func TestHandlePprofs(t *testing.T) {
-	base.LongRunningTest(t)
-
-	if testing.Short() {
-		t.Skip("skipping test in short mode.")
-	}
-	rt := NewRestTester(t, nil)
-	defer rt.Close()
-
-	tests := []struct {
-		inputProfile  string
-		inputResource string
-	}{
-		{
-			inputProfile:  "heap",
-			inputResource: "/_debug/pprof/heap?seconds=1",
-		},
-		{
-			inputProfile:  "profile",
-			inputResource: "/_debug/pprof/profile?seconds=1",
-		},
-		{
-			inputProfile:  "block",
-			inputResource: "/_debug/pprof/block?seconds=1",
-		},
-		{
-			inputProfile:  "threadcreate",
-			inputResource: "/_debug/pprof/threadcreate",
-		},
-		{
-			inputProfile:  "mutex",
-			inputResource: "/_debug/pprof/mutex?seconds=1",
-		},
-		{
-			inputProfile:  "goroutine",
-			inputResource: "/_debug/pprof/goroutine?debug=0&gc=1",
-		},
-		{
-			inputProfile:  "trace",
-			inputResource: "/_debug/pprof/trace?seconds=1",
-		},
-	}
-
-	for _, tc := range tests {
-		t.Run(tc.inputProfile, func(t *testing.T) {
-			expectedContentDispositionPrefix := fmt.Sprintf(`attachment; filename="%v`, tc.inputProfile)
-			response := rt.SendAdminRequest(http.MethodGet, tc.inputResource, "")
-			cdHeader := response.Header().Get("Content-Disposition")
-			assert.Truef(t, strings.HasPrefix(cdHeader, expectedContentDispositionPrefix), "Expected header prefix: %q but got %q", expectedContentDispositionPrefix, cdHeader)
-			assert.Equal(t, "application/octet-stream", response.Header().Get("Content-Type"))
-			assert.Equal(t, "nosniff", response.Header().Get("X-Content-Type-Options"))
-			RequireStatus(t, response, http.StatusOK)
-
-			response = rt.SendAdminRequest(http.MethodPost, tc.inputResource, "")
-			cdHeader = response.Header().Get("Content-Disposition")
-			assert.Truef(t, strings.HasPrefix(cdHeader, expectedContentDispositionPrefix), "Expected header prefix: %q but got %q", expectedContentDispositionPrefix, cdHeader)
-			assert.Equal(t, "application/octet-stream", response.Header().Get("Content-Type"))
-			assert.Equal(t, "nosniff", response.Header().Get("X-Content-Type-Options"))
-			RequireStatus(t, response, http.StatusOK)
-		})
-	}
-}
-
-func TestHandleStats(t *testing.T) {
-	rt := NewRestTester(t, nil)
-	defer rt.Close()
-
-	// Get request for fetching runtime and other stats
-	response := rt.SendAdminRequest(http.MethodGet, "/_stats", "")
-	assert.Equal(t, "application/json", response.Header().Get("Content-Type"))
-	assert.Contains(t, string(response.BodyBytes()), "MemStats")
-	RequireStatus(t, response, http.StatusOK)
-}
-
-// TestHideProductInfo ensures that detailed product info is not shown on non-admin REST API responses if set.
-func TestHideProductInfo(t *testing.T) {
-	tests := []struct {
-		hideProductInfo, admin, expectedProductInfo bool
-	}{
-		{
-			hideProductInfo:     false,
-			admin:               false,
-			expectedProductInfo: true,
-		},
-		{
-			hideProductInfo:     false,
-			admin:               true,
-			expectedProductInfo: true,
-		},
-		{
-			hideProductInfo:     true,
-			admin:               true,
-			expectedProductInfo: true,
-		},
-		{
-			hideProductInfo:     true,
-			admin:               false,
-			expectedProductInfo: false,
-		},
-	}
-
-	for _, test := range tests {
-		t.Run(fmt.Sprintf("hide:%v admin:%v", test.hideProductInfo, test.admin), func(t *testing.T) {
-			rt := NewRestTester(t, &RestTesterConfig{HideProductInfo: test.hideProductInfo})
-			defer rt.Close()
-
-			// admins can always see product info, even if setting is enabled
-			if test.admin {
-				resp := rt.SendAdminRequest(http.MethodGet, "/", "")
-				RequireStatus(t, resp, http.StatusOK)
-
-				assert.Equal(t, base.VersionString, resp.Header().Get("Server"))
-
-				body := string(resp.BodyBytes())
-				assert.Contains(t, body, base.ProductAPIVersion)
-				return
-			}
-
-			// non-admins can only see product info when the hideProductInfo option is disabled
-			resp := rt.SendRequest(http.MethodGet, "/", "")
-			RequireStatus(t, resp, http.StatusOK)
-
-			serverHeader := resp.Header().Get("Server")
-			body := string(resp.BodyBytes())
-
-			if test.hideProductInfo {
-				assert.Equal(t, base.ProductNameString, serverHeader)
-				assert.Contains(t, body, base.ProductNameString)
-				// no versions
-				assert.NotEqual(t, base.VersionString, serverHeader)
-				assert.NotContains(t, body, base.ProductAPIVersion)
-			} else {
-				assert.Equal(t, base.VersionString, serverHeader)
-				assert.Contains(t, body, base.ProductNameString)
-				assert.Contains(t, body, base.ProductAPIVersion)
-			}
-		})
-	}
-}
-
-func TestDeleteNonExistentDoc(t *testing.T) {
-	rt := NewRestTester(t, nil)
-	defer rt.Close()
-
-	response := rt.SendAdminRequest("DELETE", "/db/fake", "")
-	RequireStatus(t, response, http.StatusOK)
-
-	response = rt.SendAdminRequest("GET", "/db/fake", "")
-	RequireStatus(t, response, http.StatusNotFound)
-
-	var body map[string]interface{}
-	_, err := rt.GetDatabase().Bucket.DefaultDataStore().Get("fake", &body)
-
-	if base.TestUseXattrs() {
-		assert.Error(t, err)
-		assert.True(t, base.IsDocNotFoundError(err))
-		assert.Nil(t, body)
-	} else {
-		assert.NoError(t, err)
-	}
-}
-
-<<<<<<< HEAD
-	base.SetUpTestLogging(t, base.LevelDebug, base.KeyAll)
-
-	xattrKey := "channelInfo"
-
-	revocationTester, rt := InitScenario(t, &RestTesterConfig{
-		DatabaseConfig: &DatabaseConfig{DbConfig: DbConfig{
-			AutoImport:   true,
-			UserXattrKey: xattrKey,
-		}},
-		SyncFn: `
-			function (doc, oldDoc, meta){
-				if (doc._id === 'accessDoc' && meta.xattrs.channelInfo !== undefined){
-					for (var key in meta.xattrs.channelInfo.userChannels){
-						access(key, meta.xattrs.channelInfo.userChannels[key]);
-					}
-				}
-				if (doc._id.indexOf("doc") >= 0){
-					channel(doc.channels);
-				}
-			}`,
-	})
-
-=======
-// CBG-1153
-func TestDeleteEmptyBodyDoc(t *testing.T) {
-	rt := NewRestTester(t, nil)
->>>>>>> 092dc95a
-	defer rt.Close()
-
-	var body db.Body
-	response := rt.SendAdminRequest("PUT", "/db/doc1", "{}")
-	RequireStatus(t, response, http.StatusCreated)
-	assert.NoError(t, json.Unmarshal(response.BodyBytes(), &body))
-	rev := body["rev"].(string)
-
-	response = rt.SendAdminRequest("DELETE", "/db/doc1?rev="+rev, "")
-	RequireStatus(t, response, http.StatusOK)
-
-	response = rt.SendAdminRequest("GET", "/db/doc1", "")
-	RequireStatus(t, response, http.StatusNotFound)
-
-	var doc map[string]interface{}
-	_, err := rt.GetDatabase().Bucket.DefaultDataStore().Get("doc1", &doc)
-
-	if base.TestUseXattrs() {
-		assert.Error(t, err)
-		assert.True(t, base.IsDocNotFoundError(err))
-	} else {
-		assert.NoError(t, err)
-	}
-}
-
-func TestPutEmptyDoc(t *testing.T) {
-	rt := NewRestTester(t, nil)
-	defer rt.Close()
-
-	response := rt.SendAdminRequest("PUT", "/db/doc", "{}")
-	RequireStatus(t, response, http.StatusCreated)
-
-	response = rt.SendAdminRequest("GET", "/db/doc", "")
-	RequireStatus(t, response, http.StatusOK)
-	assert.Equal(t, `{"_id":"doc","_rev":"1-ca9ad22802b66f662ff171f226211d5c"}`, string(response.BodyBytes()))
-
-	response = rt.SendAdminRequest("PUT", "/db/doc?rev=1-ca9ad22802b66f662ff171f226211d5c", `{"val": "newval"}`)
-	RequireStatus(t, response, http.StatusCreated)
-
-	response = rt.SendAdminRequest("GET", "/db/doc", "")
-	RequireStatus(t, response, http.StatusOK)
-	assert.Equal(t, `{"_id":"doc","_rev":"2-2f981cadffde70e8a1d9dc386a410e0d","val":"newval"}`, string(response.BodyBytes()))
-}
-
-func TestTombstonedBulkDocs(t *testing.T) {
-	rt := NewRestTester(t, nil)
-	defer rt.Close()
-
-	response := rt.SendAdminRequest("POST", "/db/_bulk_docs", `{"new_edits": false, "docs": [{"_id":"`+t.Name()+`", "_deleted": true, "_revisions":{"start":9, "ids":["c45c049b7fe6cf64cd8595c1990f6504", "6e01ac52ffd5ce6a4f7f4024c08d296f"]}}]}`)
-	RequireStatus(t, response, http.StatusCreated)
-
-	var body map[string]interface{}
-	_, err := rt.GetDatabase().Bucket.DefaultDataStore().Get(t.Name(), &body)
-
-	if base.TestUseXattrs() {
-		assert.Error(t, err)
-		assert.True(t, base.IsDocNotFoundError(err))
-		assert.Nil(t, body)
-	} else {
-		assert.NoError(t, err)
-	}
-}
-
-func TestTombstonedBulkDocsWithPriorPurge(t *testing.T) {
-	if !base.TestUseXattrs() {
-		t.Skip("Test requires xattrs to be enabled")
-	}
-
-	base.SetUpTestLogging(t, base.LevelDebug, base.KeyAll)
-	rt := NewRestTester(t, &RestTesterConfig{
-		SyncFn: `function(doc,oldDoc){
-			console.log("doc:"+JSON.stringify(doc))
-			console.log("oldDoc:"+JSON.stringify(oldDoc))
-		}`,
-		DatabaseConfig: &DatabaseConfig{DbConfig: DbConfig{AutoImport: false}}, // prevent importing the doc before the purge
-	})
-	defer rt.Close()
-
-	bucket := rt.Bucket()
-	_, ok := base.AsCouchbaseBucketStore(bucket)
-	if !ok {
-		t.Skip("Requires Couchbase bucket")
-	}
-
-	_, err := bucket.DefaultDataStore().Add(t.Name(), 0, map[string]interface{}{"val": "val"})
-	require.NoError(t, err)
-
-	resp := rt.SendAdminRequest("POST", "/db/_purge", `{"`+t.Name()+`": ["*"]}`)
-	RequireStatus(t, resp, http.StatusOK)
-
-	response := rt.SendAdminRequest("POST", "/db/_bulk_docs", `{"new_edits": false, "docs": [{"_id":"`+t.Name()+`", "_deleted": true, "_revisions":{"start":9, "ids":["c45c049b7fe6cf64cd8595c1990f6504", "6e01ac52ffd5ce6a4f7f4024c08d296f"]}}]}`)
-	RequireStatus(t, response, http.StatusCreated)
-
-	var body map[string]interface{}
-	_, err = rt.GetDatabase().Bucket.DefaultDataStore().Get(t.Name(), &body)
-
-	assert.Error(t, err)
-	assert.True(t, base.IsDocNotFoundError(err))
-	assert.Nil(t, body)
-
-}
-
-func TestTombstonedBulkDocsWithExistingTombstone(t *testing.T) {
-	if !base.TestUseXattrs() {
-		t.Skip("Test requires xattrs to be enabled")
-	}
-
-	base.SetUpTestLogging(t, base.LevelDebug, base.KeyAll)
-	rt := NewRestTester(t, &RestTesterConfig{
-		SyncFn: `function(doc,oldDoc){
-			console.log("doc:"+JSON.stringify(doc))
-			console.log("oldDoc:"+JSON.stringify(oldDoc))
-		}`,
-		DatabaseConfig: &DatabaseConfig{DbConfig: DbConfig{AutoImport: false}}, // prevent importing the doc before the delete
-	})
-	defer rt.Close()
-
-	bucket := rt.Bucket()
-	_, ok := base.AsCouchbaseBucketStore(bucket)
-	if !ok {
-		t.Skip("Requires Couchbase bucket")
-	}
-
-	// Create the document to trigger cas failure
-	value := make(map[string]interface{})
-	value["foo"] = "bar"
-	insCas, err := bucket.DefaultDataStore().WriteCas(t.Name(), 0, 0, 0, value, 0)
-	require.NoError(t, err)
-
-	// Delete document
-	_, err = bucket.DefaultDataStore().Remove(t.Name(), insCas)
-	require.NoError(t, err)
-
-	response := rt.SendAdminRequest("POST", "/db/_bulk_docs", `{"new_edits": false, "docs": [{"_id":"`+t.Name()+`", "_deleted": true, "_revisions":{"start":9, "ids":["c45c049b7fe6cf64cd8595c1990f6504", "6e01ac52ffd5ce6a4f7f4024c08d296f"]}}]}`)
-	RequireStatus(t, response, http.StatusCreated)
-
-	var body map[string]interface{}
-	_, err = rt.GetDatabase().Bucket.DefaultDataStore().Get(t.Name(), &body)
-
-	assert.Error(t, err)
-	assert.True(t, base.IsDocNotFoundError(err))
-	assert.Nil(t, body)
-}
-
-func TestUptimeStat(t *testing.T) {
-	rt := NewRestTester(t, nil)
-	defer rt.Close()
-
-	uptime1, err := strconv.Atoi(base.SyncGatewayStats.GlobalStats.ResourceUtilizationStats().Uptime.String())
-	require.NoError(t, err)
-	time.Sleep(10 * time.Nanosecond)
-
-	uptime2, err := strconv.Atoi(base.SyncGatewayStats.GlobalStats.ResourceUtilizationStats().Uptime.String())
-	require.NoError(t, err)
-	log.Printf("uptime1: %d, uptime2: %d", uptime1, uptime2)
-	assert.True(t, uptime1 < uptime2)
-}
-
-func TestDocumentChannelHistory(t *testing.T) {
-	defer db.SuspendSequenceBatching()()
-
-	rt := NewRestTester(t, nil)
-	defer rt.Close()
-
-	var body db.Body
-
-	// Create doc in channel test and ensure a single channel history entry with only a start sequence
-	// and no old channel history entries
-	resp := rt.SendAdminRequest("PUT", "/db/doc", `{"channels": ["test"]}`)
-	RequireStatus(t, resp, http.StatusCreated)
-	err := json.Unmarshal(resp.BodyBytes(), &body)
-	assert.NoError(t, err)
-	syncData, err := rt.GetDatabase().GetSingleDatabaseCollection().GetDocSyncData(base.TestCtx(t), "doc")
-	assert.NoError(t, err)
-
-	require.Len(t, syncData.ChannelSet, 1)
-	assert.Equal(t, syncData.ChannelSet[0], db.ChannelSetEntry{Name: "test", Start: 1, End: 0})
-	assert.Len(t, syncData.ChannelSetHistory, 0)
-
-	// Update doc to remove from channel and ensure a single channel history entry with both start and end sequences
-	// and no old channel history entries
-	resp = rt.SendAdminRequest("PUT", "/db/doc?rev="+body["rev"].(string), `{"channels": []}`)
-	RequireStatus(t, resp, http.StatusCreated)
-	err = json.Unmarshal(resp.BodyBytes(), &body)
-	assert.NoError(t, err)
-	syncData, err = rt.GetDatabase().GetSingleDatabaseCollection().GetDocSyncData(base.TestCtx(t), "doc")
-	assert.NoError(t, err)
-
-	require.Len(t, syncData.ChannelSet, 1)
-	assert.Equal(t, syncData.ChannelSet[0], db.ChannelSetEntry{Name: "test", Start: 1, End: 2})
-	assert.Len(t, syncData.ChannelSetHistory, 0)
-
-	// Update doc to add to channels test and test2 and ensure a single channel history entry for both test and test2
-	// both with start sequences only and ensure old test entry was moved to old
-	resp = rt.SendAdminRequest("PUT", "/db/doc?rev="+body["rev"].(string), `{"channels": ["test", "test2"]}`)
-	RequireStatus(t, resp, http.StatusCreated)
-	err = json.Unmarshal(resp.BodyBytes(), &body)
-	assert.NoError(t, err)
-	syncData, err = rt.GetDatabase().GetSingleDatabaseCollection().GetDocSyncData(base.TestCtx(t), "doc")
-	assert.NoError(t, err)
-
-	require.Len(t, syncData.ChannelSet, 2)
-	assert.Contains(t, syncData.ChannelSet, db.ChannelSetEntry{Name: "test", Start: 3, End: 0})
-	assert.Contains(t, syncData.ChannelSet, db.ChannelSetEntry{Name: "test2", Start: 3, End: 0})
-	require.Len(t, syncData.ChannelSetHistory, 1)
-	assert.Equal(t, syncData.ChannelSetHistory[0], db.ChannelSetEntry{Name: "test", Start: 1, End: 2})
-}
-
-func TestChannelHistoryLegacyDoc(t *testing.T) {
-	defer db.SuspendSequenceBatching()()
-
-	rt := NewRestTester(t, nil)
-	defer rt.Close()
-
-	docData := `
-	{
-	  "channels": [
-		"test"
-	  ],
-	  "_sync": {
-		"rev": "1-08267a64bf0e3963bab7dece1ea0887a",
-		"sequence": 1,
-		"recent_sequences": [
-		  1
-		],
-		"history": {
-		  "revs": [
-			"1-08267a64bf0e3963bab7dece1ea0887a"
-		  ],
-		  "parents": [
-			-1
-		  ],
-		  "channels": [
-			[
-			  "test"
-			]
-		  ]
-		},
-		"channels": {
-		  "test": null
-		},
-		"cas": "",
-		"value_crc32c": "",
-		"time_saved": "2021-05-04T18:37:07.559778+01:00"
-	  }
-	}`
-
-	// Insert raw 'legacy' doc with no channel history info
-	err := rt.GetDatabase().Bucket.DefaultDataStore().Set("doc1", 0, nil, []byte(docData))
-	assert.NoError(t, err)
-
-	var body db.Body
-
-	// Get doc and ensure its available
-	resp := rt.SendAdminRequest("GET", "/db/doc1", "")
-	RequireStatus(t, resp, http.StatusOK)
-
-	// Remove doc from channel and ensure that channel history is built correctly with current end sequence and
-	// setting start sequence
-	resp = rt.SendAdminRequest("PUT", "/db/doc1?rev=1-08267a64bf0e3963bab7dece1ea0887a", `{"channels": []}`)
-	RequireStatus(t, resp, http.StatusCreated)
-	err = json.Unmarshal(resp.BodyBytes(), &body)
-	assert.NoError(t, err)
-	syncData, err := rt.GetDatabase().GetSingleDatabaseCollection().GetDocSyncData(base.TestCtx(t), "doc1")
-	assert.NoError(t, err)
-	require.Len(t, syncData.ChannelSet, 1)
-	assert.Contains(t, syncData.ChannelSet, db.ChannelSetEntry{
-		Name:  "test",
-		Start: 1,
-		End:   2,
-	})
-	assert.Len(t, syncData.ChannelSetHistory, 0)
-}
-
-type ChannelsTemp struct {
-	Channels map[string][]string `json:"channels"`
-}
-
-func (rt *RestTester) CreateDocReturnRev(t *testing.T, docID string, revID string, bodyIn interface{}) string {
-	bodyJSON, err := base.JSONMarshal(bodyIn)
-	assert.NoError(t, err)
-
-	url := "/db/" + docID
-	if revID != "" {
-		url += "?rev=" + revID
-	}
-
-	resp := rt.SendAdminRequest("PUT", url, string(bodyJSON))
-	RequireStatus(t, resp, http.StatusCreated)
-
-	var body db.Body
-	require.NoError(t, base.JSONUnmarshal(resp.BodyBytes(), &body))
-	assert.Equal(t, true, body["ok"])
-	revID = body["rev"].(string)
-	if revID == "" {
-		t.Fatalf("No revID in response for PUT doc")
-	}
-
-	require.NoError(t, rt.WaitForPendingChanges())
-	return revID
-}
-
-func TestMetricsHandler(t *testing.T) {
-	base.RequireNumTestBuckets(t, 2)
-
-	base.SkipPrometheusStatsRegistration = false
-	defer func() {
-		base.SkipPrometheusStatsRegistration = true
-	}()
-
-	// Create and remove a database
-	// This ensures that creation and removal of a DB is possible without a re-registration issue ( the below rest tester will re-register "db")
-	ctx := base.TestCtx(t)
-	context, err := db.NewDatabaseContext(ctx, "db", base.GetTestBucket(t), false, db.DatabaseContextOptions{})
-	require.NoError(t, err)
-	context.Close(context.AddDatabaseLogContext(ctx))
-
-	rt := NewRestTester(t, nil)
-	defer rt.Close()
-
-	rt.SendAdminRequest("PUT", "/db/doc", "{}")
-
-	srv := httptest.NewServer(rt.TestMetricsHandler())
-	defer srv.Close()
-
-	httpClient := http.DefaultClient
-
-	// Ensure metrics endpoint is accessible and that db database has entries
-	resp, err := httpClient.Get(srv.URL + "/_metrics")
-	require.NoError(t, err)
-	assert.Equal(t, http.StatusOK, resp.StatusCode)
-	bodyString, err := io.ReadAll(resp.Body)
-	assert.NoError(t, err)
-	assert.Contains(t, string(bodyString), `database="db"`)
-	err = resp.Body.Close()
-	assert.NoError(t, err)
-
-	// Initialize another database to ensure both are registered successfully
-	context, err = db.NewDatabaseContext(ctx, "db2", base.GetTestBucket(t), false, db.DatabaseContextOptions{})
-	require.NoError(t, err)
-	defer context.Close(context.AddDatabaseLogContext(ctx))
-
-	// Validate that metrics still works with both db and db2 databases and that they have entries
-	resp, err = httpClient.Get(srv.URL + "/_metrics")
-	require.NoError(t, err)
-	assert.Equal(t, http.StatusOK, resp.StatusCode)
-	bodyString, err = io.ReadAll(resp.Body)
-	assert.NoError(t, err)
-	assert.Contains(t, string(bodyString), `database="db"`)
-	assert.Contains(t, string(bodyString), `database="db2"`)
-	err = resp.Body.Close()
-	assert.NoError(t, err)
-
-	// Ensure metrics endpoint is not serving any other routes
-	resp, err = httpClient.Get(srv.URL + "/db/")
-	require.NoError(t, err)
-	assert.Equal(t, http.StatusNotFound, resp.StatusCode)
-	err = resp.Body.Close()
-	assert.NoError(t, err)
-}
-
 func TestDocChannelSetPruning(t *testing.T) {
 	defer db.SuspendSequenceBatching()()
 	rt := NewRestTester(t, nil)
