--- conflicted
+++ resolved
@@ -29,11 +29,41 @@
 	// SG events
 	AuditIDSyncGatewayStartup AuditID = 53260
 
-<<<<<<< HEAD
-	AuditIDReadDatabase AuditID = 53301
-
-	AuditIDPostUpgrade AuditID = 53501
-
+	// API events
+	AuditIDPublicHTTPAPIRequest  AuditID = 53270
+	AuditIDAdminHTTPAPIRequest   AuditID = 53271
+	AuditIDMetricsHTTPAPIRequest AuditID = 53272
+	//AuditIDBLIPMessage           AuditID = 0 // TODO: Is this required? What info should the event contain?
+
+	// Auth (public) events
+	AuditIDPublicUserAuthenticated        AuditID = 53280
+	AuditIDPublicUserAuthenticationFailed AuditID = 53281
+	AuditIDPublicUserSessionCreated       AuditID = 53282
+	AuditIDPublicUserSessionDeleted       AuditID = 53283
+	// Auth (admin) events
+	AuditIDAdminUserAuthenticated        AuditID = 53290
+	AuditIDAdminUserAuthenticationFailed AuditID = 53291
+	AuditIDAdminUserAuthorizationFailed  AuditID = 53292
+
+	// SG node events
+	AuditIDSyncGatewayCollectInfoStatus AuditID = 53300
+	AuditIDSyncGatewayCollectInfoStart  AuditID = 53301
+	AuditIDSyncGatewayCollectInfoStop   AuditID = 53302
+	AuditIDSyncGatewayStats             AuditID = 53303
+	AuditIDSyncGatewayProfiling         AuditID = 53304
+
+	// SG cluster events
+	AuditIDClusterInfoRead AuditID = 53350
+	AuditIDPostUpgrade     AuditID = 54043
+
+	// Database events
+	AuditIDCreateDatabase  AuditID = 54000
+	AuditIDReadDatabase    AuditID = 54001
+	AuditIDDeleteDatabase  AuditID = 54002
+	AuditIDDatabaseAllRead AuditID = 54003
+	// Database config events
+	AuditIDReadDatabaseConfig   AuditID = 54010
+	AuditIDUpdateDatabaseConfig AuditID = 54011
 	// Database operation events
 	AuditIDDatabaseOffline                 AuditID = 54020
 	AuditIDDatabaseOnline                  AuditID = 54021
@@ -43,58 +73,12 @@
 	AuditIDDatabaseTombstoneCompactStatus  AuditID = 54033
 	AuditIDDatabaseTombstoneCompactStart   AuditID = 54034
 	AuditIDDatabaseTombstoneCompactStop    AuditID = 54035
-	AuditIDDatabaseResyncStatus            AuditID = 54040
-	AuditIDDatabaseResyncStart             AuditID = 54041
-	AuditIDDatabaseResyncStop              AuditID = 54042
-	AuditIDDatabaseRepair                  AuditID = 54044
-	AuditIDDatabaseFlush                   AuditID = 54045
-=======
-	// API events
-	AuditIDPublicHTTPAPIRequest  AuditID = 53270
-	AuditIDAdminHTTPAPIRequest   AuditID = 53271
-	AuditIDMetricsHTTPAPIRequest AuditID = 53272
-	//AuditIDBLIPMessage           AuditID = 0 // TODO: Is this required? What info should the event contain?
-
-	// Auth (public) events
-	AuditIDPublicUserAuthenticated        AuditID = 53280
-	AuditIDPublicUserAuthenticationFailed AuditID = 53281
-	AuditIDPublicUserSessionCreated       AuditID = 53282
-	AuditIDPublicUserSessionDeleted       AuditID = 53283
-	// Auth (admin) events
-	AuditIDAdminUserAuthenticated        AuditID = 53290
-	AuditIDAdminUserAuthenticationFailed AuditID = 53291
-	AuditIDAdminUserAuthorizationFailed  AuditID = 53292
-
-	// SG node events
-	AuditIDSyncGatewayCollectInfoStatus AuditID = 53300
-	AuditIDSyncGatewayCollectInfoStart  AuditID = 53301
-	AuditIDSyncGatewayCollectInfoStop   AuditID = 53302
-	AuditIDSyncGatewayStats             AuditID = 53303
-	AuditIDSyncGatewayProfiling         AuditID = 53304
-
-	// SG cluster events
-	AuditIDClusterInfoRead AuditID = 53350
-
-	// Database events
-	AuditIDCreateDatabase  AuditID = 54000
-	AuditIDReadDatabase    AuditID = 54001
-	AuditIDDeleteDatabase  AuditID = 54002
-	AuditIDDatabaseAllRead AuditID = 54003
-	// Database config events
-	AuditIDReadDatabaseConfig   AuditID = 54010
-	AuditIDUpdateDatabaseConfig AuditID = 54011
-	// Database operation events
-	AuditIDDatabaseOffline       AuditID = 54020
-	AuditIDDatabaseOnline        AuditID = 54021
-	AuditIDDatabaseCompactStatus AuditID = 54030
-	AuditIDDatabaseCompactStart  AuditID = 54031
-	AuditIDDatabaseCompactStop   AuditID = 54032
-	AuditIDDatabaseResyncStatus  AuditID = 54040
-	AuditIDDatabaseResyncStart   AuditID = 54041
-	AuditIDDatabaseResyncStop    AuditID = 54042
-	AuditIDDatabasePostUpgrade   AuditID = 54043
-	AuditIDDatabaseRepair        AuditID = 54044
-	AuditIDDatabaseFlush         AuditID = 54045
+
+	AuditIDDatabaseResyncStatus AuditID = 54040
+	AuditIDDatabaseResyncStart  AuditID = 54041
+	AuditIDDatabaseResyncStop   AuditID = 54042
+	AuditIDDatabaseRepair       AuditID = 54044
+	AuditIDDatabaseFlush        AuditID = 54045
 
 	// User principal events
 	AuditIDUserCreate AuditID = 54100
@@ -139,7 +123,6 @@
 	AuditIDAttachmentRead   AuditID = 55011
 	AuditIDAttachmentUpdate AuditID = 55012
 	AuditIDAttachmentDelete AuditID = 55013
->>>>>>> 0fca72f3
 )
 
 // AuditEvents is a table of audit events created by Sync Gateway.
@@ -263,21 +246,6 @@
 		FilteringPermitted: false,
 		EventType:          eventTypeUser,
 	},
-<<<<<<< HEAD
-	AuditIDDatabaseOffline: {
-		Name:        "Database offline",
-		Description: "Database was taken offline",
-		MandatoryFields: AuditFields{
-			"db": "database name",
-		},
-		EnabledByDefault:   true,
-		FilteringPermitted: false,
-		EventType:          eventTypeAdmin,
-	},
-	AuditIDDatabaseOnline: {
-		Name:        "Database online",
-		Description: "Database was brought online",
-=======
 	AuditIDPublicUserSessionCreated: {
 		Name:        "Public API user session created",
 		Description: "Public API user session was created",
@@ -412,31 +380,64 @@
 	AuditIDDeleteDatabase: {
 		Name:        "Delete database",
 		Description: "A database was deleted",
->>>>>>> 0fca72f3
-		MandatoryFields: AuditFields{
-			"db": "database name",
-		},
-		EnabledByDefault:   true,
-		FilteringPermitted: false,
-		EventType:          eventTypeAdmin,
-	},
-<<<<<<< HEAD
+		MandatoryFields: AuditFields{
+			"db": "database name",
+		},
+		EnabledByDefault:   true,
+		FilteringPermitted: false,
+		EventType:          eventTypeAdmin,
+	},
+	AuditIDReadDatabaseConfig: {
+		Name:        "Read database config",
+		Description: "Database configuration was viewed",
+		MandatoryFields: AuditFields{
+			"db": "database name",
+		},
+		EnabledByDefault:   true,
+		FilteringPermitted: false,
+		EventType:          eventTypeAdmin,
+	},
+	AuditIDUpdateDatabaseConfig: {
+		Name:        "Update database config",
+		Description: "Database configuration was updated",
+		MandatoryFields: AuditFields{
+			"db":     "database name",
+			"config": "JSON representation of new db config",
+		},
+		EnabledByDefault:   true,
+		FilteringPermitted: false,
+		EventType:          eventTypeAdmin,
+	},
+	AuditIDDatabaseOffline: {
+		Name:        "Database offline",
+		Description: "Database was taken offline",
+		MandatoryFields: AuditFields{
+			"db": "database name",
+		},
+		EnabledByDefault:   true,
+		FilteringPermitted: false,
+		EventType:          eventTypeAdmin,
+	},
+	AuditIDDatabaseOnline: {
+		Name:        "Database online",
+		Description: "Database was brought online",
+		MandatoryFields: AuditFields{
+			"db": "database name",
+		},
+		EnabledByDefault:   true,
+		FilteringPermitted: false,
+		EventType:          eventTypeAdmin,
+	},
 	AuditIDDatabaseAttachmentCompactStatus: {
 		Name:        "Database attachment compaction status",
 		Description: "Database attachment compaction status was viewed",
-=======
-	AuditIDReadDatabaseConfig: {
-		Name:        "Read database config",
-		Description: "Database configuration was viewed",
->>>>>>> 0fca72f3
-		MandatoryFields: AuditFields{
-			"db": "database name",
-		},
-		EnabledByDefault:   true,
-		FilteringPermitted: false,
-		EventType:          eventTypeAdmin,
-	},
-<<<<<<< HEAD
+		MandatoryFields: AuditFields{
+			"db": "database name",
+		},
+		EnabledByDefault:   true,
+		FilteringPermitted: false,
+		EventType:          eventTypeAdmin,
+	},
 	AuditIDDatabaseAttachmentCompactStart: {
 		Name:        "Database attachment compaction start",
 		Description: "Database attachment compaction was started",
@@ -444,97 +445,51 @@
 			"db":      "database name",
 			"dry_run": false,
 			"reset":   false,
-=======
-	AuditIDUpdateDatabaseConfig: {
-		Name:        "Update database config",
-		Description: "Database configuration was updated",
-		MandatoryFields: AuditFields{
-			"db":     "database name",
-			"config": "JSON representation of new db config",
-		},
-		EnabledByDefault:   true,
-		FilteringPermitted: false,
-		EventType:          eventTypeAdmin,
-	},
-	AuditIDDatabaseOffline: {
-		Name:        "Database offline",
-		Description: "Database was taken offline",
-		MandatoryFields: AuditFields{
-			"db": "database name",
->>>>>>> 0fca72f3
-		},
-		EnabledByDefault:   true,
-		FilteringPermitted: false,
-		EventType:          eventTypeAdmin,
-	},
-<<<<<<< HEAD
+		},
+		EnabledByDefault:   true,
+		FilteringPermitted: false,
+		EventType:          eventTypeAdmin,
+	},
 	AuditIDDatabaseAttachmentCompactStop: {
 		Name:        "Database attachment compaction stop",
 		Description: "Database attachment compaction was stopped",
-=======
-	AuditIDDatabaseOnline: {
-		Name:        "Database online",
-		Description: "Database was brought online",
->>>>>>> 0fca72f3
-		MandatoryFields: AuditFields{
-			"db": "database name",
-		},
-		EnabledByDefault:   true,
-		FilteringPermitted: false,
-		EventType:          eventTypeAdmin,
-	},
-<<<<<<< HEAD
+		MandatoryFields: AuditFields{
+			"db": "database name",
+		},
+		EnabledByDefault:   true,
+		FilteringPermitted: false,
+		EventType:          eventTypeAdmin,
+	},
 	AuditIDDatabaseTombstoneCompactStatus: {
 		Name:        "Database tombstone compaction status",
 		Description: "Database tombstone compaction status was viewed",
-=======
-	AuditIDDatabaseCompactStatus: {
-		Name:        "Database compaction status",
-		Description: "Database compaction status was viewed",
->>>>>>> 0fca72f3
-		MandatoryFields: AuditFields{
-			"db": "database name",
-		},
-		EnabledByDefault:   true,
-		FilteringPermitted: false,
-		EventType:          eventTypeAdmin,
-	},
-<<<<<<< HEAD
+		MandatoryFields: AuditFields{
+			"db": "database name",
+		},
+		EnabledByDefault:   true,
+		FilteringPermitted: false,
+		EventType:          eventTypeAdmin,
+	},
 	AuditIDDatabaseTombstoneCompactStart: {
 		Name:        "Database tombstone compaction start",
 		Description: "Database tombstone compaction was started from REST",
-=======
-	AuditIDDatabaseCompactStart: {
-		Name:        "Database compaction start",
-		Description: "Database compaction was started",
->>>>>>> 0fca72f3
-		MandatoryFields: AuditFields{
-			"db": "database name",
-		},
-		EnabledByDefault:   true,
-		FilteringPermitted: false,
-		EventType:          eventTypeAdmin,
-	},
-<<<<<<< HEAD
+		MandatoryFields: AuditFields{
+			"db": "database name",
+		},
+		EnabledByDefault:   true,
+		FilteringPermitted: false,
+		EventType:          eventTypeAdmin,
+	},
 	AuditIDDatabaseTombstoneCompactStop: {
 		Name:        "Database tombstone compaction stop",
 		Description: "Database tombstone compaction was stopped from REST",
-=======
-	AuditIDDatabaseCompactStop: {
-		Name:        "Database compaction stop",
-		Description: "Database compaction was stopped",
->>>>>>> 0fca72f3
-		MandatoryFields: AuditFields{
-			"db": "database name",
-		},
-		EnabledByDefault:   true,
-		FilteringPermitted: false,
-		EventType:          eventTypeAdmin,
-	},
-<<<<<<< HEAD
-
-=======
->>>>>>> 0fca72f3
+		MandatoryFields: AuditFields{
+			"db": "database name",
+		},
+		EnabledByDefault:   true,
+		FilteringPermitted: false,
+		EventType:          eventTypeAdmin,
+	},
 	AuditIDDatabaseResyncStatus: {
 		Name:        "Database resync status",
 		Description: "Database resync status was viewed",
@@ -550,15 +505,9 @@
 		Description: "Database resync was started",
 		MandatoryFields: AuditFields{
 			"db":                   "database name",
-<<<<<<< HEAD
-			"collections":          map[string][]string{"scopeName": []string{"list", "of", "collections"}},
-			"regenerate_sequences": false,
-			"reset":                false,
-=======
 			"collections":          map[string][]string{"scopeName": {"collectionA", "collectionB"}},
 			"regenerate_sequences": true,
 			"reset":                true,
->>>>>>> 0fca72f3
 		},
 		EnabledByDefault:   true,
 		FilteringPermitted: false,
@@ -574,20 +523,11 @@
 		FilteringPermitted: false,
 		EventType:          eventTypeAdmin,
 	},
-<<<<<<< HEAD
 	AuditIDPostUpgrade: {
 		Name:        "Post-upgrade",
 		Description: "Post-upgrade was run for Sync Gateway databases",
 		MandatoryFields: AuditFields{
 			"preview": false,
-=======
-	AuditIDDatabasePostUpgrade: {
-		Name:        "Database post-upgrade",
-		Description: "Database post-upgrade was run",
-		MandatoryFields: AuditFields{
-			"db":      "database name",
-			"preview": true,
->>>>>>> 0fca72f3
 		},
 		EnabledByDefault:   true,
 		FilteringPermitted: false,
@@ -613,8 +553,6 @@
 		FilteringPermitted: false,
 		EventType:          eventTypeAdmin,
 	},
-<<<<<<< HEAD
-=======
 	AuditIDUserCreate: {
 		Name:        "Create user",
 		Description: "A new user was created",
@@ -990,7 +928,6 @@
 	for _, descriptor := range e {
 		descriptor.MandatoryFields.expandMandatoryFieldGroups(descriptor.mandatoryFieldGroups)
 	}
->>>>>>> 0fca72f3
 }
 
 // DefaultAuditEventIDs is a list of audit event IDs that are enabled by default.
