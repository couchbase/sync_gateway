--- conflicted
+++ resolved
@@ -46,7 +46,6 @@
 	dbcOptions := DatabaseContextOptions{
 		CacheOptions: &cacheOptions,
 	}
-<<<<<<< HEAD
 	return setupTestDBForBucketWithOptions(t, bucket, dbcOptions)
 }
 
@@ -79,9 +78,6 @@
 	require.NoError(t, err, "Couldn't create database 'db'")
 	ctx = db.AddDatabaseLogContext(ctx)
 	return db, ctx
-=======
-	return SetupTestDBForBucketWithOptions(t, bucket, dbcOptions)
->>>>>>> 6a139396
 }
 
 func setupTestDBWithOptionsAndImport(t testing.TB, dbcOptions DatabaseContextOptions) (*Database, context.Context) {
@@ -2450,12 +2446,8 @@
 		channel("x")
 	}`
 
-<<<<<<< HEAD
 	db, ctx := setupTestDBWithOptions(t, DatabaseContextOptions{QueryPaginationLimit: 5000})
 	collection := db.GetSingleDatabaseCollectionWithUser()
-=======
-	db, ctx := SetupTestDBWithOptions(t, DatabaseContextOptions{QueryPaginationLimit: 5000})
->>>>>>> 6a139396
 
 	_, err := db.UpdateSyncFun(ctx, syncFn)
 	assert.NoError(t, err)
