--- conflicted
+++ resolved
@@ -250,13 +250,8 @@
 
 	// Error should cause db to stay offline - originally a bug caused it to go offline then back to online.
 	// Since we're not running asyncDatabaseOnline inside a goroutine, we don't see the Starting->Offline->Online transition, only the final state
-<<<<<<< HEAD
-	err = rt.WaitForDBState(db.RunStateString[db.DBOffline])
-	require.NoError(t, err)
+	rt.WaitForDBState(db.RunStateString[db.DBOffline])
 
 	require.Equal(t, int64(1), rt.GetDatabase().DbStats.Database().TotalOnlineFatalErrors.Value())
 	require.Equal(t, int64(0), rt.GetDatabase().DbStats.Database().TotalInitFatalErrors.Value())
-=======
-	rt.WaitForDBState(db.RunStateString[db.DBOffline])
->>>>>>> aaa9f013
 }